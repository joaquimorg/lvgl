--- conflicted
+++ resolved
@@ -1,166 +1,3 @@
-<<<<<<< HEAD
-<h1 align="center"> LVGL - Light and Versatile Graphics Library</h1> 
-
-<p align="center">
-<img src="https://lvgl.io/assets/images/img_1.png">
-</p>
-
-<p align="center">
-LVGL provides everything you need to create embedded GUI with easy-to-use graphical elements, beautiful visual effects and low memory footprint. 
-</p>
-
-<h4 align="center">
-<a href="https://lvgl.io">Website </a> &middot; 
-<a href="https://lvgl.io/demos">Online demo</a> &middot; 
-<a href="https://lvgl.github.io/lv_examples/">Nightly demos</a> &middot; 
-<a href="https://docs.lvgl.io/">Docs</a> &middot; 
-<a href="https://forum.lvgl.io">Forum</a>
-</h4>
-
----
-
-## Features
-* Powerful [building blocks](https://docs.lvgl.io/latest/en/html/widgets/index.html): buttons, charts, lists, sliders, images, etc.
-* Advanced graphics: animations, anti-aliasing, opacity, smooth scrolling
-* Use [various input devices](https://docs.lvgl.io/latest/en/html/overview/indev.html): touchscreen, mouse, keyboard, encoder, buttons, etc.
-* Use [multiple displays](https://docs.lvgl.io/latest/en/html/overview/display.html): e.g. monochrome and color display
-* Hardware independent to use with any microcontroller or display
-* Scalable to operate with little memory (64 kB Flash, 10 kB RAM)
-* Multi-language support with UTF-8 handling, Bidirectional and Arabic script support
-* Fully customizable graphical elements via [CSS-like styles](https://docs.lvgl.io/latest/en/html/overview/style.html)
-* OS, External memory and GPU are supported but not required
-* Smooth rendering even with a [single frame buffer](https://docs.lvgl.io/latest/en/html/porting/display.html)
-* Written in C for maximal compatibility (C++ compatible)
-* Micropython Binding exposes [LVGL API in Micropython](https://blog.lvgl.io/2019-02-20/micropython-bindings)
-* [Simulator](https://docs.lvgl.io/latest/en/html/get-started/pc-simulator.html) to develop on PC without embedded hardware
-* [Examples](lv_examples) and tutorials for rapid development
-* [Documentation](http://docs.lvgl.io/) and API references
-
-## Requirements
-Basically, every modern controller (which is able to drive a display) is suitable to run LVGL. The minimal requirements are:
-
-<table>
-  <tr>
-    <td> <strong>Name</strong> </td>
-    <td><strong>Minimal</strong></td>
-    <td><strong>Recommended</strong></td>
-  </tr>
-  <tr>
-    <td><strong>Architecture</strong></td>
-    <td colspan="2">16, 32 or 64 bit microcontroller or processor</td>
-  </tr>
-  <tr>
-    <td> <strong>Clock</strong></td>
-    <td> &gt; 16 MHz </td>
-    <td> &gt; 48 MHz</td>
-  </tr>
-  
-  <tr>
-    <td> <strong>Flash/ROM</strong></td>
-    <td> &gt; 64 kB </td>
-    <td> &gt; 180 kB</td>
-  </tr>
-  
-  <tr>
-    <td> <strong>Static RAM</strong></td>
-    <td> &gt; 2 kB </td>
-    <td> &gt; 4 kB</td>
-  </tr>
-  
-  <tr>
-    <td> <strong>Stack</strong></td>
-    <td> &gt; 2 kB </td>
-    <td> &gt; 8 kB</td>
-  </tr>
-  
-  <tr>
-    <td> <strong>Heap</strong></td>
-    <td> &gt; 2 kB </td>
-    <td> &gt; 8 kB</td>
-  </tr>
-  
-  <tr>
-    <td> <strong>Display buffer</strong></td>
-    <td> &gt; 1 &times; <em>hor. res.</em> pixels </td>
-    <td> &gt; 10 &times; <em>hor. res.</em> pixels </td>
-  </tr>
-  
-  <tr>
-    <td> <strong>Compiler</strong></td>
-    <td colspan="2"> C99 or newer </td>
-  </tr>
-</table>
-
-*Note that the memory usage might vary depending on the architecture, compiler and build options.*
-
-Just to mention some platforms:
-- STM32F1, STM32F3, STM32F4, STM32F7, STM32L4, STM32L5, STM32H7
-- Microchip dsPIC33, PIC24, PIC32MX, PIC32MZ
-- NXP: Kinetis, LPC, iMX, iMX RT
-- [Linux frame buffer](https://blog.lvgl.io/2018-01-03/linux_fb) (/dev/fb)
-- [Raspberry Pi](http://www.vk3erw.com/index.php/16-software/63-raspberry-pi-official-7-touchscreen-and-littlevgl)
-- [Espressif ESP32](https://github.com/lvgl/lv_port_esp32)
-- [Infineon Aurix](https://github.com/lvgl/lv_port_aurix)
-- Nordic NRF52 Bluetooth modules
-- Quectel modems
-
-## Get started
-This list shows the recommended way of learning the library:
-1. Check the [Online demos](https://lvgl.io/demos) to see LVGL in action (3 minutes)
-2. Read the [Introduction](https://docs.lvgl.io/latest/en/html/intro/index.html) page of the documentation (5 minutes)
-3. Get familiar with the basics on the [Quick overview](https://docs.lvgl.io/latest/en/html/get-started/quick-overview.html) page (15 minutes)
-4. Set up a [Simulator](https://docs.lvgl.io/latest/en/html/get-started/pc-simulator.html) (10 minutes)
-5. Try out some [Examples](https://github.com/lvgl/lv_examples/)
-6. Port LVGL to a board. See the [Porting](https://docs.lvgl.io/latest/en/html/porting/index.html) guide or check the ready to use [Projects](https://github.com/lvgl?q=lv_port_&type=&language=)
-7. Read the [Overview](https://docs.lvgl.io/latest/en/html/overview/index.html) page to get a better understanding of the library (2-3 hours)
-8. Check the documentation of the [Widgets](https://docs.lvgl.io/latest/en/html/widgets/index.html) to see their features and usage
-9. If you have questions go to the [Forum](http://forum.lvgl.io/)
-10. Read the [Contributing](https://docs.lvgl.io/latest/en/html/contributing/index.html) guide to see how you can help to improve LVGL (15 minutes) 
-
-## Examples 
-
-For more examples see the [lv_examples](https://github.com/lvgl/lv_examples) repository.
-
-### Button with label
-```c
-lv_obj_t * btn = lv_btn_create(lv_scr_act(), NULL);     /*Add a button to the current screen*/
-lv_obj_set_pos(btn, 10, 10);                            /*Set its position*/
-lv_obj_set_size(btn, 100, 50);                          /*Set its size*/
-lv_obj_set_event_cb(btn, btn_event_cb);                 /*Assign a callback to the button*/
-
-lv_obj_t * label = lv_label_create(btn, NULL);          /*Add a label to the button*/
-lv_label_set_text(label, "Button");                     /*Set the labels text*/
-
-...
-
-void btn_event_cb(lv_obj_t * btn, lv_event_t event)
-{
-    if(event == LV_EVENT_CLICKED) {
-        printf("Clicked\n");
-    }
-}
-```
-![LVGL button with label example](https://raw.githubusercontent.com/lvgl/docs/latest/misc/simple_button_example.gif)
-
-### LVGL from Micropython
-Learn more about [Micropython](https://docs.lvgl.io/latest/en/html/get-started/micropython.html).
-```python
-# Create a Button and a Label
-scr = lv.obj()
-btn = lv.btn(scr)
-btn.align(lv.scr_act(), lv.ALIGN.CENTER, 0, 0)
-label = lv.label(btn)
-label.set_text("Button")
-
-# Load the screen
-lv.scr_load(scr)
-```
-
-## Contributing
-LVGL is an open project and contribution is very welcome. There are many ways to contribute from simply speaking about your project, through writing examples, improving the documentation, fixing bugs to hosing your own project under in LVGL.
-
-For a detailed description of contribution opportunities visit the [Contributing](https://docs.lvgl.io/latest/en/html/contributing/index.html) section of the documentation.
-=======
 <h1 align="center"> LVGL - Light and Versatile Graphics Library</h1>
 
 <p align="center">
@@ -321,5 +158,4 @@
 ## Contributing
 LVGL is an open project and contribution is very welcome. There are many ways to contribute from simply speaking about your project, through writing examples, improving the documentation, fixing bugs to hosing your own project under in LVGL.
 
-For a detailed description of contribution opportunities visit the [Contributing](https://docs.lvgl.io/latest/en/html/contributing/index.html) section of the documentation.
->>>>>>> 9003f4a9
+For a detailed description of contribution opportunities visit the [Contributing](https://docs.lvgl.io/latest/en/html/contributing/index.html) section of the documentation.
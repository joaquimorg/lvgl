--- conflicted
+++ resolved
@@ -1,4 +1,3 @@
-<<<<<<< HEAD
 ### Description of the feature or fix
 
 A clear and concise description of what the bug or new feature is.
@@ -6,14 +5,4 @@
 ### Checkpoints
 - [ ] Follow the [styling guide](https://github.com/lvgl/lvgl/blob/master/docs/CODING_STYLE.md)
 - [ ] Update CHANGELOG.md
-- [ ] Update the documentation 
-=======
-### Description of the feature or fix
-
-A clear and concise description of what the bug or new feature is.
-
-### Checkpoints
-- [ ] Follow the [styling guide](https://github.com/lvgl/lvgl/blob/master/docs/CODING_STYLE.md)
-- [ ] Update CHANGELOG.md
-- [ ] Update the documentation
->>>>>>> 9003f4a9
+- [ ] Update the documentation
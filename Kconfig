--- conflicted
+++ resolved
@@ -1,8 +1,7 @@
-<<<<<<< HEAD
 # Kconfig file for LVGL v7.8.1
 
 menu "LVGL configuration"
-    
+
     config LV_ATTRIBUTE_FAST_MEM_USE_IRAM
         bool "Set IRAM as LV_ATTRIBUTE_FAST_MEM"
         help
@@ -48,12 +47,14 @@
         default 8 if LV_COLOR_DEPTH_8
         default 16 if LV_COLOR_DEPTH_16
         default 32 if LV_COLOR_DEPTH_32
-    
+
     config LV_COLOR_16_SWAP
         bool "Swap the 2 bytes of RGB565 color. Useful if the display has a 8 bit interface (e.g. SPI)."
+        depends on LV_COLOR_DEPTH_16
 
     config LV_COLOR_SCREEN_TRANSP
         bool "Enable screen transparency."
+        depends on LV_COLOR_DEPTH_32
         help
             Useful for OSD or other overlapping GUIs.
             Requires `LV_COLOR_DEPTH = 32` colors and the screen's style
@@ -96,7 +97,7 @@
             According to the width of the display (hor. res. / dpi) the
             displays fall in 4 categories. This is the upper limit for medium
             displays.
-    
+
     config LV_DISP_LARGE_LIMIT
         int "Large display limit"
         default 70
@@ -104,11 +105,11 @@
             According to the width of the display (hor. res. / dpi) the
             displays fall in 4 categories. This is the upper limit for large
             displays.
-    
+
     menu "Memory manager settings"
     config LV_MEM_CUSTOM
-	    bool
-	    prompt "If true use custom malloc/free, otherwise use the built-in `lv_mem_alloc` and `lv_mem_free`"
+        bool
+        prompt "If true use custom malloc/free, otherwise use the built-in `lv_mem_alloc` and `lv_mem_free`"
 
     config LV_MEM_CUSTOM_INCLUDE
         string
@@ -119,19 +120,19 @@
     config LV_MEM_CUSTOM_ALLOC
         string
         prompt "Wrapper to malloc"
-        default "malloc" 
+        default "malloc"
         depends on LV_MEM_CUSTOM
 
     config LV_MEM_CUSTOM_FREE
         string
         prompt "Wrapper to free"
-        default "free" 
+        default "free"
         depends on LV_MEM_CUSTOM
 
-	config LV_MEM_SIZE_BYTES
-	    int
-	    prompt "Size of the memory used by `lv_mem_alloc` in kilobytes (>= 2kB)"
-	    range 2 128
+    config LV_MEM_SIZE_KILOBYTES
+        int
+        prompt "Size of the memory used by `lv_mem_alloc` in kilobytes (>= 2kB)"
+        range 2 128
         default 32
         depends on !LV_MEM_CUSTOM
 
@@ -139,7 +140,7 @@
         bool
         prompt "Use the standard memcpy and memset instead of LVGL's own functions"
     endmenu
-    
+
     menu "Indev device settings"
         config LV_INDEV_DEF_READ_PERIOD
             int "Input device read period [ms]."
@@ -164,7 +165,7 @@
             default 3
 
     endmenu
-    
+
     menu "Feature usage"
         config LV_USE_ANIMATION
             bool "Enable the Animations."
@@ -209,6 +210,7 @@
             bool "Enable STM32 DMA2D."
         config LV_GPU_DMA2D_CMSIS_INCLUDE
             string "include path of CMSIS header of target processor"
+            depends on LV_USE_GPU_STM32_DMA2D
             default ""
             help
                 e.g. "stm32f769xx.h" or "stm32f429xx.h"
@@ -216,6 +218,7 @@
             bool "Use PXP for CPU off-load on NXP RTxxx platforms."
         config LV_USE_GPU_NXP_PXP_AUTO_INIT
             bool "Call lv_gpu_nxp_pxp_init() automatically or manually."
+            depends on LV_USE_GPU_NXP_PXP
             help
                 1: Add default bare metal and FreeRTOS interrupt handling
                 routines for PXP (lv_gpu_nxp_pxp_osa.c) and call
@@ -252,10 +255,10 @@
             bool "Use the functions and types from the older (v7) API if possible."
             default y if !LV_CONF_MINIMAL
     endmenu
-    
+
     menu "Image decoder and cache"
         config LV_IMG_CF_INDEXED
-            bool "Enable indexed (pallete) images."
+            bool "Enable indexed (palette) images."
             default y if !LV_CONF_MINIMAL
         config LV_IMG_CF_ALPHA
             bool "Enable alpha indexed images."
@@ -281,7 +284,7 @@
 
     menu "HAL Settings"
         config LV_TICK_CUSTOM
-            bool 
+            bool
             prompt "Use a custom tick source"
 
         config LV_TICK_CUSTOM_INCLUDE
@@ -309,13 +312,13 @@
 
             config LV_LOG_LEVEL_TRACE
                 bool "Trace - Detailed information"
-            config LV_LOG_LEVEL_INFO 
+            config LV_LOG_LEVEL_INFO
                 bool "Info  - Log important events"
-            config LV_LOG_LEVEL_WARN 
+            config LV_LOG_LEVEL_WARN
                 bool "Warn  - Log if something unwanted happened"
             config LV_LOG_LEVEL_ERROR
                 bool "Error - Only critical issues"
-            config LV_LOG_LEVEL_NONE 
+            config LV_LOG_LEVEL_NONE
                 bool "None  - Do not log anything"
         endchoice
 
@@ -331,15 +334,15 @@
         config LV_LOG_PRINTF
             bool "Print the log with 'printf'" if LV_USE_LOG
             help
-                Use printf for log output. 
+                Use printf for log output.
                 If not set the user needs to register a callback with `lv_log_register_print_cb`.
 
     endmenu
-    
+
     menu "Debug Settings"
         config LV_USE_DEBUG
             bool "Enable Debug"
-        
+
         config LV_USE_ASSERT_NULL
             bool "Check if the parameter is NULL. (Quite fast)"
             default y if !LV_CONF_MINIMAL
@@ -350,21 +353,21 @@
 
         config LV_USE_ASSERT_MEM_INTEGRITY
             bool "Check the integrity of `lv_mem` after critical operations. (Slow)"
-            
+
         config LV_USE_ASSERT_STR
             bool "Search for NULL, very long strings, invalid characters, and unnatural repetitions. (Slow)"
-            help 
+            help
                 If disabled `LV_USE_ASSERT_NULL` will be performed instead (if it's enabled).
-            
+
         config LV_USE_ASSERT_OBJ
             bool "Check NULL, the object's type and existence (e.g. not deleted). (Quite slow)."
-            help 
+            help
                 If disabled `LV_USE_ASSERT_NULL` will be performed instead (if it's enabled)
-            
+
         config LV_USE_ASSERT_STYLE
             bool "Check if the styles are properly initialized. (Fast)"
     endmenu
-    
+
     menu "Font usage"
         config LV_FONT_FMT_TXT_LARGE
             bool "Enable it if you have fonts with a lot of characters."
@@ -373,13 +376,17 @@
                 but with > 10,000 characters if you see issues probably you
                 need to enable it.
 
+        config LV_USE_FONT_SUBPX
+            bool "Enable subpixel rendering."
+
         config LV_FONT_SUBPX_BGR
             bool "Use BGR instead RGB for sub-pixel rendering."
+            depends on LV_USE_FONT_SUBPX
             help
                 Set the pixel order of the display.
                 Important only if "subpx fonts" are used.
                 With "normal" font it doesn't matter.
-        
+
         menu "Enable built-in fonts"
             config LV_FONT_MONTSERRAT_8
                 bool "Enable Montserrat 8"
@@ -528,7 +535,7 @@
                 bool "Simsun 16 CJK"
                 select LV_FONT_SIMSUN_16_CJK
         endchoice
-        
+
         choice LV_FONT_DEFAULT_NORMAL
             prompt "Select theme default normal font"
             default LV_FONT_DEFAULT_NORMAL_MONTSERRAT_16 if !LV_CONF_MINIMAL
@@ -618,7 +625,7 @@
                 bool "Simsun 16 CJK"
                 select LV_FONT_SIMSUN_16_CJK
         endchoice
-        
+
         choice LV_FONT_DEFAULT_SUBTITLE
             prompt "Select theme default subtitle font"
             default LV_FONT_DEFAULT_SUBTITLE_MONTSERRAT_16 if !LV_CONF_MINIMAL
@@ -708,7 +715,7 @@
                 bool "Simsun 16 CJK"
                 select LV_FONT_SIMSUN_16_CJK
         endchoice
-        
+
         choice LV_FONT_DEFAULT_TITLE
             prompt "Select theme default title font"
             default LV_FONT_DEFAULT_TITLE_MONTSERRAT_16 if !LV_CONF_MINIMAL
@@ -798,1200 +805,6 @@
     endmenu
 
     menu "Theme usage"
-	menu "Enable theme usage, always enable at least one theme"
-            config LV_THEME_EMPTY
-                bool "Empty: No theme, you can apply your styles as you need."
-                default y if LV_CONF_MINIMAL
-            config LV_THEME_TEMPLATE
-                bool "Template: Simple to create your theme based on it."
-            config LV_THEME_MATERIAL
-                bool "Material: A fast and impressive theme."
-                default y if !LV_CONF_MINIMAL
-            config LV_THEME_MONO
-                bool "Mono: Mono-color theme for monochrome displays"
-	endmenu
-
-        choice LV_THEME_DEFAULT_INIT
-            prompt "Select theme default init"
-            default LV_THEME_DEFAULT_INIT_MATERIAL if !LV_CONF_MINIMAL
-            default LV_THEME_DEFAULT_INIT_EMPTY if LV_CONF_MINIMAL
-            help
-                Select theme default init
-
-            config LV_THEME_DEFAULT_INIT_EMPTY
-                bool "Default init for empty theme"
-                select LV_THEME_EMPTY
-            config LV_THEME_DEFAULT_INIT_TEMPLATE
-                bool "Default init for template theme"
-                select LV_THEME_TEMPLATE
-            config LV_THEME_DEFAULT_INIT_MATERIAL
-                bool "Default init for material theme"
-                select LV_THEME_MATERIAL
-            config LV_THEME_DEFAULT_INIT_MONO
-                bool "Default init for mono theme"
-                select LV_THEME_MONO
-        endchoice
-        
-        config LV_THEME_DEFAULT_COLOR_PRIMARY
-            hex "Select theme default primary color"
-            range 0x000000 0xFFFFFF
-            default 0xFF0000 if !LV_THEME_DEFAULT_INIT_MONO
-            default 0x000000 if LV_THEME_DEFAULT_INIT_MONO
-            help
-                See lv_misc/lv_color.h for some color values examples.
-
-        config LV_THEME_DEFAULT_COLOR_SECONDARY
-            hex "Select theme default secondary color"
-            range 0x000000 0xFFFFFF
-            default 0x0000FF if !LV_THEME_DEFAULT_INIT_MONO
-            default 0xFFFFFF if LV_THEME_DEFAULT_INIT_MONO
-            help
-                See lv_misc/lv_color.h for some color values examples.
-
-        choice LV_THEME_DEFAULT_FLAG
-            depends on LV_THEME_MATERIAL
-            
-            prompt "Select theme default flag"
-            default LV_THEME_DEFAULT_FLAG_LIGHT
-            help
-                Select theme default flag
-
-            config LV_THEME_DEFAULT_FLAG_LIGHT
-                bool "Light theme"
-                depends on LV_THEME_MATERIAL
-            config LV_THEME_DEFAULT_FLAG_DARK
-                bool "Dark theme"
-                depends on LV_THEME_MATERIAL
-        endchoice
-
-    endmenu
-
-    menu "Text Settings"
-        choice LV_TXT_ENC
-            prompt "Select a character encoding for strings"
-            help
-                Select a character encoding for strings. Your IDE or editor should have the same character encoding.
-            default LV_TXT_ENC_UTF8 if !LV_CONF_MINIMAL
-            default LV_TXT_ENC_ASCII if LV_CONF_MINIMAL
-
-            config LV_TXT_ENC_UTF8
-                bool "UTF8"
-            config LV_TXT_ENC_ASCII
-                bool "ASCII"
-        endchoice
-
-        config LV_TXT_BREAK_CHARS
-            string "Can break (wrap) texts on these chars"
-            default " ,.;:-_"
-        
-        config LV_TXT_LINE_BREAK_LONG_LEN
-            int "Line break long length"
-            default 0
-            help
-                If a word is at least this long, will break wherever 'prettiest'. 
-                To disable, set to a value <= 0.
-        
-        config LV_TXT_LINE_BREAK_LONG_PRE_MIN_LEN
-            int "Min num chars before break"
-            default 3
-            help
-                Minimum number of characters in a long word to put on a line before a break.
-                Depends on LV_TXT_LINE_BREAK_LONG_LEN
-                
-        config LV_TXT_LINE_BREAK_LONG_POST_MIN_LEN
-            int "Min num chars after break"
-            default 3
-            help
-                Minimum number of characters in a long word to put on a line after a break.
-                Depends on LV_TXT_LINE_BREAK_LONG_LEN
-                        
-        config LV_TXT_COLOR_CMD
-            string "The control character to use for signalling text recoloring"
-            default "#"
-
-        config LV_USE_BIDI
-            bool "Support bidirectional texts"
-            help 
-                Allows mixing Left-to-Right and Right-to-Left texts.
-                The direction will be processed according to the Unicode Bidirectional Algorithm:
-                https://www.w3.org/International/articles/inline-bidi-markup/uba-basics
-        
-        choice
-            prompt "Set the default BIDI direction"
-            default LV_BIDI_DIR_AUTO
-            depends on LV_USE_BIDI
-
-            config LV_BIDI_DIR_LTR
-                bool "Left-to-Right"
-            config LV_BIDI_DIR_RTL
-                bool "Right-to-Left"
-            config LV_BIDI_DIR_AUTO
-                bool "Detect texts base direction"
-        endchoice
-
-        config LV_USE_ARABIC_PERSIAN_CHARS
-            bool "Enable Arabic/Persian processing"
-            help 
-                In these languages characters should be replaced with
-                an other form based on their position in the text.
-
-        config LV_SPRINTF_CUSTOM
-        bool "Change the built-in (v)snprintf functions"
-
-        config LV_SPRINTF_DISABLE_FLOAT
-            bool "Disable float in built-in (v)snprintf functions" if !LV_SPRINTF_CUSTOM 
-    endmenu
-
-    menu "Widgets"
-        config LV_USE_OBJ_REALIGN
-            bool "Enable `lv_obj_realign()` based on `lv_obj_align()` parameters."
-            default y if !LV_CONF_MINIMAL
-        
-        choice
-            prompt "Enable to make the object clickable on a larger area."
-            default LV_USE_EXT_CLICK_AREA_TINY
-
-            config LV_USE_EXT_CLICK_AREA_OFF
-                bool "Disable this feature."
-            config LV_USE_EXT_CLICK_AREA_TINY
-                bool "The extra area can be adjusted horizontally and vertically (0..255px)."
-            config LV_USE_EXT_CLICK_AREA_FULL
-                bool "The extra area can be adjusted in all 4 directions (-32k..+32k px)."
-        endchoice
-
-        config LV_USE_ARC
-            bool "Arc."
-            default y if !LV_CONF_MINIMAL
-        config LV_USE_BAR
-            bool "Bar."
-            default y if !LV_CONF_MINIMAL
-       config LV_USE_BTN
-           bool "Button. Dependencies: lv_cont."
-           select LV_USE_CONT
-           default y if !LV_CONF_MINIMAL
-       config LV_USE_BTNMATRIX
-           bool "Button matrix."
-           default y if !LV_CONF_MINIMAL
-       config LV_USE_CALENDAR
-           bool "Calendar."
-           default y if !LV_CONF_MINIMAL
-       config LV_CALENDAR_WEEK_STARTS_MONDAY
-           bool "Calendar week starts monday."
-       config LV_USE_CANVAS
-           bool "Canvas. Dependencies: lv_img."
-           select LV_USE_IMG
-           default y if !LV_CONF_MINIMAL
-       config LV_USE_CHECKBOX
-           bool "Check Box. Dependencies: lv_btn, lv_label."
-           select LV_USE_BTN
-           select LV_USE_LABEL
-           default y if !LV_CONF_MINIMAL
-       config LV_USE_CHART
-           bool "Chart."
-           default y if !LV_CONF_MINIMAL
-       config LV_CHART_AXIS_TICK_MAX_LEN
-           int "Chart axis tick label max len."
-           depends on LV_USE_CHART
-           default 256
-       config LV_USE_CONT
-           bool "Container."
-           default y if !LV_CONF_MINIMAL
-       config LV_USE_CPICKER
-           bool "Color picker."
-           default y if !LV_CONF_MINIMAL
-       config LV_USE_DROPDOWN
-           bool "Drop down list. Dependencies: lv_page, lv_label, lv_symbol_def.h."
-           select LV_USE_PAGE
-           select LV_USE_LABEL
-           default y if !LV_CONF_MINIMAL
-       config LV_DROPDOWN_DEF_ANIM_TIME
-           int "Drop down animation time. 0: no animation."
-           depends on LV_USE_DROPBOX
-           default 200
-       config LV_USE_GAUGE
-           bool "Gauge. Dependencies: lv_bar, lv_linemeter."
-           select LV_USE_BAR
-           select LV_USE_LINEMETER
-           default y if !LV_CONF_MINIMAL
-       config LV_USE_IMG
-           bool "Image. Dependencies: lv_label."
-           select LV_USE_LABEL
-           default y if !LV_CONF_MINIMAL
-       config LV_USE_IMGBTN
-           bool "Image button. Dependencies: lv_btn."
-           select LV_USE_BTN
-           default y if !LV_CONF_MINIMAL
-       config LV_IMGBTN_TILED
-           bool "Use imgbtn tiled."
-           depends on LV_USE_IMGBTN
-       config LV_USE_KEYBOARD
-           bool "Keyboard. Dependencies: lv_btnm."
-           select LV_USE_BTNM
-           default y if !LV_CONF_MINIMAL
-       config LV_USE_LABEL
-           bool "Label."
-           default y if !LV_CONF_MINIMAL
-       config LV_LABEL_DEF_SCROLL_SPEED
-           int "Hor. or ver. scroll speed [px/sec] in LV_LABEL_LONG_ROLL/ROLL_CIRC mode."
-           default 25
-       config LV_LABEL_WAIT_CHAR_COUNT
-           int "Waiting period at beginning/end of animation cycle."
-           default 3
-       config LV_LABEL_TEXT_SEL
-           bool "Enable selecting text of the label."
-       config LV_LABEL_LONG_TXT_HINT
-           bool "Store extra some info in labels (12 bytes) to speed up drawing of very long texts."
-       config LV_USE_LED
-           bool "LED."
-           default y if !LV_CONF_MINIMAL
-       config LV_LED_BRIGHT_MIN
-           int "LED minimal brightness."
-           range 0 255
-           default 120
-       config LV_LED_BRIGHT_MAX
-           int "LED maximal brightness."
-           range 0 255
-           default 255
-       config LV_USE_LINE
-           bool "Line."
-           default y if !LV_CONF_MINIMAL
-       config LV_USE_LIST
-           bool "List. Dependencies: lv_page, lv_btn, lv_label, lv_img."
-           select LV_USE_PAGE
-           select LV_USE_BTN
-           select LV_USE_LABEL
-           select LV_USE_IMG
-           default y if !LV_CONF_MINIMAL
-       config LV_LIST_DEF_ANIM_TIME
-           int "List default animation time of focusing to a list element [ms]. 0: no animation."
-           default 100
-       config LV_USE_LINEMETER
-           bool "Line meter."
-           default y if !LV_CONF_MINIMAL
-       choice
-           prompt "Draw line more precisely at cost of performance."
-           default LV_LINEMETER_PRECISE_NO_EXTRA_PRECISION
-           config LV_LINEMETER_PRECISE_NO_EXTRA_PRECISION
-               bool "0: No extra precision."
-           config LV_LINEMETER_PRECISE_SOME_EXTRA_PRECISION
-               bool "1: Some extra precision."
-           config LV_LINEMETER_PRECISE_BEST_PRECISION
-               bool "2: Best precision."
-       endchoice
-       config LV_USE_OBJMASK
-           bool "Mask."
-           default y if !LV_CONF_MINIMAL
-       config LV_USE_MSGBOX
-           bool "Message box. Dependencies: lv_rect, lv_btnm, lv_label."
-           select LV_USE_RECT
-           select LV_USE_BTNM
-           select LV_USE_LABEL
-           default y if !LV_CONF_MINIMAL
-       config LV_USE_PAGE
-           bool "Page. Dependencies: lv_cont."
-           select LV_USE_CONT
-           default y if !LV_CONF_MINIMAL
-       config LV_PAGE_DEF_ANIM_TIME
-           int "Focus default animation time [ms]. 0: No animation."
-           default 100
-       config LV_USE_SPINNER
-           bool "Spinner. Dependencies: lv_arc, lv_anim."
-           select LV_USE_ARC
-           select LV_USE_ANIM
-           default y if !LV_CONF_MINIMAL
-       config LV_SPINNER_DEF_ARC_LENGTH
-           int "Spinner def. arc length [deg]."
-           default 60
-       config LV_SPINNER_DEF_SPIN_TIME
-           int "Spinner def. spin time [ms]."
-           default 1000
-       choice
-           prompt "Type of spinner (animation type)."
-           default LV_SPINNER_TYPE_SPINNING_ARC
-           config LV_SPINNER_TYPE_SPINNING_ARC
-               bool "0: Spinner type spinning arc."
-           config LV_SPINNER_TYPE_FILLSPIN_ARC
-               bool "0: Spinner type fillspin arc."
-           config LV_SPINNER_TYPE_CONSTANT_ARC
-               bool "0: Spinner type constant arc."
-       endchoice
-       config LV_USE_ROLLER
-           bool "Roller. Dependencies: lv_page."
-           select LV_USE_PAGE
-           default y if !LV_CONF_MINIMAL
-       config LV_ROLLER_DEF_ANIM_TIME
-           int "Focus animation time [ms]. 0: no animation."
-           default 200
-       config LV_ROLLER_INF_PAGES
-           int "Number of extra 'pages' when the controller is infinite."
-           default 7
-       config LV_USE_SLIDER
-           bool "Slider. Dependencies: lv_bar."
-           select LV_USE_BAR
-           default y if !LV_CONF_MINIMAL
-       config LV_USE_SPINBOX
-           bool "Spinbox. Dependencies: lv_ta."
-           select LV_USE_TEXTAREA
-           default y if !LV_CONF_MINIMAL
-       config LV_USE_SWITCH
-           bool "Switch. Dependencies: lv_slider."
-           select LV_USE_SLIDER
-           default y if !LV_CONF_MINIMAL
-       config LV_USE_TEXTAREA
-           bool "Text area. Dependencies: lv_label, lv_page."
-           select LV_USE_LABEL
-           select LV_USE_PAGE
-           default y if !LV_CONF_MINIMAL
-       config LV_TEXTAREA_DEF_CURSOR_BLINK_TIME
-           int "Text area def. cursor blink time [ms]."
-           default 400
-       config LV_TEXTAREA_DEF_PWN_SHOW_TIME
-           int "Text area def. pwn show time [ms]."
-           default 1500
-       config LV_USE_TABLE
-           bool "Table. Dependencies: lv_label."
-           select LV_USE_LABEL
-           default y if !LV_CONF_MINIMAL
-       config LV_TABLE_COL_MAX
-           int "Table col max."
-           default 12
-       config LV_TABLE_CELL_STYLE_CNT
-           int "Table cell style count."
-           default 4
-       config LV_USE_TABVIEW
-           bool "Tab. Dependencies: lv_page, lv_btnm."
-           select LV_USE_PAGE
-           select LV_USE_BTNM
-           default y if !LV_CONF_MINIMAL
-       config LV_TABVIEW_DEF_ANIM_TIME
-           int "Time of slide animation [ms]. 0: No animation."
-           default 300
-       config LV_USE_TILEVIEW
-           bool "Tileview. Dependencies: lv_page."
-           select LV_USE_PAGE
-           default y if !LV_CONF_MINIMAL
-       config LV_TILEVIEW_DEF_ANIM_TIME
-           int "Time of slide animation [ms]. 0: No animation."
-           default 300
-       config LV_USE_WIN
-           bool "Window. Dependencies: lv_cont, lv_btn, lv_label, lv_img, lv_page."
-           select LV_USE_CONT
-           select LV_USE_BTN
-           select LV_USE_LABEL
-           select LV_USE_IMG
-           select LV_USE_PAGE
-           default y if !LV_CONF_MINIMAL
-    endmenu
-
-endmenu
-=======
-# Kconfig file for LVGL v7.8.1
-
-menu "LVGL configuration"
-
-    config LV_ATTRIBUTE_FAST_MEM_USE_IRAM
-        bool "Set IRAM as LV_ATTRIBUTE_FAST_MEM"
-        help
-            Set this option to configure IRAM as LV_ATTRIBUTE_FAST_MEM
-
-    config LV_CONF_MINIMAL
-        bool "LVGL minimal configuration."
-
-    # Define CONFIG_LV_CONF_SKIP so we can use LVGL
-    # without lv_conf.h file, the lv_conf_internal.h and
-    # lv_conf_kconfig.h files are used instead.
-    config LV_CONF_SKIP
-        bool
-        default y
-
-    config LV_HOR_RES_MAX
-        int "Maximal horizontal resolution to support by the library."
-        default 480
-
-    config LV_VER_RES_MAX
-        int "Maximal vertical resolution to support by the library."
-        default 320
-
-    choice
-        prompt "Color depth."
-        default LV_COLOR_DEPTH_16
-        help
-            Color depth to be used.
-
-        config LV_COLOR_DEPTH_32
-            bool "32: ARGB8888"
-        config LV_COLOR_DEPTH_16
-            bool "16: RGB565"
-        config LV_COLOR_DEPTH_8
-            bool "8: RGB232"
-        config LV_COLOR_DEPTH_1
-            bool "1: 1 byte per pixel"
-    endchoice
-
-    config LV_COLOR_DEPTH
-        int
-        default 1 if LV_COLOR_DEPTH_1
-        default 8 if LV_COLOR_DEPTH_8
-        default 16 if LV_COLOR_DEPTH_16
-        default 32 if LV_COLOR_DEPTH_32
-
-    config LV_COLOR_16_SWAP
-        bool "Swap the 2 bytes of RGB565 color. Useful if the display has a 8 bit interface (e.g. SPI)."
-        depends on LV_COLOR_DEPTH_16
-
-    config LV_COLOR_SCREEN_TRANSP
-        bool "Enable screen transparency."
-        depends on LV_COLOR_DEPTH_32
-        help
-            Useful for OSD or other overlapping GUIs.
-            Requires `LV_COLOR_DEPTH = 32` colors and the screen's style
-            should be modified: `style.body.opa = ...`.
-
-    config LV_COLOR_TRANSP_HEX
-        hex "Images pixels with this color will not be drawn (with chroma keying)."
-        depends on LV_COLOR_SCREEN_TRANSP
-        range 0x000000 0xFFFFFF
-        default 0x00FF00
-        help
-            See lv_misc/lv_color.h for some color values examples.
-
-    config LV_ANTIALIAS
-        bool "Enable anti-aliasing (lines, and radiuses will be smoothed)."
-        default y if !LV_CONF_MINIMAL
-
-    config LV_DISP_DEF_REFR_PERIOD
-        int "Default display refresh period (ms)."
-        default 30
-        help
-            Can be changed in the display driver (`lv_disp_drv_t`).
-
-    config LV_DPI
-        int "DPI (Dots per inch in px)."
-        default 130
-
-    config LV_DISP_SMALL_LIMIT
-        int "Small display limit"
-        default 30
-        help
-            According to the width of the display (hor. res. / dpi) the
-            displays fall in 4 categories. This is the upper limit for small
-            displays.
-
-    config LV_DISP_MEDIUM_LIMIT
-        int "Medium display limit"
-        default 50
-        help
-            According to the width of the display (hor. res. / dpi) the
-            displays fall in 4 categories. This is the upper limit for medium
-            displays.
-
-    config LV_DISP_LARGE_LIMIT
-        int "Large display limit"
-        default 70
-        help
-            According to the width of the display (hor. res. / dpi) the
-            displays fall in 4 categories. This is the upper limit for large
-            displays.
-
-    menu "Memory manager settings"
-    config LV_MEM_CUSTOM
-        bool
-        prompt "If true use custom malloc/free, otherwise use the built-in `lv_mem_alloc` and `lv_mem_free`"
-
-    config LV_MEM_CUSTOM_INCLUDE
-        string
-        prompt "Header to include for the custom memory function"
-        default "stdlib.h"
-        depends on LV_MEM_CUSTOM
-
-    config LV_MEM_CUSTOM_ALLOC
-        string
-        prompt "Wrapper to malloc"
-        default "malloc"
-        depends on LV_MEM_CUSTOM
-
-    config LV_MEM_CUSTOM_FREE
-        string
-        prompt "Wrapper to free"
-        default "free"
-        depends on LV_MEM_CUSTOM
-
-    config LV_MEM_SIZE_KILOBYTES
-        int
-        prompt "Size of the memory used by `lv_mem_alloc` in kilobytes (>= 2kB)"
-        range 2 128
-        default 32
-        depends on !LV_MEM_CUSTOM
-
-    config LV_MEMCPY_MEMSET_STD
-        bool
-        prompt "Use the standard memcpy and memset instead of LVGL's own functions"
-    endmenu
-
-    menu "Indev device settings"
-        config LV_INDEV_DEF_READ_PERIOD
-            int "Input device read period [ms]."
-            default 30
-        config LV_INDEV_DEF_DRAG_LIMIT
-            int "Drag threshold in pixels."
-            default 10
-        config LV_INDEV_DEF_DRAG_THROW
-            int "Drag throw slow-down in [%]. Greater value -> faster slow down."
-            default 10
-        config LV_INDEV_DEF_LONG_PRESS_TIME
-            int "Long press time [ms]. Time to send 'LV_EVENT_LONG_PRESSED'."
-            default 400
-        config LV_INDEV_DEF_LONG_PRESS_REP_TIME
-            int "Repeated trigger period in long press [ms]. Time between 'LV_EVENT_LONG_PRESSED_REPEAT'."
-            default 100
-        config LV_INDEV_DEF_GESTURE_LIMIT
-            int "Gesture threshold in pixels."
-            default 50
-        config LV_INDEV_DEF_GESTURE_MIN_VELOCITY
-            int "Gesture min velocity at release before swipe (pixels)."
-            default 3
-
-    endmenu
-
-    menu "Feature usage"
-        config LV_USE_ANIMATION
-            bool "Enable the Animations."
-            default y if !LV_CONF_MINIMAL
-        config LV_USE_SHADOW
-            bool "Enable shadow drawing."
-            default y if !LV_CONF_MINIMAL
-        config LV_SHADOW_CACHE_SIZE
-            int "Shadow cache size"
-            depends on LV_USE_SHADOW
-            default 0
-            help
-                Allow buffering some shadow calculation
-                LV_SHADOW_CACHE_SIZE is the max. shadow size to buffer,
-                where shadow size is `shadow_width + radius`
-                Caching has LV_SHADOW_CACHE_SIZE^2 RAM cost.
-        config LV_USE_OUTLINE
-            bool "Enable outline drawing on rectangles."
-            default y if !LV_CONF_MINIMAL
-        config LV_USE_PATTERN
-            bool "Enable pattern drawing on rectangles."
-            default y if !LV_CONF_MINIMAL
-        config LV_USE_VALUE_STR
-            bool "Enable value string drawing on rectangles."
-            default y if !LV_CONF_MINIMAL
-        config LV_USE_BLEND_MODES
-            bool "Use other blend modes then normal (LV_BLEND_MODE_...)."
-            default y if !LV_CONF_MINIMAL
-        config LV_USE_OPA_SCALE
-            bool "Use the 'opa_scale' style property to set the opacity of an object and it's children at once."
-            default y if !LV_CONF_MINIMAL
-        config LV_USE_IMG_TRANSFORM
-            bool "Use image zoom and rotation."
-            default y if !LV_CONF_MINIMAL
-        config LV_USE_GROUP
-            bool "Enable object groups (for keyboard/encoder navigation)."
-            default y if !LV_CONF_MINIMAL
-        config LV_USE_GPU
-            bool "Enable GPU interface (only enabled 'gpu_fill_cb' and 'gpu_blend_cb' in the disp. drv."
-            default y if !LV_CONF_MINIMAL
-        config LV_USE_GPU_STM32_DMA2D
-            bool "Enable STM32 DMA2D."
-        config LV_GPU_DMA2D_CMSIS_INCLUDE
-            string "include path of CMSIS header of target processor"
-            depends on LV_USE_GPU_STM32_DMA2D
-            default ""
-            help
-                e.g. "stm32f769xx.h" or "stm32f429xx.h"
-        config LV_USE_GPU_NXP_PXP
-            bool "Use PXP for CPU off-load on NXP RTxxx platforms."
-        config LV_USE_GPU_NXP_PXP_AUTO_INIT
-            bool "Call lv_gpu_nxp_pxp_init() automatically or manually."
-            depends on LV_USE_GPU_NXP_PXP
-            help
-                1: Add default bare metal and FreeRTOS interrupt handling
-                routines for PXP (lv_gpu_nxp_pxp_osa.c) and call
-                lv_gpu_nxp_pxp_init() automatically during lv_init().
-                Note that symbol FSL_RTOS_FREE_RTOS has to be defined in order
-                to use FreeRTOS OSA, otherwise bare-metal implementation is
-                selected.
-                0: lv_gpu_nxp_pxp_init() has to be called manually before
-                lv_init().
-        config LV_USE_GPU_NXP_VG_LITE
-            bool "Use VG-Lite for CPU off-load on NXP RTxxx platforms."
-        config LV_USE_FILESYSTEM
-            bool "Enable file system (might be required for images."
-            default y if !LV_CONF_MINIMAL
-        config LV_USE_USER_DATA
-            bool "Add a 'user_data' to drivers and objects."
-        config LV_USE_USER_DATA_FREE
-            bool "Free the user data field upon object deletion"
-            depends on LV_USE_USER_DATA
-        config LV_USER_DATA_FREE_INCLUDE
-            string "Header for user data free function"
-            default "something.h"
-            depends on LV_USE_USER_DATA_FREE
-        config LV_USER_DATA_FREE
-            string "Invoking for user data free function. It has the lv_obj_t pointer as single parameter."
-            default "(user_data_free)"
-            depends on LV_USE_USER_DATA_FREE
-        config LV_USE_PERF_MONITOR
-            bool "Show CPU usage and FPS count in the right bottom corner."
-        config LV_USE_API_EXTENSION_V6
-            bool "Use the functions and types from the older (v6) API if possible."
-            default y if !LV_CONF_MINIMAL
-        config LV_USE_API_EXTENSION_V7
-            bool "Use the functions and types from the older (v7) API if possible."
-            default y if !LV_CONF_MINIMAL
-    endmenu
-
-    menu "Image decoder and cache"
-        config LV_IMG_CF_INDEXED
-            bool "Enable indexed (palette) images."
-            default y if !LV_CONF_MINIMAL
-        config LV_IMG_CF_ALPHA
-            bool "Enable alpha indexed images."
-            default y if !LV_CONF_MINIMAL
-        config LV_IMG_CACHE_DEF_SIZE
-            int "Default image cache size."
-            default 1
-            help
-                Image caching keeps the images opened. If only the built-in
-                image formats are used there is no real advantage of caching.
-                (I.e. no new image decoder is added)
-
-                With complex image decoders (e.g. PNG or JPG) caching can
-                save the continuous open/decode of images.
-                However the opened images might consume additional RAM.
-                LV_IMG_CACHE_DEF_SIZE must be >= 1
-    endmenu
-
-    menu "Compiler Settings"
-        config LV_BIG_ENDIAN_SYSTEM
-            bool "For big endian systems set to 1"
-    endmenu
-
-    menu "HAL Settings"
-        config LV_TICK_CUSTOM
-            bool
-            prompt "Use a custom tick source"
-
-        config LV_TICK_CUSTOM_INCLUDE
-            string
-            prompt "Header for the system time function"
-            default "Arduino.h"
-            depends on LV_TICK_CUSTOM
-
-        config LV_TICK_CUSTOM_SYS_TIME_EXPR
-            string
-            prompt "Expression evaluating to current system time in ms"
-            default "millis()"
-            depends on LV_TICK_CUSTOM
-    endmenu
-
-    menu "Log Settings"
-        config LV_USE_LOG
-            bool "Enable the log module"
-
-        choice
-            bool "Default log verbosity" if LV_USE_LOG
-            default LV_LOG_LEVEL_INFO
-            help
-                Specify how important log should be added.
-
-            config LV_LOG_LEVEL_TRACE
-                bool "Trace - Detailed information"
-            config LV_LOG_LEVEL_INFO
-                bool "Info  - Log important events"
-            config LV_LOG_LEVEL_WARN
-                bool "Warn  - Log if something unwanted happened"
-            config LV_LOG_LEVEL_ERROR
-                bool "Error - Only critical issues"
-            config LV_LOG_LEVEL_NONE
-                bool "None  - Do not log anything"
-        endchoice
-
-        config LV_LOG_LEVEL
-            int
-            default 0 if LV_LOG_LEVEL_TRACE
-            default 1 if LV_LOG_LEVEL_INFO
-            default 2 if LV_LOG_LEVEL_WARN
-            default 3 if LV_LOG_LEVEL_ERROR
-            default 4 if LV_LOG_LEVEL_USER
-            default 5 if LV_LOG_LEVEL_NONE
-
-        config LV_LOG_PRINTF
-            bool "Print the log with 'printf'" if LV_USE_LOG
-            help
-                Use printf for log output.
-                If not set the user needs to register a callback with `lv_log_register_print_cb`.
-
-    endmenu
-
-    menu "Debug Settings"
-        config LV_USE_DEBUG
-            bool "Enable Debug"
-
-        config LV_USE_ASSERT_NULL
-            bool "Check if the parameter is NULL. (Quite fast)"
-            default y if !LV_CONF_MINIMAL
-
-        config LV_USE_ASSERT_MEM
-            bool "Checks is the memory is successfully allocated or no. (Quite fast)"
-            default y if !LV_CONF_MINIMAL
-
-        config LV_USE_ASSERT_MEM_INTEGRITY
-            bool "Check the integrity of `lv_mem` after critical operations. (Slow)"
-
-        config LV_USE_ASSERT_STR
-            bool "Search for NULL, very long strings, invalid characters, and unnatural repetitions. (Slow)"
-            help
-                If disabled `LV_USE_ASSERT_NULL` will be performed instead (if it's enabled).
-
-        config LV_USE_ASSERT_OBJ
-            bool "Check NULL, the object's type and existence (e.g. not deleted). (Quite slow)."
-            help
-                If disabled `LV_USE_ASSERT_NULL` will be performed instead (if it's enabled)
-
-        config LV_USE_ASSERT_STYLE
-            bool "Check if the styles are properly initialized. (Fast)"
-    endmenu
-
-    menu "Font usage"
-        config LV_FONT_FMT_TXT_LARGE
-            bool "Enable it if you have fonts with a lot of characters."
-            help
-                The limit depends on the font size, font face and bpp
-                but with > 10,000 characters if you see issues probably you
-                need to enable it.
-
-        config LV_USE_FONT_SUBPX
-            bool "Enable subpixel rendering."
-
-        config LV_FONT_SUBPX_BGR
-            bool "Use BGR instead RGB for sub-pixel rendering."
-            depends on LV_USE_FONT_SUBPX
-            help
-                Set the pixel order of the display.
-                Important only if "subpx fonts" are used.
-                With "normal" font it doesn't matter.
-
-        menu "Enable built-in fonts"
-            config LV_FONT_MONTSERRAT_8
-                bool "Enable Montserrat 8"
-            config LV_FONT_MONTSERRAT_10
-                bool "Enable Montserrat 10"
-            config LV_FONT_MONTSERRAT_12
-                bool "Enable Montserrat 12"
-            config LV_FONT_MONTSERRAT_14
-                bool "Enable Montserrat 14"
-                default y if !LV_CONF_MINIMAL
-            config LV_FONT_MONTSERRAT_16
-                bool "Enable Montserrat 16"
-            config LV_FONT_MONTSERRAT_18
-                bool "Enable Montserrat 18"
-            config LV_FONT_MONTSERRAT_20
-                bool "Enable Montserrat 20"
-            config LV_FONT_MONTSERRAT_22
-                bool "Enable Montserrat 22"
-            config LV_FONT_MONTSERRAT_24
-                bool "Enable Montserrat 24"
-            config LV_FONT_MONTSERRAT_26
-                bool "Enable Montserrat 26"
-            config LV_FONT_MONTSERRAT_28
-                bool "Enable Montserrat 28"
-            config LV_FONT_MONTSERRAT_30
-                bool "Enable Montserrat 30"
-            config LV_FONT_MONTSERRAT_32
-                bool "Enable Montserrat 32"
-            config LV_FONT_MONTSERRAT_34
-                bool "Enable Montserrat 34"
-            config LV_FONT_MONTSERRAT_36
-                bool "Enable Montserrat 36"
-            config LV_FONT_MONTSERRAT_38
-                bool "Enable Montserrat 38"
-            config LV_FONT_MONTSERRAT_40
-                bool "Enable Montserrat 40"
-            config LV_FONT_MONTSERRAT_42
-                bool "Enable Montserrat 42"
-            config LV_FONT_MONTSERRAT_44
-                bool "Enable Montserrat 44"
-            config LV_FONT_MONTSERRAT_46
-                bool "Enable Montserrat 46"
-            config LV_FONT_MONTSERRAT_48
-                bool "Enable Montserrat 48"
-            config LV_FONT_UNSCII_8
-                bool "Enable UNSCII 8 (Perfect monospace font)"
-                default y if LV_CONF_MINIMAL
-            config LV_FONT_UNSCII_16
-                bool "Enable UNSCII 16 (Perfect monospace font)"
-            config LV_FONT_MONTSERRAT12SUBPX
-                bool "Enable Montserrat 12 sub-pixel"
-            config LV_FONT_MONTSERRAT28COMPRESSED
-                bool "Enable Montserrat 28 compressed"
-            config LV_FONT_DEJAVU_16_PERSIAN_HEBREW
-                bool "Enable Dejavu 16 Persian, Hebrew, Arabic letters"
-            config LV_FONT_SIMSUN_16_CJK
-                bool "Enable Simsun 16 CJK"
-        endmenu
-
-        choice LV_FONT_DEFAULT_SMALL
-            prompt "Select theme default small font"
-            default LV_FONT_DEFAULT_SMALL_MONTSERRAT_16 if !LV_CONF_MINIMAL
-            default LV_FONT_DEFAULT_SMALL_UNSCII_8 if LV_CONF_MINIMAL
-            help
-                Select theme default small font
-
-            config LV_FONT_DEFAULT_SMALL_MONTSERRAT_8
-                bool "Montserrat 8"
-                select LV_FONT_MONTSERRAT_8
-            config LV_FONT_DEFAULT_SMALL_MONTSERRAT_10
-                bool "Montserrat 10"
-                select LV_FONT_MONTSERRAT_10
-            config LV_FONT_DEFAULT_SMALL_MONTSERRAT_12
-                bool "Montserrat 12"
-                select LV_FONT_MONTSERRAT_12
-            config LV_FONT_DEFAULT_SMALL_MONTSERRAT_14
-                bool "Montserrat 14"
-                select LV_FONT_MONTSERRAT_14
-            config LV_FONT_DEFAULT_SMALL_MONTSERRAT_16
-                bool "Montserrat 16"
-                select LV_FONT_MONTSERRAT_16
-            config LV_FONT_DEFAULT_SMALL_MONTSERRAT_18
-                bool "Montserrat 18"
-                select LV_FONT_MONTSERRAT_18
-            config LV_FONT_DEFAULT_SMALL_MONTSERRAT_20
-                bool "Montserrat 20"
-                select LV_FONT_MONTSERRAT_20
-            config LV_FONT_DEFAULT_SMALL_MONTSERRAT_22
-                bool "Montserrat 22"
-                select LV_FONT_MONTSERRAT_22
-            config LV_FONT_DEFAULT_SMALL_MONTSERRAT_24
-                bool "Montserrat 24"
-                select LV_FONT_MONTSERRAT_24
-            config LV_FONT_DEFAULT_SMALL_MONTSERRAT_26
-                bool "Montserrat 26"
-                select LV_FONT_MONTSERRAT_26
-            config LV_FONT_DEFAULT_SMALL_MONTSERRAT_28
-                bool "Montserrat 28"
-                select LV_FONT_MONTSERRAT_28
-            config LV_FONT_DEFAULT_SMALL_MONTSERRAT_30
-                bool "Montserrat 30"
-                select LV_FONT_MONTSERRAT_30
-            config LV_FONT_DEFAULT_SMALL_MONTSERRAT_32
-                bool "Montserrat 32"
-                select LV_FONT_MONTSERRAT_32
-            config LV_FONT_DEFAULT_SMALL_MONTSERRAT_34
-                bool "Montserrat 34"
-                select LV_FONT_MONTSERRAT_34
-            config LV_FONT_DEFAULT_SMALL_MONTSERRAT_36
-                bool "Montserrat 36"
-                select LV_FONT_MONTSERRAT_36
-            config LV_FONT_DEFAULT_SMALL_MONTSERRAT_38
-                bool "Montserrat 38"
-                select LV_FONT_MONTSERRAT_38
-            config LV_FONT_DEFAULT_SMALL_MONTSERRAT_40
-                bool "Montserrat 40"
-                select LV_FONT_MONTSERRAT_40
-            config LV_FONT_DEFAULT_SMALL_MONTSERRAT_42
-                bool "Montserrat 42"
-                select LV_FONT_MONTSERRAT_42
-            config LV_FONT_DEFAULT_SMALL_MONTSERRAT_44
-                bool "Montserrat 44"
-                select LV_FONT_MONTSERRAT_44
-            config LV_FONT_DEFAULT_SMALL_MONTSERRAT_46
-                bool "Montserrat 46"
-                select LV_FONT_MONTSERRAT_46
-            config LV_FONT_DEFAULT_SMALL_MONTSERRAT_48
-                bool "Montserrat 48"
-                select LV_FONT_MONTSERRAT_48
-            config LV_FONT_DEFAULT_SMALL_UNSCII_8
-                bool "UNSCII 8 (Perfect monospace font)"
-                select LV_FONT_UNSCII_8
-            config LV_FONT_DEFAULT_SMALL_UNSCII_16
-                bool "UNSCII 16 (Perfect monospace font)"
-                select LV_FONT_UNSCII_16
-            config LV_FONT_DEFAULT_SMALL_MONTSERRAT12SUBPX
-                bool "Montserrat 12 sub-pixel"
-                select LV_FONT_MONTSERRAT12SUBPX
-            config LV_FONT_DEFAULT_SMALL_MONTSERRAT28COMPRESSED
-                bool "Montserrat 28 compressed"
-                select LV_FONT_MONTSERRAT28COMPRESSED
-            config LV_FONT_DEFAULT_SMALL_DEJAVU_16_PERSIAN_HEBREW
-                bool "Dejavu 16 Persian, Hebrew, Arabic letters"
-                select LV_FONT_DEJAVU_16_PERSIAN_HEBREW
-            config LV_FONT_DEFAULT_SMALL_SIMSUN_16_CJK
-                bool "Simsun 16 CJK"
-                select LV_FONT_SIMSUN_16_CJK
-        endchoice
-
-        choice LV_FONT_DEFAULT_NORMAL
-            prompt "Select theme default normal font"
-            default LV_FONT_DEFAULT_NORMAL_MONTSERRAT_16 if !LV_CONF_MINIMAL
-            default LV_FONT_DEFAULT_NORMAL_UNSCII_8 if LV_CONF_MINIMAL
-            help
-                Select theme default normal font
-
-            config LV_FONT_DEFAULT_NORMAL_MONTSERRAT_8
-                bool "Montserrat 8"
-                select LV_FONT_MONTSERRAT_8
-            config LV_FONT_DEFAULT_NORMAL_MONTSERRAT_10
-                bool "Montserrat 10"
-                select LV_FONT_MONTSERRAT_10
-            config LV_FONT_DEFAULT_NORMAL_MONTSERRAT_12
-                bool "Montserrat 12"
-                select LV_FONT_MONTSERRAT_12
-            config LV_FONT_DEFAULT_NORMAL_MONTSERRAT_14
-                bool "Montserrat 14"
-                select LV_FONT_MONTSERRAT_14
-            config LV_FONT_DEFAULT_NORMAL_MONTSERRAT_16
-                bool "Montserrat 16"
-                select LV_FONT_MONTSERRAT_16
-            config LV_FONT_DEFAULT_NORMAL_MONTSERRAT_18
-                bool "Montserrat 18"
-                select LV_FONT_MONTSERRAT_18
-            config LV_FONT_DEFAULT_NORMAL_MONTSERRAT_20
-                bool "Montserrat 20"
-                select LV_FONT_MONTSERRAT_20
-            config LV_FONT_DEFAULT_NORMAL_MONTSERRAT_22
-                bool "Montserrat 22"
-                select LV_FONT_MONTSERRAT_22
-            config LV_FONT_DEFAULT_NORMAL_MONTSERRAT_24
-                bool "Montserrat 24"
-                select LV_FONT_MONTSERRAT_24
-            config LV_FONT_DEFAULT_NORMAL_MONTSERRAT_26
-                bool "Montserrat 26"
-                select LV_FONT_MONTSERRAT_26
-            config LV_FONT_DEFAULT_NORMAL_MONTSERRAT_28
-                bool "Montserrat 28"
-                select LV_FONT_MONTSERRAT_28
-            config LV_FONT_DEFAULT_NORMAL_MONTSERRAT_30
-                bool "Montserrat 30"
-                select LV_FONT_MONTSERRAT_30
-            config LV_FONT_DEFAULT_NORMAL_MONTSERRAT_32
-                bool "Montserrat 32"
-                select LV_FONT_MONTSERRAT_32
-            config LV_FONT_DEFAULT_NORMAL_MONTSERRAT_34
-                bool "Montserrat 34"
-                select LV_FONT_MONTSERRAT_34
-            config LV_FONT_DEFAULT_NORMAL_MONTSERRAT_36
-                bool "Montserrat 36"
-                select LV_FONT_MONTSERRAT_36
-            config LV_FONT_DEFAULT_NORMAL_MONTSERRAT_38
-                bool "Montserrat 38"
-                select LV_FONT_MONTSERRAT_38
-            config LV_FONT_DEFAULT_NORMAL_MONTSERRAT_40
-                bool "Montserrat 40"
-                select LV_FONT_MONTSERRAT_40
-            config LV_FONT_DEFAULT_NORMAL_MONTSERRAT_42
-                bool "Montserrat 42"
-                select LV_FONT_MONTSERRAT_42
-            config LV_FONT_DEFAULT_NORMAL_MONTSERRAT_44
-                bool "Montserrat 44"
-                select LV_FONT_MONTSERRAT_44
-            config LV_FONT_DEFAULT_NORMAL_MONTSERRAT_46
-                bool "Montserrat 46"
-                select LV_FONT_MONTSERRAT_46
-            config LV_FONT_DEFAULT_NORMAL_MONTSERRAT_48
-                bool "Montserrat 48"
-                select LV_FONT_MONTSERRAT_48
-            config LV_FONT_DEFAULT_NORMAL_UNSCII_8
-                bool "UNSCII 8 (Perfect monospace font)"
-                select LV_FONT_UNSCII_8
-            config LV_FONT_DEFAULT_NORMAL_UNSCII_16
-                bool "UNSCII 16 (Perfect monospace font)"
-                select LV_FONT_UNSCII_16
-            config LV_FONT_DEFAULT_NORMAL_MONTSERRAT12SUBPX
-                bool "Montserrat 12 sub-pixel"
-                select LV_FONT_MONTSERRAT12SUBPX
-            config LV_FONT_DEFAULT_NORMAL_MONTSERRAT28COMPRESSED
-                bool "Montserrat 28 compressed"
-                select LV_FONT_MONTSERRAT28COMPRESSED
-            config LV_FONT_DEFAULT_NORMAL_DEJAVU_16_PERSIAN_HEBREW
-                bool "Dejavu 16 Persian, Hebrew, Arabic letters"
-                select LV_FONT_DEJAVU_16_PERSIAN_HEBREW
-            config LV_FONT_DEFAULT_NORMAL_SIMSUN_16_CJK
-                bool "Simsun 16 CJK"
-                select LV_FONT_SIMSUN_16_CJK
-        endchoice
-
-        choice LV_FONT_DEFAULT_SUBTITLE
-            prompt "Select theme default subtitle font"
-            default LV_FONT_DEFAULT_SUBTITLE_MONTSERRAT_16 if !LV_CONF_MINIMAL
-            default LV_FONT_DEFAULT_SUBTITLE_UNSCII_8 if LV_CONF_MINIMAL
-            help
-                Select theme default subtitle font
-
-            config LV_FONT_DEFAULT_SUBTITLE_MONTSERRAT_8
-                bool "Montserrat 8"
-                select LV_FONT_MONTSERRAT_8
-            config LV_FONT_DEFAULT_SUBTITLE_MONTSERRAT_10
-                bool "Montserrat 10"
-                select LV_FONT_MONTSERRAT_10
-            config LV_FONT_DEFAULT_SUBTITLE_MONTSERRAT_12
-                bool "Montserrat 12"
-                select LV_FONT_MONTSERRAT_12
-            config LV_FONT_DEFAULT_SUBTITLE_MONTSERRAT_14
-                bool "Montserrat 14"
-                select LV_FONT_MONTSERRAT_14
-            config LV_FONT_DEFAULT_SUBTITLE_MONTSERRAT_16
-                bool "Montserrat 16"
-                select LV_FONT_MONTSERRAT_16
-            config LV_FONT_DEFAULT_SUBTITLE_MONTSERRAT_18
-                bool "Montserrat 18"
-                select LV_FONT_MONTSERRAT_18
-            config LV_FONT_DEFAULT_SUBTITLE_MONTSERRAT_20
-                bool "Montserrat 20"
-                select LV_FONT_MONTSERRAT_20
-            config LV_FONT_DEFAULT_SUBTITLE_MONTSERRAT_22
-                bool "Montserrat 22"
-                select LV_FONT_MONTSERRAT_22
-            config LV_FONT_DEFAULT_SUBTITLE_MONTSERRAT_24
-                bool "Montserrat 24"
-                select LV_FONT_MONTSERRAT_24
-            config LV_FONT_DEFAULT_SUBTITLE_MONTSERRAT_26
-                bool "Montserrat 26"
-                select LV_FONT_MONTSERRAT_26
-            config LV_FONT_DEFAULT_SUBTITLE_MONTSERRAT_28
-                bool "Montserrat 28"
-                select LV_FONT_MONTSERRAT_28
-            config LV_FONT_DEFAULT_SUBTITLE_MONTSERRAT_30
-                bool "Montserrat 30"
-                select LV_FONT_MONTSERRAT_30
-            config LV_FONT_DEFAULT_SUBTITLE_MONTSERRAT_32
-                bool "Montserrat 32"
-                select LV_FONT_MONTSERRAT_32
-            config LV_FONT_DEFAULT_SUBTITLE_MONTSERRAT_34
-                bool "Montserrat 34"
-                select LV_FONT_MONTSERRAT_34
-            config LV_FONT_DEFAULT_SUBTITLE_MONTSERRAT_36
-                bool "Montserrat 36"
-                select LV_FONT_MONTSERRAT_36
-            config LV_FONT_DEFAULT_SUBTITLE_MONTSERRAT_38
-                bool "Montserrat 38"
-                select LV_FONT_MONTSERRAT_38
-            config LV_FONT_DEFAULT_SUBTITLE_MONTSERRAT_40
-                bool "Montserrat 40"
-                select LV_FONT_MONTSERRAT_40
-            config LV_FONT_DEFAULT_SUBTITLE_MONTSERRAT_42
-                bool "Montserrat 42"
-                select LV_FONT_MONTSERRAT_42
-            config LV_FONT_DEFAULT_SUBTITLE_MONTSERRAT_44
-                bool "Montserrat 44"
-                select LV_FONT_MONTSERRAT_44
-            config LV_FONT_DEFAULT_SUBTITLE_MONTSERRAT_46
-                bool "Montserrat 46"
-                select LV_FONT_MONTSERRAT_46
-            config LV_FONT_DEFAULT_SUBTITLE_MONTSERRAT_48
-                bool "Montserrat 48"
-                select LV_FONT_MONTSERRAT_48
-            config LV_FONT_DEFAULT_SUBTITLE_UNSCII_8
-                bool "UNSCII 8 (Perfect monospace font)"
-                select LV_FONT_UNSCII_8
-            config LV_FONT_DEFAULT_SUBTITLE_UNSCII_16
-                bool "UNSCII 16 (Perfect monospace font)"
-                select LV_FONT_UNSCII_16
-            config LV_FONT_DEFAULT_SUBTITLE_MONTSERRAT12SUBPX
-                bool "Montserrat 12 sub-pixel"
-                select LV_FONT_MONTSERRAT12SUBPX
-            config LV_FONT_DEFAULT_SUBTITLE_MONTSERRAT28COMPRESSED
-                bool "Montserrat 28 compressed"
-                select LV_FONT_MONTSERRAT28COMPRESSED
-            config LV_FONT_DEFAULT_SUBTITLE_DEJAVU_16_PERSIAN_HEBREW
-                bool "Dejavu 16 Persian, Hebrew, Arabic letters"
-                select LV_FONT_DEJAVU_16_PERSIAN_HEBREW
-            config LV_FONT_DEFAULT_SUBTITLE_SIMSUN_16_CJK
-                bool "Simsun 16 CJK"
-                select LV_FONT_SIMSUN_16_CJK
-        endchoice
-
-        choice LV_FONT_DEFAULT_TITLE
-            prompt "Select theme default title font"
-            default LV_FONT_DEFAULT_TITLE_MONTSERRAT_16 if !LV_CONF_MINIMAL
-            default LV_FONT_DEFAULT_TITLE_UNSCII_8 if LV_CONF_MINIMAL
-            help
-                Select theme default title font
-
-            config LV_FONT_DEFAULT_TITLE_MONTSERRAT_8
-                bool "Montserrat 8"
-                select LV_FONT_MONTSERRAT_8
-            config LV_FONT_DEFAULT_TITLE_MONTSERRAT_12
-                bool "Montserrat 12"
-                select LV_FONT_MONTSERRAT_12
-            config LV_FONT_DEFAULT_TITLE_MONTSERRAT_14
-                bool "Montserrat 14"
-                select LV_FONT_MONTSERRAT_14
-            config LV_FONT_DEFAULT_TITLE_MONTSERRAT_16
-                bool "Montserrat 16"
-                select LV_FONT_MONTSERRAT_16
-            config LV_FONT_DEFAULT_TITLE_MONTSERRAT_18
-                bool "Montserrat 18"
-                select LV_FONT_MONTSERRAT_18
-            config LV_FONT_DEFAULT_TITLE_MONTSERRAT_20
-                bool "Montserrat 20"
-                select LV_FONT_MONTSERRAT_20
-            config LV_FONT_DEFAULT_TITLE_MONTSERRAT_22
-                bool "Montserrat 22"
-                select LV_FONT_MONTSERRAT_22
-            config LV_FONT_DEFAULT_TITLE_MONTSERRAT_24
-                bool "Montserrat 24"
-                select LV_FONT_MONTSERRAT_24
-            config LV_FONT_DEFAULT_TITLE_MONTSERRAT_26
-                bool "Montserrat 26"
-                select LV_FONT_MONTSERRAT_26
-            config LV_FONT_DEFAULT_TITLE_MONTSERRAT_28
-                bool "Montserrat 28"
-                select LV_FONT_MONTSERRAT_28
-            config LV_FONT_DEFAULT_TITLE_MONTSERRAT_30
-                bool "Montserrat 30"
-                select LV_FONT_MONTSERRAT_30
-            config LV_FONT_DEFAULT_TITLE_MONTSERRAT_32
-                bool "Montserrat 32"
-                select LV_FONT_MONTSERRAT_32
-            config LV_FONT_DEFAULT_TITLE_MONTSERRAT_34
-                bool "Montserrat 34"
-                select LV_FONT_MONTSERRAT_34
-            config LV_FONT_DEFAULT_TITLE_MONTSERRAT_36
-                bool "Montserrat 36"
-                select LV_FONT_MONTSERRAT_36
-            config LV_FONT_DEFAULT_TITLE_MONTSERRAT_38
-                bool "Montserrat 38"
-                select LV_FONT_MONTSERRAT_38
-            config LV_FONT_DEFAULT_TITLE_MONTSERRAT_40
-                bool "Montserrat 40"
-                select LV_FONT_MONTSERRAT_40
-            config LV_FONT_DEFAULT_TITLE_MONTSERRAT_42
-                bool "Montserrat 42"
-                select LV_FONT_MONTSERRAT_42
-            config LV_FONT_DEFAULT_TITLE_MONTSERRAT_44
-                bool "Montserrat 44"
-                select LV_FONT_MONTSERRAT_44
-            config LV_FONT_DEFAULT_TITLE_MONTSERRAT_46
-                bool "Montserrat 46"
-                select LV_FONT_MONTSERRAT_46
-            config LV_FONT_DEFAULT_TITLE_MONTSERRAT_48
-                bool "Montserrat 48"
-                select LV_FONT_MONTSERRAT_48
-            config LV_FONT_DEFAULT_TITLE_UNSCII_8
-                bool "UNSCII 8 (Perfect monospace font)"
-                select LV_FONT_UNSCII_8
-            config LV_FONT_DEFAULT_TITLE_UNSCII_16
-                bool "UNSCII 16 (Perfect monospace font)"
-                select LV_FONT_UNSCII_16
-            config LV_FONT_DEFAULT_TITLE_MONTSERRAT12SUBPX
-                bool "Montserrat 12 sub-pixel"
-                select LV_FONT_MONTSERRAT12SUBPX
-            config LV_FONT_DEFAULT_TITLE_MONTSERRAT28COMPRESSED
-                bool "Montserrat 28 compressed"
-                select LV_FONT_MONTSERRAT28COMPRESSED
-            config LV_FONT_DEFAULT_TITLE_DEJAVU_16_PERSIAN_HEBREW
-                bool "Dejavu 16 Persian, Hebrew, Arabic letters"
-                select LV_FONT_DEJAVU_16_PERSIAN_HEBREW
-            config LV_FONT_DEFAULT_TITLE_SIMSUN_16_CJK
-                bool "Simsun 16 CJK"
-                select LV_FONT_SIMSUN_16_CJK
-        endchoice
-    endmenu
-
-    menu "Theme usage"
     menu "Enable theme usage, always enable at least one theme"
             config LV_THEME_EMPTY
                 bool "Empty: No theme, you can apply your styles as you need."
@@ -2396,5 +1209,4 @@
            default y if !LV_CONF_MINIMAL
     endmenu
 
-endmenu
->>>>>>> 9003f4a9
+endmenu
/**
 * @file lv_refr.c
 * 
 */

/*********************
 *      INCLUDES
 *********************/
#include "../../lv_conf.h"
#include <stddef.h>
#include "lv_refr.h"
#include "lv_vdb.h"
#include "../lv_hal/lv_hal_tick.h"
#include "../lv_misc/lv_task.h"
#include "../lv_misc/lv_mem.h"

/*********************
 *      DEFINES
 *********************/

/**********************
 *      TYPEDEFS
 **********************/
typedef struct
{
    lv_area_t area;
    uint8_t joined;
}lv_join_t;

/**********************
 *  STATIC PROTOTYPES
 **********************/
static void lv_refr_task(void * param);
static void lv_refr_join_area(void);
static void lv_refr_areas(void);
#if LV_VDB_SIZE == 0
static void lv_refr_area_no_vdb(const lv_area_t * area_p);
#else
static void lv_refr_area_with_vdb(const lv_area_t * area_p);
static void lv_refr_area_part_vdb(const lv_area_t * area_p);
#endif
static lv_obj_t * lv_refr_get_top_obj(const lv_area_t * area_p, lv_obj_t * obj);
static void lv_refr_obj_and_children(lv_obj_t * top_p, const lv_area_t * mask_p);
static void lv_refr_obj(lv_obj_t * obj, const lv_area_t * mask_ori_p);

/**********************
 *  STATIC VARIABLES
 **********************/
static lv_join_t inv_buf[LV_INV_FIFO_SIZE];
static uint16_t inv_buf_p;
static void (*monitor_cb)(uint32_t, uint32_t);
static uint32_t px_num;

/**********************
 *      MACROS
 **********************/

/**********************
 *   GLOBAL FUNCTIONS
 **********************/

/**
 * Initialize the screen refresh subsystem
 */
void lv_refr_init(void)
{    
    inv_buf_p = 0;
    memset(inv_buf, 0, sizeof(inv_buf));

    lv_task_t* task;
    task = lv_task_create(lv_refr_task, LV_REFR_PERIOD, LV_TASK_PRIO_MID, NULL);
    lv_mem_assert(task);
}

/**
 * Invalidate an area
 * @param area_p pointer to area which should be invalidated
 */
void lv_inv_area(const lv_area_t * area_p)
{
    /*Clear the invalidate buffer if the parameter is NULL*/
    if(area_p == NULL) {
        inv_buf_p = 0;
        return;
    }
    
    lv_area_t scr_area;
    scr_area.x1 = 0;
    scr_area.y1 = 0;
    scr_area.x2 = LV_HOR_RES - 1;
    scr_area.y2 = LV_VER_RES - 1;
    
    lv_area_t com_area;    
    bool suc;

    suc = lv_area_union(&com_area, area_p, &scr_area);

    /*The area is truncated to the screen*/
    if(suc != false)
    {
<<<<<<< HEAD
=======
#if LV_ANTIALIAS == 1
    	/*Rounding*/
    	com_area.x1 = com_area.x1 & (~0x1);
    	com_area.y1 = com_area.y1 & (~0x1);
    	com_area.x2 = com_area.x2 | 0x1;
    	com_area.y2 = com_area.y2 | 0x1;
#endif

#if LV_INV_FULL_ROW == 1
		/*Extend invalid area to be as wide as the screen*/
		com_area.x1 = 0;
		com_area.x2 = LV_HOR_RES-1;
#endif

#if LV_INV_FULL_COL == 1
		/*Extend invalid area to be as tall as the screen*/
		com_area.y1 = 0;
		com_area.y2 = LV_VER_RES-1;
#endif
		
>>>>>>> 78ff568d
    	/*Save only if this area is not in one of the saved areas*/
    	uint16_t i;
    	for(i = 0; i < inv_buf_p; i++) {
    	    if(lv_area_is_in(&com_area, &inv_buf[i].area) != false) return;
    	}

        /*Save the area*/
    	if(inv_buf_p < LV_INV_FIFO_SIZE) {
            lv_area_copy(&inv_buf[inv_buf_p].area,&com_area);
    	} else {/*If no place for the area add the screen*/
    	    inv_buf_p = 0;
            lv_area_copy(&inv_buf[inv_buf_p].area,&scr_area);
        }
    	inv_buf_p ++;
    }
}

/**
 * Set a function to call after every refresh to announce the refresh time and the number of refreshed pixels
 * @param cb pointer to a callback function (void my_refr_cb(uint32_t time_ms, uint32_t px_num))
 *           time_ms: refresh time in [ms]
 *           px_num: not the drawn pixels but the number of affected pixels of the screen
 *                   (more pixels are drawn because of overlapping objects)
 */
void lv_refr_set_monitor_cb(void (*cb)(uint32_t, uint32_t))
{
    monitor_cb = cb;
}

/**********************
 *   STATIC FUNCTIONS
 **********************/

/**
 * Called periodically to handle the refreshing
 * @param param unused
 */
static void lv_refr_task(void * param)
{
    (void)param;

    uint32_t start = lv_tick_get();

    lv_refr_join_area();
    
    lv_refr_areas();

    bool refr_done = false;
    if(inv_buf_p != 0) refr_done = true;
    memset(inv_buf, 0, sizeof(inv_buf));
    inv_buf_p = 0;

    /* In the callback lv_obj_inv can occur
     * therefore be sure the inv_buf is cleared prior to it*/
    if(refr_done != false) {
        if(monitor_cb != NULL) {
            monitor_cb(lv_tick_elaps(start), px_num);
        }
    }
}


/**
 * Join the areas which has got common parts
 */
static void lv_refr_join_area(void)
{
    uint32_t join_from;
    uint32_t join_in;
    lv_area_t joined_area;
    for(join_in = 0; join_in < inv_buf_p; join_in++) {
        if(inv_buf[join_in].joined != 0) continue;
        
        /*Check all areas to join them in 'join_in'*/
        for(join_from = 0; join_from < inv_buf_p; join_from++) {
            /*Handle only unjoined areas and ignore itself*/
            if(inv_buf[join_from].joined != 0 || join_in == join_from) {
                continue;
            }

            /*Check if the areas are on each other*/
            if(lv_area_is_on(&inv_buf[join_in].area,
                          &inv_buf[join_from].area) == false)
            {
                continue;
            }
            
            lv_area_join(&joined_area, &inv_buf[join_in].area,
                                    &inv_buf[join_from].area);

            /*Join two area only if the joined area size is smaller*/
            if(lv_area_get_size(&joined_area) < 
             (lv_area_get_size(&inv_buf[join_in].area) + lv_area_get_size(&inv_buf[join_from].area))) {
                lv_area_copy(&inv_buf[join_in].area, &joined_area);

                /*Mark 'join_form' is joined into 'join_in'*/
                inv_buf[join_from].joined = 1;
            }
        }   
    }
}

/**
 * Refresh the joined areas
 */
static void lv_refr_areas(void)
{
    px_num = 0;
    uint32_t i;

    for(i = 0; i < inv_buf_p; i++) {
        /*Refresh the unjoined areas*/
        if(inv_buf[i].joined == 0) {
            /*If there is no VDB do simple drawing*/
#if LV_VDB_SIZE == 0
            lv_refr_area_no_vdb(&inv_buf[i].area);
#else
            /*If VDB is used...*/
            lv_refr_area_with_vdb(&inv_buf[i].area);
#endif
            if(monitor_cb != NULL) px_num += lv_area_get_size(&inv_buf[i].area);
        }
    }

}

#if LV_VDB_SIZE == 0
/**
 * Refresh an area if there is no Virtual Display Buffer
 * @param area_p pointer to an area to refresh
 */
static void lv_refr_area_no_vdb(const lv_area_t * area_p)
{
    lv_obj_t * top_p;
    
    /*Get top object which is not covered by others*/    
    top_p = lv_refr_get_top_obj(area_p, lv_scr_act());
    
    /*Do the refreshing*/
    lv_refr_obj_and_children(top_p, area_p);
}

#else

/**
 * Refresh an area if there is Virtual Display Buffer
 * @param area_p  pointer to an area to refresh
 */
static void lv_refr_area_with_vdb(const lv_area_t * area_p)
{
    /*Calculate the max row num*/
    lv_coord_t w = lv_area_get_width(area_p);
    lv_coord_t h = lv_area_get_height(area_p);
    lv_coord_t y2 = area_p->y2 >= LV_VER_RES ? y2 = LV_VER_RES - 1 : area_p->y2;

    uint32_t max_row = (uint32_t) LV_VDB_SIZE / w;
    if(max_row > h) max_row = h;

    /*Always use the full row*/
    uint32_t row;
    lv_coord_t row_last = 0;
    for(row = area_p->y1; row  + max_row - 1 <= y2; row += max_row)  {
        lv_vdb_t * vdb_p = lv_vdb_get();

        /*Calc. the next y coordinates of VDB*/
        vdb_p->area.x1 = area_p->x1;
        vdb_p->area.x2 = area_p->x2;
        vdb_p->area.y1 = row;
        vdb_p->area.y2 = row + max_row - 1;
        if(vdb_p->area.y2 > y2) vdb_p->area.y2 = y2;
        row_last = vdb_p->area.y2;
        lv_refr_area_part_vdb(area_p);
    }
    
    /*If the last y coordinates are not handled yet ...*/
    if(y2 != row_last) {
        lv_vdb_t * vdb_p = lv_vdb_get();

        /*Calc. the next y coordinates of VDB*/
        vdb_p->area.x1 = area_p->x1;
        vdb_p->area.x2 = area_p->x2;
        vdb_p->area.y1 = row;
        vdb_p->area.y2 = y2;

        /*Refresh this part too*/
        lv_refr_area_part_vdb(area_p);
    }
}

/**
 * Refresh a part of an area which is on the actual Virtual Display Buffer
 * @param area_p pointer to an area to refresh
 */
static void lv_refr_area_part_vdb(const lv_area_t * area_p)
{
    lv_vdb_t * vdb_p = lv_vdb_get();
    lv_obj_t * top_p;

    /*Get the new mask from the original area and the act. VDB
     It will be a part of 'area_p'*/
    lv_area_t start_mask;
    lv_area_union(&start_mask, area_p, &vdb_p->area);

    /*Get the most top object which is not covered by others*/
    top_p = lv_refr_get_top_obj(&start_mask, lv_scr_act());

    /*Do the refreshing from the top object*/
    lv_refr_obj_and_children(top_p, &start_mask);

    /*Also refresh top and sys layer unconditionally*/
    lv_refr_obj_and_children(lv_layer_top(), &start_mask);
    lv_refr_obj_and_children(lv_layer_sys(), &start_mask);

    /*Flush the content of the VDB*/ 
    lv_vdb_flush();
}

#endif /*LV_VDB_SIZE == 0*/

/**
 * Search the most top object which fully covers an area
 * @param area_p pointer to an area
 * @param obj the first object to start the searching (typically a screen)
 * @return 
 */
static lv_obj_t * lv_refr_get_top_obj(const lv_area_t * area_p, lv_obj_t * obj)
{
    lv_obj_t * i;
    lv_obj_t * found_p = NULL;
    
    /*If this object is fully cover the draw area check the children too */
    if(lv_area_is_in(area_p, &obj->coords) && obj->hidden == 0)
    {
        LL_READ(obj->child_ll, i)        {
            found_p = lv_refr_get_top_obj(area_p, i);
            
            /*If a children is ok then break*/
            if(found_p != NULL) {
                break;
            }
        }
        
        /*If no better children check this object*/
        if(found_p == NULL) {
            lv_style_t * style = lv_obj_get_style(obj);
            if(style->body.opa == LV_OPA_COVER &&
               obj->design_func(obj, area_p, LV_DESIGN_COVER_CHK) != false) {
                found_p = obj;
            }
        }
    }
    
    return found_p;
}

/**
 * Make the refreshing from an object. Draw all its children and the youngers too.
 * @param top_p pointer to an objects. Start the drawing from it.
 * @param mask_p pointer to an area, the objects will be drawn only here
 */
static void lv_refr_obj_and_children(lv_obj_t * top_p, const lv_area_t * mask_p)
{
    /* Normally always will be a top_obj (at least the screen)
     * but in special cases (e.g. if the screen has alpha) it won't.
     * In this case use the screen directly */
    if(top_p == NULL) top_p = lv_scr_act();
    
    /*Refresh the top object and its children*/
    lv_refr_obj(top_p, mask_p);
    
    /*Draw the 'younger' sibling objects because they can be on top_obj */
    lv_obj_t * par;
    lv_obj_t * i;
    lv_obj_t * border_p = top_p;

    par = lv_obj_get_parent(top_p);

    /*Do until not reach the screen*/
    while(par != NULL) {
        /*object before border_p has to be redrawn*/
        i = lv_ll_get_prev(&(par->child_ll), border_p);

        while(i != NULL) { 
            /*Refresh the objects*/
            lv_refr_obj(i, mask_p);
            i = lv_ll_get_prev(&(par->child_ll), i);
        }  
        
        /*The new border will be there last parents,
         *so the 'younger' brothers of parent will be refreshed*/
        border_p = par;
        /*Go a level deeper*/
        par = lv_obj_get_parent(par);
    }

    /*Call the post draw design function of the parents of the to object*/
    par = lv_obj_get_parent(top_p);
    while(par != NULL) {
        par->design_func(par, mask_p, LV_DESIGN_DRAW_POST);
        par = lv_obj_get_parent(par);
    }
}

/**
 * Refresh an object an all of its children. (Called recursively)
 * @param obj pointer to an object to refresh
 * @param mask_ori_p pointer to an area, the objects will be drawn only here
 */
static void lv_refr_obj(lv_obj_t * obj, const lv_area_t * mask_ori_p)
{
    /*Do not refresh hidden objects*/
    if(obj->hidden != 0) return;
    
    bool union_ok;  /* Store the return value of area_union */
    /* Truncate the original mask to the coordinates of the parent
     * because the parent and its children are visible only here */
    lv_area_t obj_mask;
    lv_area_t obj_ext_mask;
    lv_area_t obj_area;
    lv_coord_t ext_size = obj->ext_size;
    lv_obj_get_coords(obj, &obj_area);
    obj_area.x1 -= ext_size;
    obj_area.y1 -= ext_size;
    obj_area.x2 += ext_size;
    obj_area.y2 += ext_size;
    union_ok = lv_area_union(&obj_ext_mask, mask_ori_p, &obj_area);
    
    /*Draw the parent and its children only if they ore on 'mask_parent'*/
    if(union_ok != false) {

        /* Redraw the object */
        lv_style_t * style = lv_obj_get_style(obj);
        if(style->body.opa != LV_OPA_TRANSP) {
            obj->design_func(obj, &obj_ext_mask, LV_DESIGN_DRAW_MAIN);
            //tick_wait_ms(100);  /*DEBUG: Wait after every object draw to see the order of drawing*/
        }

        /*Create a new 'obj_mask' without 'ext_size' because the children can't be visible there*/
        lv_obj_get_coords(obj, &obj_area);
        union_ok = lv_area_union(&obj_mask, mask_ori_p, &obj_area);
        if(union_ok != false) {
			lv_area_t mask_child; /*Mask from obj and its child*/
			lv_obj_t * child_p;
			lv_area_t child_area;
			LL_READ_BACK(obj->child_ll, child_p)
			{
				lv_obj_get_coords(child_p, &child_area);
				ext_size = child_p->ext_size;
				child_area.x1 -= ext_size;
				child_area.y1 -= ext_size;
				child_area.x2 += ext_size;
				child_area.y2 += ext_size;
				/* Get the union (common parts) of original mask (from obj)
				 * and its child */
				union_ok = lv_area_union(&mask_child, &obj_mask, &child_area);

				/*If the parent and the child has common area then refresh the child */
				if(union_ok) {
					/*Refresh the next children*/
					lv_refr_obj(child_p, &mask_child);
				}
			}
        }

        /* If all the children are redrawn make 'post draw' design */
        if(style->body.opa != LV_OPA_TRANSP) {
		  obj->design_func(obj, &obj_ext_mask, LV_DESIGN_DRAW_POST);
		}
    }
}<|MERGE_RESOLUTION|>--- conflicted
+++ resolved
@@ -96,18 +96,7 @@
     suc = lv_area_union(&com_area, area_p, &scr_area);
 
     /*The area is truncated to the screen*/
-    if(suc != false)
-    {
-<<<<<<< HEAD
-=======
-#if LV_ANTIALIAS == 1
-    	/*Rounding*/
-    	com_area.x1 = com_area.x1 & (~0x1);
-    	com_area.y1 = com_area.y1 & (~0x1);
-    	com_area.x2 = com_area.x2 | 0x1;
-    	com_area.y2 = com_area.y2 | 0x1;
-#endif
-
+    if(suc != false) {
 #if LV_INV_FULL_ROW == 1
 		/*Extend invalid area to be as wide as the screen*/
 		com_area.x1 = 0;
@@ -120,7 +109,6 @@
 		com_area.y2 = LV_VER_RES-1;
 #endif
 		
->>>>>>> 78ff568d
     	/*Save only if this area is not in one of the saved areas*/
     	uint16_t i;
     	for(i = 0; i < inv_buf_p; i++) {

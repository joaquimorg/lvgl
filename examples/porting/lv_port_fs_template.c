<<<<<<< HEAD
/**
 * @file lv_port_fs_templ.c
 *
 */

 /*Copy this file as "lv_port_fs.c" and set this value to "1" to enable content*/
#if 0

/*********************
 *      INCLUDES
 *********************/
#include "lv_port_fs_template.h"

/*********************
 *      DEFINES
 *********************/

/**********************
 *      TYPEDEFS
 **********************/

/* Create a type to store the required data about your file.
 * If you are using a File System library
 * it already should have a File type.
 * For example FatFS has `FIL`. In this case use `typedef FIL file_t`*/
typedef struct {
    /*Add the data you need to store about a file*/
    uint32_t dummy1;
    uint32_t dummy2;
}file_t;

/*Similarly to `file_t` create a type for directory reading too */
typedef struct {
    /*Add the data you need to store about directory reading*/
    uint32_t dummy1;
    uint32_t dummy2;
}dir_t;


/**********************
 *  STATIC PROTOTYPES
 **********************/
static void fs_init(void);

static lv_fs_res_t fs_open (lv_fs_drv_t * drv, void * file_p, const char * path, lv_fs_mode_t mode);
static lv_fs_res_t fs_close (lv_fs_drv_t * drv, void * file_p);
static lv_fs_res_t fs_read (lv_fs_drv_t * drv, void * file_p, void * buf, uint32_t btr, uint32_t * br);
static lv_fs_res_t fs_write(lv_fs_drv_t * drv, void * file_p, const void * buf, uint32_t btw, uint32_t * bw);
static lv_fs_res_t fs_seek (lv_fs_drv_t * drv, void * file_p, uint32_t pos);
static lv_fs_res_t fs_size (lv_fs_drv_t * drv, void * file_p, uint32_t * size_p);
static lv_fs_res_t fs_tell (lv_fs_drv_t * drv, void * file_p, uint32_t * pos_p);
static lv_fs_res_t fs_remove (lv_fs_drv_t * drv, const char *path);
static lv_fs_res_t fs_trunc (lv_fs_drv_t * drv, void * file_p);
static lv_fs_res_t fs_rename (lv_fs_drv_t * drv, const char * oldname, const char * newname);
static lv_fs_res_t fs_free (lv_fs_drv_t * drv, uint32_t * total_p, uint32_t * free_p);
static lv_fs_res_t fs_dir_open (lv_fs_drv_t * drv, void * rddir_p, const char *path);
static lv_fs_res_t fs_dir_read (lv_fs_drv_t * drv, void * rddir_p, char *fn);
static lv_fs_res_t fs_dir_close (lv_fs_drv_t * drv, void * rddir_p);

/**********************
 *  STATIC VARIABLES
 **********************/

/**********************
 * GLOBAL PROTOTYPES
 **********************/

/**********************
 *      MACROS
 **********************/

/**********************
 *   GLOBAL FUNCTIONS
 **********************/

void lv_port_fs_init(void)
{
    /*----------------------------------------------------
     * Initialize your storage device and File System
     * -------------------------------------------------*/
    fs_init();

    /*---------------------------------------------------
     * Register the file system interface  in LVGL
     *--------------------------------------------------*/

    /* Add a simple drive to open images */
    lv_fs_drv_t fs_drv;
    lv_fs_drv_init(&fs_drv);

    /*Set up fields...*/
    fs_drv.file_size = sizeof(file_t);
    fs_drv.letter = 'P';
    fs_drv.open_cb = fs_open;
    fs_drv.close_cb = fs_close;
    fs_drv.read_cb = fs_read;
    fs_drv.write_cb = fs_write;
    fs_drv.seek_cb = fs_seek;
    fs_drv.tell_cb = fs_tell;
    fs_drv.free_space_cb = fs_free;
    fs_drv.size_cb = fs_size;
    fs_drv.remove_cb = fs_remove;
    fs_drv.rename_cb = fs_rename;
    fs_drv.trunc_cb = fs_trunc;

    fs_drv.rddir_size = sizeof(dir_t);
    fs_drv.dir_close_cb = fs_dir_close;
    fs_drv.dir_open_cb = fs_dir_open;
    fs_drv.dir_read_cb = fs_dir_read;

    lv_fs_drv_register(&fs_drv);
}

/**********************
 *   STATIC FUNCTIONS
 **********************/

/* Initialize your Storage device and File system. */
static void fs_init(void)
{
    /*E.g. for FatFS initalize the SD card and FatFS itself*/

    /*You code here*/
}

/**
 * Open a file
 * @param drv pointer to a driver where this function belongs
 * @param file_p pointer to a file_t variable
 * @param path path to the file beginning with the driver letter (e.g. S:/folder/file.txt)
 * @param mode read: FS_MODE_RD, write: FS_MODE_WR, both: FS_MODE_RD | FS_MODE_WR
 * @return LV_FS_RES_OK or any error from lv_fs_res_t enum
 */
static lv_fs_res_t fs_open (lv_fs_drv_t * drv, void * file_p, const char * path, lv_fs_mode_t mode)
{
    lv_fs_res_t res = LV_FS_RES_NOT_IMP;

    if(mode == LV_FS_MODE_WR)
    {
        /*Open a file for write*/

        /* Add your code here*/
    }
    else if(mode == LV_FS_MODE_RD)
    {
        /*Open a file for read*/

        /* Add your code here*/
    }
    else if(mode == (LV_FS_MODE_WR | LV_FS_MODE_RD))
    {
        /*Open a file for read and write*/

        /* Add your code here*/
    }

    return res;
}


/**
 * Close an opened file
 * @param drv pointer to a driver where this function belongs
 * @param file_p pointer to a file_t variable. (opened with lv_ufs_open)
 * @return LV_FS_RES_OK: no error, the file is read
 *         any error from lv_fs_res_t enum
 */
static lv_fs_res_t fs_close (lv_fs_drv_t * drv, void * file_p)
{
    lv_fs_res_t res = LV_FS_RES_NOT_IMP;

    /* Add your code here*/

    return res;
}

/**
 * Read data from an opened file
 * @param drv pointer to a driver where this function belongs
 * @param file_p pointer to a file_t variable.
 * @param buf pointer to a memory block where to store the read data
 * @param btr number of Bytes To Read
 * @param br the real number of read bytes (Byte Read)
 * @return LV_FS_RES_OK: no error, the file is read
 *         any error from lv_fs_res_t enum
 */
static lv_fs_res_t fs_read (lv_fs_drv_t * drv, void * file_p, void * buf, uint32_t btr, uint32_t * br)
{
    lv_fs_res_t res = LV_FS_RES_NOT_IMP;

    /* Add your code here*/

    return res;
}

/**
 * Write into a file
 * @param drv pointer to a driver where this function belongs
 * @param file_p pointer to a file_t variable
 * @param buf pointer to a buffer with the bytes to write
 * @param btr Bytes To Write
 * @param br the number of real written bytes (Bytes Written). NULL if unused.
 * @return LV_FS_RES_OK or any error from lv_fs_res_t enum
 */
static lv_fs_res_t fs_write(lv_fs_drv_t * drv, void * file_p, const void * buf, uint32_t btw, uint32_t * bw)
{
    lv_fs_res_t res = LV_FS_RES_NOT_IMP;

    /* Add your code here*/

    return res;
}

/**
 * Set the read write pointer. Also expand the file size if necessary.
 * @param drv pointer to a driver where this function belongs
 * @param file_p pointer to a file_t variable. (opened with lv_ufs_open )
 * @param pos the new position of read write pointer
 * @return LV_FS_RES_OK: no error, the file is read
 *         any error from lv_fs_res_t enum
 */
static lv_fs_res_t fs_seek (lv_fs_drv_t * drv, void * file_p, uint32_t pos)
{
    lv_fs_res_t res = LV_FS_RES_NOT_IMP;

    /* Add your code here*/

    return res;
}

/**
 * Give the size of a file bytes
 * @param drv pointer to a driver where this function belongs
 * @param file_p pointer to a file_t variable
 * @param size pointer to a variable to store the size
 * @return LV_FS_RES_OK or any error from lv_fs_res_t enum
 */
static lv_fs_res_t fs_size (lv_fs_drv_t * drv, void * file_p, uint32_t * size_p)
{
    lv_fs_res_t res = LV_FS_RES_NOT_IMP;

    /* Add your code here*/

    return res;
}
/**
 * Give the position of the read write pointer
 * @param drv pointer to a driver where this function belongs
 * @param file_p pointer to a file_t variable.
 * @param pos_p pointer to to store the result
 * @return LV_FS_RES_OK: no error, the file is read
 *         any error from lv_fs_res_t enum
 */
static lv_fs_res_t fs_tell (lv_fs_drv_t * drv, void * file_p, uint32_t * pos_p)
{
    lv_fs_res_t res = LV_FS_RES_NOT_IMP;

    /* Add your code here*/

    return res;
}

/**
 * Delete a file
 * @param drv pointer to a driver where this function belongs
 * @param path path of the file to delete
 * @return  LV_FS_RES_OK or any error from lv_fs_res_t enum
 */
static lv_fs_res_t fs_remove (lv_fs_drv_t * drv, const char *path)
{
    lv_fs_res_t res = LV_FS_RES_NOT_IMP;

    /* Add your code here*/

    return res;
}

/**
 * Truncate the file size to the current position of the read write pointer
 * @param drv pointer to a driver where this function belongs
 * @param file_p pointer to an 'ufs_file_t' variable. (opened with lv_fs_open )
 * @return LV_FS_RES_OK: no error, the file is read
 *         any error from lv_fs_res_t enum
 */
static lv_fs_res_t fs_trunc (lv_fs_drv_t * drv, void * file_p)
{
    lv_fs_res_t res = LV_FS_RES_NOT_IMP;

    /* Add your code here*/

    return res;
}

/**
 * Rename a file
 * @param drv pointer to a driver where this function belongs
 * @param oldname path to the file
 * @param newname path with the new name
 * @return LV_FS_RES_OK or any error from 'fs_res_t'
 */
static lv_fs_res_t fs_rename (lv_fs_drv_t * drv, const char * oldname, const char * newname)
{
    lv_fs_res_t res = LV_FS_RES_NOT_IMP;

    /* Add your code here*/

    return res;
}

/**
 * Get the free and total size of a driver in kB
 * @param drv pointer to a driver where this function belongs
 * @param letter the driver letter
 * @param total_p pointer to store the total size [kB]
 * @param free_p pointer to store the free size [kB]
 * @return LV_FS_RES_OK or any error from lv_fs_res_t enum
 */
static lv_fs_res_t fs_free (lv_fs_drv_t * drv, uint32_t * total_p, uint32_t * free_p)
{
    lv_fs_res_t res = LV_FS_RES_NOT_IMP;

    /* Add your code here*/

    return res;
}

/**
 * Initialize a 'lv_fs_dir_t' variable for directory reading
 * @param drv pointer to a driver where this function belongs
 * @param rddir_p pointer to a 'lv_fs_dir_t' variable
 * @param path path to a directory
 * @return LV_FS_RES_OK or any error from lv_fs_res_t enum
 */
static lv_fs_res_t fs_dir_open (lv_fs_drv_t * drv, void * rddir_p, const char *path)
{
    lv_fs_res_t res = LV_FS_RES_NOT_IMP;

    /* Add your code here*/

    return res;
}

/**
 * Read the next filename form a directory.
 * The name of the directories will begin with '/'
 * @param drv pointer to a driver where this function belongs
 * @param rddir_p pointer to an initialized 'lv_fs_dir_t' variable
 * @param fn pointer to a buffer to store the filename
 * @return LV_FS_RES_OK or any error from lv_fs_res_t enum
 */
static lv_fs_res_t fs_dir_read (lv_fs_drv_t * drv, void * rddir_p, char *fn)
{
    lv_fs_res_t res = LV_FS_RES_NOT_IMP;

    /* Add your code here*/

    return res;
}

/**
 * Close the directory reading
 * @param drv pointer to a driver where this function belongs
 * @param rddir_p pointer to an initialized 'lv_fs_dir_t' variable
 * @return LV_FS_RES_OK or any error from lv_fs_res_t enum
 */
static lv_fs_res_t fs_dir_close (lv_fs_drv_t * drv, void * rddir_p)
{
    lv_fs_res_t res = LV_FS_RES_NOT_IMP;

    /* Add your code here*/

    return res;
}

#else /* Enable this file at the top */

/* This dummy typedef exists purely to silence -Wpedantic. */
typedef int keep_pedantic_happy;
#endif
=======
/**
 * @file lv_port_fs_templ.c
 *
 */

 /*Copy this file as "lv_port_fs.c" and set this value to "1" to enable content*/
#if 0

/*********************
 *      INCLUDES
 *********************/
#include "lv_port_fs_template.h"

/*********************
 *      DEFINES
 *********************/

/**********************
 *      TYPEDEFS
 **********************/

/* Create a type to store the required data about your file.
 * If you are using a File System library
 * it already should have a File type.
 * For example FatFS has `FIL`. In this case use `typedef FIL file_t`*/
typedef struct {
    /*Add the data you need to store about a file*/
    uint32_t dummy1;
    uint32_t dummy2;
}file_t;

/*Similarly to `file_t` create a type for directory reading too */
typedef struct {
    /*Add the data you need to store about directory reading*/
    uint32_t dummy1;
    uint32_t dummy2;
}dir_t;

/**********************
 *  STATIC PROTOTYPES
 **********************/
static void fs_init(void);

static lv_fs_res_t fs_open (lv_fs_drv_t * drv, void * file_p, const char * path, lv_fs_mode_t mode);
static lv_fs_res_t fs_close (lv_fs_drv_t * drv, void * file_p);
static lv_fs_res_t fs_read (lv_fs_drv_t * drv, void * file_p, void * buf, uint32_t btr, uint32_t * br);
static lv_fs_res_t fs_write(lv_fs_drv_t * drv, void * file_p, const void * buf, uint32_t btw, uint32_t * bw);
static lv_fs_res_t fs_seek (lv_fs_drv_t * drv, void * file_p, uint32_t pos);
static lv_fs_res_t fs_size (lv_fs_drv_t * drv, void * file_p, uint32_t * size_p);
static lv_fs_res_t fs_tell (lv_fs_drv_t * drv, void * file_p, uint32_t * pos_p);
static lv_fs_res_t fs_remove (lv_fs_drv_t * drv, const char *path);
static lv_fs_res_t fs_trunc (lv_fs_drv_t * drv, void * file_p);
static lv_fs_res_t fs_rename (lv_fs_drv_t * drv, const char * oldname, const char * newname);
static lv_fs_res_t fs_free (lv_fs_drv_t * drv, uint32_t * total_p, uint32_t * free_p);
static lv_fs_res_t fs_dir_open (lv_fs_drv_t * drv, void * rddir_p, const char *path);
static lv_fs_res_t fs_dir_read (lv_fs_drv_t * drv, void * rddir_p, char *fn);
static lv_fs_res_t fs_dir_close (lv_fs_drv_t * drv, void * rddir_p);

/**********************
 *  STATIC VARIABLES
 **********************/

/**********************
 * GLOBAL PROTOTYPES
 **********************/

/**********************
 *      MACROS
 **********************/

/**********************
 *   GLOBAL FUNCTIONS
 **********************/

void lv_port_fs_init(void)
{
    /*----------------------------------------------------
     * Initialize your storage device and File System
     * -------------------------------------------------*/
    fs_init();

    /*---------------------------------------------------
     * Register the file system interface in LVGL
     *--------------------------------------------------*/

    /* Add a simple drive to open images */
    lv_fs_drv_t fs_drv;
    lv_fs_drv_init(&fs_drv);

    /*Set up fields...*/
    fs_drv.file_size = sizeof(file_t);
    fs_drv.letter = 'P';
    fs_drv.open_cb = fs_open;
    fs_drv.close_cb = fs_close;
    fs_drv.read_cb = fs_read;
    fs_drv.write_cb = fs_write;
    fs_drv.seek_cb = fs_seek;
    fs_drv.tell_cb = fs_tell;
    fs_drv.free_space_cb = fs_free;
    fs_drv.size_cb = fs_size;
    fs_drv.remove_cb = fs_remove;
    fs_drv.rename_cb = fs_rename;
    fs_drv.trunc_cb = fs_trunc;

    fs_drv.rddir_size = sizeof(dir_t);
    fs_drv.dir_close_cb = fs_dir_close;
    fs_drv.dir_open_cb = fs_dir_open;
    fs_drv.dir_read_cb = fs_dir_read;

    lv_fs_drv_register(&fs_drv);
}

/**********************
 *   STATIC FUNCTIONS
 **********************/

/* Initialize your Storage device and File system. */
static void fs_init(void)
{
    /*E.g. for FatFS initialize the SD card and FatFS itself*/

    /*You code here*/
}

/**
 * Open a file
 * @param drv pointer to a driver where this function belongs
 * @param file_p pointer to a file_t variable
 * @param path path to the file beginning with the driver letter (e.g. S:/folder/file.txt)
 * @param mode read: FS_MODE_RD, write: FS_MODE_WR, both: FS_MODE_RD | FS_MODE_WR
 * @return LV_FS_RES_OK or any error from lv_fs_res_t enum
 */
static lv_fs_res_t fs_open (lv_fs_drv_t * drv, void * file_p, const char * path, lv_fs_mode_t mode)
{
    lv_fs_res_t res = LV_FS_RES_NOT_IMP;

    if(mode == LV_FS_MODE_WR)
    {
        /*Open a file for write*/

        /* Add your code here*/
    }
    else if(mode == LV_FS_MODE_RD)
    {
        /*Open a file for read*/

        /* Add your code here*/
    }
    else if(mode == (LV_FS_MODE_WR | LV_FS_MODE_RD))
    {
        /*Open a file for read and write*/

        /* Add your code here*/
    }

    return res;
}

/**
 * Close an opened file
 * @param drv pointer to a driver where this function belongs
 * @param file_p pointer to a file_t variable. (opened with lv_ufs_open)
 * @return LV_FS_RES_OK: no error, the file is read
 *         any error from lv_fs_res_t enum
 */
static lv_fs_res_t fs_close (lv_fs_drv_t * drv, void * file_p)
{
    lv_fs_res_t res = LV_FS_RES_NOT_IMP;

    /* Add your code here*/

    return res;
}

/**
 * Read data from an opened file
 * @param drv pointer to a driver where this function belongs
 * @param file_p pointer to a file_t variable.
 * @param buf pointer to a memory block where to store the read data
 * @param btr number of Bytes To Read
 * @param br the real number of read bytes (Byte Read)
 * @return LV_FS_RES_OK: no error, the file is read
 *         any error from lv_fs_res_t enum
 */
static lv_fs_res_t fs_read (lv_fs_drv_t * drv, void * file_p, void * buf, uint32_t btr, uint32_t * br)
{
    lv_fs_res_t res = LV_FS_RES_NOT_IMP;

    /* Add your code here*/

    return res;
}

/**
 * Write into a file
 * @param drv pointer to a driver where this function belongs
 * @param file_p pointer to a file_t variable
 * @param buf pointer to a buffer with the bytes to write
 * @param btr Bytes To Write
 * @param br the number of real written bytes (Bytes Written). NULL if unused.
 * @return LV_FS_RES_OK or any error from lv_fs_res_t enum
 */
static lv_fs_res_t fs_write(lv_fs_drv_t * drv, void * file_p, const void * buf, uint32_t btw, uint32_t * bw)
{
    lv_fs_res_t res = LV_FS_RES_NOT_IMP;

    /* Add your code here*/

    return res;
}

/**
 * Set the read write pointer. Also expand the file size if necessary.
 * @param drv pointer to a driver where this function belongs
 * @param file_p pointer to a file_t variable. (opened with lv_ufs_open )
 * @param pos the new position of read write pointer
 * @return LV_FS_RES_OK: no error, the file is read
 *         any error from lv_fs_res_t enum
 */
static lv_fs_res_t fs_seek (lv_fs_drv_t * drv, void * file_p, uint32_t pos)
{
    lv_fs_res_t res = LV_FS_RES_NOT_IMP;

    /* Add your code here*/

    return res;
}

/**
 * Give the size of a file bytes
 * @param drv pointer to a driver where this function belongs
 * @param file_p pointer to a file_t variable
 * @param size pointer to a variable to store the size
 * @return LV_FS_RES_OK or any error from lv_fs_res_t enum
 */
static lv_fs_res_t fs_size (lv_fs_drv_t * drv, void * file_p, uint32_t * size_p)
{
    lv_fs_res_t res = LV_FS_RES_NOT_IMP;

    /* Add your code here*/

    return res;
}
/**
 * Give the position of the read write pointer
 * @param drv pointer to a driver where this function belongs
 * @param file_p pointer to a file_t variable.
 * @param pos_p pointer to to store the result
 * @return LV_FS_RES_OK: no error, the file is read
 *         any error from lv_fs_res_t enum
 */
static lv_fs_res_t fs_tell (lv_fs_drv_t * drv, void * file_p, uint32_t * pos_p)
{
    lv_fs_res_t res = LV_FS_RES_NOT_IMP;

    /* Add your code here*/

    return res;
}

/**
 * Delete a file
 * @param drv pointer to a driver where this function belongs
 * @param path path of the file to delete
 * @return LV_FS_RES_OK or any error from lv_fs_res_t enum
 */
static lv_fs_res_t fs_remove (lv_fs_drv_t * drv, const char *path)
{
    lv_fs_res_t res = LV_FS_RES_NOT_IMP;

    /* Add your code here*/

    return res;
}

/**
 * Truncate the file size to the current position of the read write pointer
 * @param drv pointer to a driver where this function belongs
 * @param file_p pointer to an 'ufs_file_t' variable. (opened with lv_fs_open )
 * @return LV_FS_RES_OK: no error, the file is read
 *         any error from lv_fs_res_t enum
 */
static lv_fs_res_t fs_trunc (lv_fs_drv_t * drv, void * file_p)
{
    lv_fs_res_t res = LV_FS_RES_NOT_IMP;

    /* Add your code here*/

    return res;
}

/**
 * Rename a file
 * @param drv pointer to a driver where this function belongs
 * @param oldname path to the file
 * @param newname path with the new name
 * @return LV_FS_RES_OK or any error from 'fs_res_t'
 */
static lv_fs_res_t fs_rename (lv_fs_drv_t * drv, const char * oldname, const char * newname)
{
    lv_fs_res_t res = LV_FS_RES_NOT_IMP;

    /* Add your code here*/

    return res;
}

/**
 * Get the free and total size of a driver in kB
 * @param drv pointer to a driver where this function belongs
 * @param letter the driver letter
 * @param total_p pointer to store the total size [kB]
 * @param free_p pointer to store the free size [kB]
 * @return LV_FS_RES_OK or any error from lv_fs_res_t enum
 */
static lv_fs_res_t fs_free (lv_fs_drv_t * drv, uint32_t * total_p, uint32_t * free_p)
{
    lv_fs_res_t res = LV_FS_RES_NOT_IMP;

    /* Add your code here*/

    return res;
}

/**
 * Initialize a 'lv_fs_dir_t' variable for directory reading
 * @param drv pointer to a driver where this function belongs
 * @param rddir_p pointer to a 'lv_fs_dir_t' variable
 * @param path path to a directory
 * @return LV_FS_RES_OK or any error from lv_fs_res_t enum
 */
static lv_fs_res_t fs_dir_open (lv_fs_drv_t * drv, void * rddir_p, const char *path)
{
    lv_fs_res_t res = LV_FS_RES_NOT_IMP;

    /* Add your code here*/

    return res;
}

/**
 * Read the next filename form a directory.
 * The name of the directories will begin with '/'
 * @param drv pointer to a driver where this function belongs
 * @param rddir_p pointer to an initialized 'lv_fs_dir_t' variable
 * @param fn pointer to a buffer to store the filename
 * @return LV_FS_RES_OK or any error from lv_fs_res_t enum
 */
static lv_fs_res_t fs_dir_read (lv_fs_drv_t * drv, void * rddir_p, char *fn)
{
    lv_fs_res_t res = LV_FS_RES_NOT_IMP;

    /* Add your code here*/

    return res;
}

/**
 * Close the directory reading
 * @param drv pointer to a driver where this function belongs
 * @param rddir_p pointer to an initialized 'lv_fs_dir_t' variable
 * @return LV_FS_RES_OK or any error from lv_fs_res_t enum
 */
static lv_fs_res_t fs_dir_close (lv_fs_drv_t * drv, void * rddir_p)
{
    lv_fs_res_t res = LV_FS_RES_NOT_IMP;

    /* Add your code here*/

    return res;
}

#else /* Enable this file at the top */

/* This dummy typedef exists purely to silence -Wpedantic. */
typedef int keep_pedantic_happy;
#endif
>>>>>>> 9003f4a9
<|MERGE_RESOLUTION|>--- conflicted
+++ resolved
@@ -1,4 +1,3 @@
-<<<<<<< HEAD
 /**
  * @file lv_port_fs_templ.c
  *
@@ -36,7 +35,6 @@
     uint32_t dummy1;
     uint32_t dummy2;
 }dir_t;
-
 
 /**********************
  *  STATIC PROTOTYPES
@@ -82,7 +80,7 @@
     fs_init();
 
     /*---------------------------------------------------
-     * Register the file system interface  in LVGL
+     * Register the file system interface in LVGL
      *--------------------------------------------------*/
 
     /* Add a simple drive to open images */
@@ -119,7 +117,7 @@
 /* Initialize your Storage device and File system. */
 static void fs_init(void)
 {
-    /*E.g. for FatFS initalize the SD card and FatFS itself*/
+    /*E.g. for FatFS initialize the SD card and FatFS itself*/
 
     /*You code here*/
 }
@@ -158,7 +156,6 @@
     return res;
 }
 
-
 /**
  * Close an opened file
  * @param drv pointer to a driver where this function belongs
@@ -265,7 +262,7 @@
  * Delete a file
  * @param drv pointer to a driver where this function belongs
  * @param path path of the file to delete
- * @return  LV_FS_RES_OK or any error from lv_fs_res_t enum
+ * @return LV_FS_RES_OK or any error from lv_fs_res_t enum
  */
 static lv_fs_res_t fs_remove (lv_fs_drv_t * drv, const char *path)
 {
@@ -377,383 +374,4 @@
 
 /* This dummy typedef exists purely to silence -Wpedantic. */
 typedef int keep_pedantic_happy;
-#endif
-=======
-/**
- * @file lv_port_fs_templ.c
- *
- */
-
- /*Copy this file as "lv_port_fs.c" and set this value to "1" to enable content*/
-#if 0
-
-/*********************
- *      INCLUDES
- *********************/
-#include "lv_port_fs_template.h"
-
-/*********************
- *      DEFINES
- *********************/
-
-/**********************
- *      TYPEDEFS
- **********************/
-
-/* Create a type to store the required data about your file.
- * If you are using a File System library
- * it already should have a File type.
- * For example FatFS has `FIL`. In this case use `typedef FIL file_t`*/
-typedef struct {
-    /*Add the data you need to store about a file*/
-    uint32_t dummy1;
-    uint32_t dummy2;
-}file_t;
-
-/*Similarly to `file_t` create a type for directory reading too */
-typedef struct {
-    /*Add the data you need to store about directory reading*/
-    uint32_t dummy1;
-    uint32_t dummy2;
-}dir_t;
-
-/**********************
- *  STATIC PROTOTYPES
- **********************/
-static void fs_init(void);
-
-static lv_fs_res_t fs_open (lv_fs_drv_t * drv, void * file_p, const char * path, lv_fs_mode_t mode);
-static lv_fs_res_t fs_close (lv_fs_drv_t * drv, void * file_p);
-static lv_fs_res_t fs_read (lv_fs_drv_t * drv, void * file_p, void * buf, uint32_t btr, uint32_t * br);
-static lv_fs_res_t fs_write(lv_fs_drv_t * drv, void * file_p, const void * buf, uint32_t btw, uint32_t * bw);
-static lv_fs_res_t fs_seek (lv_fs_drv_t * drv, void * file_p, uint32_t pos);
-static lv_fs_res_t fs_size (lv_fs_drv_t * drv, void * file_p, uint32_t * size_p);
-static lv_fs_res_t fs_tell (lv_fs_drv_t * drv, void * file_p, uint32_t * pos_p);
-static lv_fs_res_t fs_remove (lv_fs_drv_t * drv, const char *path);
-static lv_fs_res_t fs_trunc (lv_fs_drv_t * drv, void * file_p);
-static lv_fs_res_t fs_rename (lv_fs_drv_t * drv, const char * oldname, const char * newname);
-static lv_fs_res_t fs_free (lv_fs_drv_t * drv, uint32_t * total_p, uint32_t * free_p);
-static lv_fs_res_t fs_dir_open (lv_fs_drv_t * drv, void * rddir_p, const char *path);
-static lv_fs_res_t fs_dir_read (lv_fs_drv_t * drv, void * rddir_p, char *fn);
-static lv_fs_res_t fs_dir_close (lv_fs_drv_t * drv, void * rddir_p);
-
-/**********************
- *  STATIC VARIABLES
- **********************/
-
-/**********************
- * GLOBAL PROTOTYPES
- **********************/
-
-/**********************
- *      MACROS
- **********************/
-
-/**********************
- *   GLOBAL FUNCTIONS
- **********************/
-
-void lv_port_fs_init(void)
-{
-    /*----------------------------------------------------
-     * Initialize your storage device and File System
-     * -------------------------------------------------*/
-    fs_init();
-
-    /*---------------------------------------------------
-     * Register the file system interface in LVGL
-     *--------------------------------------------------*/
-
-    /* Add a simple drive to open images */
-    lv_fs_drv_t fs_drv;
-    lv_fs_drv_init(&fs_drv);
-
-    /*Set up fields...*/
-    fs_drv.file_size = sizeof(file_t);
-    fs_drv.letter = 'P';
-    fs_drv.open_cb = fs_open;
-    fs_drv.close_cb = fs_close;
-    fs_drv.read_cb = fs_read;
-    fs_drv.write_cb = fs_write;
-    fs_drv.seek_cb = fs_seek;
-    fs_drv.tell_cb = fs_tell;
-    fs_drv.free_space_cb = fs_free;
-    fs_drv.size_cb = fs_size;
-    fs_drv.remove_cb = fs_remove;
-    fs_drv.rename_cb = fs_rename;
-    fs_drv.trunc_cb = fs_trunc;
-
-    fs_drv.rddir_size = sizeof(dir_t);
-    fs_drv.dir_close_cb = fs_dir_close;
-    fs_drv.dir_open_cb = fs_dir_open;
-    fs_drv.dir_read_cb = fs_dir_read;
-
-    lv_fs_drv_register(&fs_drv);
-}
-
-/**********************
- *   STATIC FUNCTIONS
- **********************/
-
-/* Initialize your Storage device and File system. */
-static void fs_init(void)
-{
-    /*E.g. for FatFS initialize the SD card and FatFS itself*/
-
-    /*You code here*/
-}
-
-/**
- * Open a file
- * @param drv pointer to a driver where this function belongs
- * @param file_p pointer to a file_t variable
- * @param path path to the file beginning with the driver letter (e.g. S:/folder/file.txt)
- * @param mode read: FS_MODE_RD, write: FS_MODE_WR, both: FS_MODE_RD | FS_MODE_WR
- * @return LV_FS_RES_OK or any error from lv_fs_res_t enum
- */
-static lv_fs_res_t fs_open (lv_fs_drv_t * drv, void * file_p, const char * path, lv_fs_mode_t mode)
-{
-    lv_fs_res_t res = LV_FS_RES_NOT_IMP;
-
-    if(mode == LV_FS_MODE_WR)
-    {
-        /*Open a file for write*/
-
-        /* Add your code here*/
-    }
-    else if(mode == LV_FS_MODE_RD)
-    {
-        /*Open a file for read*/
-
-        /* Add your code here*/
-    }
-    else if(mode == (LV_FS_MODE_WR | LV_FS_MODE_RD))
-    {
-        /*Open a file for read and write*/
-
-        /* Add your code here*/
-    }
-
-    return res;
-}
-
-/**
- * Close an opened file
- * @param drv pointer to a driver where this function belongs
- * @param file_p pointer to a file_t variable. (opened with lv_ufs_open)
- * @return LV_FS_RES_OK: no error, the file is read
- *         any error from lv_fs_res_t enum
- */
-static lv_fs_res_t fs_close (lv_fs_drv_t * drv, void * file_p)
-{
-    lv_fs_res_t res = LV_FS_RES_NOT_IMP;
-
-    /* Add your code here*/
-
-    return res;
-}
-
-/**
- * Read data from an opened file
- * @param drv pointer to a driver where this function belongs
- * @param file_p pointer to a file_t variable.
- * @param buf pointer to a memory block where to store the read data
- * @param btr number of Bytes To Read
- * @param br the real number of read bytes (Byte Read)
- * @return LV_FS_RES_OK: no error, the file is read
- *         any error from lv_fs_res_t enum
- */
-static lv_fs_res_t fs_read (lv_fs_drv_t * drv, void * file_p, void * buf, uint32_t btr, uint32_t * br)
-{
-    lv_fs_res_t res = LV_FS_RES_NOT_IMP;
-
-    /* Add your code here*/
-
-    return res;
-}
-
-/**
- * Write into a file
- * @param drv pointer to a driver where this function belongs
- * @param file_p pointer to a file_t variable
- * @param buf pointer to a buffer with the bytes to write
- * @param btr Bytes To Write
- * @param br the number of real written bytes (Bytes Written). NULL if unused.
- * @return LV_FS_RES_OK or any error from lv_fs_res_t enum
- */
-static lv_fs_res_t fs_write(lv_fs_drv_t * drv, void * file_p, const void * buf, uint32_t btw, uint32_t * bw)
-{
-    lv_fs_res_t res = LV_FS_RES_NOT_IMP;
-
-    /* Add your code here*/
-
-    return res;
-}
-
-/**
- * Set the read write pointer. Also expand the file size if necessary.
- * @param drv pointer to a driver where this function belongs
- * @param file_p pointer to a file_t variable. (opened with lv_ufs_open )
- * @param pos the new position of read write pointer
- * @return LV_FS_RES_OK: no error, the file is read
- *         any error from lv_fs_res_t enum
- */
-static lv_fs_res_t fs_seek (lv_fs_drv_t * drv, void * file_p, uint32_t pos)
-{
-    lv_fs_res_t res = LV_FS_RES_NOT_IMP;
-
-    /* Add your code here*/
-
-    return res;
-}
-
-/**
- * Give the size of a file bytes
- * @param drv pointer to a driver where this function belongs
- * @param file_p pointer to a file_t variable
- * @param size pointer to a variable to store the size
- * @return LV_FS_RES_OK or any error from lv_fs_res_t enum
- */
-static lv_fs_res_t fs_size (lv_fs_drv_t * drv, void * file_p, uint32_t * size_p)
-{
-    lv_fs_res_t res = LV_FS_RES_NOT_IMP;
-
-    /* Add your code here*/
-
-    return res;
-}
-/**
- * Give the position of the read write pointer
- * @param drv pointer to a driver where this function belongs
- * @param file_p pointer to a file_t variable.
- * @param pos_p pointer to to store the result
- * @return LV_FS_RES_OK: no error, the file is read
- *         any error from lv_fs_res_t enum
- */
-static lv_fs_res_t fs_tell (lv_fs_drv_t * drv, void * file_p, uint32_t * pos_p)
-{
-    lv_fs_res_t res = LV_FS_RES_NOT_IMP;
-
-    /* Add your code here*/
-
-    return res;
-}
-
-/**
- * Delete a file
- * @param drv pointer to a driver where this function belongs
- * @param path path of the file to delete
- * @return LV_FS_RES_OK or any error from lv_fs_res_t enum
- */
-static lv_fs_res_t fs_remove (lv_fs_drv_t * drv, const char *path)
-{
-    lv_fs_res_t res = LV_FS_RES_NOT_IMP;
-
-    /* Add your code here*/
-
-    return res;
-}
-
-/**
- * Truncate the file size to the current position of the read write pointer
- * @param drv pointer to a driver where this function belongs
- * @param file_p pointer to an 'ufs_file_t' variable. (opened with lv_fs_open )
- * @return LV_FS_RES_OK: no error, the file is read
- *         any error from lv_fs_res_t enum
- */
-static lv_fs_res_t fs_trunc (lv_fs_drv_t * drv, void * file_p)
-{
-    lv_fs_res_t res = LV_FS_RES_NOT_IMP;
-
-    /* Add your code here*/
-
-    return res;
-}
-
-/**
- * Rename a file
- * @param drv pointer to a driver where this function belongs
- * @param oldname path to the file
- * @param newname path with the new name
- * @return LV_FS_RES_OK or any error from 'fs_res_t'
- */
-static lv_fs_res_t fs_rename (lv_fs_drv_t * drv, const char * oldname, const char * newname)
-{
-    lv_fs_res_t res = LV_FS_RES_NOT_IMP;
-
-    /* Add your code here*/
-
-    return res;
-}
-
-/**
- * Get the free and total size of a driver in kB
- * @param drv pointer to a driver where this function belongs
- * @param letter the driver letter
- * @param total_p pointer to store the total size [kB]
- * @param free_p pointer to store the free size [kB]
- * @return LV_FS_RES_OK or any error from lv_fs_res_t enum
- */
-static lv_fs_res_t fs_free (lv_fs_drv_t * drv, uint32_t * total_p, uint32_t * free_p)
-{
-    lv_fs_res_t res = LV_FS_RES_NOT_IMP;
-
-    /* Add your code here*/
-
-    return res;
-}
-
-/**
- * Initialize a 'lv_fs_dir_t' variable for directory reading
- * @param drv pointer to a driver where this function belongs
- * @param rddir_p pointer to a 'lv_fs_dir_t' variable
- * @param path path to a directory
- * @return LV_FS_RES_OK or any error from lv_fs_res_t enum
- */
-static lv_fs_res_t fs_dir_open (lv_fs_drv_t * drv, void * rddir_p, const char *path)
-{
-    lv_fs_res_t res = LV_FS_RES_NOT_IMP;
-
-    /* Add your code here*/
-
-    return res;
-}
-
-/**
- * Read the next filename form a directory.
- * The name of the directories will begin with '/'
- * @param drv pointer to a driver where this function belongs
- * @param rddir_p pointer to an initialized 'lv_fs_dir_t' variable
- * @param fn pointer to a buffer to store the filename
- * @return LV_FS_RES_OK or any error from lv_fs_res_t enum
- */
-static lv_fs_res_t fs_dir_read (lv_fs_drv_t * drv, void * rddir_p, char *fn)
-{
-    lv_fs_res_t res = LV_FS_RES_NOT_IMP;
-
-    /* Add your code here*/
-
-    return res;
-}
-
-/**
- * Close the directory reading
- * @param drv pointer to a driver where this function belongs
- * @param rddir_p pointer to an initialized 'lv_fs_dir_t' variable
- * @return LV_FS_RES_OK or any error from lv_fs_res_t enum
- */
-static lv_fs_res_t fs_dir_close (lv_fs_drv_t * drv, void * rddir_p)
-{
-    lv_fs_res_t res = LV_FS_RES_NOT_IMP;
-
-    /* Add your code here*/
-
-    return res;
-}
-
-#else /* Enable this file at the top */
-
-/* This dummy typedef exists purely to silence -Wpedantic. */
-typedef int keep_pedantic_happy;
-#endif
->>>>>>> 9003f4a9
+#endif
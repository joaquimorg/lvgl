--- conflicted
+++ resolved
@@ -7,12 +7,8 @@
 - Add `gpu_wait_cb` to wait until the GPU is working. It allows to run CPU a wait only when the rendered data is needed.
 
 ### Bugfixes
-<<<<<<< HEAD
 - Fix unexpeted DEFOCUS on lv_page when clicking to bg after the scrollable
-=======
 - Fix `lv_obj_del` and `lv_obj_clean` if the children list changed during deletion.
-
->>>>>>> 05960885
 
 ## v7.4.0 (01.09.2020)
 

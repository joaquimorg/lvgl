<<<<<<< HEAD
/**
 * @file lv_gpu_stm32_dma2d.c
 *
 */

/*********************
 *      INCLUDES
 *********************/
#include "lv_gpu_stm32_dma2d.h"
#include "../lv_core/lv_disp.h"
#include "../lv_core/lv_refr.h"

#if LV_USE_GPU_STM32_DMA2D

#include LV_GPU_DMA2D_CMSIS_INCLUDE

/*********************
 *      DEFINES
 *********************/

#if LV_COLOR_16_SWAP
    // TODO: F7 has red blue swap bit in control register for all layers and output
    #error "Can't use DMA2D with LV_COLOR_16_SWAP 1"
#endif

#if LV_COLOR_DEPTH == 8
    #error "Can't use DMA2D with LV_COLOR_DEPTH == 8"
#endif

#if LV_COLOR_DEPTH == 16
    #define LV_DMA2D_COLOR_FORMAT LV_DMA2D_RGB565
#elif LV_COLOR_DEPTH == 32
    #define LV_DMA2D_COLOR_FORMAT LV_DMA2D_ARGB8888
#else
    /*Can't use GPU with other formats*/
#endif

/**********************
 *      TYPEDEFS
 **********************/

/**********************
 *  STATIC PROTOTYPES
 **********************/
static void invalidate_cache(void);
static void wait_finish(void);

/**********************
 *  STATIC VARIABLES
 **********************/

/**********************
 *      MACROS
 **********************/

/**********************
 *   GLOBAL FUNCTIONS
 **********************/

/**
 * Turn on the peripheral and set output color mode, this only needs to be done once
 */
void lv_gpu_stm32_dma2d_init(void)
{
    /* Enable DMA2D clock */
#if defined(STM32F4) || defined(STM32F7)
    RCC->AHB1ENR |= RCC_AHB1ENR_DMA2DEN;
#elif  defined(STM32H7)
    RCC->AHB3ENR |= RCC_AHB3ENR_DMA2DEN;
#else
# warning "LVGL can't enable the clock of DMA2D"
#endif

    /* Wait for hardware access to complete */
    __asm volatile("DSB\n");

    /* Delay after setting peripheral clock */
    volatile uint32_t temp = RCC->AHB1ENR;

    /* set output colour mode */
    DMA2D->OPFCCR = LV_DMA2D_COLOR_FORMAT;
}

/**
 * Fill an area in the buffer with a color
 * @param buf a buffer which should be filled
 * @param buf_w width of the buffer in pixels
 * @param color fill color
 * @param fill_w width to fill in pixels (<= buf_w)
 * @param fill_h height to fill in pixels
 * @note `buf_w - fill_w` is offset to the next line after fill
 */
void lv_gpu_stm32_dma2d_fill(lv_color_t * buf, lv_coord_t buf_w, lv_color_t color, lv_coord_t fill_w, lv_coord_t fill_h)
{
    invalidate_cache();

    DMA2D->CR = 0x30000;
    DMA2D->OMAR = (uint32_t)buf;
    /* as input color mode is same as output we don't need to convert here do we? */
    DMA2D->OCOLR = color.full;
    DMA2D->OOR = buf_w - fill_w;
    DMA2D->NLR = (fill_w << DMA2D_NLR_PL_Pos) | (fill_h << DMA2D_NLR_NL_Pos);

    /* start transfer */
    DMA2D->CR |= DMA2D_CR_START_Msk;

    wait_finish();
}

/**
 * Fill an area in the buffer with a color but take into account a mask which describes the opacity of each pixel
 * @param buf a buffer which should be filled using a mask
 * @param buf_w width of the buffer in pixels
 * @param color fill color
 * @param mask 0..255 values describing the opacity of the corresponding pixel. It's width is `fill_w`
 * @param opa overall opacity. 255 in `mask` should mean this opacity.
 * @param fill_w width to fill in pixels (<= buf_w)
 * @param fill_h height to fill in pixels
 * @note `buf_w - fill_w` is offset to the next line after fill
 */
void lv_gpu_stm32_dma2d_fill_mask(lv_color_t * buf, lv_coord_t buf_w, lv_color_t color, const lv_opa_t * mask,
                                  lv_opa_t opa, lv_coord_t fill_w, lv_coord_t fill_h)
{
#if 0
    invalidate_cache();

    /* Configure the DMA2D Mode, Color Mode and line output offset */
    hdma2d.Init.Mode         = DMA2D_M2M_BLEND;
    hdma2d.Init.ColorMode    = DMA2D_OUTPUT_FORMAT;
    hdma2d.Init.OutputOffset = buf_w - fill_w;

    /* Configure the foreground -> The character */
    lv_color32_t c32;
    c32.full = lv_color_to32(color);
    c32.ch.alpha = opa;
    hdma2d.LayerCfg[1].AlphaMode       = DMA2D_COMBINE_ALPHA;
    hdma2d.LayerCfg[1].InputAlpha      = c32.full;
    hdma2d.LayerCfg[1].InputColorMode  = DMA2D_INPUT_A8;
    hdma2d.LayerCfg[1].InputOffset     = 0;

    /* Configure the background -> Display buffer */
    hdma2d.LayerCfg[0].AlphaMode       = DMA2D_NO_MODIF_ALPHA;
    hdma2d.LayerCfg[0].InputAlpha      = 0x00;
    hdma2d.LayerCfg[0].InputColorMode  = DMA2D_INPUT_FORMAT;
    hdma2d.LayerCfg[0].InputOffset     = buf_w - fill_w;

    /* DMA2D Initialization */
    HAL_DMA2D_Init(&hdma2d);
    HAL_DMA2D_ConfigLayer(&hdma2d, 0);
    HAL_DMA2D_ConfigLayer(&hdma2d, 1);
    HAL_DMA2D_BlendingStart(&hdma2d, (uint32_t) mask, (uint32_t) buf, (uint32_t)buf, fill_w, fill_h);
    wait_finish();
#endif
}

/**
 * Copy a map (typically RGB image) to a buffer
 * @param buf a buffer where map should be copied
 * @param buf_w width of the buffer in pixels
 * @param map an "image" to copy
 * @param map_w width of the map in pixels
 * @param copy_w width of the area to copy in pixels (<= buf_w)
 * @param copy_h height of the area to copy in pixels
 * @note `map_w - fill_w` is offset to the next line after copy
 */
void lv_gpu_stm32_dma2d_copy(lv_color_t * buf, lv_coord_t buf_w, const lv_color_t * map, lv_coord_t map_w,
                             lv_coord_t copy_w, lv_coord_t copy_h)
{
    invalidate_cache();

    DMA2D->CR = 0;
    /* copy output colour mode, this register controls both input and output colour format */
    DMA2D->FGPFCCR = LV_DMA2D_COLOR_FORMAT;
    DMA2D->FGMAR = (uint32_t)map;
    DMA2D->FGOR = map_w - copy_w;
    DMA2D->OMAR = (uint32_t)buf;
    DMA2D->OOR = buf_w - copy_w;
    DMA2D->NLR = (copy_w << DMA2D_NLR_PL_Pos) | (copy_h << DMA2D_NLR_NL_Pos);

    /* start transfer */
    DMA2D->CR |= DMA2D_CR_START_Msk;
    wait_finish();
}

/**
 * Blend a map (e.g. ARGB image or RGB image with opacity) to a buffer
 * @param buf a buffer where `map` should be copied
 * @param buf_w width of the buffer in pixels
 * @param map an "image" to copy
 * @param opa opacity of `map`
 * @param map_w width of the map in pixels
 * @param copy_w width of the area to copy in pixels (<= buf_w)
 * @param copy_h height of the area to copy in pixels
 * @note `map_w - fill_w` is offset to the next line after copy
 */
void lv_gpu_stm32_dma2d_blend(lv_color_t * buf, lv_coord_t buf_w, const lv_color_t * map, lv_opa_t opa,
                              lv_coord_t map_w, lv_coord_t copy_w, lv_coord_t copy_h)
{
    invalidate_cache();
    DMA2D->CR = 0x20000;

    DMA2D->BGPFCCR = LV_DMA2D_COLOR_FORMAT;
    DMA2D->BGMAR = (uint32_t)buf;
    DMA2D->BGOR = buf_w - copy_w;

    DMA2D->FGPFCCR = (uint32_t)LV_DMA2D_COLOR_FORMAT
                     /* alpha mode 2, replace with foreground * alpha value */
                     | (2 << DMA2D_FGPFCCR_AM_Pos)
                     /* alpha value */
                     | (opa << DMA2D_FGPFCCR_ALPHA_Pos);
    DMA2D->FGMAR = (uint32_t)map;
    DMA2D->FGOR = map_w - copy_w;

    DMA2D->OMAR = (uint32_t)buf;
    DMA2D->OOR = buf_w - copy_w;
    DMA2D->NLR = (copy_w << DMA2D_NLR_PL_Pos) | (copy_h << DMA2D_NLR_NL_Pos);

    /* start transfer */
    DMA2D->CR |= DMA2D_CR_START_Msk;
    wait_finish();
}

void lv_gpu_stm32_dma2d_wait_cb(lv_disp_drv_t * drv)
{
    if(drv && drv->wait_cb) {
        while(DMA2D->CR & DMA2D_CR_START_Msk) {
            drv->wait_cb(drv);
        }
    }
    else {
        while(DMA2D->CR & DMA2D_CR_START_Msk);
    }
}

/**********************
 *   STATIC FUNCTIONS
 **********************/

static void invalidate_cache(void)
{
    lv_disp_t * disp = _lv_refr_get_disp_refreshing();
    if(disp->driver.clean_dcache_cb) disp->driver.clean_dcache_cb(&disp->driver);
    else {
#if __CORTEX_M >= 0x07
        if((SCB->CCR) & (uint32_t)SCB_CCR_DC_Msk)
            SCB_CleanInvalidateDCache();
#endif
    }
}

static void wait_finish(void)
{
    lv_disp_t * disp = _lv_refr_get_disp_refreshing();
    if(disp->driver.gpu_wait_cb) return;

    while(DMA2D->CR & DMA2D_CR_START_Msk) {
        if(disp->driver.wait_cb) disp->driver.wait_cb(&disp->driver);
    }
}

#endif
=======
/**
 * @file lv_gpu_stm32_dma2d.c
 *
 */

/*********************
 *      INCLUDES
 *********************/
#include "lv_gpu_stm32_dma2d.h"
#include "../lv_core/lv_disp.h"
#include "../lv_core/lv_refr.h"

#if LV_USE_GPU_STM32_DMA2D

#include LV_GPU_DMA2D_CMSIS_INCLUDE

/*********************
 *      DEFINES
 *********************/

#if LV_COLOR_16_SWAP
    // TODO: F7 has red blue swap bit in control register for all layers and output
    #error "Can't use DMA2D with LV_COLOR_16_SWAP 1"
#endif

#if LV_COLOR_DEPTH == 8
    #error "Can't use DMA2D with LV_COLOR_DEPTH == 8"
#endif

#if LV_COLOR_DEPTH == 16
    #define LV_DMA2D_COLOR_FORMAT LV_DMA2D_RGB565
#elif LV_COLOR_DEPTH == 32
    #define LV_DMA2D_COLOR_FORMAT LV_DMA2D_ARGB8888
#else
    /*Can't use GPU with other formats*/
#endif

/**********************
 *      TYPEDEFS
 **********************/

/**********************
 *  STATIC PROTOTYPES
 **********************/
static void invalidate_cache(void);
static void wait_finish(void);

/**********************
 *  STATIC VARIABLES
 **********************/

/**********************
 *      MACROS
 **********************/

/**********************
 *   GLOBAL FUNCTIONS
 **********************/

/**
 * Turn on the peripheral and set output color mode, this only needs to be done once
 */
void lv_gpu_stm32_dma2d_init(void)
{
    /* Enable DMA2D clock */
#if defined(STM32F4) || defined(STM32F7)
    RCC->AHB1ENR |= RCC_AHB1ENR_DMA2DEN;
#elif defined(STM32H7)
    RCC->AHB3ENR |= RCC_AHB3ENR_DMA2DEN;
#else
# warning "LVGL can't enable the clock of DMA2D"
#endif

    /* Wait for hardware access to complete */
    __asm volatile("DSB\n");

    /* Delay after setting peripheral clock */
    volatile uint32_t temp = RCC->AHB1ENR;

    /* set output colour mode */
    DMA2D->OPFCCR = LV_DMA2D_COLOR_FORMAT;
}

/**
 * Fill an area in the buffer with a color
 * @param buf a buffer which should be filled
 * @param buf_w width of the buffer in pixels
 * @param color fill color
 * @param fill_w width to fill in pixels (<= buf_w)
 * @param fill_h height to fill in pixels
 * @note `buf_w - fill_w` is offset to the next line after fill
 */
void lv_gpu_stm32_dma2d_fill(lv_color_t * buf, lv_coord_t buf_w, lv_color_t color, lv_coord_t fill_w, lv_coord_t fill_h)
{
    invalidate_cache();

    DMA2D->CR = 0x30000;
    DMA2D->OMAR = (uint32_t)buf;
    /* as input color mode is same as output we don't need to convert here do we? */
    DMA2D->OCOLR = color.full;
    DMA2D->OOR = buf_w - fill_w;
    DMA2D->NLR = (fill_w << DMA2D_NLR_PL_Pos) | (fill_h << DMA2D_NLR_NL_Pos);

    /* start transfer */
    DMA2D->CR |= DMA2D_CR_START_Msk;

    wait_finish();
}

/**
 * Fill an area in the buffer with a color but take into account a mask which describes the opacity of each pixel
 * @param buf a buffer which should be filled using a mask
 * @param buf_w width of the buffer in pixels
 * @param color fill color
 * @param mask 0..255 values describing the opacity of the corresponding pixel. It's width is `fill_w`
 * @param opa overall opacity. 255 in `mask` should mean this opacity.
 * @param fill_w width to fill in pixels (<= buf_w)
 * @param fill_h height to fill in pixels
 * @note `buf_w - fill_w` is offset to the next line after fill
 */
void lv_gpu_stm32_dma2d_fill_mask(lv_color_t * buf, lv_coord_t buf_w, lv_color_t color, const lv_opa_t * mask,
                                  lv_opa_t opa, lv_coord_t fill_w, lv_coord_t fill_h)
{
#if 0
    invalidate_cache();

    /* Configure the DMA2D Mode, Color Mode and line output offset */
    hdma2d.Init.Mode         = DMA2D_M2M_BLEND;
    hdma2d.Init.ColorMode    = DMA2D_OUTPUT_FORMAT;
    hdma2d.Init.OutputOffset = buf_w - fill_w;

    /* Configure the foreground -> The character */
    lv_color32_t c32;
    c32.full = lv_color_to32(color);
    c32.ch.alpha = opa;
    hdma2d.LayerCfg[1].AlphaMode       = DMA2D_COMBINE_ALPHA;
    hdma2d.LayerCfg[1].InputAlpha      = c32.full;
    hdma2d.LayerCfg[1].InputColorMode  = DMA2D_INPUT_A8;
    hdma2d.LayerCfg[1].InputOffset     = 0;

    /* Configure the background -> Display buffer */
    hdma2d.LayerCfg[0].AlphaMode       = DMA2D_NO_MODIF_ALPHA;
    hdma2d.LayerCfg[0].InputAlpha      = 0x00;
    hdma2d.LayerCfg[0].InputColorMode  = DMA2D_INPUT_FORMAT;
    hdma2d.LayerCfg[0].InputOffset     = buf_w - fill_w;

    /* DMA2D Initialization */
    HAL_DMA2D_Init(&hdma2d);
    HAL_DMA2D_ConfigLayer(&hdma2d, 0);
    HAL_DMA2D_ConfigLayer(&hdma2d, 1);
    HAL_DMA2D_BlendingStart(&hdma2d, (uint32_t) mask, (uint32_t) buf, (uint32_t)buf, fill_w, fill_h);
    wait_finish();
#endif
}

/**
 * Copy a map (typically RGB image) to a buffer
 * @param buf a buffer where map should be copied
 * @param buf_w width of the buffer in pixels
 * @param map an "image" to copy
 * @param map_w width of the map in pixels
 * @param copy_w width of the area to copy in pixels (<= buf_w)
 * @param copy_h height of the area to copy in pixels
 * @note `map_w - fill_w` is offset to the next line after copy
 */
void lv_gpu_stm32_dma2d_copy(lv_color_t * buf, lv_coord_t buf_w, const lv_color_t * map, lv_coord_t map_w,
                             lv_coord_t copy_w, lv_coord_t copy_h)
{
    invalidate_cache();

    DMA2D->CR = 0;
    /* copy output colour mode, this register controls both input and output colour format */
    DMA2D->FGPFCCR = LV_DMA2D_COLOR_FORMAT;
    DMA2D->FGMAR = (uint32_t)map;
    DMA2D->FGOR = map_w - copy_w;
    DMA2D->OMAR = (uint32_t)buf;
    DMA2D->OOR = buf_w - copy_w;
    DMA2D->NLR = (copy_w << DMA2D_NLR_PL_Pos) | (copy_h << DMA2D_NLR_NL_Pos);

    /* start transfer */
    DMA2D->CR |= DMA2D_CR_START_Msk;
    wait_finish();
}

/**
 * Blend a map (e.g. ARGB image or RGB image with opacity) to a buffer
 * @param buf a buffer where `map` should be copied
 * @param buf_w width of the buffer in pixels
 * @param map an "image" to copy
 * @param opa opacity of `map`
 * @param map_w width of the map in pixels
 * @param copy_w width of the area to copy in pixels (<= buf_w)
 * @param copy_h height of the area to copy in pixels
 * @note `map_w - fill_w` is offset to the next line after copy
 */
void lv_gpu_stm32_dma2d_blend(lv_color_t * buf, lv_coord_t buf_w, const lv_color_t * map, lv_opa_t opa,
                              lv_coord_t map_w, lv_coord_t copy_w, lv_coord_t copy_h)
{
    invalidate_cache();
    DMA2D->CR = 0x20000;

    DMA2D->BGPFCCR = LV_DMA2D_COLOR_FORMAT;
    DMA2D->BGMAR = (uint32_t)buf;
    DMA2D->BGOR = buf_w - copy_w;

    DMA2D->FGPFCCR = (uint32_t)LV_DMA2D_COLOR_FORMAT
                     /* alpha mode 2, replace with foreground * alpha value */
                     | (2 << DMA2D_FGPFCCR_AM_Pos)
                     /* alpha value */
                     | (opa << DMA2D_FGPFCCR_ALPHA_Pos);
    DMA2D->FGMAR = (uint32_t)map;
    DMA2D->FGOR = map_w - copy_w;

    DMA2D->OMAR = (uint32_t)buf;
    DMA2D->OOR = buf_w - copy_w;
    DMA2D->NLR = (copy_w << DMA2D_NLR_PL_Pos) | (copy_h << DMA2D_NLR_NL_Pos);

    /* start transfer */
    DMA2D->CR |= DMA2D_CR_START_Msk;
    wait_finish();
}

void lv_gpu_stm32_dma2d_wait_cb(lv_disp_drv_t * drv)
{
    if(drv && drv->wait_cb) {
        while(DMA2D->CR & DMA2D_CR_START_Msk) {
            drv->wait_cb(drv);
        }
    }
    else {
        while(DMA2D->CR & DMA2D_CR_START_Msk);
    }
}

/**********************
 *   STATIC FUNCTIONS
 **********************/

static void invalidate_cache(void)
{
    lv_disp_t * disp = _lv_refr_get_disp_refreshing();
    if(disp->driver.clean_dcache_cb) disp->driver.clean_dcache_cb(&disp->driver);
    else {
#if __CORTEX_M >= 0x07
        if((SCB->CCR) & (uint32_t)SCB_CCR_DC_Msk)
            SCB_CleanInvalidateDCache();
#endif
    }
}

static void wait_finish(void)
{
    lv_disp_t * disp = _lv_refr_get_disp_refreshing();
    if(disp->driver.gpu_wait_cb) return;

    while(DMA2D->CR & DMA2D_CR_START_Msk) {
        if(disp->driver.wait_cb) disp->driver.wait_cb(&disp->driver);
    }
}

#endif
>>>>>>> 9003f4a9
<|MERGE_RESOLUTION|>--- conflicted
+++ resolved
@@ -1,4 +1,3 @@
-<<<<<<< HEAD
 /**
  * @file lv_gpu_stm32_dma2d.c
  *
@@ -66,7 +65,7 @@
     /* Enable DMA2D clock */
 #if defined(STM32F4) || defined(STM32F7)
     RCC->AHB1ENR |= RCC_AHB1ENR_DMA2DEN;
-#elif  defined(STM32H7)
+#elif defined(STM32H7)
     RCC->AHB3ENR |= RCC_AHB3ENR_DMA2DEN;
 #else
 # warning "LVGL can't enable the clock of DMA2D"
@@ -259,267 +258,4 @@
     }
 }
 
-#endif
-=======
-/**
- * @file lv_gpu_stm32_dma2d.c
- *
- */
-
-/*********************
- *      INCLUDES
- *********************/
-#include "lv_gpu_stm32_dma2d.h"
-#include "../lv_core/lv_disp.h"
-#include "../lv_core/lv_refr.h"
-
-#if LV_USE_GPU_STM32_DMA2D
-
-#include LV_GPU_DMA2D_CMSIS_INCLUDE
-
-/*********************
- *      DEFINES
- *********************/
-
-#if LV_COLOR_16_SWAP
-    // TODO: F7 has red blue swap bit in control register for all layers and output
-    #error "Can't use DMA2D with LV_COLOR_16_SWAP 1"
-#endif
-
-#if LV_COLOR_DEPTH == 8
-    #error "Can't use DMA2D with LV_COLOR_DEPTH == 8"
-#endif
-
-#if LV_COLOR_DEPTH == 16
-    #define LV_DMA2D_COLOR_FORMAT LV_DMA2D_RGB565
-#elif LV_COLOR_DEPTH == 32
-    #define LV_DMA2D_COLOR_FORMAT LV_DMA2D_ARGB8888
-#else
-    /*Can't use GPU with other formats*/
-#endif
-
-/**********************
- *      TYPEDEFS
- **********************/
-
-/**********************
- *  STATIC PROTOTYPES
- **********************/
-static void invalidate_cache(void);
-static void wait_finish(void);
-
-/**********************
- *  STATIC VARIABLES
- **********************/
-
-/**********************
- *      MACROS
- **********************/
-
-/**********************
- *   GLOBAL FUNCTIONS
- **********************/
-
-/**
- * Turn on the peripheral and set output color mode, this only needs to be done once
- */
-void lv_gpu_stm32_dma2d_init(void)
-{
-    /* Enable DMA2D clock */
-#if defined(STM32F4) || defined(STM32F7)
-    RCC->AHB1ENR |= RCC_AHB1ENR_DMA2DEN;
-#elif defined(STM32H7)
-    RCC->AHB3ENR |= RCC_AHB3ENR_DMA2DEN;
-#else
-# warning "LVGL can't enable the clock of DMA2D"
-#endif
-
-    /* Wait for hardware access to complete */
-    __asm volatile("DSB\n");
-
-    /* Delay after setting peripheral clock */
-    volatile uint32_t temp = RCC->AHB1ENR;
-
-    /* set output colour mode */
-    DMA2D->OPFCCR = LV_DMA2D_COLOR_FORMAT;
-}
-
-/**
- * Fill an area in the buffer with a color
- * @param buf a buffer which should be filled
- * @param buf_w width of the buffer in pixels
- * @param color fill color
- * @param fill_w width to fill in pixels (<= buf_w)
- * @param fill_h height to fill in pixels
- * @note `buf_w - fill_w` is offset to the next line after fill
- */
-void lv_gpu_stm32_dma2d_fill(lv_color_t * buf, lv_coord_t buf_w, lv_color_t color, lv_coord_t fill_w, lv_coord_t fill_h)
-{
-    invalidate_cache();
-
-    DMA2D->CR = 0x30000;
-    DMA2D->OMAR = (uint32_t)buf;
-    /* as input color mode is same as output we don't need to convert here do we? */
-    DMA2D->OCOLR = color.full;
-    DMA2D->OOR = buf_w - fill_w;
-    DMA2D->NLR = (fill_w << DMA2D_NLR_PL_Pos) | (fill_h << DMA2D_NLR_NL_Pos);
-
-    /* start transfer */
-    DMA2D->CR |= DMA2D_CR_START_Msk;
-
-    wait_finish();
-}
-
-/**
- * Fill an area in the buffer with a color but take into account a mask which describes the opacity of each pixel
- * @param buf a buffer which should be filled using a mask
- * @param buf_w width of the buffer in pixels
- * @param color fill color
- * @param mask 0..255 values describing the opacity of the corresponding pixel. It's width is `fill_w`
- * @param opa overall opacity. 255 in `mask` should mean this opacity.
- * @param fill_w width to fill in pixels (<= buf_w)
- * @param fill_h height to fill in pixels
- * @note `buf_w - fill_w` is offset to the next line after fill
- */
-void lv_gpu_stm32_dma2d_fill_mask(lv_color_t * buf, lv_coord_t buf_w, lv_color_t color, const lv_opa_t * mask,
-                                  lv_opa_t opa, lv_coord_t fill_w, lv_coord_t fill_h)
-{
-#if 0
-    invalidate_cache();
-
-    /* Configure the DMA2D Mode, Color Mode and line output offset */
-    hdma2d.Init.Mode         = DMA2D_M2M_BLEND;
-    hdma2d.Init.ColorMode    = DMA2D_OUTPUT_FORMAT;
-    hdma2d.Init.OutputOffset = buf_w - fill_w;
-
-    /* Configure the foreground -> The character */
-    lv_color32_t c32;
-    c32.full = lv_color_to32(color);
-    c32.ch.alpha = opa;
-    hdma2d.LayerCfg[1].AlphaMode       = DMA2D_COMBINE_ALPHA;
-    hdma2d.LayerCfg[1].InputAlpha      = c32.full;
-    hdma2d.LayerCfg[1].InputColorMode  = DMA2D_INPUT_A8;
-    hdma2d.LayerCfg[1].InputOffset     = 0;
-
-    /* Configure the background -> Display buffer */
-    hdma2d.LayerCfg[0].AlphaMode       = DMA2D_NO_MODIF_ALPHA;
-    hdma2d.LayerCfg[0].InputAlpha      = 0x00;
-    hdma2d.LayerCfg[0].InputColorMode  = DMA2D_INPUT_FORMAT;
-    hdma2d.LayerCfg[0].InputOffset     = buf_w - fill_w;
-
-    /* DMA2D Initialization */
-    HAL_DMA2D_Init(&hdma2d);
-    HAL_DMA2D_ConfigLayer(&hdma2d, 0);
-    HAL_DMA2D_ConfigLayer(&hdma2d, 1);
-    HAL_DMA2D_BlendingStart(&hdma2d, (uint32_t) mask, (uint32_t) buf, (uint32_t)buf, fill_w, fill_h);
-    wait_finish();
-#endif
-}
-
-/**
- * Copy a map (typically RGB image) to a buffer
- * @param buf a buffer where map should be copied
- * @param buf_w width of the buffer in pixels
- * @param map an "image" to copy
- * @param map_w width of the map in pixels
- * @param copy_w width of the area to copy in pixels (<= buf_w)
- * @param copy_h height of the area to copy in pixels
- * @note `map_w - fill_w` is offset to the next line after copy
- */
-void lv_gpu_stm32_dma2d_copy(lv_color_t * buf, lv_coord_t buf_w, const lv_color_t * map, lv_coord_t map_w,
-                             lv_coord_t copy_w, lv_coord_t copy_h)
-{
-    invalidate_cache();
-
-    DMA2D->CR = 0;
-    /* copy output colour mode, this register controls both input and output colour format */
-    DMA2D->FGPFCCR = LV_DMA2D_COLOR_FORMAT;
-    DMA2D->FGMAR = (uint32_t)map;
-    DMA2D->FGOR = map_w - copy_w;
-    DMA2D->OMAR = (uint32_t)buf;
-    DMA2D->OOR = buf_w - copy_w;
-    DMA2D->NLR = (copy_w << DMA2D_NLR_PL_Pos) | (copy_h << DMA2D_NLR_NL_Pos);
-
-    /* start transfer */
-    DMA2D->CR |= DMA2D_CR_START_Msk;
-    wait_finish();
-}
-
-/**
- * Blend a map (e.g. ARGB image or RGB image with opacity) to a buffer
- * @param buf a buffer where `map` should be copied
- * @param buf_w width of the buffer in pixels
- * @param map an "image" to copy
- * @param opa opacity of `map`
- * @param map_w width of the map in pixels
- * @param copy_w width of the area to copy in pixels (<= buf_w)
- * @param copy_h height of the area to copy in pixels
- * @note `map_w - fill_w` is offset to the next line after copy
- */
-void lv_gpu_stm32_dma2d_blend(lv_color_t * buf, lv_coord_t buf_w, const lv_color_t * map, lv_opa_t opa,
-                              lv_coord_t map_w, lv_coord_t copy_w, lv_coord_t copy_h)
-{
-    invalidate_cache();
-    DMA2D->CR = 0x20000;
-
-    DMA2D->BGPFCCR = LV_DMA2D_COLOR_FORMAT;
-    DMA2D->BGMAR = (uint32_t)buf;
-    DMA2D->BGOR = buf_w - copy_w;
-
-    DMA2D->FGPFCCR = (uint32_t)LV_DMA2D_COLOR_FORMAT
-                     /* alpha mode 2, replace with foreground * alpha value */
-                     | (2 << DMA2D_FGPFCCR_AM_Pos)
-                     /* alpha value */
-                     | (opa << DMA2D_FGPFCCR_ALPHA_Pos);
-    DMA2D->FGMAR = (uint32_t)map;
-    DMA2D->FGOR = map_w - copy_w;
-
-    DMA2D->OMAR = (uint32_t)buf;
-    DMA2D->OOR = buf_w - copy_w;
-    DMA2D->NLR = (copy_w << DMA2D_NLR_PL_Pos) | (copy_h << DMA2D_NLR_NL_Pos);
-
-    /* start transfer */
-    DMA2D->CR |= DMA2D_CR_START_Msk;
-    wait_finish();
-}
-
-void lv_gpu_stm32_dma2d_wait_cb(lv_disp_drv_t * drv)
-{
-    if(drv && drv->wait_cb) {
-        while(DMA2D->CR & DMA2D_CR_START_Msk) {
-            drv->wait_cb(drv);
-        }
-    }
-    else {
-        while(DMA2D->CR & DMA2D_CR_START_Msk);
-    }
-}
-
-/**********************
- *   STATIC FUNCTIONS
- **********************/
-
-static void invalidate_cache(void)
-{
-    lv_disp_t * disp = _lv_refr_get_disp_refreshing();
-    if(disp->driver.clean_dcache_cb) disp->driver.clean_dcache_cb(&disp->driver);
-    else {
-#if __CORTEX_M >= 0x07
-        if((SCB->CCR) & (uint32_t)SCB_CCR_DC_Msk)
-            SCB_CleanInvalidateDCache();
-#endif
-    }
-}
-
-static void wait_finish(void)
-{
-    lv_disp_t * disp = _lv_refr_get_disp_refreshing();
-    if(disp->driver.gpu_wait_cb) return;
-
-    while(DMA2D->CR & DMA2D_CR_START_Msk) {
-        if(disp->driver.wait_cb) disp->driver.wait_cb(&disp->driver);
-    }
-}
-
-#endif
->>>>>>> 9003f4a9
+#endif
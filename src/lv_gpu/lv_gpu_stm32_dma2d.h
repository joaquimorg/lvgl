--- conflicted
+++ resolved
@@ -1,116 +1,3 @@
-<<<<<<< HEAD
-/**
- * @file lv_gpu_stm32_dma2d.h
- *
- */
-
-#ifndef LV_GPU_STM32_DMA2D_H
-#define LV_GPU_STM32_DMA2D_H
-
-#ifdef __cplusplus
-extern "C" {
-#endif
-
-/*********************
- *      INCLUDES
- *********************/
-#include "../lv_misc/lv_area.h"
-#include "../lv_misc/lv_color.h"
-#include "../lv_hal/lv_hal_disp.h"
-
-/*********************
- *      DEFINES
- *********************/
-
-#define LV_DMA2D_ARGB8888 0
-#define LV_DMA2D_RGB888 1
-#define LV_DMA2D_RGB565 2
-#define LV_DMA2D_ARGB1555 3
-#define LV_DMA2D_ARGB4444 4
-
-/**********************
- *      TYPEDEFS
- **********************/
-
-/**********************
- * GLOBAL PROTOTYPES
- **********************/
-
-/**
- * Turn on the peripheral and set output color mode, this only needs to be done once
- */
-void lv_gpu_stm32_dma2d_init(void);
-
-/**
- * Fill an area in the buffer with a color
- * @param buf a buffer which should be filled
- * @param buf_w width of the buffer in pixels
- * @param color fill color
- * @param fill_w width to fill in pixels (<= buf_w)
- * @param fill_h height to fill in pixels
- * @note `buf_w - fill_w` is offset to the next line after fill
- */
-void lv_gpu_stm32_dma2d_fill(lv_color_t * buf, lv_coord_t buf_w, lv_color_t color, lv_coord_t fill_w,
-                             lv_coord_t fill_h);
-
-
-/**
- * Fill an area in the buffer with a color but take into account a mask which describes the opacity of each pixel
- * @param buf a buffer which should be filled using a mask
- * @param buf_w width of the buffer in pixels
- * @param color fill color
- * @param mask 0..255 values describing the opacity of the corresponding pixel. It's width is `fill_w`
- * @param opa overall opacity. 255 in `mask` should mean this opacity.
- * @param fill_w width to fill in pixels (<= buf_w)
- * @param fill_h height to fill in pixels
- * @note `buf_w - fill_w` is offset to the next line after fill
- */
-void lv_gpu_stm32_dma2d_fill_mask(lv_color_t * buf, lv_coord_t buf_w, lv_color_t color, const lv_opa_t * mask,
-                                  lv_opa_t opa, lv_coord_t fill_w, lv_coord_t fill_h);
-
-/**
- * Copy a map (typically RGB image) to a buffer
- * @param buf a buffer where map should be copied
- * @param buf_w width of the buffer in pixels
- * @param map an "image" to copy
- * @param map_w width of the map in pixels
- * @param copy_w width of the area to copy in pixels (<= buf_w)
- * @param copy_h height of the area to copy in pixels
- * @note `map_w - fill_w` is offset to the next line after copy
- */
-void lv_gpu_stm32_dma2d_copy(lv_color_t * buf, lv_coord_t buf_w, const lv_color_t * map, lv_coord_t map_w,
-                             lv_coord_t copy_w, lv_coord_t copy_h);
-/**
- * Blend a map (e.g. ARGB image or RGB image with opacity) to a buffer
- * @param buf a buffer where `map` should be copied
- * @param buf_w width of the buffer in pixels
- * @param map an "image" to copy
- * @param opa opacity of `map`
- * @param map_w width of the map in pixels
- * @param copy_w width of the area to copy in pixels (<= buf_w)
- * @param copy_h height of the area to copy in pixels
- * @note `map_w - fill_w` is offset to the next line after copy
- */
-void lv_gpu_stm32_dma2d_blend(lv_color_t * buf, lv_coord_t buf_w, const lv_color_t * map, lv_opa_t opa,
-                              lv_coord_t map_w, lv_coord_t copy_w, lv_coord_t copy_h);
-
-
-/**
- * Can be used as `gpu_wait_cb` in display driver to
- * let the MCU run while the GPU is working
- */
-void lv_gpu_stm32_dma2d_wait_cb(lv_disp_drv_t * drv);
-
-/**********************
- *      MACROS
- **********************/
-
-#ifdef __cplusplus
-} /* extern "C" */
-#endif
-
-#endif /*LV_GPU_STM32_DMA2D_H*/
-=======
 /**
  * @file lv_gpu_stm32_dma2d.h
  *
@@ -219,5 +106,4 @@
 } /* extern "C" */
 #endif
 
-#endif /*LV_GPU_STM32_DMA2D_H*/
->>>>>>> 9003f4a9
+#endif /*LV_GPU_STM32_DMA2D_H*/
<<<<<<< HEAD
/**
 * @file lv_gpu_nxp_pxp.c
 *
 */

/**
 * MIT License
 *
 * Copyright (c) 2020 NXP
 *
 * Permission is hereby granted, free of charge, to any person obtaining a copy
 * of this software and associated documentation files (the "Software"), to deal
 * in the Software without restriction, including without limitation the rights to
 * use, copy, modify, merge, publish, distribute, sublicense, and/or sell copies of
 * the Software, and to permit persons to whom the Software is furnished to do so,
 * subject to the following conditions:
 *
 * The above copyright notice and this permission notice (including the next paragraph)
 * shall be included in all copies or substantial portions of the Software.
 *
 * THE SOFTWARE IS PROVIDED "AS IS", WITHOUT WARRANTY OF ANY KIND, EXPRESS OR IMPLIED,
 * INCLUDING BUT NOT LIMITED TO THE WARRANTIES OF MERCHANTABILITY, FITNESS FOR A
 * PARTICULAR PURPOSE AND NONINFRINGEMENT. IN NO EVENT SHALL THE AUTHORS OR COPYRIGHT
 * HOLDERS BE LIABLE FOR ANY CLAIM, DAMAGES OR OTHER LIABILITY, WHETHER IN AN ACTION OF
 * CONTRACT, TORT OR OTHERWISE, ARISING FROM, OUT OF OR IN CONNECTION WITH THE SOFTWARE
 * OR THE USE OR OTHER DEALINGS IN THE SOFTWARE.
 *
 */


/*********************
 *      INCLUDES
 *********************/

#include "../lv_conf_internal.h"

#if LV_USE_GPU_NXP_PXP

#include "lvgl.h"
#include "lv_gpu_nxp_pxp.h"
#include "../lv_misc/lv_mem.h"
#include "../lv_misc/lv_log.h"

#include "fsl_pxp.h"
#include "fsl_cache.h"

/*********************
 *      DEFINES
 *********************/

#if LV_COLOR_16_SWAP
    #error Color swap not implemented. Disable LV_COLOR_16_SWAP feature.
#endif

#if LV_COLOR_DEPTH==16
    #define PXP_OUT_PIXEL_FORMAT kPXP_OutputPixelFormatRGB565
    #define PXP_AS_PIXEL_FORMAT kPXP_AsPixelFormatRGB565
    #define PXP_PS_PIXEL_FORMAT kPXP_PsPixelFormatRGB565
#else
    #error Only 16bit color depth is supported. Set LV_COLOR_DEPTH to 16.
#endif


/**********************
 *      TYPEDEFS
 **********************/

/**********************
 *  STATIC PROTOTYPES
 **********************/

static void lv_gpu_nxp_pxp_run(void);
static void lv_gpu_nxp_pxp_blit_recolor(lv_color_t * dest, lv_coord_t dest_width, const lv_color_t * src,
                                        lv_coord_t src_width,
                                        lv_coord_t copy_width, lv_coord_t copy_height, lv_opa_t opa, lv_color_t recolor, lv_opa_t recolorOpa);
static void lv_gpu_nxp_invalidate_cache(uint32_t address, uint32_t width, uint32_t height, uint32_t stride,
                                        uint32_t pxSize);

/**********************
 *  STATIC VARIABLES
 **********************/

static bool colorKeyEnabled = false;
static uint32_t colorKey = 0x0;

static bool recolorEnabled = false;
static lv_color_t recolor = {.full = 0x0};
static lv_opa_t recolorOpa = 0x0;

static lv_nxp_pxp_cfg_t pxp_cfg;

/**********************
 *      MACROS
 **********************/

/**********************
 *   GLOBAL FUNCTIONS
 **********************/

/**
 * Reset and initialize PXP device. This function should be called as a part
 * of display init sequence.
 *
 * @return LV_RES_OK: PXP init ok; LV_RES_INV: init error. See error log for more information.
 */
lv_res_t lv_gpu_nxp_pxp_init(lv_nxp_pxp_cfg_t * cfg)
{
    if(!cfg || !cfg->pxp_interrupt_deinit || !cfg->pxp_interrupt_init || !cfg->pxp_run) {
        LV_LOG_ERROR("PXP configuration error. Check callback pointers.");
        return LV_RES_INV;
    }

    PXP_Init(PXP);
    PXP_EnableCsc1(PXP, false); /* Disable CSC1, it is enabled by default. */
    PXP_EnableInterrupts(PXP, kPXP_CompleteInterruptEnable);

    pxp_cfg = *cfg;
    if(pxp_cfg.pxp_interrupt_init() != LV_RES_OK) {
        PXP_Deinit(PXP);
        LV_LOG_ERROR("PXP interrupt init error. Check pxp_interrupt_init callback.");
        return LV_RES_INV;
    }

    colorKey = lv_color_to32(LV_COLOR_TRANSP);

    return LV_RES_OK;
}

/**
 * Disable PXP device. Should be called during display deinit sequence.
 */
void lv_gpu_nxp_pxp_deinit(void)
{
    pxp_cfg.pxp_interrupt_deinit();
    PXP_DisableInterrupts(PXP, kPXP_CompleteInterruptEnable);
    PXP_Deinit(LV_GPU_NXP_PXP_ID);
}


/**
 * Fill area, with optional opacity.
 *
 * @param[in/out] dest_buf destination buffer
 * @param[in] dest_width width (stride) of destination buffer in pixels
 * @param[in] fill_area area to fill
 * @param[in] color color
 * @param[in] opa transparency of the color
 */
void lv_gpu_nxp_pxp_fill(lv_color_t * dest_buf, lv_coord_t dest_width, const lv_area_t * fill_area, lv_color_t color,
                         lv_opa_t opa)
{
    PXP_Init(LV_GPU_NXP_PXP_ID);
    PXP_EnableCsc1(LV_GPU_NXP_PXP_ID, false);     /* Disable CSC1, it is enabled by default. */
    PXP_SetProcessBlockSize(PXP, kPXP_BlockSize16); /* Block size 16x16 for higher performance */

    /* OUT buffer configure */
    pxp_output_buffer_config_t outputConfig = {
        .pixelFormat    = PXP_OUT_PIXEL_FORMAT,
        .interlacedMode = kPXP_OutputProgressive,
        .buffer0Addr    = (uint32_t)(dest_buf + dest_width * fill_area->y1 + fill_area->x1),
        .buffer1Addr    = (uint32_t)NULL,
        .pitchBytes     = dest_width * sizeof(lv_color_t),
        .width          = fill_area->x2 - fill_area->x1 + 1,
        .height         = fill_area->y2 - fill_area->y1 + 1,
    };
    lv_gpu_nxp_invalidate_cache(outputConfig.buffer0Addr, outputConfig.width, outputConfig.height, outputConfig.pitchBytes,
                                sizeof(lv_color_t));
    PXP_SetOutputBufferConfig(LV_GPU_NXP_PXP_ID, &outputConfig);

    if(opa > LV_OPA_MAX) {
        /* Simple color fill without opacity - AS disabled, PS as color generator */
        PXP_SetAlphaSurfacePosition(LV_GPU_NXP_PXP_ID, 0xFFFFU, 0xFFFFU, 0U, 0U); /* Disable AS. */
        PXP_SetProcessSurfacePosition(LV_GPU_NXP_PXP_ID, 0xFFFFU, 0xFFFFU, 0U, 0U); /* Disable PS. */
        PXP_SetProcessSurfaceBackGroundColor(LV_GPU_NXP_PXP_ID, lv_color_to32(color));
    }
    else {
        /* Fill with opacity - AS used as source (same as OUT), PS used as color generator, blended together */
        pxp_as_buffer_config_t asBufferConfig;
        pxp_porter_duff_config_t pdConfig;

        /* Set AS to OUT */
        asBufferConfig.pixelFormat = PXP_AS_PIXEL_FORMAT;
        asBufferConfig.bufferAddr  = (uint32_t)outputConfig.buffer0Addr;
        asBufferConfig.pitchBytes  = outputConfig.pitchBytes;

        PXP_SetAlphaSurfaceBufferConfig(LV_GPU_NXP_PXP_ID, &asBufferConfig);
        PXP_SetAlphaSurfacePosition(LV_GPU_NXP_PXP_ID, 0U, 0U, fill_area->x2 - fill_area->x1 + 1,
                                    fill_area->y2 - fill_area->y1 + 1);

        /* Disable PS, use as color generator */
        PXP_SetProcessSurfacePosition(LV_GPU_NXP_PXP_ID, 0xFFFFU, 0xFFFFU, 0U, 0U);
        PXP_SetProcessSurfaceBackGroundColor(LV_GPU_NXP_PXP_ID, lv_color_to32(color));

        /* Configure Porter-Duff blending - For RGB 565 only! */
        pdConfig.enable = 1;
        pdConfig.dstColorMode = kPXP_PorterDuffColorStraight;
        pdConfig.srcColorMode = kPXP_PorterDuffColorStraight;
        pdConfig.dstGlobalAlphaMode = kPXP_PorterDuffGlobalAlpha;
        pdConfig.srcGlobalAlphaMode = kPXP_PorterDuffGlobalAlpha;
        pdConfig.srcFactorMode = kPXP_PorterDuffFactorStraight;
        pdConfig.dstFactorMode = kPXP_PorterDuffFactorStraight;
        pdConfig.srcGlobalAlpha = opa;
        pdConfig.dstGlobalAlpha = 255 - opa;
        pdConfig.srcAlphaMode = kPXP_PorterDuffAlphaStraight; /* don't care */
        pdConfig.dstAlphaMode = kPXP_PorterDuffAlphaStraight; /* don't care */
        PXP_SetPorterDuffConfig(LV_GPU_NXP_PXP_ID, &pdConfig);
    }

    lv_gpu_nxp_pxp_run(); /* Start PXP task */
}

/**
 * @brief BLock Image Transfer - copy rectangular image from src buffer to dst buffer with effects.
 *
 * By default, image is copied directly, with optional opacity configured by \p opa.
 * Color keying can be enabled by calling lv_gpu_nxp_pxp_enable_color_key() before calling this function.
 * Recoloring can be enabled by calling  lv_gpu_nxp_pxp_enable_recolor() before calling this function.
 * Note that color keying and recoloring at the same time is not supported and black rectangle is rendered.
 *
 * @param[in/out] dest destination buffer
 * @param[in] dest_width width (stride) of destination buffer in pixels
 * @param[in] src source buffer
 * @param[in] src_with width (stride) of source buffer in pixels
 * @param[in] copy_w width of area to be copied from src to dest
 * @param[in] copy_h height of area to be copied from src to dest
 * @param[in] opa opacity of the result
 */
void lv_gpu_nxp_pxp_blit(lv_color_t * dest, lv_coord_t dest_width, const lv_color_t * src, lv_coord_t src_width,
                         lv_coord_t copy_width, lv_coord_t copy_height, lv_opa_t opa)
{

    if(recolorEnabled) {  /* switch to recolor version of blit */
        lv_gpu_nxp_pxp_blit_recolor(dest,  dest_width, src, src_width, copy_width, copy_height, opa, recolor, recolorOpa);
        return;
    };

    PXP_Init(PXP);
    PXP_EnableCsc1(PXP, false);     /* Disable CSC1, it is enabled by default. */
    PXP_SetProcessBlockSize(PXP, kPXP_BlockSize16); /* block size 16x16 for higher performance */

    pxp_output_buffer_config_t outputBufferConfig;
    pxp_as_buffer_config_t asBufferConfig;
    pxp_as_blend_config_t asBlendConfig;

    asBlendConfig.alpha = opa;
    asBlendConfig.invertAlpha = false;
    asBlendConfig.alphaMode = kPXP_AlphaRop;
    asBlendConfig.ropMode = kPXP_RopMergeAs;

    if(opa >= LV_OPA_MAX && !colorKeyEnabled) {
        /* Simple blit, no effect - Disable PS buffer */
        PXP_SetProcessSurfacePosition(LV_GPU_NXP_PXP_ID, 0xFFFFU, 0xFFFFU, 0U, 0U);
    }
    else {
        /* Alpha blending or color keying enabled - PS must be enabled to fetch background pixels
           PS and OUT buffers are the same, blend will be done in-place */
        pxp_ps_buffer_config_t psBufferConfig = {
            .pixelFormat = PXP_PS_PIXEL_FORMAT,
            .swapByte    = false,
            .bufferAddr  = (uint32_t)dest,
            .bufferAddrU = 0U,
            .bufferAddrV = 0U,
            .pitchBytes  = dest_width * sizeof(lv_color_t)
        };
        asBlendConfig.alphaMode = kPXP_AlphaOverride;
        PXP_SetProcessSurfaceBufferConfig(LV_GPU_NXP_PXP_ID, &psBufferConfig);
        PXP_SetProcessSurfacePosition(LV_GPU_NXP_PXP_ID, 0U, 0U, copy_width - 1, copy_height - 1);
    }

    /* AS buffer - source image */
    asBufferConfig.pixelFormat = PXP_AS_PIXEL_FORMAT;
    asBufferConfig.bufferAddr  = (uint32_t)src;
    asBufferConfig.pitchBytes  = src_width * sizeof(lv_color_t);
    PXP_SetAlphaSurfaceBufferConfig(LV_GPU_NXP_PXP_ID, &asBufferConfig);
    PXP_SetAlphaSurfacePosition(LV_GPU_NXP_PXP_ID, 0U, 0U, copy_width - 1U, copy_height - 1U);
    PXP_SetAlphaSurfaceBlendConfig(LV_GPU_NXP_PXP_ID, &asBlendConfig);

    lv_gpu_nxp_invalidate_cache(asBufferConfig.bufferAddr, copy_width, copy_height, asBufferConfig.pitchBytes,
                                sizeof(lv_color_t));

    if(colorKeyEnabled) {
        PXP_SetAlphaSurfaceOverlayColorKey(LV_GPU_NXP_PXP_ID, colorKey, colorKey);
    }
    PXP_EnableAlphaSurfaceOverlayColorKey(LV_GPU_NXP_PXP_ID, colorKeyEnabled);


    /* Output buffer. */
    outputBufferConfig.pixelFormat    = (pxp_output_pixel_format_t)PXP_OUT_PIXEL_FORMAT;
    outputBufferConfig.interlacedMode = kPXP_OutputProgressive;
    outputBufferConfig.buffer0Addr    = (uint32_t)dest;
    outputBufferConfig.buffer1Addr    = (uint32_t)0U;
    outputBufferConfig.pitchBytes     = dest_width * sizeof(lv_color_t);
    outputBufferConfig.width          = copy_width;
    outputBufferConfig.height         = copy_height;
    PXP_SetOutputBufferConfig(LV_GPU_NXP_PXP_ID, &outputBufferConfig);

    lv_gpu_nxp_invalidate_cache(outputBufferConfig.buffer0Addr, outputBufferConfig.width, outputBufferConfig.height,
                                outputBufferConfig.pitchBytes, sizeof(lv_color_t));

    lv_gpu_nxp_pxp_run(); /* Start PXP task */
}

/**
 * @brief Enable color keying for subsequent calls to lv_gpu_nxp_pxp_blit()
 *
 * Color key is defined by LV_COLOR_TRANSP symbol in lv_conf.h
 */
void lv_gpu_nxp_pxp_enable_color_key(void)
{
    colorKeyEnabled = true;
}

/**
 * @brief Disable color keying for subsequent calls to lv_gpu_nxp_pxp_blit()
 *
 */
void lv_gpu_nxp_pxp_disable_color_key(void)
{
    colorKeyEnabled = false;
}

/**
 * @brief Enable recolor feature for subsequent calls to lv_gpu_nxp_pxp_blit()
 *
 * @param[in] color recolor value
 * @param[in] opa effect opacity
 */
void lv_gpu_nxp_pxp_enable_recolor(lv_color_t color, lv_opa_t opa)
{
    recolorEnabled = true;
    recolor = color;
    recolorOpa = opa;

}

/**
 * @brief Disable recolor feature for subsequent calls to lv_gpu_nxp_pxp_blit()
 */
void lv_gpu_nxp_pxp_disable_recolor(void)
{
    recolorEnabled = false;
}

/**********************
 *   STATIC FUNCTIONS
 **********************/

/**
 * @brief Start PXP job and wait for results
 *
 * Function used internally to start PXP task according current device
 * configuration.
 */
static void lv_gpu_nxp_pxp_run(void)
{
    pxp_cfg.pxp_run();
}

/**
 * @brief BLock Image Transfer - copy rectangular image from src buffer to dst buffer with recoloring.
 *
 * Note that color keying and recoloring at the same time is not supported and black rectangle is rendered.
 *
 * @param[in/out] dest destination buffer
 * @param[in] dest_width width (stride) of destination buffer in pixels
 * @param[in] src source buffer
 * @param[in] src_with width (stride) of source buffer in pixels
 * @param[in] copy_w width of area to be copied from src to dest
 * @param[in] copy_h height of area to be copied from src to dest
 * @param[in] opa opacity of the result
 * @param[in] recolor recolor value
 * @param[in] recolorOpa effect opacity
 */
static void lv_gpu_nxp_pxp_blit_recolor(lv_color_t * dest, lv_coord_t dest_width, const lv_color_t * src,
                                        lv_coord_t src_width,
                                        lv_coord_t copy_width, lv_coord_t copy_height, lv_opa_t opa, lv_color_t recolor, lv_opa_t recolorOpa)
{
    pxp_output_buffer_config_t outputBufferConfig;
    pxp_as_buffer_config_t asBufferConfig;

    if(colorKeyEnabled) {
        /* should never get here, recolor & color keying not supported. Draw black box instead. */
        const lv_area_t fill_area = {.x1 = 0, .y1 = 0, .x2 = copy_width - 1, .y2 = copy_height - 1};
        lv_gpu_nxp_pxp_fill(dest, dest_width, &fill_area, LV_COLOR_BLACK, LV_OPA_MAX);
        LV_LOG_WARN("Recoloring and color keying is not supported. Black rectangle rendered.");
        return ;
    }
    else {
        /* Recoloring without color keying */
        if(opa > LV_OPA_MAX) {
            /* Recolor with full opacity - AS source image, PS color generator, OUT destination */
            PXP_Init(PXP);
            PXP_EnableCsc1(PXP, false); /* Disable CSC1, it is enabled by default. */
            PXP_SetProcessBlockSize(PXP, kPXP_BlockSize16); /* block size 16x16 for higher performance */

            /* AS buffer - source image */
            asBufferConfig.pixelFormat = PXP_AS_PIXEL_FORMAT;
            asBufferConfig.bufferAddr  = (uint32_t)src;
            asBufferConfig.pitchBytes  = src_width * sizeof(lv_color_t);
            PXP_SetAlphaSurfaceBufferConfig(LV_GPU_NXP_PXP_ID, &asBufferConfig);
            PXP_SetAlphaSurfacePosition(LV_GPU_NXP_PXP_ID, 0U, 0U, copy_width - 1U, copy_height - 1U);

            lv_gpu_nxp_invalidate_cache(asBufferConfig.bufferAddr, copy_width, copy_height, asBufferConfig.pitchBytes,
                                        sizeof(lv_color_t));

            /* Disable PS buffer, use as color generator */
            PXP_SetProcessSurfacePosition(LV_GPU_NXP_PXP_ID, 0xFFFFU, 0xFFFFU, 0U, 0U);
            PXP_SetProcessSurfaceBackGroundColor(LV_GPU_NXP_PXP_ID, lv_color_to32(recolor));

            /* Output buffer */
            outputBufferConfig.pixelFormat    = (pxp_output_pixel_format_t)PXP_OUT_PIXEL_FORMAT;
            outputBufferConfig.interlacedMode = kPXP_OutputProgressive;
            outputBufferConfig.buffer0Addr    = (uint32_t)dest;
            outputBufferConfig.buffer1Addr    = (uint32_t)0U;
            outputBufferConfig.pitchBytes     = dest_width * sizeof(lv_color_t);
            outputBufferConfig.width          = copy_width;
            outputBufferConfig.height         = copy_height;
            PXP_SetOutputBufferConfig(LV_GPU_NXP_PXP_ID, &outputBufferConfig);

            lv_gpu_nxp_invalidate_cache(outputBufferConfig.buffer0Addr, outputBufferConfig.width, outputBufferConfig.height,
                                        outputBufferConfig.pitchBytes, sizeof(lv_color_t));

            pxp_porter_duff_config_t pdConfig;

            /* Configure Porter-Duff blending - For RGB 565 only! */
            pdConfig.enable = 1;
            pdConfig.dstColorMode = kPXP_PorterDuffColorStraight;
            pdConfig.srcColorMode = kPXP_PorterDuffColorStraight;
            pdConfig.dstGlobalAlphaMode = kPXP_PorterDuffGlobalAlpha;
            pdConfig.srcGlobalAlphaMode = kPXP_PorterDuffGlobalAlpha;
            pdConfig.srcFactorMode = kPXP_PorterDuffFactorStraight;
            pdConfig.dstFactorMode = kPXP_PorterDuffFactorStraight;
            pdConfig.srcGlobalAlpha = recolorOpa;
            pdConfig.dstGlobalAlpha = 255 - recolorOpa;
            pdConfig.srcAlphaMode = kPXP_PorterDuffAlphaStraight; /* don't care */
            pdConfig.dstAlphaMode = kPXP_PorterDuffAlphaStraight; /* don't care */
            PXP_SetPorterDuffConfig(LV_GPU_NXP_PXP_ID, &pdConfig);

            lv_gpu_nxp_pxp_run(); /* Start PXP task */

        }
        else {
            /* Recolor with transparency */

            /* Step 1: Recolor with full opacity to temporary buffer */
            lv_color_t * tmpBuf  = (lv_color_t *) _lv_mem_buf_get(copy_width * copy_height * sizeof(lv_color_t));
            lv_gpu_nxp_pxp_blit_recolor(tmpBuf, copy_width, src, src_width, copy_width, copy_height, LV_OPA_COVER, recolor,
                                        recolorOpa);

            /* Step 2: BLIT temporary results with required opacity to output */
            lv_gpu_nxp_pxp_disable_recolor(); /* make sure to take BLIT path, not the recolor */
            lv_gpu_nxp_pxp_blit(dest, dest_width, tmpBuf, copy_width, copy_width, copy_height, opa);
            lv_gpu_nxp_pxp_enable_recolor(recolor, recolorOpa); /* restore state */

            /* Step 3: Clean-up memory */
            _lv_mem_buf_release(tmpBuf);
        }
    }
}

/**
 * @brief Invalidate cache for rectangular area of memory
 *
 * @param[in] address starting address of area
 * @param[in] width width of area in pixels
 * @param[in] height height of area in pixels
 * @param[in] stride stride in bytes
 * @param[in] pxSize pixel size in bytes
 */
static void lv_gpu_nxp_invalidate_cache(uint32_t address, uint32_t width, uint32_t height, uint32_t stride,
                                        uint32_t pxSize)
{
    int y;

    for(y = 0; y < height; y++) {
        DCACHE_CleanInvalidateByRange(address, width * pxSize);
        address += stride;
    }
}
#endif /* LV_USE_GPU && LV_USE_GPU_NXP_PXP */
=======
/**
 * @file lv_gpu_nxp_pxp.c
 *
 */

/**
 * MIT License
 *
 * Copyright (c) 2020 NXP
 *
 * Permission is hereby granted, free of charge, to any person obtaining a copy
 * of this software and associated documentation files (the "Software"), to deal
 * in the Software without restriction, including without limitation the rights to
 * use, copy, modify, merge, publish, distribute, sublicense, and/or sell copies of
 * the Software, and to permit persons to whom the Software is furnished to do so,
 * subject to the following conditions:
 *
 * The above copyright notice and this permission notice (including the next paragraph)
 * shall be included in all copies or substantial portions of the Software.
 *
 * THE SOFTWARE IS PROVIDED "AS IS", WITHOUT WARRANTY OF ANY KIND, EXPRESS OR IMPLIED,
 * INCLUDING BUT NOT LIMITED TO THE WARRANTIES OF MERCHANTABILITY, FITNESS FOR A
 * PARTICULAR PURPOSE AND NONINFRINGEMENT. IN NO EVENT SHALL THE AUTHORS OR COPYRIGHT
 * HOLDERS BE LIABLE FOR ANY CLAIM, DAMAGES OR OTHER LIABILITY, WHETHER IN AN ACTION OF
 * CONTRACT, TORT OR OTHERWISE, ARISING FROM, OUT OF OR IN CONNECTION WITH THE SOFTWARE
 * OR THE USE OR OTHER DEALINGS IN THE SOFTWARE.
 *
 */

/*********************
 *      INCLUDES
 *********************/

#include "../lv_conf_internal.h"

#if LV_USE_GPU_NXP_PXP

#include "lvgl.h"
#include "lv_gpu_nxp_pxp.h"
#include "../lv_misc/lv_mem.h"
#include "../lv_misc/lv_log.h"

#include "fsl_pxp.h"
#include "fsl_cache.h"

/*********************
 *      DEFINES
 *********************/

#if LV_COLOR_16_SWAP
    #error Color swap not implemented. Disable LV_COLOR_16_SWAP feature.
#endif

#if LV_COLOR_DEPTH==16
    #define PXP_OUT_PIXEL_FORMAT kPXP_OutputPixelFormatRGB565
    #define PXP_AS_PIXEL_FORMAT kPXP_AsPixelFormatRGB565
    #define PXP_PS_PIXEL_FORMAT kPXP_PsPixelFormatRGB565
#else
    #error Only 16bit color depth is supported. Set LV_COLOR_DEPTH to 16.
#endif

/**********************
 *      TYPEDEFS
 **********************/

/**********************
 *  STATIC PROTOTYPES
 **********************/

static void lv_gpu_nxp_pxp_run(void);
static void lv_gpu_nxp_pxp_blit_recolor(lv_color_t * dest, lv_coord_t dest_width, const lv_color_t * src,
                                        lv_coord_t src_width,
                                        lv_coord_t copy_width, lv_coord_t copy_height, lv_opa_t opa, lv_color_t recolor, lv_opa_t recolorOpa);
static void lv_gpu_nxp_invalidate_cache(uint32_t address, uint32_t width, uint32_t height, uint32_t stride,
                                        uint32_t pxSize);

/**********************
 *  STATIC VARIABLES
 **********************/

static bool colorKeyEnabled = false;
static uint32_t colorKey = 0x0;

static bool recolorEnabled = false;
static lv_color_t recolor = {.full = 0x0};
static lv_opa_t recolorOpa = 0x0;

static lv_nxp_pxp_cfg_t pxp_cfg;

/**********************
 *      MACROS
 **********************/

/**********************
 *   GLOBAL FUNCTIONS
 **********************/

/**
 * Reset and initialize PXP device. This function should be called as a part
 * of display init sequence.
 *
 * @return LV_RES_OK: PXP init ok; LV_RES_INV: init error. See error log for more information.
 */
lv_res_t lv_gpu_nxp_pxp_init(lv_nxp_pxp_cfg_t * cfg)
{
    if(!cfg || !cfg->pxp_interrupt_deinit || !cfg->pxp_interrupt_init || !cfg->pxp_run) {
        LV_LOG_ERROR("PXP configuration error. Check callback pointers.");
        return LV_RES_INV;
    }

    PXP_Init(PXP);
    PXP_EnableCsc1(PXP, false); /* Disable CSC1, it is enabled by default. */
    PXP_EnableInterrupts(PXP, kPXP_CompleteInterruptEnable);

    pxp_cfg = *cfg;
    if(pxp_cfg.pxp_interrupt_init() != LV_RES_OK) {
        PXP_Deinit(PXP);
        LV_LOG_ERROR("PXP interrupt init error. Check pxp_interrupt_init callback.");
        return LV_RES_INV;
    }

    colorKey = lv_color_to32(LV_COLOR_TRANSP);

    return LV_RES_OK;
}

/**
 * Disable PXP device. Should be called during display deinit sequence.
 */
void lv_gpu_nxp_pxp_deinit(void)
{
    pxp_cfg.pxp_interrupt_deinit();
    PXP_DisableInterrupts(PXP, kPXP_CompleteInterruptEnable);
    PXP_Deinit(LV_GPU_NXP_PXP_ID);
}

/**
 * Fill area, with optional opacity.
 *
 * @param[in/out] dest_buf destination buffer
 * @param[in] dest_width width (stride) of destination buffer in pixels
 * @param[in] fill_area area to fill
 * @param[in] color color
 * @param[in] opa transparency of the color
 */
void lv_gpu_nxp_pxp_fill(lv_color_t * dest_buf, lv_coord_t dest_width, const lv_area_t * fill_area, lv_color_t color,
                         lv_opa_t opa)
{
    PXP_Init(LV_GPU_NXP_PXP_ID);
    PXP_EnableCsc1(LV_GPU_NXP_PXP_ID, false);     /* Disable CSC1, it is enabled by default. */
    PXP_SetProcessBlockSize(PXP, kPXP_BlockSize16); /* Block size 16x16 for higher performance */

    /* OUT buffer configure */
    pxp_output_buffer_config_t outputConfig = {
        .pixelFormat    = PXP_OUT_PIXEL_FORMAT,
        .interlacedMode = kPXP_OutputProgressive,
        .buffer0Addr    = (uint32_t)(dest_buf + dest_width * fill_area->y1 + fill_area->x1),
        .buffer1Addr    = (uint32_t)NULL,
        .pitchBytes     = dest_width * sizeof(lv_color_t),
        .width          = fill_area->x2 - fill_area->x1 + 1,
        .height         = fill_area->y2 - fill_area->y1 + 1,
    };
    lv_gpu_nxp_invalidate_cache(outputConfig.buffer0Addr, outputConfig.width, outputConfig.height, outputConfig.pitchBytes,
                                sizeof(lv_color_t));
    PXP_SetOutputBufferConfig(LV_GPU_NXP_PXP_ID, &outputConfig);

    if(opa > LV_OPA_MAX) {
        /* Simple color fill without opacity - AS disabled, PS as color generator */
        PXP_SetAlphaSurfacePosition(LV_GPU_NXP_PXP_ID, 0xFFFFU, 0xFFFFU, 0U, 0U); /* Disable AS. */
        PXP_SetProcessSurfacePosition(LV_GPU_NXP_PXP_ID, 0xFFFFU, 0xFFFFU, 0U, 0U); /* Disable PS. */
        PXP_SetProcessSurfaceBackGroundColor(LV_GPU_NXP_PXP_ID, lv_color_to32(color));
    }
    else {
        /* Fill with opacity - AS used as source (same as OUT), PS used as color generator, blended together */
        pxp_as_buffer_config_t asBufferConfig;
        pxp_porter_duff_config_t pdConfig;

        /* Set AS to OUT */
        asBufferConfig.pixelFormat = PXP_AS_PIXEL_FORMAT;
        asBufferConfig.bufferAddr  = (uint32_t)outputConfig.buffer0Addr;
        asBufferConfig.pitchBytes  = outputConfig.pitchBytes;

        PXP_SetAlphaSurfaceBufferConfig(LV_GPU_NXP_PXP_ID, &asBufferConfig);
        PXP_SetAlphaSurfacePosition(LV_GPU_NXP_PXP_ID, 0U, 0U, fill_area->x2 - fill_area->x1 + 1,
                                    fill_area->y2 - fill_area->y1 + 1);

        /* Disable PS, use as color generator */
        PXP_SetProcessSurfacePosition(LV_GPU_NXP_PXP_ID, 0xFFFFU, 0xFFFFU, 0U, 0U);
        PXP_SetProcessSurfaceBackGroundColor(LV_GPU_NXP_PXP_ID, lv_color_to32(color));

        /* Configure Porter-Duff blending - For RGB 565 only! */
        pdConfig.enable = 1;
        pdConfig.dstColorMode = kPXP_PorterDuffColorStraight;
        pdConfig.srcColorMode = kPXP_PorterDuffColorStraight;
        pdConfig.dstGlobalAlphaMode = kPXP_PorterDuffGlobalAlpha;
        pdConfig.srcGlobalAlphaMode = kPXP_PorterDuffGlobalAlpha;
        pdConfig.srcFactorMode = kPXP_PorterDuffFactorStraight;
        pdConfig.dstFactorMode = kPXP_PorterDuffFactorStraight;
        pdConfig.srcGlobalAlpha = opa;
        pdConfig.dstGlobalAlpha = 255 - opa;
        pdConfig.srcAlphaMode = kPXP_PorterDuffAlphaStraight; /* don't care */
        pdConfig.dstAlphaMode = kPXP_PorterDuffAlphaStraight; /* don't care */
        PXP_SetPorterDuffConfig(LV_GPU_NXP_PXP_ID, &pdConfig);
    }

    lv_gpu_nxp_pxp_run(); /* Start PXP task */
}

/**
 * @brief BLock Image Transfer - copy rectangular image from src buffer to dst buffer with effects.
 *
 * By default, image is copied directly, with optional opacity configured by \p opa.
 * Color keying can be enabled by calling lv_gpu_nxp_pxp_enable_color_key() before calling this function.
 * Recoloring can be enabled by calling lv_gpu_nxp_pxp_enable_recolor() before calling this function.
 * Note that color keying and recoloring at the same time is not supported and black rectangle is rendered.
 *
 * @param[in/out] dest destination buffer
 * @param[in] dest_width width (stride) of destination buffer in pixels
 * @param[in] src source buffer
 * @param[in] src_with width (stride) of source buffer in pixels
 * @param[in] copy_w width of area to be copied from src to dest
 * @param[in] copy_h height of area to be copied from src to dest
 * @param[in] opa opacity of the result
 */
void lv_gpu_nxp_pxp_blit(lv_color_t * dest, lv_coord_t dest_width, const lv_color_t * src, lv_coord_t src_width,
                         lv_coord_t copy_width, lv_coord_t copy_height, lv_opa_t opa)
{

    if(recolorEnabled) {  /* switch to recolor version of blit */
        lv_gpu_nxp_pxp_blit_recolor(dest,  dest_width, src, src_width, copy_width, copy_height, opa, recolor, recolorOpa);
        return;
    };

    PXP_Init(PXP);
    PXP_EnableCsc1(PXP, false);     /* Disable CSC1, it is enabled by default. */
    PXP_SetProcessBlockSize(PXP, kPXP_BlockSize16); /* block size 16x16 for higher performance */

    pxp_output_buffer_config_t outputBufferConfig;
    pxp_as_buffer_config_t asBufferConfig;
    pxp_as_blend_config_t asBlendConfig;

    asBlendConfig.alpha = opa;
    asBlendConfig.invertAlpha = false;
    asBlendConfig.alphaMode = kPXP_AlphaRop;
    asBlendConfig.ropMode = kPXP_RopMergeAs;

    if(opa >= LV_OPA_MAX && !colorKeyEnabled) {
        /* Simple blit, no effect - Disable PS buffer */
        PXP_SetProcessSurfacePosition(LV_GPU_NXP_PXP_ID, 0xFFFFU, 0xFFFFU, 0U, 0U);
    }
    else {
        /* Alpha blending or color keying enabled - PS must be enabled to fetch background pixels
           PS and OUT buffers are the same, blend will be done in-place */
        pxp_ps_buffer_config_t psBufferConfig = {
            .pixelFormat = PXP_PS_PIXEL_FORMAT,
            .swapByte    = false,
            .bufferAddr  = (uint32_t)dest,
            .bufferAddrU = 0U,
            .bufferAddrV = 0U,
            .pitchBytes  = dest_width * sizeof(lv_color_t)
        };
        asBlendConfig.alphaMode = kPXP_AlphaOverride;
        PXP_SetProcessSurfaceBufferConfig(LV_GPU_NXP_PXP_ID, &psBufferConfig);
        PXP_SetProcessSurfacePosition(LV_GPU_NXP_PXP_ID, 0U, 0U, copy_width - 1, copy_height - 1);
    }

    /* AS buffer - source image */
    asBufferConfig.pixelFormat = PXP_AS_PIXEL_FORMAT;
    asBufferConfig.bufferAddr  = (uint32_t)src;
    asBufferConfig.pitchBytes  = src_width * sizeof(lv_color_t);
    PXP_SetAlphaSurfaceBufferConfig(LV_GPU_NXP_PXP_ID, &asBufferConfig);
    PXP_SetAlphaSurfacePosition(LV_GPU_NXP_PXP_ID, 0U, 0U, copy_width - 1U, copy_height - 1U);
    PXP_SetAlphaSurfaceBlendConfig(LV_GPU_NXP_PXP_ID, &asBlendConfig);

    lv_gpu_nxp_invalidate_cache(asBufferConfig.bufferAddr, copy_width, copy_height, asBufferConfig.pitchBytes,
                                sizeof(lv_color_t));

    if(colorKeyEnabled) {
        PXP_SetAlphaSurfaceOverlayColorKey(LV_GPU_NXP_PXP_ID, colorKey, colorKey);
    }
    PXP_EnableAlphaSurfaceOverlayColorKey(LV_GPU_NXP_PXP_ID, colorKeyEnabled);

    /* Output buffer. */
    outputBufferConfig.pixelFormat    = (pxp_output_pixel_format_t)PXP_OUT_PIXEL_FORMAT;
    outputBufferConfig.interlacedMode = kPXP_OutputProgressive;
    outputBufferConfig.buffer0Addr    = (uint32_t)dest;
    outputBufferConfig.buffer1Addr    = (uint32_t)0U;
    outputBufferConfig.pitchBytes     = dest_width * sizeof(lv_color_t);
    outputBufferConfig.width          = copy_width;
    outputBufferConfig.height         = copy_height;
    PXP_SetOutputBufferConfig(LV_GPU_NXP_PXP_ID, &outputBufferConfig);

    lv_gpu_nxp_invalidate_cache(outputBufferConfig.buffer0Addr, outputBufferConfig.width, outputBufferConfig.height,
                                outputBufferConfig.pitchBytes, sizeof(lv_color_t));

    lv_gpu_nxp_pxp_run(); /* Start PXP task */
}

/**
 * @brief Enable color keying for subsequent calls to lv_gpu_nxp_pxp_blit()
 *
 * Color key is defined by LV_COLOR_TRANSP symbol in lv_conf.h
 */
void lv_gpu_nxp_pxp_enable_color_key(void)
{
    colorKeyEnabled = true;
}

/**
 * @brief Disable color keying for subsequent calls to lv_gpu_nxp_pxp_blit()
 *
 */
void lv_gpu_nxp_pxp_disable_color_key(void)
{
    colorKeyEnabled = false;
}

/**
 * @brief Enable recolor feature for subsequent calls to lv_gpu_nxp_pxp_blit()
 *
 * @param[in] color recolor value
 * @param[in] opa effect opacity
 */
void lv_gpu_nxp_pxp_enable_recolor(lv_color_t color, lv_opa_t opa)
{
    recolorEnabled = true;
    recolor = color;
    recolorOpa = opa;

}

/**
 * @brief Disable recolor feature for subsequent calls to lv_gpu_nxp_pxp_blit()
 */
void lv_gpu_nxp_pxp_disable_recolor(void)
{
    recolorEnabled = false;
}

/**********************
 *   STATIC FUNCTIONS
 **********************/

/**
 * @brief Start PXP job and wait for results
 *
 * Function used internally to start PXP task according current device
 * configuration.
 */
static void lv_gpu_nxp_pxp_run(void)
{
    pxp_cfg.pxp_run();
}

/**
 * @brief BLock Image Transfer - copy rectangular image from src buffer to dst buffer with recoloring.
 *
 * Note that color keying and recoloring at the same time is not supported and black rectangle is rendered.
 *
 * @param[in/out] dest destination buffer
 * @param[in] dest_width width (stride) of destination buffer in pixels
 * @param[in] src source buffer
 * @param[in] src_with width (stride) of source buffer in pixels
 * @param[in] copy_w width of area to be copied from src to dest
 * @param[in] copy_h height of area to be copied from src to dest
 * @param[in] opa opacity of the result
 * @param[in] recolor recolor value
 * @param[in] recolorOpa effect opacity
 */
static void lv_gpu_nxp_pxp_blit_recolor(lv_color_t * dest, lv_coord_t dest_width, const lv_color_t * src,
                                        lv_coord_t src_width,
                                        lv_coord_t copy_width, lv_coord_t copy_height, lv_opa_t opa, lv_color_t recolor, lv_opa_t recolorOpa)
{
    pxp_output_buffer_config_t outputBufferConfig;
    pxp_as_buffer_config_t asBufferConfig;

    if(colorKeyEnabled) {
        /* should never get here, recolor & color keying not supported. Draw black box instead. */
        const lv_area_t fill_area = {.x1 = 0, .y1 = 0, .x2 = copy_width - 1, .y2 = copy_height - 1};
        lv_gpu_nxp_pxp_fill(dest, dest_width, &fill_area, LV_COLOR_BLACK, LV_OPA_MAX);
        LV_LOG_WARN("Recoloring and color keying is not supported. Black rectangle rendered.");
        return ;
    }
    else {
        /* Recoloring without color keying */
        if(opa > LV_OPA_MAX) {
            /* Recolor with full opacity - AS source image, PS color generator, OUT destination */
            PXP_Init(PXP);
            PXP_EnableCsc1(PXP, false); /* Disable CSC1, it is enabled by default. */
            PXP_SetProcessBlockSize(PXP, kPXP_BlockSize16); /* block size 16x16 for higher performance */

            /* AS buffer - source image */
            asBufferConfig.pixelFormat = PXP_AS_PIXEL_FORMAT;
            asBufferConfig.bufferAddr  = (uint32_t)src;
            asBufferConfig.pitchBytes  = src_width * sizeof(lv_color_t);
            PXP_SetAlphaSurfaceBufferConfig(LV_GPU_NXP_PXP_ID, &asBufferConfig);
            PXP_SetAlphaSurfacePosition(LV_GPU_NXP_PXP_ID, 0U, 0U, copy_width - 1U, copy_height - 1U);

            lv_gpu_nxp_invalidate_cache(asBufferConfig.bufferAddr, copy_width, copy_height, asBufferConfig.pitchBytes,
                                        sizeof(lv_color_t));

            /* Disable PS buffer, use as color generator */
            PXP_SetProcessSurfacePosition(LV_GPU_NXP_PXP_ID, 0xFFFFU, 0xFFFFU, 0U, 0U);
            PXP_SetProcessSurfaceBackGroundColor(LV_GPU_NXP_PXP_ID, lv_color_to32(recolor));

            /* Output buffer */
            outputBufferConfig.pixelFormat    = (pxp_output_pixel_format_t)PXP_OUT_PIXEL_FORMAT;
            outputBufferConfig.interlacedMode = kPXP_OutputProgressive;
            outputBufferConfig.buffer0Addr    = (uint32_t)dest;
            outputBufferConfig.buffer1Addr    = (uint32_t)0U;
            outputBufferConfig.pitchBytes     = dest_width * sizeof(lv_color_t);
            outputBufferConfig.width          = copy_width;
            outputBufferConfig.height         = copy_height;
            PXP_SetOutputBufferConfig(LV_GPU_NXP_PXP_ID, &outputBufferConfig);

            lv_gpu_nxp_invalidate_cache(outputBufferConfig.buffer0Addr, outputBufferConfig.width, outputBufferConfig.height,
                                        outputBufferConfig.pitchBytes, sizeof(lv_color_t));

            pxp_porter_duff_config_t pdConfig;

            /* Configure Porter-Duff blending - For RGB 565 only! */
            pdConfig.enable = 1;
            pdConfig.dstColorMode = kPXP_PorterDuffColorStraight;
            pdConfig.srcColorMode = kPXP_PorterDuffColorStraight;
            pdConfig.dstGlobalAlphaMode = kPXP_PorterDuffGlobalAlpha;
            pdConfig.srcGlobalAlphaMode = kPXP_PorterDuffGlobalAlpha;
            pdConfig.srcFactorMode = kPXP_PorterDuffFactorStraight;
            pdConfig.dstFactorMode = kPXP_PorterDuffFactorStraight;
            pdConfig.srcGlobalAlpha = recolorOpa;
            pdConfig.dstGlobalAlpha = 255 - recolorOpa;
            pdConfig.srcAlphaMode = kPXP_PorterDuffAlphaStraight; /* don't care */
            pdConfig.dstAlphaMode = kPXP_PorterDuffAlphaStraight; /* don't care */
            PXP_SetPorterDuffConfig(LV_GPU_NXP_PXP_ID, &pdConfig);

            lv_gpu_nxp_pxp_run(); /* Start PXP task */

        }
        else {
            /* Recolor with transparency */

            /* Step 1: Recolor with full opacity to temporary buffer */
            lv_color_t * tmpBuf  = (lv_color_t *) _lv_mem_buf_get(copy_width * copy_height * sizeof(lv_color_t));
            lv_gpu_nxp_pxp_blit_recolor(tmpBuf, copy_width, src, src_width, copy_width, copy_height, LV_OPA_COVER, recolor,
                                        recolorOpa);

            /* Step 2: BLIT temporary results with required opacity to output */
            lv_gpu_nxp_pxp_disable_recolor(); /* make sure to take BLIT path, not the recolor */
            lv_gpu_nxp_pxp_blit(dest, dest_width, tmpBuf, copy_width, copy_width, copy_height, opa);
            lv_gpu_nxp_pxp_enable_recolor(recolor, recolorOpa); /* restore state */

            /* Step 3: Clean-up memory */
            _lv_mem_buf_release(tmpBuf);
        }
    }
}

/**
 * @brief Invalidate cache for rectangular area of memory
 *
 * @param[in] address starting address of area
 * @param[in] width width of area in pixels
 * @param[in] height height of area in pixels
 * @param[in] stride stride in bytes
 * @param[in] pxSize pixel size in bytes
 */
static void lv_gpu_nxp_invalidate_cache(uint32_t address, uint32_t width, uint32_t height, uint32_t stride,
                                        uint32_t pxSize)
{
    int y;

    for(y = 0; y < height; y++) {
        DCACHE_CleanInvalidateByRange(address, width * pxSize);
        address += stride;
    }
}
#endif /* LV_USE_GPU && LV_USE_GPU_NXP_PXP */
>>>>>>> 9003f4a9
<|MERGE_RESOLUTION|>--- conflicted
+++ resolved
@@ -1,959 +1,476 @@
-<<<<<<< HEAD
-/**
- * @file lv_gpu_nxp_pxp.c
- *
- */
-
-/**
- * MIT License
- *
- * Copyright (c) 2020 NXP
- *
- * Permission is hereby granted, free of charge, to any person obtaining a copy
- * of this software and associated documentation files (the "Software"), to deal
- * in the Software without restriction, including without limitation the rights to
- * use, copy, modify, merge, publish, distribute, sublicense, and/or sell copies of
- * the Software, and to permit persons to whom the Software is furnished to do so,
- * subject to the following conditions:
- *
- * The above copyright notice and this permission notice (including the next paragraph)
- * shall be included in all copies or substantial portions of the Software.
- *
- * THE SOFTWARE IS PROVIDED "AS IS", WITHOUT WARRANTY OF ANY KIND, EXPRESS OR IMPLIED,
- * INCLUDING BUT NOT LIMITED TO THE WARRANTIES OF MERCHANTABILITY, FITNESS FOR A
- * PARTICULAR PURPOSE AND NONINFRINGEMENT. IN NO EVENT SHALL THE AUTHORS OR COPYRIGHT
- * HOLDERS BE LIABLE FOR ANY CLAIM, DAMAGES OR OTHER LIABILITY, WHETHER IN AN ACTION OF
- * CONTRACT, TORT OR OTHERWISE, ARISING FROM, OUT OF OR IN CONNECTION WITH THE SOFTWARE
- * OR THE USE OR OTHER DEALINGS IN THE SOFTWARE.
- *
- */
-
-
-/*********************
- *      INCLUDES
- *********************/
-
-#include "../lv_conf_internal.h"
-
-#if LV_USE_GPU_NXP_PXP
-
-#include "lvgl.h"
-#include "lv_gpu_nxp_pxp.h"
-#include "../lv_misc/lv_mem.h"
-#include "../lv_misc/lv_log.h"
-
-#include "fsl_pxp.h"
-#include "fsl_cache.h"
-
-/*********************
- *      DEFINES
- *********************/
-
-#if LV_COLOR_16_SWAP
-    #error Color swap not implemented. Disable LV_COLOR_16_SWAP feature.
-#endif
-
-#if LV_COLOR_DEPTH==16
-    #define PXP_OUT_PIXEL_FORMAT kPXP_OutputPixelFormatRGB565
-    #define PXP_AS_PIXEL_FORMAT kPXP_AsPixelFormatRGB565
-    #define PXP_PS_PIXEL_FORMAT kPXP_PsPixelFormatRGB565
-#else
-    #error Only 16bit color depth is supported. Set LV_COLOR_DEPTH to 16.
-#endif
-
-
-/**********************
- *      TYPEDEFS
- **********************/
-
-/**********************
- *  STATIC PROTOTYPES
- **********************/
-
-static void lv_gpu_nxp_pxp_run(void);
-static void lv_gpu_nxp_pxp_blit_recolor(lv_color_t * dest, lv_coord_t dest_width, const lv_color_t * src,
-                                        lv_coord_t src_width,
-                                        lv_coord_t copy_width, lv_coord_t copy_height, lv_opa_t opa, lv_color_t recolor, lv_opa_t recolorOpa);
-static void lv_gpu_nxp_invalidate_cache(uint32_t address, uint32_t width, uint32_t height, uint32_t stride,
-                                        uint32_t pxSize);
-
-/**********************
- *  STATIC VARIABLES
- **********************/
-
-static bool colorKeyEnabled = false;
-static uint32_t colorKey = 0x0;
-
-static bool recolorEnabled = false;
-static lv_color_t recolor = {.full = 0x0};
-static lv_opa_t recolorOpa = 0x0;
-
-static lv_nxp_pxp_cfg_t pxp_cfg;
-
-/**********************
- *      MACROS
- **********************/
-
-/**********************
- *   GLOBAL FUNCTIONS
- **********************/
-
-/**
- * Reset and initialize PXP device. This function should be called as a part
- * of display init sequence.
- *
- * @return LV_RES_OK: PXP init ok; LV_RES_INV: init error. See error log for more information.
- */
-lv_res_t lv_gpu_nxp_pxp_init(lv_nxp_pxp_cfg_t * cfg)
-{
-    if(!cfg || !cfg->pxp_interrupt_deinit || !cfg->pxp_interrupt_init || !cfg->pxp_run) {
-        LV_LOG_ERROR("PXP configuration error. Check callback pointers.");
-        return LV_RES_INV;
-    }
-
-    PXP_Init(PXP);
-    PXP_EnableCsc1(PXP, false); /* Disable CSC1, it is enabled by default. */
-    PXP_EnableInterrupts(PXP, kPXP_CompleteInterruptEnable);
-
-    pxp_cfg = *cfg;
-    if(pxp_cfg.pxp_interrupt_init() != LV_RES_OK) {
-        PXP_Deinit(PXP);
-        LV_LOG_ERROR("PXP interrupt init error. Check pxp_interrupt_init callback.");
-        return LV_RES_INV;
-    }
-
-    colorKey = lv_color_to32(LV_COLOR_TRANSP);
-
-    return LV_RES_OK;
-}
-
-/**
- * Disable PXP device. Should be called during display deinit sequence.
- */
-void lv_gpu_nxp_pxp_deinit(void)
-{
-    pxp_cfg.pxp_interrupt_deinit();
-    PXP_DisableInterrupts(PXP, kPXP_CompleteInterruptEnable);
-    PXP_Deinit(LV_GPU_NXP_PXP_ID);
-}
-
-
-/**
- * Fill area, with optional opacity.
- *
- * @param[in/out] dest_buf destination buffer
- * @param[in] dest_width width (stride) of destination buffer in pixels
- * @param[in] fill_area area to fill
- * @param[in] color color
- * @param[in] opa transparency of the color
- */
-void lv_gpu_nxp_pxp_fill(lv_color_t * dest_buf, lv_coord_t dest_width, const lv_area_t * fill_area, lv_color_t color,
-                         lv_opa_t opa)
-{
-    PXP_Init(LV_GPU_NXP_PXP_ID);
-    PXP_EnableCsc1(LV_GPU_NXP_PXP_ID, false);     /* Disable CSC1, it is enabled by default. */
-    PXP_SetProcessBlockSize(PXP, kPXP_BlockSize16); /* Block size 16x16 for higher performance */
-
-    /* OUT buffer configure */
-    pxp_output_buffer_config_t outputConfig = {
-        .pixelFormat    = PXP_OUT_PIXEL_FORMAT,
-        .interlacedMode = kPXP_OutputProgressive,
-        .buffer0Addr    = (uint32_t)(dest_buf + dest_width * fill_area->y1 + fill_area->x1),
-        .buffer1Addr    = (uint32_t)NULL,
-        .pitchBytes     = dest_width * sizeof(lv_color_t),
-        .width          = fill_area->x2 - fill_area->x1 + 1,
-        .height         = fill_area->y2 - fill_area->y1 + 1,
-    };
-    lv_gpu_nxp_invalidate_cache(outputConfig.buffer0Addr, outputConfig.width, outputConfig.height, outputConfig.pitchBytes,
-                                sizeof(lv_color_t));
-    PXP_SetOutputBufferConfig(LV_GPU_NXP_PXP_ID, &outputConfig);
-
-    if(opa > LV_OPA_MAX) {
-        /* Simple color fill without opacity - AS disabled, PS as color generator */
-        PXP_SetAlphaSurfacePosition(LV_GPU_NXP_PXP_ID, 0xFFFFU, 0xFFFFU, 0U, 0U); /* Disable AS. */
-        PXP_SetProcessSurfacePosition(LV_GPU_NXP_PXP_ID, 0xFFFFU, 0xFFFFU, 0U, 0U); /* Disable PS. */
-        PXP_SetProcessSurfaceBackGroundColor(LV_GPU_NXP_PXP_ID, lv_color_to32(color));
-    }
-    else {
-        /* Fill with opacity - AS used as source (same as OUT), PS used as color generator, blended together */
-        pxp_as_buffer_config_t asBufferConfig;
-        pxp_porter_duff_config_t pdConfig;
-
-        /* Set AS to OUT */
-        asBufferConfig.pixelFormat = PXP_AS_PIXEL_FORMAT;
-        asBufferConfig.bufferAddr  = (uint32_t)outputConfig.buffer0Addr;
-        asBufferConfig.pitchBytes  = outputConfig.pitchBytes;
-
-        PXP_SetAlphaSurfaceBufferConfig(LV_GPU_NXP_PXP_ID, &asBufferConfig);
-        PXP_SetAlphaSurfacePosition(LV_GPU_NXP_PXP_ID, 0U, 0U, fill_area->x2 - fill_area->x1 + 1,
-                                    fill_area->y2 - fill_area->y1 + 1);
-
-        /* Disable PS, use as color generator */
-        PXP_SetProcessSurfacePosition(LV_GPU_NXP_PXP_ID, 0xFFFFU, 0xFFFFU, 0U, 0U);
-        PXP_SetProcessSurfaceBackGroundColor(LV_GPU_NXP_PXP_ID, lv_color_to32(color));
-
-        /* Configure Porter-Duff blending - For RGB 565 only! */
-        pdConfig.enable = 1;
-        pdConfig.dstColorMode = kPXP_PorterDuffColorStraight;
-        pdConfig.srcColorMode = kPXP_PorterDuffColorStraight;
-        pdConfig.dstGlobalAlphaMode = kPXP_PorterDuffGlobalAlpha;
-        pdConfig.srcGlobalAlphaMode = kPXP_PorterDuffGlobalAlpha;
-        pdConfig.srcFactorMode = kPXP_PorterDuffFactorStraight;
-        pdConfig.dstFactorMode = kPXP_PorterDuffFactorStraight;
-        pdConfig.srcGlobalAlpha = opa;
-        pdConfig.dstGlobalAlpha = 255 - opa;
-        pdConfig.srcAlphaMode = kPXP_PorterDuffAlphaStraight; /* don't care */
-        pdConfig.dstAlphaMode = kPXP_PorterDuffAlphaStraight; /* don't care */
-        PXP_SetPorterDuffConfig(LV_GPU_NXP_PXP_ID, &pdConfig);
-    }
-
-    lv_gpu_nxp_pxp_run(); /* Start PXP task */
-}
-
-/**
- * @brief BLock Image Transfer - copy rectangular image from src buffer to dst buffer with effects.
- *
- * By default, image is copied directly, with optional opacity configured by \p opa.
- * Color keying can be enabled by calling lv_gpu_nxp_pxp_enable_color_key() before calling this function.
- * Recoloring can be enabled by calling  lv_gpu_nxp_pxp_enable_recolor() before calling this function.
- * Note that color keying and recoloring at the same time is not supported and black rectangle is rendered.
- *
- * @param[in/out] dest destination buffer
- * @param[in] dest_width width (stride) of destination buffer in pixels
- * @param[in] src source buffer
- * @param[in] src_with width (stride) of source buffer in pixels
- * @param[in] copy_w width of area to be copied from src to dest
- * @param[in] copy_h height of area to be copied from src to dest
- * @param[in] opa opacity of the result
- */
-void lv_gpu_nxp_pxp_blit(lv_color_t * dest, lv_coord_t dest_width, const lv_color_t * src, lv_coord_t src_width,
-                         lv_coord_t copy_width, lv_coord_t copy_height, lv_opa_t opa)
-{
-
-    if(recolorEnabled) {  /* switch to recolor version of blit */
-        lv_gpu_nxp_pxp_blit_recolor(dest,  dest_width, src, src_width, copy_width, copy_height, opa, recolor, recolorOpa);
-        return;
-    };
-
-    PXP_Init(PXP);
-    PXP_EnableCsc1(PXP, false);     /* Disable CSC1, it is enabled by default. */
-    PXP_SetProcessBlockSize(PXP, kPXP_BlockSize16); /* block size 16x16 for higher performance */
-
-    pxp_output_buffer_config_t outputBufferConfig;
-    pxp_as_buffer_config_t asBufferConfig;
-    pxp_as_blend_config_t asBlendConfig;
-
-    asBlendConfig.alpha = opa;
-    asBlendConfig.invertAlpha = false;
-    asBlendConfig.alphaMode = kPXP_AlphaRop;
-    asBlendConfig.ropMode = kPXP_RopMergeAs;
-
-    if(opa >= LV_OPA_MAX && !colorKeyEnabled) {
-        /* Simple blit, no effect - Disable PS buffer */
-        PXP_SetProcessSurfacePosition(LV_GPU_NXP_PXP_ID, 0xFFFFU, 0xFFFFU, 0U, 0U);
-    }
-    else {
-        /* Alpha blending or color keying enabled - PS must be enabled to fetch background pixels
-           PS and OUT buffers are the same, blend will be done in-place */
-        pxp_ps_buffer_config_t psBufferConfig = {
-            .pixelFormat = PXP_PS_PIXEL_FORMAT,
-            .swapByte    = false,
-            .bufferAddr  = (uint32_t)dest,
-            .bufferAddrU = 0U,
-            .bufferAddrV = 0U,
-            .pitchBytes  = dest_width * sizeof(lv_color_t)
-        };
-        asBlendConfig.alphaMode = kPXP_AlphaOverride;
-        PXP_SetProcessSurfaceBufferConfig(LV_GPU_NXP_PXP_ID, &psBufferConfig);
-        PXP_SetProcessSurfacePosition(LV_GPU_NXP_PXP_ID, 0U, 0U, copy_width - 1, copy_height - 1);
-    }
-
-    /* AS buffer - source image */
-    asBufferConfig.pixelFormat = PXP_AS_PIXEL_FORMAT;
-    asBufferConfig.bufferAddr  = (uint32_t)src;
-    asBufferConfig.pitchBytes  = src_width * sizeof(lv_color_t);
-    PXP_SetAlphaSurfaceBufferConfig(LV_GPU_NXP_PXP_ID, &asBufferConfig);
-    PXP_SetAlphaSurfacePosition(LV_GPU_NXP_PXP_ID, 0U, 0U, copy_width - 1U, copy_height - 1U);
-    PXP_SetAlphaSurfaceBlendConfig(LV_GPU_NXP_PXP_ID, &asBlendConfig);
-
-    lv_gpu_nxp_invalidate_cache(asBufferConfig.bufferAddr, copy_width, copy_height, asBufferConfig.pitchBytes,
-                                sizeof(lv_color_t));
-
-    if(colorKeyEnabled) {
-        PXP_SetAlphaSurfaceOverlayColorKey(LV_GPU_NXP_PXP_ID, colorKey, colorKey);
-    }
-    PXP_EnableAlphaSurfaceOverlayColorKey(LV_GPU_NXP_PXP_ID, colorKeyEnabled);
-
-
-    /* Output buffer. */
-    outputBufferConfig.pixelFormat    = (pxp_output_pixel_format_t)PXP_OUT_PIXEL_FORMAT;
-    outputBufferConfig.interlacedMode = kPXP_OutputProgressive;
-    outputBufferConfig.buffer0Addr    = (uint32_t)dest;
-    outputBufferConfig.buffer1Addr    = (uint32_t)0U;
-    outputBufferConfig.pitchBytes     = dest_width * sizeof(lv_color_t);
-    outputBufferConfig.width          = copy_width;
-    outputBufferConfig.height         = copy_height;
-    PXP_SetOutputBufferConfig(LV_GPU_NXP_PXP_ID, &outputBufferConfig);
-
-    lv_gpu_nxp_invalidate_cache(outputBufferConfig.buffer0Addr, outputBufferConfig.width, outputBufferConfig.height,
-                                outputBufferConfig.pitchBytes, sizeof(lv_color_t));
-
-    lv_gpu_nxp_pxp_run(); /* Start PXP task */
-}
-
-/**
- * @brief Enable color keying for subsequent calls to lv_gpu_nxp_pxp_blit()
- *
- * Color key is defined by LV_COLOR_TRANSP symbol in lv_conf.h
- */
-void lv_gpu_nxp_pxp_enable_color_key(void)
-{
-    colorKeyEnabled = true;
-}
-
-/**
- * @brief Disable color keying for subsequent calls to lv_gpu_nxp_pxp_blit()
- *
- */
-void lv_gpu_nxp_pxp_disable_color_key(void)
-{
-    colorKeyEnabled = false;
-}
-
-/**
- * @brief Enable recolor feature for subsequent calls to lv_gpu_nxp_pxp_blit()
- *
- * @param[in] color recolor value
- * @param[in] opa effect opacity
- */
-void lv_gpu_nxp_pxp_enable_recolor(lv_color_t color, lv_opa_t opa)
-{
-    recolorEnabled = true;
-    recolor = color;
-    recolorOpa = opa;
-
-}
-
-/**
- * @brief Disable recolor feature for subsequent calls to lv_gpu_nxp_pxp_blit()
- */
-void lv_gpu_nxp_pxp_disable_recolor(void)
-{
-    recolorEnabled = false;
-}
-
-/**********************
- *   STATIC FUNCTIONS
- **********************/
-
-/**
- * @brief Start PXP job and wait for results
- *
- * Function used internally to start PXP task according current device
- * configuration.
- */
-static void lv_gpu_nxp_pxp_run(void)
-{
-    pxp_cfg.pxp_run();
-}
-
-/**
- * @brief BLock Image Transfer - copy rectangular image from src buffer to dst buffer with recoloring.
- *
- * Note that color keying and recoloring at the same time is not supported and black rectangle is rendered.
- *
- * @param[in/out] dest destination buffer
- * @param[in] dest_width width (stride) of destination buffer in pixels
- * @param[in] src source buffer
- * @param[in] src_with width (stride) of source buffer in pixels
- * @param[in] copy_w width of area to be copied from src to dest
- * @param[in] copy_h height of area to be copied from src to dest
- * @param[in] opa opacity of the result
- * @param[in] recolor recolor value
- * @param[in] recolorOpa effect opacity
- */
-static void lv_gpu_nxp_pxp_blit_recolor(lv_color_t * dest, lv_coord_t dest_width, const lv_color_t * src,
-                                        lv_coord_t src_width,
-                                        lv_coord_t copy_width, lv_coord_t copy_height, lv_opa_t opa, lv_color_t recolor, lv_opa_t recolorOpa)
-{
-    pxp_output_buffer_config_t outputBufferConfig;
-    pxp_as_buffer_config_t asBufferConfig;
-
-    if(colorKeyEnabled) {
-        /* should never get here, recolor & color keying not supported. Draw black box instead. */
-        const lv_area_t fill_area = {.x1 = 0, .y1 = 0, .x2 = copy_width - 1, .y2 = copy_height - 1};
-        lv_gpu_nxp_pxp_fill(dest, dest_width, &fill_area, LV_COLOR_BLACK, LV_OPA_MAX);
-        LV_LOG_WARN("Recoloring and color keying is not supported. Black rectangle rendered.");
-        return ;
-    }
-    else {
-        /* Recoloring without color keying */
-        if(opa > LV_OPA_MAX) {
-            /* Recolor with full opacity - AS source image, PS color generator, OUT destination */
-            PXP_Init(PXP);
-            PXP_EnableCsc1(PXP, false); /* Disable CSC1, it is enabled by default. */
-            PXP_SetProcessBlockSize(PXP, kPXP_BlockSize16); /* block size 16x16 for higher performance */
-
-            /* AS buffer - source image */
-            asBufferConfig.pixelFormat = PXP_AS_PIXEL_FORMAT;
-            asBufferConfig.bufferAddr  = (uint32_t)src;
-            asBufferConfig.pitchBytes  = src_width * sizeof(lv_color_t);
-            PXP_SetAlphaSurfaceBufferConfig(LV_GPU_NXP_PXP_ID, &asBufferConfig);
-            PXP_SetAlphaSurfacePosition(LV_GPU_NXP_PXP_ID, 0U, 0U, copy_width - 1U, copy_height - 1U);
-
-            lv_gpu_nxp_invalidate_cache(asBufferConfig.bufferAddr, copy_width, copy_height, asBufferConfig.pitchBytes,
-                                        sizeof(lv_color_t));
-
-            /* Disable PS buffer, use as color generator */
-            PXP_SetProcessSurfacePosition(LV_GPU_NXP_PXP_ID, 0xFFFFU, 0xFFFFU, 0U, 0U);
-            PXP_SetProcessSurfaceBackGroundColor(LV_GPU_NXP_PXP_ID, lv_color_to32(recolor));
-
-            /* Output buffer */
-            outputBufferConfig.pixelFormat    = (pxp_output_pixel_format_t)PXP_OUT_PIXEL_FORMAT;
-            outputBufferConfig.interlacedMode = kPXP_OutputProgressive;
-            outputBufferConfig.buffer0Addr    = (uint32_t)dest;
-            outputBufferConfig.buffer1Addr    = (uint32_t)0U;
-            outputBufferConfig.pitchBytes     = dest_width * sizeof(lv_color_t);
-            outputBufferConfig.width          = copy_width;
-            outputBufferConfig.height         = copy_height;
-            PXP_SetOutputBufferConfig(LV_GPU_NXP_PXP_ID, &outputBufferConfig);
-
-            lv_gpu_nxp_invalidate_cache(outputBufferConfig.buffer0Addr, outputBufferConfig.width, outputBufferConfig.height,
-                                        outputBufferConfig.pitchBytes, sizeof(lv_color_t));
-
-            pxp_porter_duff_config_t pdConfig;
-
-            /* Configure Porter-Duff blending - For RGB 565 only! */
-            pdConfig.enable = 1;
-            pdConfig.dstColorMode = kPXP_PorterDuffColorStraight;
-            pdConfig.srcColorMode = kPXP_PorterDuffColorStraight;
-            pdConfig.dstGlobalAlphaMode = kPXP_PorterDuffGlobalAlpha;
-            pdConfig.srcGlobalAlphaMode = kPXP_PorterDuffGlobalAlpha;
-            pdConfig.srcFactorMode = kPXP_PorterDuffFactorStraight;
-            pdConfig.dstFactorMode = kPXP_PorterDuffFactorStraight;
-            pdConfig.srcGlobalAlpha = recolorOpa;
-            pdConfig.dstGlobalAlpha = 255 - recolorOpa;
-            pdConfig.srcAlphaMode = kPXP_PorterDuffAlphaStraight; /* don't care */
-            pdConfig.dstAlphaMode = kPXP_PorterDuffAlphaStraight; /* don't care */
-            PXP_SetPorterDuffConfig(LV_GPU_NXP_PXP_ID, &pdConfig);
-
-            lv_gpu_nxp_pxp_run(); /* Start PXP task */
-
-        }
-        else {
-            /* Recolor with transparency */
-
-            /* Step 1: Recolor with full opacity to temporary buffer */
-            lv_color_t * tmpBuf  = (lv_color_t *) _lv_mem_buf_get(copy_width * copy_height * sizeof(lv_color_t));
-            lv_gpu_nxp_pxp_blit_recolor(tmpBuf, copy_width, src, src_width, copy_width, copy_height, LV_OPA_COVER, recolor,
-                                        recolorOpa);
-
-            /* Step 2: BLIT temporary results with required opacity to output */
-            lv_gpu_nxp_pxp_disable_recolor(); /* make sure to take BLIT path, not the recolor */
-            lv_gpu_nxp_pxp_blit(dest, dest_width, tmpBuf, copy_width, copy_width, copy_height, opa);
-            lv_gpu_nxp_pxp_enable_recolor(recolor, recolorOpa); /* restore state */
-
-            /* Step 3: Clean-up memory */
-            _lv_mem_buf_release(tmpBuf);
-        }
-    }
-}
-
-/**
- * @brief Invalidate cache for rectangular area of memory
- *
- * @param[in] address starting address of area
- * @param[in] width width of area in pixels
- * @param[in] height height of area in pixels
- * @param[in] stride stride in bytes
- * @param[in] pxSize pixel size in bytes
- */
-static void lv_gpu_nxp_invalidate_cache(uint32_t address, uint32_t width, uint32_t height, uint32_t stride,
-                                        uint32_t pxSize)
-{
-    int y;
-
-    for(y = 0; y < height; y++) {
-        DCACHE_CleanInvalidateByRange(address, width * pxSize);
-        address += stride;
-    }
-}
-#endif /* LV_USE_GPU && LV_USE_GPU_NXP_PXP */
-=======
-/**
- * @file lv_gpu_nxp_pxp.c
- *
- */
-
-/**
- * MIT License
- *
- * Copyright (c) 2020 NXP
- *
- * Permission is hereby granted, free of charge, to any person obtaining a copy
- * of this software and associated documentation files (the "Software"), to deal
- * in the Software without restriction, including without limitation the rights to
- * use, copy, modify, merge, publish, distribute, sublicense, and/or sell copies of
- * the Software, and to permit persons to whom the Software is furnished to do so,
- * subject to the following conditions:
- *
- * The above copyright notice and this permission notice (including the next paragraph)
- * shall be included in all copies or substantial portions of the Software.
- *
- * THE SOFTWARE IS PROVIDED "AS IS", WITHOUT WARRANTY OF ANY KIND, EXPRESS OR IMPLIED,
- * INCLUDING BUT NOT LIMITED TO THE WARRANTIES OF MERCHANTABILITY, FITNESS FOR A
- * PARTICULAR PURPOSE AND NONINFRINGEMENT. IN NO EVENT SHALL THE AUTHORS OR COPYRIGHT
- * HOLDERS BE LIABLE FOR ANY CLAIM, DAMAGES OR OTHER LIABILITY, WHETHER IN AN ACTION OF
- * CONTRACT, TORT OR OTHERWISE, ARISING FROM, OUT OF OR IN CONNECTION WITH THE SOFTWARE
- * OR THE USE OR OTHER DEALINGS IN THE SOFTWARE.
- *
- */
-
-/*********************
- *      INCLUDES
- *********************/
-
-#include "../lv_conf_internal.h"
-
-#if LV_USE_GPU_NXP_PXP
-
-#include "lvgl.h"
-#include "lv_gpu_nxp_pxp.h"
-#include "../lv_misc/lv_mem.h"
-#include "../lv_misc/lv_log.h"
-
-#include "fsl_pxp.h"
-#include "fsl_cache.h"
-
-/*********************
- *      DEFINES
- *********************/
-
-#if LV_COLOR_16_SWAP
-    #error Color swap not implemented. Disable LV_COLOR_16_SWAP feature.
-#endif
-
-#if LV_COLOR_DEPTH==16
-    #define PXP_OUT_PIXEL_FORMAT kPXP_OutputPixelFormatRGB565
-    #define PXP_AS_PIXEL_FORMAT kPXP_AsPixelFormatRGB565
-    #define PXP_PS_PIXEL_FORMAT kPXP_PsPixelFormatRGB565
-#else
-    #error Only 16bit color depth is supported. Set LV_COLOR_DEPTH to 16.
-#endif
-
-/**********************
- *      TYPEDEFS
- **********************/
-
-/**********************
- *  STATIC PROTOTYPES
- **********************/
-
-static void lv_gpu_nxp_pxp_run(void);
-static void lv_gpu_nxp_pxp_blit_recolor(lv_color_t * dest, lv_coord_t dest_width, const lv_color_t * src,
-                                        lv_coord_t src_width,
-                                        lv_coord_t copy_width, lv_coord_t copy_height, lv_opa_t opa, lv_color_t recolor, lv_opa_t recolorOpa);
-static void lv_gpu_nxp_invalidate_cache(uint32_t address, uint32_t width, uint32_t height, uint32_t stride,
-                                        uint32_t pxSize);
-
-/**********************
- *  STATIC VARIABLES
- **********************/
-
-static bool colorKeyEnabled = false;
-static uint32_t colorKey = 0x0;
-
-static bool recolorEnabled = false;
-static lv_color_t recolor = {.full = 0x0};
-static lv_opa_t recolorOpa = 0x0;
-
-static lv_nxp_pxp_cfg_t pxp_cfg;
-
-/**********************
- *      MACROS
- **********************/
-
-/**********************
- *   GLOBAL FUNCTIONS
- **********************/
-
-/**
- * Reset and initialize PXP device. This function should be called as a part
- * of display init sequence.
- *
- * @return LV_RES_OK: PXP init ok; LV_RES_INV: init error. See error log for more information.
- */
-lv_res_t lv_gpu_nxp_pxp_init(lv_nxp_pxp_cfg_t * cfg)
-{
-    if(!cfg || !cfg->pxp_interrupt_deinit || !cfg->pxp_interrupt_init || !cfg->pxp_run) {
-        LV_LOG_ERROR("PXP configuration error. Check callback pointers.");
-        return LV_RES_INV;
-    }
-
-    PXP_Init(PXP);
-    PXP_EnableCsc1(PXP, false); /* Disable CSC1, it is enabled by default. */
-    PXP_EnableInterrupts(PXP, kPXP_CompleteInterruptEnable);
-
-    pxp_cfg = *cfg;
-    if(pxp_cfg.pxp_interrupt_init() != LV_RES_OK) {
-        PXP_Deinit(PXP);
-        LV_LOG_ERROR("PXP interrupt init error. Check pxp_interrupt_init callback.");
-        return LV_RES_INV;
-    }
-
-    colorKey = lv_color_to32(LV_COLOR_TRANSP);
-
-    return LV_RES_OK;
-}
-
-/**
- * Disable PXP device. Should be called during display deinit sequence.
- */
-void lv_gpu_nxp_pxp_deinit(void)
-{
-    pxp_cfg.pxp_interrupt_deinit();
-    PXP_DisableInterrupts(PXP, kPXP_CompleteInterruptEnable);
-    PXP_Deinit(LV_GPU_NXP_PXP_ID);
-}
-
-/**
- * Fill area, with optional opacity.
- *
- * @param[in/out] dest_buf destination buffer
- * @param[in] dest_width width (stride) of destination buffer in pixels
- * @param[in] fill_area area to fill
- * @param[in] color color
- * @param[in] opa transparency of the color
- */
-void lv_gpu_nxp_pxp_fill(lv_color_t * dest_buf, lv_coord_t dest_width, const lv_area_t * fill_area, lv_color_t color,
-                         lv_opa_t opa)
-{
-    PXP_Init(LV_GPU_NXP_PXP_ID);
-    PXP_EnableCsc1(LV_GPU_NXP_PXP_ID, false);     /* Disable CSC1, it is enabled by default. */
-    PXP_SetProcessBlockSize(PXP, kPXP_BlockSize16); /* Block size 16x16 for higher performance */
-
-    /* OUT buffer configure */
-    pxp_output_buffer_config_t outputConfig = {
-        .pixelFormat    = PXP_OUT_PIXEL_FORMAT,
-        .interlacedMode = kPXP_OutputProgressive,
-        .buffer0Addr    = (uint32_t)(dest_buf + dest_width * fill_area->y1 + fill_area->x1),
-        .buffer1Addr    = (uint32_t)NULL,
-        .pitchBytes     = dest_width * sizeof(lv_color_t),
-        .width          = fill_area->x2 - fill_area->x1 + 1,
-        .height         = fill_area->y2 - fill_area->y1 + 1,
-    };
-    lv_gpu_nxp_invalidate_cache(outputConfig.buffer0Addr, outputConfig.width, outputConfig.height, outputConfig.pitchBytes,
-                                sizeof(lv_color_t));
-    PXP_SetOutputBufferConfig(LV_GPU_NXP_PXP_ID, &outputConfig);
-
-    if(opa > LV_OPA_MAX) {
-        /* Simple color fill without opacity - AS disabled, PS as color generator */
-        PXP_SetAlphaSurfacePosition(LV_GPU_NXP_PXP_ID, 0xFFFFU, 0xFFFFU, 0U, 0U); /* Disable AS. */
-        PXP_SetProcessSurfacePosition(LV_GPU_NXP_PXP_ID, 0xFFFFU, 0xFFFFU, 0U, 0U); /* Disable PS. */
-        PXP_SetProcessSurfaceBackGroundColor(LV_GPU_NXP_PXP_ID, lv_color_to32(color));
-    }
-    else {
-        /* Fill with opacity - AS used as source (same as OUT), PS used as color generator, blended together */
-        pxp_as_buffer_config_t asBufferConfig;
-        pxp_porter_duff_config_t pdConfig;
-
-        /* Set AS to OUT */
-        asBufferConfig.pixelFormat = PXP_AS_PIXEL_FORMAT;
-        asBufferConfig.bufferAddr  = (uint32_t)outputConfig.buffer0Addr;
-        asBufferConfig.pitchBytes  = outputConfig.pitchBytes;
-
-        PXP_SetAlphaSurfaceBufferConfig(LV_GPU_NXP_PXP_ID, &asBufferConfig);
-        PXP_SetAlphaSurfacePosition(LV_GPU_NXP_PXP_ID, 0U, 0U, fill_area->x2 - fill_area->x1 + 1,
-                                    fill_area->y2 - fill_area->y1 + 1);
-
-        /* Disable PS, use as color generator */
-        PXP_SetProcessSurfacePosition(LV_GPU_NXP_PXP_ID, 0xFFFFU, 0xFFFFU, 0U, 0U);
-        PXP_SetProcessSurfaceBackGroundColor(LV_GPU_NXP_PXP_ID, lv_color_to32(color));
-
-        /* Configure Porter-Duff blending - For RGB 565 only! */
-        pdConfig.enable = 1;
-        pdConfig.dstColorMode = kPXP_PorterDuffColorStraight;
-        pdConfig.srcColorMode = kPXP_PorterDuffColorStraight;
-        pdConfig.dstGlobalAlphaMode = kPXP_PorterDuffGlobalAlpha;
-        pdConfig.srcGlobalAlphaMode = kPXP_PorterDuffGlobalAlpha;
-        pdConfig.srcFactorMode = kPXP_PorterDuffFactorStraight;
-        pdConfig.dstFactorMode = kPXP_PorterDuffFactorStraight;
-        pdConfig.srcGlobalAlpha = opa;
-        pdConfig.dstGlobalAlpha = 255 - opa;
-        pdConfig.srcAlphaMode = kPXP_PorterDuffAlphaStraight; /* don't care */
-        pdConfig.dstAlphaMode = kPXP_PorterDuffAlphaStraight; /* don't care */
-        PXP_SetPorterDuffConfig(LV_GPU_NXP_PXP_ID, &pdConfig);
-    }
-
-    lv_gpu_nxp_pxp_run(); /* Start PXP task */
-}
-
-/**
- * @brief BLock Image Transfer - copy rectangular image from src buffer to dst buffer with effects.
- *
- * By default, image is copied directly, with optional opacity configured by \p opa.
- * Color keying can be enabled by calling lv_gpu_nxp_pxp_enable_color_key() before calling this function.
- * Recoloring can be enabled by calling lv_gpu_nxp_pxp_enable_recolor() before calling this function.
- * Note that color keying and recoloring at the same time is not supported and black rectangle is rendered.
- *
- * @param[in/out] dest destination buffer
- * @param[in] dest_width width (stride) of destination buffer in pixels
- * @param[in] src source buffer
- * @param[in] src_with width (stride) of source buffer in pixels
- * @param[in] copy_w width of area to be copied from src to dest
- * @param[in] copy_h height of area to be copied from src to dest
- * @param[in] opa opacity of the result
- */
-void lv_gpu_nxp_pxp_blit(lv_color_t * dest, lv_coord_t dest_width, const lv_color_t * src, lv_coord_t src_width,
-                         lv_coord_t copy_width, lv_coord_t copy_height, lv_opa_t opa)
-{
-
-    if(recolorEnabled) {  /* switch to recolor version of blit */
-        lv_gpu_nxp_pxp_blit_recolor(dest,  dest_width, src, src_width, copy_width, copy_height, opa, recolor, recolorOpa);
-        return;
-    };
-
-    PXP_Init(PXP);
-    PXP_EnableCsc1(PXP, false);     /* Disable CSC1, it is enabled by default. */
-    PXP_SetProcessBlockSize(PXP, kPXP_BlockSize16); /* block size 16x16 for higher performance */
-
-    pxp_output_buffer_config_t outputBufferConfig;
-    pxp_as_buffer_config_t asBufferConfig;
-    pxp_as_blend_config_t asBlendConfig;
-
-    asBlendConfig.alpha = opa;
-    asBlendConfig.invertAlpha = false;
-    asBlendConfig.alphaMode = kPXP_AlphaRop;
-    asBlendConfig.ropMode = kPXP_RopMergeAs;
-
-    if(opa >= LV_OPA_MAX && !colorKeyEnabled) {
-        /* Simple blit, no effect - Disable PS buffer */
-        PXP_SetProcessSurfacePosition(LV_GPU_NXP_PXP_ID, 0xFFFFU, 0xFFFFU, 0U, 0U);
-    }
-    else {
-        /* Alpha blending or color keying enabled - PS must be enabled to fetch background pixels
-           PS and OUT buffers are the same, blend will be done in-place */
-        pxp_ps_buffer_config_t psBufferConfig = {
-            .pixelFormat = PXP_PS_PIXEL_FORMAT,
-            .swapByte    = false,
-            .bufferAddr  = (uint32_t)dest,
-            .bufferAddrU = 0U,
-            .bufferAddrV = 0U,
-            .pitchBytes  = dest_width * sizeof(lv_color_t)
-        };
-        asBlendConfig.alphaMode = kPXP_AlphaOverride;
-        PXP_SetProcessSurfaceBufferConfig(LV_GPU_NXP_PXP_ID, &psBufferConfig);
-        PXP_SetProcessSurfacePosition(LV_GPU_NXP_PXP_ID, 0U, 0U, copy_width - 1, copy_height - 1);
-    }
-
-    /* AS buffer - source image */
-    asBufferConfig.pixelFormat = PXP_AS_PIXEL_FORMAT;
-    asBufferConfig.bufferAddr  = (uint32_t)src;
-    asBufferConfig.pitchBytes  = src_width * sizeof(lv_color_t);
-    PXP_SetAlphaSurfaceBufferConfig(LV_GPU_NXP_PXP_ID, &asBufferConfig);
-    PXP_SetAlphaSurfacePosition(LV_GPU_NXP_PXP_ID, 0U, 0U, copy_width - 1U, copy_height - 1U);
-    PXP_SetAlphaSurfaceBlendConfig(LV_GPU_NXP_PXP_ID, &asBlendConfig);
-
-    lv_gpu_nxp_invalidate_cache(asBufferConfig.bufferAddr, copy_width, copy_height, asBufferConfig.pitchBytes,
-                                sizeof(lv_color_t));
-
-    if(colorKeyEnabled) {
-        PXP_SetAlphaSurfaceOverlayColorKey(LV_GPU_NXP_PXP_ID, colorKey, colorKey);
-    }
-    PXP_EnableAlphaSurfaceOverlayColorKey(LV_GPU_NXP_PXP_ID, colorKeyEnabled);
-
-    /* Output buffer. */
-    outputBufferConfig.pixelFormat    = (pxp_output_pixel_format_t)PXP_OUT_PIXEL_FORMAT;
-    outputBufferConfig.interlacedMode = kPXP_OutputProgressive;
-    outputBufferConfig.buffer0Addr    = (uint32_t)dest;
-    outputBufferConfig.buffer1Addr    = (uint32_t)0U;
-    outputBufferConfig.pitchBytes     = dest_width * sizeof(lv_color_t);
-    outputBufferConfig.width          = copy_width;
-    outputBufferConfig.height         = copy_height;
-    PXP_SetOutputBufferConfig(LV_GPU_NXP_PXP_ID, &outputBufferConfig);
-
-    lv_gpu_nxp_invalidate_cache(outputBufferConfig.buffer0Addr, outputBufferConfig.width, outputBufferConfig.height,
-                                outputBufferConfig.pitchBytes, sizeof(lv_color_t));
-
-    lv_gpu_nxp_pxp_run(); /* Start PXP task */
-}
-
-/**
- * @brief Enable color keying for subsequent calls to lv_gpu_nxp_pxp_blit()
- *
- * Color key is defined by LV_COLOR_TRANSP symbol in lv_conf.h
- */
-void lv_gpu_nxp_pxp_enable_color_key(void)
-{
-    colorKeyEnabled = true;
-}
-
-/**
- * @brief Disable color keying for subsequent calls to lv_gpu_nxp_pxp_blit()
- *
- */
-void lv_gpu_nxp_pxp_disable_color_key(void)
-{
-    colorKeyEnabled = false;
-}
-
-/**
- * @brief Enable recolor feature for subsequent calls to lv_gpu_nxp_pxp_blit()
- *
- * @param[in] color recolor value
- * @param[in] opa effect opacity
- */
-void lv_gpu_nxp_pxp_enable_recolor(lv_color_t color, lv_opa_t opa)
-{
-    recolorEnabled = true;
-    recolor = color;
-    recolorOpa = opa;
-
-}
-
-/**
- * @brief Disable recolor feature for subsequent calls to lv_gpu_nxp_pxp_blit()
- */
-void lv_gpu_nxp_pxp_disable_recolor(void)
-{
-    recolorEnabled = false;
-}
-
-/**********************
- *   STATIC FUNCTIONS
- **********************/
-
-/**
- * @brief Start PXP job and wait for results
- *
- * Function used internally to start PXP task according current device
- * configuration.
- */
-static void lv_gpu_nxp_pxp_run(void)
-{
-    pxp_cfg.pxp_run();
-}
-
-/**
- * @brief BLock Image Transfer - copy rectangular image from src buffer to dst buffer with recoloring.
- *
- * Note that color keying and recoloring at the same time is not supported and black rectangle is rendered.
- *
- * @param[in/out] dest destination buffer
- * @param[in] dest_width width (stride) of destination buffer in pixels
- * @param[in] src source buffer
- * @param[in] src_with width (stride) of source buffer in pixels
- * @param[in] copy_w width of area to be copied from src to dest
- * @param[in] copy_h height of area to be copied from src to dest
- * @param[in] opa opacity of the result
- * @param[in] recolor recolor value
- * @param[in] recolorOpa effect opacity
- */
-static void lv_gpu_nxp_pxp_blit_recolor(lv_color_t * dest, lv_coord_t dest_width, const lv_color_t * src,
-                                        lv_coord_t src_width,
-                                        lv_coord_t copy_width, lv_coord_t copy_height, lv_opa_t opa, lv_color_t recolor, lv_opa_t recolorOpa)
-{
-    pxp_output_buffer_config_t outputBufferConfig;
-    pxp_as_buffer_config_t asBufferConfig;
-
-    if(colorKeyEnabled) {
-        /* should never get here, recolor & color keying not supported. Draw black box instead. */
-        const lv_area_t fill_area = {.x1 = 0, .y1 = 0, .x2 = copy_width - 1, .y2 = copy_height - 1};
-        lv_gpu_nxp_pxp_fill(dest, dest_width, &fill_area, LV_COLOR_BLACK, LV_OPA_MAX);
-        LV_LOG_WARN("Recoloring and color keying is not supported. Black rectangle rendered.");
-        return ;
-    }
-    else {
-        /* Recoloring without color keying */
-        if(opa > LV_OPA_MAX) {
-            /* Recolor with full opacity - AS source image, PS color generator, OUT destination */
-            PXP_Init(PXP);
-            PXP_EnableCsc1(PXP, false); /* Disable CSC1, it is enabled by default. */
-            PXP_SetProcessBlockSize(PXP, kPXP_BlockSize16); /* block size 16x16 for higher performance */
-
-            /* AS buffer - source image */
-            asBufferConfig.pixelFormat = PXP_AS_PIXEL_FORMAT;
-            asBufferConfig.bufferAddr  = (uint32_t)src;
-            asBufferConfig.pitchBytes  = src_width * sizeof(lv_color_t);
-            PXP_SetAlphaSurfaceBufferConfig(LV_GPU_NXP_PXP_ID, &asBufferConfig);
-            PXP_SetAlphaSurfacePosition(LV_GPU_NXP_PXP_ID, 0U, 0U, copy_width - 1U, copy_height - 1U);
-
-            lv_gpu_nxp_invalidate_cache(asBufferConfig.bufferAddr, copy_width, copy_height, asBufferConfig.pitchBytes,
-                                        sizeof(lv_color_t));
-
-            /* Disable PS buffer, use as color generator */
-            PXP_SetProcessSurfacePosition(LV_GPU_NXP_PXP_ID, 0xFFFFU, 0xFFFFU, 0U, 0U);
-            PXP_SetProcessSurfaceBackGroundColor(LV_GPU_NXP_PXP_ID, lv_color_to32(recolor));
-
-            /* Output buffer */
-            outputBufferConfig.pixelFormat    = (pxp_output_pixel_format_t)PXP_OUT_PIXEL_FORMAT;
-            outputBufferConfig.interlacedMode = kPXP_OutputProgressive;
-            outputBufferConfig.buffer0Addr    = (uint32_t)dest;
-            outputBufferConfig.buffer1Addr    = (uint32_t)0U;
-            outputBufferConfig.pitchBytes     = dest_width * sizeof(lv_color_t);
-            outputBufferConfig.width          = copy_width;
-            outputBufferConfig.height         = copy_height;
-            PXP_SetOutputBufferConfig(LV_GPU_NXP_PXP_ID, &outputBufferConfig);
-
-            lv_gpu_nxp_invalidate_cache(outputBufferConfig.buffer0Addr, outputBufferConfig.width, outputBufferConfig.height,
-                                        outputBufferConfig.pitchBytes, sizeof(lv_color_t));
-
-            pxp_porter_duff_config_t pdConfig;
-
-            /* Configure Porter-Duff blending - For RGB 565 only! */
-            pdConfig.enable = 1;
-            pdConfig.dstColorMode = kPXP_PorterDuffColorStraight;
-            pdConfig.srcColorMode = kPXP_PorterDuffColorStraight;
-            pdConfig.dstGlobalAlphaMode = kPXP_PorterDuffGlobalAlpha;
-            pdConfig.srcGlobalAlphaMode = kPXP_PorterDuffGlobalAlpha;
-            pdConfig.srcFactorMode = kPXP_PorterDuffFactorStraight;
-            pdConfig.dstFactorMode = kPXP_PorterDuffFactorStraight;
-            pdConfig.srcGlobalAlpha = recolorOpa;
-            pdConfig.dstGlobalAlpha = 255 - recolorOpa;
-            pdConfig.srcAlphaMode = kPXP_PorterDuffAlphaStraight; /* don't care */
-            pdConfig.dstAlphaMode = kPXP_PorterDuffAlphaStraight; /* don't care */
-            PXP_SetPorterDuffConfig(LV_GPU_NXP_PXP_ID, &pdConfig);
-
-            lv_gpu_nxp_pxp_run(); /* Start PXP task */
-
-        }
-        else {
-            /* Recolor with transparency */
-
-            /* Step 1: Recolor with full opacity to temporary buffer */
-            lv_color_t * tmpBuf  = (lv_color_t *) _lv_mem_buf_get(copy_width * copy_height * sizeof(lv_color_t));
-            lv_gpu_nxp_pxp_blit_recolor(tmpBuf, copy_width, src, src_width, copy_width, copy_height, LV_OPA_COVER, recolor,
-                                        recolorOpa);
-
-            /* Step 2: BLIT temporary results with required opacity to output */
-            lv_gpu_nxp_pxp_disable_recolor(); /* make sure to take BLIT path, not the recolor */
-            lv_gpu_nxp_pxp_blit(dest, dest_width, tmpBuf, copy_width, copy_width, copy_height, opa);
-            lv_gpu_nxp_pxp_enable_recolor(recolor, recolorOpa); /* restore state */
-
-            /* Step 3: Clean-up memory */
-            _lv_mem_buf_release(tmpBuf);
-        }
-    }
-}
-
-/**
- * @brief Invalidate cache for rectangular area of memory
- *
- * @param[in] address starting address of area
- * @param[in] width width of area in pixels
- * @param[in] height height of area in pixels
- * @param[in] stride stride in bytes
- * @param[in] pxSize pixel size in bytes
- */
-static void lv_gpu_nxp_invalidate_cache(uint32_t address, uint32_t width, uint32_t height, uint32_t stride,
-                                        uint32_t pxSize)
-{
-    int y;
-
-    for(y = 0; y < height; y++) {
-        DCACHE_CleanInvalidateByRange(address, width * pxSize);
-        address += stride;
-    }
-}
-#endif /* LV_USE_GPU && LV_USE_GPU_NXP_PXP */
->>>>>>> 9003f4a9
+/**
+ * @file lv_gpu_nxp_pxp.c
+ *
+ */
+
+/**
+ * MIT License
+ *
+ * Copyright (c) 2020 NXP
+ *
+ * Permission is hereby granted, free of charge, to any person obtaining a copy
+ * of this software and associated documentation files (the "Software"), to deal
+ * in the Software without restriction, including without limitation the rights to
+ * use, copy, modify, merge, publish, distribute, sublicense, and/or sell copies of
+ * the Software, and to permit persons to whom the Software is furnished to do so,
+ * subject to the following conditions:
+ *
+ * The above copyright notice and this permission notice (including the next paragraph)
+ * shall be included in all copies or substantial portions of the Software.
+ *
+ * THE SOFTWARE IS PROVIDED "AS IS", WITHOUT WARRANTY OF ANY KIND, EXPRESS OR IMPLIED,
+ * INCLUDING BUT NOT LIMITED TO THE WARRANTIES OF MERCHANTABILITY, FITNESS FOR A
+ * PARTICULAR PURPOSE AND NONINFRINGEMENT. IN NO EVENT SHALL THE AUTHORS OR COPYRIGHT
+ * HOLDERS BE LIABLE FOR ANY CLAIM, DAMAGES OR OTHER LIABILITY, WHETHER IN AN ACTION OF
+ * CONTRACT, TORT OR OTHERWISE, ARISING FROM, OUT OF OR IN CONNECTION WITH THE SOFTWARE
+ * OR THE USE OR OTHER DEALINGS IN THE SOFTWARE.
+ *
+ */
+
+/*********************
+ *      INCLUDES
+ *********************/
+
+#include "../lv_conf_internal.h"
+
+#if LV_USE_GPU_NXP_PXP
+
+#include "lvgl.h"
+#include "lv_gpu_nxp_pxp.h"
+#include "../lv_misc/lv_mem.h"
+#include "../lv_misc/lv_log.h"
+
+#include "fsl_pxp.h"
+#include "fsl_cache.h"
+
+/*********************
+ *      DEFINES
+ *********************/
+
+#if LV_COLOR_16_SWAP
+    #error Color swap not implemented. Disable LV_COLOR_16_SWAP feature.
+#endif
+
+#if LV_COLOR_DEPTH==16
+    #define PXP_OUT_PIXEL_FORMAT kPXP_OutputPixelFormatRGB565
+    #define PXP_AS_PIXEL_FORMAT kPXP_AsPixelFormatRGB565
+    #define PXP_PS_PIXEL_FORMAT kPXP_PsPixelFormatRGB565
+#else
+    #error Only 16bit color depth is supported. Set LV_COLOR_DEPTH to 16.
+#endif
+
+/**********************
+ *      TYPEDEFS
+ **********************/
+
+/**********************
+ *  STATIC PROTOTYPES
+ **********************/
+
+static void lv_gpu_nxp_pxp_run(void);
+static void lv_gpu_nxp_pxp_blit_recolor(lv_color_t * dest, lv_coord_t dest_width, const lv_color_t * src,
+                                        lv_coord_t src_width,
+                                        lv_coord_t copy_width, lv_coord_t copy_height, lv_opa_t opa, lv_color_t recolor, lv_opa_t recolorOpa);
+static void lv_gpu_nxp_invalidate_cache(uint32_t address, uint32_t width, uint32_t height, uint32_t stride,
+                                        uint32_t pxSize);
+
+/**********************
+ *  STATIC VARIABLES
+ **********************/
+
+static bool colorKeyEnabled = false;
+static uint32_t colorKey = 0x0;
+
+static bool recolorEnabled = false;
+static lv_color_t recolor = {.full = 0x0};
+static lv_opa_t recolorOpa = 0x0;
+
+static lv_nxp_pxp_cfg_t pxp_cfg;
+
+/**********************
+ *      MACROS
+ **********************/
+
+/**********************
+ *   GLOBAL FUNCTIONS
+ **********************/
+
+/**
+ * Reset and initialize PXP device. This function should be called as a part
+ * of display init sequence.
+ *
+ * @return LV_RES_OK: PXP init ok; LV_RES_INV: init error. See error log for more information.
+ */
+lv_res_t lv_gpu_nxp_pxp_init(lv_nxp_pxp_cfg_t * cfg)
+{
+    if(!cfg || !cfg->pxp_interrupt_deinit || !cfg->pxp_interrupt_init || !cfg->pxp_run) {
+        LV_LOG_ERROR("PXP configuration error. Check callback pointers.");
+        return LV_RES_INV;
+    }
+
+    PXP_Init(PXP);
+    PXP_EnableCsc1(PXP, false); /* Disable CSC1, it is enabled by default. */
+    PXP_EnableInterrupts(PXP, kPXP_CompleteInterruptEnable);
+
+    pxp_cfg = *cfg;
+    if(pxp_cfg.pxp_interrupt_init() != LV_RES_OK) {
+        PXP_Deinit(PXP);
+        LV_LOG_ERROR("PXP interrupt init error. Check pxp_interrupt_init callback.");
+        return LV_RES_INV;
+    }
+
+    colorKey = lv_color_to32(LV_COLOR_TRANSP);
+
+    return LV_RES_OK;
+}
+
+/**
+ * Disable PXP device. Should be called during display deinit sequence.
+ */
+void lv_gpu_nxp_pxp_deinit(void)
+{
+    pxp_cfg.pxp_interrupt_deinit();
+    PXP_DisableInterrupts(PXP, kPXP_CompleteInterruptEnable);
+    PXP_Deinit(LV_GPU_NXP_PXP_ID);
+}
+
+/**
+ * Fill area, with optional opacity.
+ *
+ * @param[in/out] dest_buf destination buffer
+ * @param[in] dest_width width (stride) of destination buffer in pixels
+ * @param[in] fill_area area to fill
+ * @param[in] color color
+ * @param[in] opa transparency of the color
+ */
+void lv_gpu_nxp_pxp_fill(lv_color_t * dest_buf, lv_coord_t dest_width, const lv_area_t * fill_area, lv_color_t color,
+                         lv_opa_t opa)
+{
+    PXP_Init(LV_GPU_NXP_PXP_ID);
+    PXP_EnableCsc1(LV_GPU_NXP_PXP_ID, false);     /* Disable CSC1, it is enabled by default. */
+    PXP_SetProcessBlockSize(PXP, kPXP_BlockSize16); /* Block size 16x16 for higher performance */
+
+    /* OUT buffer configure */
+    pxp_output_buffer_config_t outputConfig = {
+        .pixelFormat    = PXP_OUT_PIXEL_FORMAT,
+        .interlacedMode = kPXP_OutputProgressive,
+        .buffer0Addr    = (uint32_t)(dest_buf + dest_width * fill_area->y1 + fill_area->x1),
+        .buffer1Addr    = (uint32_t)NULL,
+        .pitchBytes     = dest_width * sizeof(lv_color_t),
+        .width          = fill_area->x2 - fill_area->x1 + 1,
+        .height         = fill_area->y2 - fill_area->y1 + 1,
+    };
+    lv_gpu_nxp_invalidate_cache(outputConfig.buffer0Addr, outputConfig.width, outputConfig.height, outputConfig.pitchBytes,
+                                sizeof(lv_color_t));
+    PXP_SetOutputBufferConfig(LV_GPU_NXP_PXP_ID, &outputConfig);
+
+    if(opa > LV_OPA_MAX) {
+        /* Simple color fill without opacity - AS disabled, PS as color generator */
+        PXP_SetAlphaSurfacePosition(LV_GPU_NXP_PXP_ID, 0xFFFFU, 0xFFFFU, 0U, 0U); /* Disable AS. */
+        PXP_SetProcessSurfacePosition(LV_GPU_NXP_PXP_ID, 0xFFFFU, 0xFFFFU, 0U, 0U); /* Disable PS. */
+        PXP_SetProcessSurfaceBackGroundColor(LV_GPU_NXP_PXP_ID, lv_color_to32(color));
+    }
+    else {
+        /* Fill with opacity - AS used as source (same as OUT), PS used as color generator, blended together */
+        pxp_as_buffer_config_t asBufferConfig;
+        pxp_porter_duff_config_t pdConfig;
+
+        /* Set AS to OUT */
+        asBufferConfig.pixelFormat = PXP_AS_PIXEL_FORMAT;
+        asBufferConfig.bufferAddr  = (uint32_t)outputConfig.buffer0Addr;
+        asBufferConfig.pitchBytes  = outputConfig.pitchBytes;
+
+        PXP_SetAlphaSurfaceBufferConfig(LV_GPU_NXP_PXP_ID, &asBufferConfig);
+        PXP_SetAlphaSurfacePosition(LV_GPU_NXP_PXP_ID, 0U, 0U, fill_area->x2 - fill_area->x1 + 1,
+                                    fill_area->y2 - fill_area->y1 + 1);
+
+        /* Disable PS, use as color generator */
+        PXP_SetProcessSurfacePosition(LV_GPU_NXP_PXP_ID, 0xFFFFU, 0xFFFFU, 0U, 0U);
+        PXP_SetProcessSurfaceBackGroundColor(LV_GPU_NXP_PXP_ID, lv_color_to32(color));
+
+        /* Configure Porter-Duff blending - For RGB 565 only! */
+        pdConfig.enable = 1;
+        pdConfig.dstColorMode = kPXP_PorterDuffColorStraight;
+        pdConfig.srcColorMode = kPXP_PorterDuffColorStraight;
+        pdConfig.dstGlobalAlphaMode = kPXP_PorterDuffGlobalAlpha;
+        pdConfig.srcGlobalAlphaMode = kPXP_PorterDuffGlobalAlpha;
+        pdConfig.srcFactorMode = kPXP_PorterDuffFactorStraight;
+        pdConfig.dstFactorMode = kPXP_PorterDuffFactorStraight;
+        pdConfig.srcGlobalAlpha = opa;
+        pdConfig.dstGlobalAlpha = 255 - opa;
+        pdConfig.srcAlphaMode = kPXP_PorterDuffAlphaStraight; /* don't care */
+        pdConfig.dstAlphaMode = kPXP_PorterDuffAlphaStraight; /* don't care */
+        PXP_SetPorterDuffConfig(LV_GPU_NXP_PXP_ID, &pdConfig);
+    }
+
+    lv_gpu_nxp_pxp_run(); /* Start PXP task */
+}
+
+/**
+ * @brief BLock Image Transfer - copy rectangular image from src buffer to dst buffer with effects.
+ *
+ * By default, image is copied directly, with optional opacity configured by \p opa.
+ * Color keying can be enabled by calling lv_gpu_nxp_pxp_enable_color_key() before calling this function.
+ * Recoloring can be enabled by calling lv_gpu_nxp_pxp_enable_recolor() before calling this function.
+ * Note that color keying and recoloring at the same time is not supported and black rectangle is rendered.
+ *
+ * @param[in/out] dest destination buffer
+ * @param[in] dest_width width (stride) of destination buffer in pixels
+ * @param[in] src source buffer
+ * @param[in] src_with width (stride) of source buffer in pixels
+ * @param[in] copy_w width of area to be copied from src to dest
+ * @param[in] copy_h height of area to be copied from src to dest
+ * @param[in] opa opacity of the result
+ */
+void lv_gpu_nxp_pxp_blit(lv_color_t * dest, lv_coord_t dest_width, const lv_color_t * src, lv_coord_t src_width,
+                         lv_coord_t copy_width, lv_coord_t copy_height, lv_opa_t opa)
+{
+
+    if(recolorEnabled) {  /* switch to recolor version of blit */
+        lv_gpu_nxp_pxp_blit_recolor(dest,  dest_width, src, src_width, copy_width, copy_height, opa, recolor, recolorOpa);
+        return;
+    };
+
+    PXP_Init(PXP);
+    PXP_EnableCsc1(PXP, false);     /* Disable CSC1, it is enabled by default. */
+    PXP_SetProcessBlockSize(PXP, kPXP_BlockSize16); /* block size 16x16 for higher performance */
+
+    pxp_output_buffer_config_t outputBufferConfig;
+    pxp_as_buffer_config_t asBufferConfig;
+    pxp_as_blend_config_t asBlendConfig;
+
+    asBlendConfig.alpha = opa;
+    asBlendConfig.invertAlpha = false;
+    asBlendConfig.alphaMode = kPXP_AlphaRop;
+    asBlendConfig.ropMode = kPXP_RopMergeAs;
+
+    if(opa >= LV_OPA_MAX && !colorKeyEnabled) {
+        /* Simple blit, no effect - Disable PS buffer */
+        PXP_SetProcessSurfacePosition(LV_GPU_NXP_PXP_ID, 0xFFFFU, 0xFFFFU, 0U, 0U);
+    }
+    else {
+        /* Alpha blending or color keying enabled - PS must be enabled to fetch background pixels
+           PS and OUT buffers are the same, blend will be done in-place */
+        pxp_ps_buffer_config_t psBufferConfig = {
+            .pixelFormat = PXP_PS_PIXEL_FORMAT,
+            .swapByte    = false,
+            .bufferAddr  = (uint32_t)dest,
+            .bufferAddrU = 0U,
+            .bufferAddrV = 0U,
+            .pitchBytes  = dest_width * sizeof(lv_color_t)
+        };
+        asBlendConfig.alphaMode = kPXP_AlphaOverride;
+        PXP_SetProcessSurfaceBufferConfig(LV_GPU_NXP_PXP_ID, &psBufferConfig);
+        PXP_SetProcessSurfacePosition(LV_GPU_NXP_PXP_ID, 0U, 0U, copy_width - 1, copy_height - 1);
+    }
+
+    /* AS buffer - source image */
+    asBufferConfig.pixelFormat = PXP_AS_PIXEL_FORMAT;
+    asBufferConfig.bufferAddr  = (uint32_t)src;
+    asBufferConfig.pitchBytes  = src_width * sizeof(lv_color_t);
+    PXP_SetAlphaSurfaceBufferConfig(LV_GPU_NXP_PXP_ID, &asBufferConfig);
+    PXP_SetAlphaSurfacePosition(LV_GPU_NXP_PXP_ID, 0U, 0U, copy_width - 1U, copy_height - 1U);
+    PXP_SetAlphaSurfaceBlendConfig(LV_GPU_NXP_PXP_ID, &asBlendConfig);
+
+    lv_gpu_nxp_invalidate_cache(asBufferConfig.bufferAddr, copy_width, copy_height, asBufferConfig.pitchBytes,
+                                sizeof(lv_color_t));
+
+    if(colorKeyEnabled) {
+        PXP_SetAlphaSurfaceOverlayColorKey(LV_GPU_NXP_PXP_ID, colorKey, colorKey);
+    }
+    PXP_EnableAlphaSurfaceOverlayColorKey(LV_GPU_NXP_PXP_ID, colorKeyEnabled);
+
+    /* Output buffer. */
+    outputBufferConfig.pixelFormat    = (pxp_output_pixel_format_t)PXP_OUT_PIXEL_FORMAT;
+    outputBufferConfig.interlacedMode = kPXP_OutputProgressive;
+    outputBufferConfig.buffer0Addr    = (uint32_t)dest;
+    outputBufferConfig.buffer1Addr    = (uint32_t)0U;
+    outputBufferConfig.pitchBytes     = dest_width * sizeof(lv_color_t);
+    outputBufferConfig.width          = copy_width;
+    outputBufferConfig.height         = copy_height;
+    PXP_SetOutputBufferConfig(LV_GPU_NXP_PXP_ID, &outputBufferConfig);
+
+    lv_gpu_nxp_invalidate_cache(outputBufferConfig.buffer0Addr, outputBufferConfig.width, outputBufferConfig.height,
+                                outputBufferConfig.pitchBytes, sizeof(lv_color_t));
+
+    lv_gpu_nxp_pxp_run(); /* Start PXP task */
+}
+
+/**
+ * @brief Enable color keying for subsequent calls to lv_gpu_nxp_pxp_blit()
+ *
+ * Color key is defined by LV_COLOR_TRANSP symbol in lv_conf.h
+ */
+void lv_gpu_nxp_pxp_enable_color_key(void)
+{
+    colorKeyEnabled = true;
+}
+
+/**
+ * @brief Disable color keying for subsequent calls to lv_gpu_nxp_pxp_blit()
+ *
+ */
+void lv_gpu_nxp_pxp_disable_color_key(void)
+{
+    colorKeyEnabled = false;
+}
+
+/**
+ * @brief Enable recolor feature for subsequent calls to lv_gpu_nxp_pxp_blit()
+ *
+ * @param[in] color recolor value
+ * @param[in] opa effect opacity
+ */
+void lv_gpu_nxp_pxp_enable_recolor(lv_color_t color, lv_opa_t opa)
+{
+    recolorEnabled = true;
+    recolor = color;
+    recolorOpa = opa;
+
+}
+
+/**
+ * @brief Disable recolor feature for subsequent calls to lv_gpu_nxp_pxp_blit()
+ */
+void lv_gpu_nxp_pxp_disable_recolor(void)
+{
+    recolorEnabled = false;
+}
+
+/**********************
+ *   STATIC FUNCTIONS
+ **********************/
+
+/**
+ * @brief Start PXP job and wait for results
+ *
+ * Function used internally to start PXP task according current device
+ * configuration.
+ */
+static void lv_gpu_nxp_pxp_run(void)
+{
+    pxp_cfg.pxp_run();
+}
+
+/**
+ * @brief BLock Image Transfer - copy rectangular image from src buffer to dst buffer with recoloring.
+ *
+ * Note that color keying and recoloring at the same time is not supported and black rectangle is rendered.
+ *
+ * @param[in/out] dest destination buffer
+ * @param[in] dest_width width (stride) of destination buffer in pixels
+ * @param[in] src source buffer
+ * @param[in] src_with width (stride) of source buffer in pixels
+ * @param[in] copy_w width of area to be copied from src to dest
+ * @param[in] copy_h height of area to be copied from src to dest
+ * @param[in] opa opacity of the result
+ * @param[in] recolor recolor value
+ * @param[in] recolorOpa effect opacity
+ */
+static void lv_gpu_nxp_pxp_blit_recolor(lv_color_t * dest, lv_coord_t dest_width, const lv_color_t * src,
+                                        lv_coord_t src_width,
+                                        lv_coord_t copy_width, lv_coord_t copy_height, lv_opa_t opa, lv_color_t recolor, lv_opa_t recolorOpa)
+{
+    pxp_output_buffer_config_t outputBufferConfig;
+    pxp_as_buffer_config_t asBufferConfig;
+
+    if(colorKeyEnabled) {
+        /* should never get here, recolor & color keying not supported. Draw black box instead. */
+        const lv_area_t fill_area = {.x1 = 0, .y1 = 0, .x2 = copy_width - 1, .y2 = copy_height - 1};
+        lv_gpu_nxp_pxp_fill(dest, dest_width, &fill_area, LV_COLOR_BLACK, LV_OPA_MAX);
+        LV_LOG_WARN("Recoloring and color keying is not supported. Black rectangle rendered.");
+        return ;
+    }
+    else {
+        /* Recoloring without color keying */
+        if(opa > LV_OPA_MAX) {
+            /* Recolor with full opacity - AS source image, PS color generator, OUT destination */
+            PXP_Init(PXP);
+            PXP_EnableCsc1(PXP, false); /* Disable CSC1, it is enabled by default. */
+            PXP_SetProcessBlockSize(PXP, kPXP_BlockSize16); /* block size 16x16 for higher performance */
+
+            /* AS buffer - source image */
+            asBufferConfig.pixelFormat = PXP_AS_PIXEL_FORMAT;
+            asBufferConfig.bufferAddr  = (uint32_t)src;
+            asBufferConfig.pitchBytes  = src_width * sizeof(lv_color_t);
+            PXP_SetAlphaSurfaceBufferConfig(LV_GPU_NXP_PXP_ID, &asBufferConfig);
+            PXP_SetAlphaSurfacePosition(LV_GPU_NXP_PXP_ID, 0U, 0U, copy_width - 1U, copy_height - 1U);
+
+            lv_gpu_nxp_invalidate_cache(asBufferConfig.bufferAddr, copy_width, copy_height, asBufferConfig.pitchBytes,
+                                        sizeof(lv_color_t));
+
+            /* Disable PS buffer, use as color generator */
+            PXP_SetProcessSurfacePosition(LV_GPU_NXP_PXP_ID, 0xFFFFU, 0xFFFFU, 0U, 0U);
+            PXP_SetProcessSurfaceBackGroundColor(LV_GPU_NXP_PXP_ID, lv_color_to32(recolor));
+
+            /* Output buffer */
+            outputBufferConfig.pixelFormat    = (pxp_output_pixel_format_t)PXP_OUT_PIXEL_FORMAT;
+            outputBufferConfig.interlacedMode = kPXP_OutputProgressive;
+            outputBufferConfig.buffer0Addr    = (uint32_t)dest;
+            outputBufferConfig.buffer1Addr    = (uint32_t)0U;
+            outputBufferConfig.pitchBytes     = dest_width * sizeof(lv_color_t);
+            outputBufferConfig.width          = copy_width;
+            outputBufferConfig.height         = copy_height;
+            PXP_SetOutputBufferConfig(LV_GPU_NXP_PXP_ID, &outputBufferConfig);
+
+            lv_gpu_nxp_invalidate_cache(outputBufferConfig.buffer0Addr, outputBufferConfig.width, outputBufferConfig.height,
+                                        outputBufferConfig.pitchBytes, sizeof(lv_color_t));
+
+            pxp_porter_duff_config_t pdConfig;
+
+            /* Configure Porter-Duff blending - For RGB 565 only! */
+            pdConfig.enable = 1;
+            pdConfig.dstColorMode = kPXP_PorterDuffColorStraight;
+            pdConfig.srcColorMode = kPXP_PorterDuffColorStraight;
+            pdConfig.dstGlobalAlphaMode = kPXP_PorterDuffGlobalAlpha;
+            pdConfig.srcGlobalAlphaMode = kPXP_PorterDuffGlobalAlpha;
+            pdConfig.srcFactorMode = kPXP_PorterDuffFactorStraight;
+            pdConfig.dstFactorMode = kPXP_PorterDuffFactorStraight;
+            pdConfig.srcGlobalAlpha = recolorOpa;
+            pdConfig.dstGlobalAlpha = 255 - recolorOpa;
+            pdConfig.srcAlphaMode = kPXP_PorterDuffAlphaStraight; /* don't care */
+            pdConfig.dstAlphaMode = kPXP_PorterDuffAlphaStraight; /* don't care */
+            PXP_SetPorterDuffConfig(LV_GPU_NXP_PXP_ID, &pdConfig);
+
+            lv_gpu_nxp_pxp_run(); /* Start PXP task */
+
+        }
+        else {
+            /* Recolor with transparency */
+
+            /* Step 1: Recolor with full opacity to temporary buffer */
+            lv_color_t * tmpBuf  = (lv_color_t *) _lv_mem_buf_get(copy_width * copy_height * sizeof(lv_color_t));
+            lv_gpu_nxp_pxp_blit_recolor(tmpBuf, copy_width, src, src_width, copy_width, copy_height, LV_OPA_COVER, recolor,
+                                        recolorOpa);
+
+            /* Step 2: BLIT temporary results with required opacity to output */
+            lv_gpu_nxp_pxp_disable_recolor(); /* make sure to take BLIT path, not the recolor */
+            lv_gpu_nxp_pxp_blit(dest, dest_width, tmpBuf, copy_width, copy_width, copy_height, opa);
+            lv_gpu_nxp_pxp_enable_recolor(recolor, recolorOpa); /* restore state */
+
+            /* Step 3: Clean-up memory */
+            _lv_mem_buf_release(tmpBuf);
+        }
+    }
+}
+
+/**
+ * @brief Invalidate cache for rectangular area of memory
+ *
+ * @param[in] address starting address of area
+ * @param[in] width width of area in pixels
+ * @param[in] height height of area in pixels
+ * @param[in] stride stride in bytes
+ * @param[in] pxSize pixel size in bytes
+ */
+static void lv_gpu_nxp_invalidate_cache(uint32_t address, uint32_t width, uint32_t height, uint32_t stride,
+                                        uint32_t pxSize)
+{
+    int y;
+
+    for(y = 0; y < height; y++) {
+        DCACHE_CleanInvalidateByRange(address, width * pxSize);
+        address += stride;
+    }
+}
+#endif /* LV_USE_GPU && LV_USE_GPU_NXP_PXP */
--- conflicted
+++ resolved
@@ -1,4 +1,3 @@
-<<<<<<< HEAD
 
 /**
  * @file lv_slider.c
@@ -471,7 +470,6 @@
     return res;
 }
 
-
 static lv_style_list_t * lv_slider_get_style(lv_obj_t * slider, uint8_t part)
 {
     LV_ASSERT_OBJ(slider, LV_OBJX_NAME);
@@ -532,539 +530,4 @@
 
     lv_draw_rect(knob_area, clip_area, &knob_rect_dsc);
 }
-#endif
-=======
-
-/**
- * @file lv_slider.c
- *
- */
-
-/*********************
- *      INCLUDES
- *********************/
-#include "lv_slider.h"
-#if LV_USE_SLIDER != 0
-
-#include "../lv_misc/lv_debug.h"
-#include "../lv_core/lv_group.h"
-#include "../lv_core/lv_indev.h"
-#include "../lv_draw/lv_draw.h"
-#include "../lv_themes/lv_theme.h"
-#include "../lv_misc/lv_math.h"
-#include "lv_img.h"
-
-/*********************
- *      DEFINES
- *********************/
-#define LV_OBJX_NAME "lv_slider"
-
-#define LV_SLIDER_KNOB_COORD(hor, is_rtl, area) (hor ? (is_rtl ? area.x1 : area.x2) : (is_rtl ? area.y1 : area.y2))
-
-/**********************
- *      TYPEDEFS
- **********************/
-
-/**********************
- *  STATIC PROTOTYPES
- **********************/
-static lv_design_res_t lv_slider_design(lv_obj_t * slider, const lv_area_t * clip_area, lv_design_mode_t mode);
-static lv_res_t lv_slider_signal(lv_obj_t * slider, lv_signal_t sign, void * param);
-static lv_style_list_t * lv_slider_get_style(lv_obj_t * slider, uint8_t part);
-static void lv_slider_position_knob(lv_obj_t * slider, lv_area_t * knob_area, lv_coord_t knob_size, bool hor);
-static void lv_slider_draw_knob(lv_obj_t * slider, const lv_area_t * knob_area, const lv_area_t * clip_area);
-
-/**********************
- *  STATIC VARIABLES
- **********************/
-static lv_design_cb_t ancestor_design_f;
-static lv_signal_cb_t ancestor_signal;
-
-/**********************
- *      MACROS
- **********************/
-
-/**********************
- *   GLOBAL FUNCTIONS
- **********************/
-
-/**
- * Create a slider objects
- * @param par pointer to an object, it will be the parent of the new slider
- * @param copy pointer to a slider object, if not NULL then the new object will be copied from it
- * @return pointer to the created slider
- */
-lv_obj_t * lv_slider_create(lv_obj_t * par, const lv_obj_t * copy)
-{
-    LV_LOG_TRACE("slider create started");
-
-    /*Create the ancestor slider*/
-    lv_obj_t * slider = lv_bar_create(par, copy);
-    LV_ASSERT_MEM(slider);
-    if(slider == NULL) return NULL;
-
-    if(ancestor_design_f == NULL) ancestor_design_f = lv_obj_get_design_cb(slider);
-    if(ancestor_signal == NULL) ancestor_signal = lv_obj_get_signal_cb(slider);
-
-    /*Allocate the slider type specific extended data*/
-    lv_slider_ext_t * ext = lv_obj_allocate_ext_attr(slider, sizeof(lv_slider_ext_t));
-    LV_ASSERT_MEM(ext);
-    if(ext == NULL) {
-        lv_obj_del(slider);
-        return NULL;
-    }
-
-    /*Initialize the allocated 'ext' */
-    ext->value_to_set = NULL;
-    ext->dragging = 0;
-    ext->left_knob_focus = 0;
-    lv_style_list_init(&ext->style_knob);
-
-    /*The signal and design functions are not copied so set them here*/
-    lv_obj_set_signal_cb(slider, lv_slider_signal);
-    lv_obj_set_design_cb(slider, lv_slider_design);
-
-    /*Init the new slider slider*/
-    if(copy == NULL) {
-        lv_obj_set_click(slider, true);
-        lv_obj_add_protect(slider, LV_PROTECT_PRESS_LOST);
-        lv_obj_set_ext_click_area(slider, 0, 0, LV_DPI / 10, LV_DPI / 10);
-
-        lv_theme_apply(slider, LV_THEME_SLIDER);
-        lv_obj_set_height(slider, LV_DPI / 15);
-    }
-    /*Copy an existing slider*/
-    else {
-        lv_slider_ext_t * copy_ext = lv_obj_get_ext_attr(copy);
-        lv_style_list_copy(&ext->style_knob, &copy_ext->style_knob);
-        lv_area_copy(&ext->left_knob_area, &copy_ext->left_knob_area);
-        lv_area_copy(&ext->right_knob_area, &copy_ext->right_knob_area);
-
-        lv_obj_refresh_style(slider, LV_OBJ_PART_ALL, LV_STYLE_PROP_ALL);
-    }
-
-    LV_LOG_INFO("slider created");
-
-    return slider;
-}
-
-/*=====================
- * Setter functions
- *====================*/
-
-/*=====================
- * Getter functions
- *====================*/
-
-/**
- * Get the value of a slider
- * @param slider pointer to a slider object
- * @return the value of the slider
- */
-int16_t lv_slider_get_value(const lv_obj_t * slider)
-{
-    LV_ASSERT_OBJ(slider, LV_OBJX_NAME);
-    return lv_bar_get_value(slider);
-}
-
-/**
- * Give the slider is being dragged or not
- * @param slider pointer to a slider object
- * @return true: drag in progress false: not dragged
- */
-bool lv_slider_is_dragged(const lv_obj_t * slider)
-{
-    LV_ASSERT_OBJ(slider, LV_OBJX_NAME);
-
-    lv_slider_ext_t * ext = lv_obj_get_ext_attr(slider);
-    return ext->dragging ? true : false;
-}
-
-/**********************
- *   STATIC FUNCTIONS
- **********************/
-
-/**
- * Handle the drawing related tasks of the sliders
- * @param slider pointer to an object
- * @param clip_area the object will be drawn only in this area
- * @param mode LV_DESIGN_COVER_CHK: only check if the object fully covers the 'mask_p' area
- *                                  (return 'true' if yes)
- *             LV_DESIGN_DRAW: draw the object (always return 'true')
- *             LV_DESIGN_DRAW_POST: drawing after every children are drawn
- * @param return an element of `lv_design_res_t`
- */
-static lv_design_res_t lv_slider_design(lv_obj_t * slider, const lv_area_t * clip_area, lv_design_mode_t mode)
-{
-    /*Return false if the object is not covers the mask_p area*/
-    if(mode == LV_DESIGN_COVER_CHK) {
-        return LV_DESIGN_RES_NOT_COVER;
-    }
-    /*Draw the object*/
-    else if(mode == LV_DESIGN_DRAW_MAIN) {
-        /* The ancestor design function will draw the background and the indicator.
-         * It also sets ext->bar.indic_area*/
-        ancestor_design_f(slider, clip_area, mode);
-
-        lv_slider_ext_t * ext = lv_obj_get_ext_attr(slider);
-        lv_bidi_dir_t base_dir = lv_obj_get_base_dir(slider);
-
-        lv_coord_t objw = lv_obj_get_width(slider);
-        lv_coord_t objh = lv_obj_get_height(slider);
-        bool hor = objw >= objh ? true : false;
-        lv_coord_t knob_size = hor ? objh : objw;
-        bool sym = false;
-        if(ext->bar.type == LV_BAR_TYPE_SYMMETRICAL && ext->bar.min_value < 0 && ext->bar.max_value > 0) sym = true;
-
-        lv_area_t knob_area;
-
-        /*Horizontal*/
-        if(hor) {
-            if(!sym) {
-                knob_area.x1 = LV_SLIDER_KNOB_COORD(hor, base_dir == LV_BIDI_DIR_RTL, ext->bar.indic_area);
-            }
-            else {
-                if(ext->bar.cur_value >= 0) {
-                    knob_area.x1 = LV_SLIDER_KNOB_COORD(hor, base_dir == LV_BIDI_DIR_RTL, ext->bar.indic_area);
-                }
-                else {
-                    knob_area.x1 = LV_SLIDER_KNOB_COORD(hor, base_dir != LV_BIDI_DIR_RTL, ext->bar.indic_area);
-                }
-            }
-        }
-        /*Vertical*/
-        else {
-            if(!sym) {
-                knob_area.y1 = ext->bar.indic_area.y1;
-            }
-            else {
-                if(ext->bar.cur_value >= 0) {
-                    knob_area.y1 = ext->bar.indic_area.y1;
-                }
-                else {
-                    knob_area.y1 = ext->bar.indic_area.y2;
-                }
-            }
-        }
-        lv_slider_position_knob(slider, &knob_area, knob_size, hor);
-
-        lv_area_copy(&ext->right_knob_area, &knob_area);
-        lv_slider_draw_knob(slider, &knob_area, clip_area);
-
-        if(lv_slider_get_type(slider) == LV_SLIDER_TYPE_RANGE) {
-            /* Draw a second knob for the start_value side */
-            if(hor) {
-                knob_area.x1 = LV_SLIDER_KNOB_COORD(hor, base_dir != LV_BIDI_DIR_RTL, ext->bar.indic_area);
-            }
-            else {
-                knob_area.y1 = ext->bar.indic_area.y2;
-            }
-            lv_slider_position_knob(slider, &knob_area, knob_size, hor);
-
-            lv_area_copy(&ext->left_knob_area, &knob_area);
-            lv_slider_draw_knob(slider, &knob_area, clip_area);
-        }
-    }
-    /*Post draw when the children are drawn*/
-    else if(mode == LV_DESIGN_DRAW_POST) {
-        return ancestor_design_f(slider, clip_area, mode);
-    }
-
-    return LV_DESIGN_RES_OK;
-}
-
-/**
- * Signal function of the slider
- * @param slider pointer to a slider object
- * @param sign a signal type from lv_signal_t enum
- * @param param pointer to a signal specific variable
- * @return LV_RES_OK: the object is not deleted in the function; LV_RES_INV: the object is deleted
- */
-static lv_res_t lv_slider_signal(lv_obj_t * slider, lv_signal_t sign, void * param)
-{
-    lv_res_t res;
-
-    if(sign == LV_SIGNAL_GET_STYLE) {
-        lv_get_style_info_t * info = param;
-        info->result = lv_slider_get_style(slider, info->part);
-        if(info->result != NULL) return LV_RES_OK;
-        else return ancestor_signal(slider, sign, param);
-    }
-
-    /* Include the ancient signal function */
-    res = ancestor_signal(slider, sign, param);
-    if(res != LV_RES_OK) return res;
-    if(sign == LV_SIGNAL_GET_TYPE) return lv_obj_handle_get_type_signal(param, LV_OBJX_NAME);
-
-    lv_slider_type_t type = lv_slider_get_type(slider);
-    lv_slider_ext_t * ext = lv_obj_get_ext_attr(slider);
-
-    /* Advanced hit testing: react only on dragging the knob(s) */
-    if(sign == LV_SIGNAL_HIT_TEST) {
-        lv_hit_test_info_t * info = param;
-
-        /* Ordinary slider: was the knob area hit? */
-        info->result = _lv_area_is_point_on(&ext->right_knob_area, info->point, 0);
-
-        /* There's still a change we have a hit, if we have another knob */
-        if((info->result == false) && (type == LV_SLIDER_TYPE_RANGE)) {
-            info->result = _lv_area_is_point_on(&ext->left_knob_area, info->point, 0);
-        }
-    }
-
-    lv_point_t p;
-
-    if(sign == LV_SIGNAL_PRESSED) {
-        ext->dragging = true;
-        if(type == LV_SLIDER_TYPE_NORMAL || type == LV_SLIDER_TYPE_SYMMETRICAL) {
-            ext->value_to_set = &ext->bar.cur_value;
-        }
-        else if(type == LV_SLIDER_TYPE_RANGE) {
-            lv_indev_get_point(param, &p);
-            bool hor = lv_obj_get_width(slider) >= lv_obj_get_height(slider);
-            lv_bidi_dir_t base_dir = lv_obj_get_base_dir(slider);
-
-            lv_coord_t dist_left, dist_right;
-            if(hor) {
-                if((base_dir != LV_BIDI_DIR_RTL && p.x > ext->right_knob_area.x2) || (base_dir == LV_BIDI_DIR_RTL &&
-                                                                                      p.x < ext->right_knob_area.x1)) {
-                    ext->value_to_set = &ext->bar.cur_value;
-                }
-                else if((base_dir != LV_BIDI_DIR_RTL && p.x < ext->left_knob_area.x1) || (base_dir == LV_BIDI_DIR_RTL &&
-                                                                                          p.x > ext->left_knob_area.x2)) {
-                    ext->value_to_set = &ext->bar.start_value;
-                }
-                else {
-                    /* Calculate the distance from each knob */
-                    dist_left = LV_MATH_ABS((ext->left_knob_area.x1 + (ext->left_knob_area.x2 - ext->left_knob_area.x1) / 2) - p.x);
-                    dist_right = LV_MATH_ABS((ext->right_knob_area.x1 + (ext->right_knob_area.x2 - ext->right_knob_area.x1) / 2) - p.x);
-
-                    /* Use whichever one is closer */
-                    if(dist_right < dist_left)ext->value_to_set = &ext->bar.cur_value;
-                    else ext->value_to_set = &ext->bar.start_value;
-                }
-            }
-            else {
-                if(p.y < ext->right_knob_area.y1) {
-                    ext->value_to_set = &ext->bar.cur_value;
-                }
-                else if(p.y > ext->left_knob_area.y2) {
-                    ext->value_to_set = &ext->bar.start_value;
-                }
-                else {
-                    /* Calculate the distance from each knob */
-                    dist_left = LV_MATH_ABS((ext->left_knob_area.y1 + (ext->left_knob_area.y2 - ext->left_knob_area.y1) / 2) - p.y);
-                    dist_right = LV_MATH_ABS((ext->right_knob_area.y1 + (ext->right_knob_area.y2 - ext->right_knob_area.y1) / 2) - p.y);
-
-                    /* Use whichever one is closer */
-                    if(dist_right < dist_left)ext->value_to_set = &ext->bar.cur_value;
-                    else ext->value_to_set = &ext->bar.start_value;
-                }
-            }
-        }
-    }
-    else if(sign == LV_SIGNAL_PRESSING && ext->value_to_set != NULL) {
-        if(lv_indev_get_type(param) != LV_INDEV_TYPE_POINTER) return res;
-
-        lv_indev_get_point(param, &p);
-        lv_bidi_dir_t base_dir = lv_obj_get_base_dir(slider);
-
-        lv_coord_t w = lv_obj_get_width(slider);
-        lv_coord_t h = lv_obj_get_height(slider);
-
-        lv_style_int_t bg_left = lv_obj_get_style_pad_left(slider,   LV_SLIDER_PART_BG);
-        lv_style_int_t bg_right = lv_obj_get_style_pad_right(slider,  LV_SLIDER_PART_BG);
-        lv_style_int_t bg_top = lv_obj_get_style_pad_top(slider,    LV_SLIDER_PART_BG);
-        lv_style_int_t bg_bottom = lv_obj_get_style_pad_bottom(slider, LV_SLIDER_PART_BG);
-
-        int32_t range = ext->bar.max_value - ext->bar.min_value;
-        int16_t new_value = 0;
-        int16_t real_max_value = ext->bar.max_value;
-        int16_t real_min_value = ext->bar.min_value;
-
-        if(w >= h) {
-            lv_coord_t indic_w = w - bg_left - bg_right;
-            if(base_dir == LV_BIDI_DIR_RTL) {
-                new_value = (slider->coords.x2 - bg_right) - p.x; /*Make the point relative to the indicator*/
-            }
-            else {
-                new_value = p.x - (slider->coords.x1 + bg_left); /*Make the point relative to the indicator*/
-            }
-            new_value = (new_value * range) / indic_w;
-            new_value += ext->bar.min_value;
-        }
-        else {
-            lv_coord_t indic_h = h - bg_bottom - bg_top;
-            new_value = p.y - (slider->coords.y2 + bg_bottom); /*Make the point relative to the indicator*/
-            new_value = (-new_value * range) / indic_h;
-            new_value += ext->bar.min_value;
-
-        }
-
-        /* Figure out the min. and max. for this mode */
-        if(ext->value_to_set == &ext->bar.start_value) {
-            real_max_value = ext->bar.cur_value;
-        }
-        else {
-            real_min_value = ext->bar.start_value;
-        }
-
-        if(new_value < real_min_value) new_value = real_min_value;
-        else if(new_value > real_max_value) new_value = real_max_value;
-        if(*ext->value_to_set != new_value) {
-            *ext->value_to_set = new_value;
-            lv_obj_invalidate(slider);
-            res = lv_event_send(slider, LV_EVENT_VALUE_CHANGED, NULL);
-            if(res != LV_RES_OK) return res;
-        }
-
-    }
-    else if(sign == LV_SIGNAL_RELEASED || sign == LV_SIGNAL_PRESS_LOST) {
-        ext->dragging = false;
-        ext->value_to_set = NULL;
-
-#if LV_USE_GROUP
-        /*Leave edit mode if released. (No need to wait for LONG_PRESS) */
-        lv_group_t * g             = lv_obj_get_group(slider);
-        bool editing               = lv_group_get_editing(g);
-        lv_indev_type_t indev_type = lv_indev_get_type(lv_indev_get_act());
-        if(indev_type == LV_INDEV_TYPE_ENCODER) {
-            if(editing) {
-                if(lv_slider_get_type(slider) == LV_SLIDER_TYPE_RANGE) {
-                    if(ext->left_knob_focus == 0) ext->left_knob_focus = 1;
-                    else {
-                        ext->left_knob_focus = 0;
-                        lv_group_set_editing(g, false);
-                    }
-                }
-                else {
-                    lv_group_set_editing(g, false);
-                }
-            }
-        }
-#endif
-
-    }
-    else if(sign == LV_SIGNAL_FOCUS) {
-        ext->left_knob_focus = 0;
-    }
-    else if(sign == LV_SIGNAL_COORD_CHG) {
-        /* The knob size depends on slider size.
-         * During the drawing method the ext. size is used by the knob so refresh the ext. size.*/
-        if(lv_obj_get_width(slider) != lv_area_get_width(param) ||
-           lv_obj_get_height(slider) != lv_area_get_height(param)) {
-            slider->signal_cb(slider, LV_SIGNAL_REFR_EXT_DRAW_PAD, NULL);
-        }
-    }
-    else if(sign == LV_SIGNAL_REFR_EXT_DRAW_PAD) {
-        lv_style_int_t knob_left = lv_obj_get_style_pad_left(slider,   LV_SLIDER_PART_KNOB);
-        lv_style_int_t knob_right = lv_obj_get_style_pad_right(slider,  LV_SLIDER_PART_KNOB);
-        lv_style_int_t knob_top = lv_obj_get_style_pad_top(slider,    LV_SLIDER_PART_KNOB);
-        lv_style_int_t knob_bottom = lv_obj_get_style_pad_bottom(slider, LV_SLIDER_PART_KNOB);
-
-        /* The smaller size is the knob diameter*/
-        lv_coord_t knob_size = LV_MATH_MIN(lv_obj_get_width(slider), lv_obj_get_height(slider)) >> 1;
-        knob_size += LV_MATH_MAX(LV_MATH_MAX(knob_left, knob_right), LV_MATH_MAX(knob_bottom, knob_top));
-        knob_size += 2;         /*For rounding error*/
-
-        knob_size += lv_obj_get_draw_rect_ext_pad_size(slider, LV_SLIDER_PART_KNOB);
-
-        /*Indic. size is handled by bar*/
-        slider->ext_draw_pad = LV_MATH_MAX(slider->ext_draw_pad, knob_size);
-
-    }
-    else if(sign == LV_SIGNAL_CONTROL) {
-#if LV_USE_GROUP
-        char c = *((char *)param);
-
-        if(c == LV_KEY_RIGHT || c == LV_KEY_UP) {
-            if(!ext->left_knob_focus) lv_slider_set_value(slider, lv_slider_get_value(slider) + 1, LV_ANIM_ON);
-            else lv_slider_set_left_value(slider, lv_slider_get_left_value(slider) + 1, LV_ANIM_ON);
-
-            res = lv_event_send(slider, LV_EVENT_VALUE_CHANGED, NULL);
-            if(res != LV_RES_OK) return res;
-        }
-        else if(c == LV_KEY_LEFT || c == LV_KEY_DOWN) {
-            if(!ext->left_knob_focus) lv_slider_set_value(slider, lv_slider_get_value(slider) - 1, LV_ANIM_ON);
-            else lv_slider_set_left_value(slider, lv_slider_get_left_value(slider) - 1, LV_ANIM_ON);
-
-            res = lv_event_send(slider, LV_EVENT_VALUE_CHANGED, NULL);
-            if(res != LV_RES_OK) return res;
-        }
-#endif
-    }
-    else if(sign == LV_SIGNAL_CLEANUP) {
-        lv_obj_clean_style_list(slider, LV_SLIDER_PART_KNOB);
-    }
-    else if(sign == LV_SIGNAL_GET_EDITABLE) {
-#if LV_USE_GROUP
-        bool * editable = (bool *)param;
-        *editable       = true;
-#endif
-    }
-
-    return res;
-}
-
-static lv_style_list_t * lv_slider_get_style(lv_obj_t * slider, uint8_t part)
-{
-    LV_ASSERT_OBJ(slider, LV_OBJX_NAME);
-
-    lv_slider_ext_t * ext = lv_obj_get_ext_attr(slider);
-    lv_style_list_t * style_dsc_p;
-
-    switch(part) {
-        case LV_SLIDER_PART_BG:
-            style_dsc_p = &slider->style_list;
-            break;
-        case LV_SLIDER_PART_INDIC:
-            style_dsc_p = &ext->bar.style_indic;
-            break;
-        case LV_SLIDER_PART_KNOB:
-            style_dsc_p = &ext->style_knob;
-            break;
-        default:
-            style_dsc_p = NULL;
-    }
-
-    return style_dsc_p;
-}
-
-static void lv_slider_position_knob(lv_obj_t * slider, lv_area_t * knob_area, lv_coord_t knob_size, bool hor)
-{
-
-    if(hor) {
-        knob_area->x1 -= (knob_size >> 1);
-        knob_area->x2 = knob_area->x1 + knob_size - 1;
-        knob_area->y1 = slider->coords.y1;
-        knob_area->y2 = slider->coords.y2;
-    }
-    else {
-        knob_area->y1 -= (knob_size >> 1);
-        knob_area->y2 = knob_area->y1 + knob_size - 1;
-        knob_area->x1 = slider->coords.x1;
-        knob_area->x2 = slider->coords.x2;
-    }
-
-    lv_style_int_t knob_left = lv_obj_get_style_pad_left(slider,   LV_SLIDER_PART_KNOB);
-    lv_style_int_t knob_right = lv_obj_get_style_pad_right(slider,  LV_SLIDER_PART_KNOB);
-    lv_style_int_t knob_top = lv_obj_get_style_pad_top(slider,    LV_SLIDER_PART_KNOB);
-    lv_style_int_t knob_bottom = lv_obj_get_style_pad_bottom(slider, LV_SLIDER_PART_KNOB);
-
-    /*Apply the paddings on the knob area*/
-    knob_area->x1 -= knob_left;
-    knob_area->x2 += knob_right;
-    knob_area->y1 -= knob_top;
-    knob_area->y2 += knob_bottom;
-}
-
-static void lv_slider_draw_knob(lv_obj_t * slider, const lv_area_t * knob_area, const lv_area_t * clip_area)
-{
-    lv_draw_rect_dsc_t knob_rect_dsc;
-    lv_draw_rect_dsc_init(&knob_rect_dsc);
-    lv_obj_init_draw_rect_dsc(slider, LV_SLIDER_PART_KNOB, &knob_rect_dsc);
-
-    lv_draw_rect(knob_area, clip_area, &knob_rect_dsc);
-}
-#endif
->>>>>>> 9003f4a9
+#endif
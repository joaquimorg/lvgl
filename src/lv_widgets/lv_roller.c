<<<<<<< HEAD
/**
 * @file lv_roller.c
 *
 */

/*********************
 *      INCLUDES
 *********************/
#include "lv_roller.h"
#if LV_USE_ROLLER != 0

#include "../lv_misc/lv_debug.h"
#include "../lv_draw/lv_draw.h"
#include "../lv_core/lv_group.h"
#include "../lv_themes/lv_theme.h"

/*********************
 *      DEFINES
 *********************/
#define LV_OBJX_NAME "lv_roller"

#if LV_USE_ANIMATION == 0
    #undef LV_ROLLER_DEF_ANIM_TIME
    #define LV_ROLLER_DEF_ANIM_TIME 0 /*No animation*/
#endif

/**********************
 *      TYPEDEFS
 **********************/

/**********************
 *  STATIC PROTOTYPES
 **********************/
static lv_design_res_t lv_roller_design(lv_obj_t * roller, const lv_area_t * clip_area, lv_design_mode_t mode);
static lv_design_res_t lv_roller_label_design(lv_obj_t * label, const lv_area_t * clip_area, lv_design_mode_t mode);
static lv_res_t lv_roller_scrl_signal(lv_obj_t * roller_scrl, lv_signal_t sign, void * param);
static lv_style_list_t * lv_roller_get_style(lv_obj_t * roller, uint8_t part);
static lv_res_t lv_roller_signal(lv_obj_t * roller, lv_signal_t sign, void * param);
static void refr_position(lv_obj_t * roller, lv_anim_enable_t animen);
static void refr_height(lv_obj_t * roller);
static void refr_width(lv_obj_t * roller);
static lv_res_t release_handler(lv_obj_t * roller);
static void inf_normalize(void * roller_scrl);
static lv_obj_t * get_label(const lv_obj_t * roller);
#if LV_USE_ANIMATION
    static void scroll_anim_ready_cb(lv_anim_t * a);
#endif
static void draw_bg(lv_obj_t * roller, const lv_area_t * clip_area);

/**********************
 *  STATIC VARIABLES
 **********************/
static lv_signal_cb_t ancestor_signal;
static lv_design_cb_t ancestor_label_design;
static lv_signal_cb_t ancestor_scrl_signal;

/**********************
 *      MACROS
 **********************/

/**********************
 *   GLOBAL FUNCTIONS
 **********************/

/**
 * Create a roller object
 * @param par pointer to an object, it will be the parent of the new roller
 * @param copy pointer to a roller object, if not NULL then the new object will be copied from it
 * @return pointer to the created roller
 */
lv_obj_t * lv_roller_create(lv_obj_t * par, const lv_obj_t * copy)
{
    LV_LOG_TRACE("roller create started");

    /*Create the ancestor of roller*/
    lv_obj_t * roller = lv_page_create(par, copy);
    LV_ASSERT_MEM(roller);
    if(roller == NULL) return NULL;

    if(ancestor_scrl_signal == NULL) ancestor_scrl_signal = lv_obj_get_signal_cb(lv_page_get_scrollable(roller));
    if(ancestor_signal == NULL) ancestor_signal = lv_obj_get_signal_cb(roller);

    /*Allocate the roller type specific extended data*/
    lv_roller_ext_t * ext = lv_obj_allocate_ext_attr(roller, sizeof(lv_roller_ext_t));
    LV_ASSERT_MEM(ext);
    if(ext == NULL) {
        lv_obj_del(roller);
        return NULL;
    }

    ext->mode = LV_ROLLER_MODE_NORMAL;
    ext->option_cnt = 0;
    ext->sel_opt_id = 0;
    ext->sel_opt_id_ori = 0;
    ext->auto_fit = 1;
    lv_style_list_init(&ext->style_sel);

    /*The signal and design functions are not copied so set them here*/
    lv_obj_set_signal_cb(roller, lv_roller_signal);
    lv_obj_set_design_cb(roller, lv_roller_design);

    /*Init the new roller roller*/
    if(copy == NULL) {

        lv_obj_t * label = lv_label_create(roller, NULL);
        lv_label_set_align(label, LV_LABEL_ALIGN_CENTER);
        if(ancestor_label_design == NULL) ancestor_label_design = lv_obj_get_design_cb(label);
        lv_obj_set_design_cb(label, lv_roller_label_design);
        lv_obj_t * scrl = lv_page_get_scrollable(roller);
        lv_obj_set_drag(scrl, true);
        lv_page_set_scrollable_fit2(roller, LV_FIT_PARENT, LV_FIT_NONE); /*Height is specified directly*/
        lv_roller_set_anim_time(roller, LV_ROLLER_DEF_ANIM_TIME);
        lv_roller_set_options(roller, "Option 1\nOption 2\nOption 3\nOption 4\nOption 5", LV_ROLLER_MODE_NORMAL);

        lv_obj_set_signal_cb(scrl, lv_roller_scrl_signal);

        lv_obj_clean_style_list(roller, LV_PAGE_PART_SCROLLABLE); /*Use a transparent scrollable*/
        lv_theme_apply(roller, LV_THEME_ROLLER);
        refr_height(roller);

        lv_roller_set_visible_row_count(roller, 3);
    }
    /*Copy an existing roller*/
    else {
        lv_label_create(roller, get_label(copy));

        lv_roller_ext_t * copy_ext = lv_obj_get_ext_attr(copy);
        ext->mode = copy_ext->mode;
        ext->option_cnt = copy_ext->option_cnt;
        ext->sel_opt_id = copy_ext->sel_opt_id;
        ext->sel_opt_id_ori = copy_ext->sel_opt_id;
        ext->auto_fit = copy_ext->auto_fit;
        lv_obj_t * scrl = lv_page_get_scrollable(roller);
        lv_obj_set_signal_cb(scrl, lv_roller_scrl_signal);

        lv_style_list_copy(&ext->style_sel, &copy_ext->style_sel);
        lv_obj_refresh_style(roller, LV_OBJ_PART_ALL, LV_STYLE_PROP_ALL);
    }

    LV_LOG_INFO("roller created");

    return roller;
}

/*=====================
 * Setter functions
 *====================*/

/**
 * Set the options on a roller
 * @param roller pointer to roller object
 * @param options a string with '\n' separated options. E.g. "One\nTwo\nThree"
 * @param mode `LV_ROLLER_MODE_NORMAL` or `LV_ROLLER_MODE_INFINITE`
 */
void lv_roller_set_options(lv_obj_t * roller, const char * options, lv_roller_mode_t mode)
{
    LV_ASSERT_OBJ(roller, LV_OBJX_NAME);
    LV_ASSERT_STR(options);


    lv_roller_ext_t * ext = lv_obj_get_ext_attr(roller);
    lv_obj_t * label = get_label(roller);

    ext->sel_opt_id     = 0;
    ext->sel_opt_id_ori = 0;

    /*Count the '\n'-s to determine the number of options*/
    ext->option_cnt = 0;
    uint32_t cnt;
    for(cnt = 0; options[cnt] != '\0'; cnt++) {
        if(options[cnt] == '\n') ext->option_cnt++;
    }
    ext->option_cnt++; /*Last option has no `\n`*/

    if(mode == LV_ROLLER_MODE_NORMAL) {
        ext->mode = LV_ROLLER_MODE_NORMAL;
        lv_label_set_text(label, options);
    }
    else {
        ext->mode = LV_ROLLER_MODE_INFINITE;

        size_t opt_len = strlen(options) + 1; /*+1 to add '\n' after option lists*/
        char * opt_extra = _lv_mem_buf_get(opt_len * LV_ROLLER_INF_PAGES);
        uint8_t i;
        for(i = 0; i < LV_ROLLER_INF_PAGES; i++) {
            strcpy(&opt_extra[opt_len * i], options);
            opt_extra[opt_len * (i + 1) - 1] = '\n';
        }
        opt_extra[opt_len * LV_ROLLER_INF_PAGES - 1] = '\0';
        lv_label_set_text(label, opt_extra);
        _lv_mem_buf_release(opt_extra);

        ext->sel_opt_id     = ((LV_ROLLER_INF_PAGES / 2) + 0) * ext->option_cnt;

        ext->option_cnt = ext->option_cnt * LV_ROLLER_INF_PAGES;
    }

    ext->sel_opt_id_ori = ext->sel_opt_id;

    refr_height(roller);
    refr_width(roller);
}

/**
 * Set the align of the roller's options (left or center)
 * @param roller - pointer to a roller object
 * @param align - one of lv_label_align_t values (left, right, center)
 */
void lv_roller_set_align(lv_obj_t * roller, lv_label_align_t align)
{
    LV_ASSERT_OBJ(roller, LV_OBJX_NAME);

    lv_obj_t * label = get_label(roller);
    if(label == NULL) return; /*Probably the roller is being deleted if the label is NULL.*/

    lv_label_set_align(label, align);
    refr_width(roller); /*To set the correct label position*/
}

/**
 * Set the selected option
 * @param roller pointer to a roller object
 * @param sel_opt id of the selected option (0 ... number of option - 1);
 * @param anim_en LV_ANIM_ON: set with animation; LV_ANOM_OFF set immediately
 */
void lv_roller_set_selected(lv_obj_t * roller, uint16_t sel_opt, lv_anim_enable_t anim)
{
    LV_ASSERT_OBJ(roller, LV_OBJX_NAME);

#if LV_USE_ANIMATION == 0
    anim = LV_ANIM_OFF;
#endif

    /* Set the value even if it's the same as the current value because
     * if moving to the next option with an animation which was just deleted in the PRESS signal
     * nothing will continue the animation. */

    lv_roller_ext_t * ext = lv_obj_get_ext_attr(roller);

    /*In infinite mode interpret the new ID relative to the currently visible "page"*/
    if(ext->mode == LV_ROLLER_MODE_INFINITE) {
        int32_t sel_opt_signed = sel_opt;
        uint16_t page = ext->sel_opt_id / LV_ROLLER_INF_PAGES;

        /* `sel_opt` should be less than the number of options set by the user.
         * If it's more then probably it's a reference from not the first page
         * so normalize `sel_opt` */
        if(page != 0) {
            sel_opt_signed -= page * LV_ROLLER_INF_PAGES;
        }

        sel_opt = page * LV_ROLLER_INF_PAGES + sel_opt_signed;
    }

    ext->sel_opt_id     = sel_opt < ext->option_cnt ? sel_opt : ext->option_cnt - 1;
    ext->sel_opt_id_ori = ext->sel_opt_id;

    refr_position(roller, anim);
}

/**
 * Set the height to show the given number of rows (options)
 * @param roller pointer to a roller object
 * @param row_cnt number of desired visible rows
 */
void lv_roller_set_visible_row_count(lv_obj_t * roller, uint8_t row_cnt)
{
    LV_ASSERT_OBJ(roller, LV_OBJX_NAME);

    const lv_font_t * font = lv_obj_get_style_text_font(roller, LV_ROLLER_PART_BG);
    lv_style_int_t line_space = lv_obj_get_style_text_line_space(roller, LV_ROLLER_PART_BG);
    lv_obj_set_height(roller, (lv_font_get_line_height(font) + line_space) * row_cnt);

    refr_height(roller);
    refr_position(roller, LV_ANIM_OFF);
}

/**
 * Allow automatically setting the width of roller according to it's content.
 * @param roller pointer to a roller object
 * @param auto_fit true: enable auto fit
 */
void lv_roller_set_auto_fit(lv_obj_t * roller, bool auto_fit)
{
    LV_ASSERT_OBJ(roller, LV_OBJX_NAME);
    lv_roller_ext_t * ext = lv_obj_get_ext_attr(roller);
    ext->auto_fit = auto_fit;
    refr_width(roller);
}

/*=====================
 * Getter functions
 *====================*/

/**
 * Get the id of the selected option
 * @param roller pointer to a roller object
 * @return id of the selected option (0 ... number of option - 1);
 */
uint16_t lv_roller_get_selected(const lv_obj_t * roller)
{
    LV_ASSERT_OBJ(roller, LV_OBJX_NAME);

    lv_roller_ext_t * ext = lv_obj_get_ext_attr(roller);
    if(ext->mode == LV_ROLLER_MODE_INFINITE) {
        uint16_t real_id_cnt = ext->option_cnt / LV_ROLLER_INF_PAGES;
        return ext->sel_opt_id % real_id_cnt;
    }
    else {
        return ext->sel_opt_id;
    }
}


/**
 * Get the current selected option as a string
 * @param ddlist pointer to ddlist object
 * @param buf pointer to an array to store the string
 * @param buf_size size of `buf` in bytes. 0: to ignore it.
 */
void lv_roller_get_selected_str(const lv_obj_t * roller, char * buf, uint32_t buf_size)
{
    LV_ASSERT_OBJ(roller, LV_OBJX_NAME);

    lv_roller_ext_t * ext = lv_obj_get_ext_attr(roller);
    lv_obj_t * label = get_label(roller);
    uint32_t i;
    uint16_t line        = 0;
    const char * opt_txt = lv_label_get_text(label);
    size_t txt_len     = strlen(opt_txt);

    for(i = 0; i < txt_len && line != ext->sel_opt_id; i++) {
        if(opt_txt[i] == '\n') line++;
    }

    uint32_t c;
    for(c = 0; i < txt_len && opt_txt[i] != '\n'; c++, i++) {
        if(buf_size && c >= buf_size - 1) {
            LV_LOG_WARN("lv_dropdown_get_selected_str: the buffer was too small")
            break;
        }
        buf[c] = opt_txt[i];
    }

    buf[c] = '\0';
}

/**
 * Get the total number of options
 * @param roller pointer to a roller object
 * @return the total number of options
 */
uint16_t lv_roller_get_option_cnt(const lv_obj_t * roller)
{
    LV_ASSERT_OBJ(roller, LV_OBJX_NAME);

    lv_roller_ext_t * ext = lv_obj_get_ext_attr(roller);
    if(ext->mode == LV_ROLLER_MODE_INFINITE) {
        return ext->option_cnt / LV_ROLLER_INF_PAGES;
    }
    else {
        return ext->option_cnt;
    }
}

/**
 * Get the align attribute. Default alignment after _create is LV_LABEL_ALIGN_CENTER
 * @param roller pointer to a roller object
 * @return LV_LABEL_ALIGN_LEFT, LV_LABEL_ALIGN_RIGHT or LV_LABEL_ALIGN_CENTER
 */
lv_label_align_t lv_roller_get_align(const lv_obj_t * roller)
{
    LV_ASSERT_OBJ(roller, LV_OBJX_NAME);

    return lv_label_get_align(get_label(roller));
}

/**
 * Get whether the auto fit option is enabled or not.
 * @param roller pointer to a roller object
 * @return true: auto fit is enabled
 */
bool lv_roller_get_auto_fit(lv_obj_t * roller)
{
    LV_ASSERT_OBJ(roller, LV_OBJX_NAME);
    lv_roller_ext_t * ext = lv_obj_get_ext_attr(roller);
    return ext->auto_fit ? true : false;
}

/**
 * Get the options of a roller
 * @param roller pointer to roller object
 * @return the options separated by '\n'-s (E.g. "Option1\nOption2\nOption3")
 */
const char * lv_roller_get_options(const lv_obj_t * roller)
{
    LV_ASSERT_OBJ(roller, LV_OBJX_NAME);

    return lv_label_get_text(get_label(roller));
}


/**********************
 *   STATIC FUNCTIONS
 **********************/

/**
 * Handle the drawing related tasks of the rollers
 * @param roller pointer to an object
 * @param clip_area the object will be drawn only in this area
 * @param mode LV_DESIGN_COVER_CHK: only check if the object fully covers the 'mask_p' area
 *                                  (return 'true' if yes)
 *             LV_DESIGN_DRAW: draw the object (always return 'true')
 *             LV_DESIGN_DRAW_POST: drawing after all children are drawn
 * @param return an element of `lv_design_res_t`
 */
static lv_design_res_t lv_roller_design(lv_obj_t * roller, const lv_area_t * clip_area, lv_design_mode_t mode)
{
    if(mode == LV_DESIGN_COVER_CHK) {
        return LV_DESIGN_RES_NOT_COVER;
    }
    /*Draw the object*/
    else if(mode == LV_DESIGN_DRAW_MAIN) {
        draw_bg(roller, clip_area);

        const lv_font_t * font = lv_obj_get_style_text_font(roller, LV_ROLLER_PART_BG);
        lv_style_int_t line_space = lv_obj_get_style_text_line_space(roller, LV_ROLLER_PART_BG);
        lv_coord_t font_h        = lv_font_get_line_height(font);
        lv_area_t rect_area;
        rect_area.y1 = roller->coords.y1 + lv_obj_get_height(roller) / 2 - font_h / 2 - line_space / 2;
        if((font_h & 0x1) && (line_space & 0x1)) rect_area.y1--; /*Compensate the two rounding error*/
        rect_area.y2 = rect_area.y1 + font_h + line_space - 1;
        lv_area_t roller_coords;
        lv_obj_get_coords(roller, &roller_coords);
        lv_obj_get_inner_coords(roller, &roller_coords);

        rect_area.x1 = roller_coords.x1;
        rect_area.x2 = roller_coords.x2;

        lv_draw_rect_dsc_t sel_dsc;
        lv_draw_rect_dsc_init(&sel_dsc);
        lv_obj_init_draw_rect_dsc(roller, LV_ROLLER_PART_SELECTED, &sel_dsc);
        lv_draw_rect(&rect_area, clip_area, &sel_dsc);
    }
    /*Post draw when the children are drawn*/
    else if(mode == LV_DESIGN_DRAW_POST) {
        lv_draw_label_dsc_t label_dsc;
        lv_draw_label_dsc_init(&label_dsc);
        lv_obj_init_draw_label_dsc(roller, LV_ROLLER_PART_SELECTED, &label_dsc);

        lv_coord_t bg_font_h        = lv_font_get_line_height(lv_obj_get_style_text_font(roller, LV_ROLLER_PART_BG));

        /*Redraw the text on the selected area*/
        lv_area_t rect_area;
        rect_area.y1 = roller->coords.y1 + lv_obj_get_height(roller) / 2 - bg_font_h / 2 - label_dsc.line_space / 2;
        if((bg_font_h & 0x1) && (label_dsc.line_space & 0x1)) rect_area.y1--; /*Compensate the two rounding error*/
        rect_area.y2 = rect_area.y1 + bg_font_h + label_dsc.line_space - 1;
        rect_area.x1 = roller->coords.x1;
        rect_area.x2 = roller->coords.x2;
        lv_area_t mask_sel;
        bool area_ok;
        area_ok = _lv_area_intersect(&mask_sel, clip_area, &rect_area);
        if(area_ok) {
            lv_obj_t * label = get_label(roller);
            lv_label_align_t label_align = lv_roller_get_align(roller);

            if(LV_LABEL_ALIGN_CENTER == label_align) {
                label_dsc.flag |= LV_TXT_FLAG_CENTER;
            }
            else if(LV_LABEL_ALIGN_RIGHT == label_align) {
                label_dsc.flag |= LV_TXT_FLAG_RIGHT;
            }

            /*Get the size of the "selected text"*/
            lv_point_t res_p;
            _lv_txt_get_size(&res_p, lv_label_get_text(label), label_dsc.font, label_dsc.letter_space, label_dsc.line_space,
                             lv_obj_get_width(roller), LV_TXT_FLAG_EXPAND);

            /*Move the selected label proportionally with the background label*/
            lv_coord_t roller_h = lv_obj_get_height(roller);
            int32_t label_y_prop = label->coords.y1 - (roller_h / 2 +
                                                       roller->coords.y1); /*label offset from the middle line of the roller*/
            label_y_prop = (label_y_prop << 14) / lv_obj_get_height(
                               label); /*Proportional position from the middle line (upscaled)*/

            /*Apply a correction with different line heights*/
            const lv_font_t * normal_label_font = lv_obj_get_style_text_font(roller, LV_ROLLER_PART_BG);
            lv_coord_t corr = (label_dsc.font->line_height - normal_label_font->line_height) / 2;

            /*Apply the proportional position to the selected text*/
            res_p.y -= corr;
            int32_t label_sel_y = roller_h / 2 + roller->coords.y1;
            label_sel_y += (label_y_prop * res_p.y) >> 14;
            label_sel_y -= corr;

            /*Draw the selected text*/
            lv_area_t label_sel_area;
            label_sel_area.x1 = label->coords.x1;
            label_sel_area.y1 = label_sel_y;
            label_sel_area.x2 = label->coords.x2;
            label_sel_area.y2 = label_sel_area.y1 + res_p.y;

            label_dsc.flag |= LV_TXT_FLAG_EXPAND;
            lv_draw_label(&label_sel_area, &mask_sel, &label_dsc, lv_label_get_text(label), NULL);
        }
    }

    return LV_DESIGN_RES_OK;
}


/**
 * Handle the drawing related tasks of the roller's label
 * @param roller pointer to an object
 * @param clip_area the object will be drawn only in this area
 * @param mode LV_DESIGN_COVER_CHK: only check if the object fully covers the 'mask_p' area
 *                                  (return 'true' if yes)
 *             LV_DESIGN_DRAW: draw the object (always return 'true')
 *             LV_DESIGN_DRAW_POST: drawing after all children are drawn
 * @param return an element of `lv_design_res_t`
 */
static lv_design_res_t lv_roller_label_design(lv_obj_t * label, const lv_area_t * clip_area, lv_design_mode_t mode)
{
    if(mode == LV_DESIGN_COVER_CHK) {
        return ancestor_label_design(label, clip_area, mode);
    }
    /*Draw the object*/
    else if(mode == LV_DESIGN_DRAW_MAIN) {
        /* Split the drawing of the label into  an upper (above the selected area)
         * and a lower (below the selected area)*/
        lv_obj_t * roller = lv_obj_get_parent(lv_obj_get_parent(label));
        const lv_font_t * font = lv_obj_get_style_text_font(roller, LV_ROLLER_PART_BG);
        lv_style_int_t line_space = lv_obj_get_style_text_line_space(roller, LV_ROLLER_PART_BG);
        lv_coord_t font_h        = lv_font_get_line_height(font);

        lv_area_t rect_area;
        rect_area.y1 = roller->coords.y1 + lv_obj_get_height(roller) / 2 - font_h / 2 - line_space / 2;
        if((font_h & 0x1) && (line_space & 0x1)) rect_area.y1--; /*Compensate the two rounding error*/
        rect_area.y2 = rect_area.y1 + font_h + line_space - 1;
        lv_area_t roller_coords;
        lv_obj_get_coords(roller, &roller_coords);
        lv_obj_get_inner_coords(roller, &roller_coords);

        rect_area.x1 = roller_coords.x1;
        rect_area.x2 = roller_coords.x2;

        lv_area_t clip2;
        clip2.x1 = label->coords.x1;
        clip2.y1 = label->coords.y1;
        clip2.x2 = label->coords.x2;
        clip2.y2 = rect_area.y1;
        if(_lv_area_intersect(&clip2, clip_area, &clip2)) {
            ancestor_label_design(label, &clip2, mode);
        }

        clip2.x1 = label->coords.x1;
        clip2.y1 = rect_area.y2;
        clip2.x2 = label->coords.x2;
        clip2.y2 = label->coords.y2;
        if(_lv_area_intersect(&clip2, clip_area, &clip2)) {
            ancestor_label_design(label, &clip2, mode);
        }
    }

    return LV_DESIGN_RES_OK;
}

/**
 * Signal function of the roller
 * @param roller pointer to a roller object
 * @param sign a signal type from lv_signal_t enum
 * @param param pointer to a signal specific variable
 * @return LV_RES_OK: the object is not deleted in the function; LV_RES_INV: the object is deleted
 */
static lv_res_t lv_roller_signal(lv_obj_t * roller, lv_signal_t sign, void * param)
{
    lv_res_t res = LV_RES_OK;
    if(sign == LV_SIGNAL_GET_STYLE) {
        lv_get_style_info_t * info = param;
        info->result = lv_roller_get_style(roller, info->part);
        if(info->result != NULL) return LV_RES_OK;
        else return ancestor_signal(roller, sign, param);
    }

    /* Include the ancient signal function */
    if(sign != LV_SIGNAL_CONTROL) { /*Don't let the page to scroll on keys*/
        res = ancestor_signal(roller, sign, param);
        if(res != LV_RES_OK) return res;
    }

    if(sign == LV_SIGNAL_GET_TYPE) return lv_obj_handle_get_type_signal(param, LV_OBJX_NAME);

    lv_roller_ext_t * ext = lv_obj_get_ext_attr(roller);
    LV_UNUSED(ext);

    if(sign == LV_SIGNAL_STYLE_CHG) {
        lv_obj_t * label = get_label(roller);
        /*Be sure the label's style is updated before processing the roller*/
        if(label) lv_signal_send(label, LV_SIGNAL_STYLE_CHG, NULL);
        refr_height(roller);
        refr_width(roller);
        refr_position(roller, false);
    }
    else if(sign == LV_SIGNAL_COORD_CHG) {

        if(lv_obj_get_width(roller) != lv_area_get_width(param) ||
           lv_obj_get_height(roller) != lv_area_get_height(param)) {
#if LV_USE_ANIMATION
            lv_anim_del(lv_page_get_scrollable(roller), (lv_anim_exec_xcb_t)lv_obj_set_y);
#endif
            refr_position(roller, false);
            refr_width(roller);
        }
    }
    else if(sign == LV_SIGNAL_RELEASED) {
        release_handler(roller);
    }
    else if(sign == LV_SIGNAL_FOCUS) {
#if LV_USE_GROUP
        lv_group_t * g             = lv_obj_get_group(roller);
        bool editing               = lv_group_get_editing(g);
        lv_indev_type_t indev_type = lv_indev_get_type(lv_indev_get_act());

        /*Encoders need special handling*/
        if(indev_type == LV_INDEV_TYPE_ENCODER) {
            /*In navigate mode revert the original value*/
            if(!editing) {
                if(ext->sel_opt_id != ext->sel_opt_id_ori) {
                    ext->sel_opt_id = ext->sel_opt_id_ori;
                    refr_position(roller, true);
                }
            }
            /*Save the current state when entered to edit mode*/
            else {
                ext->sel_opt_id_ori = ext->sel_opt_id;
            }
        }
        else {
            ext->sel_opt_id_ori = ext->sel_opt_id; /*Save the current value. Used to revert this state if
                                                                    ENTER won't be pressed*/
        }
#endif
    }
    else if(sign == LV_SIGNAL_DEFOCUS) {
#if LV_USE_GROUP
        /*Revert the original state*/
        if(ext->sel_opt_id != ext->sel_opt_id_ori) {
            ext->sel_opt_id = ext->sel_opt_id_ori;
            refr_position(roller, true);
        }
#endif
    }
    else if(sign == LV_SIGNAL_CONTROL) {
#if LV_USE_GROUP
        char c = *((char *)param);
        if(c == LV_KEY_RIGHT || c == LV_KEY_DOWN) {
            if(ext->sel_opt_id + 1 < ext->option_cnt) {
                uint16_t ori_id = ext->sel_opt_id_ori; /*lv_roller_set_selected will overwrite this*/
                lv_roller_set_selected(roller, ext->sel_opt_id + 1, true);
                ext->sel_opt_id_ori = ori_id;
            }
        }
        else if(c == LV_KEY_LEFT || c == LV_KEY_UP) {
            if(ext->sel_opt_id > 0) {
                uint16_t ori_id = ext->sel_opt_id_ori; /*lv_roller_set_selected will overwrite this*/

                lv_roller_set_selected(roller, ext->sel_opt_id - 1, true);
                ext->sel_opt_id_ori = ori_id;
            }
        }
#endif
    }
    else if(sign == LV_SIGNAL_CLEANUP) {
        lv_obj_clean_style_list(roller, LV_ROLLER_PART_SELECTED);
    }
    return res;
}

/**
 * Get the style descriptor of a part of the object
 * @param page pointer the object
 * @param part the part from `lv_roller_part_t`. (LV_ROLLER_PART_...)
 * @return pointer to the style descriptor of the specified part
 */
static lv_style_list_t * lv_roller_get_style(lv_obj_t * roller, uint8_t part)
{
    LV_ASSERT_OBJ(roller, LV_OBJX_NAME);

    lv_roller_ext_t * ext = lv_obj_get_ext_attr(roller);
    lv_style_list_t * style_dsc_p;

    switch(part) {
        case LV_ROLLER_PART_BG:
            style_dsc_p = &roller->style_list;
            break;
        case LV_ROLLER_PART_SELECTED:
            style_dsc_p = &ext->style_sel;
            break;
        default:
            style_dsc_p = NULL;
    }

    return style_dsc_p;
}

/**
 * Signal function of the scrollable part of the roller.
 * @param roller_scrl pointer to the scrollable part of roller (page)
 * @param sign a signal type from lv_signal_t enum
 * @param param pointer to a signal specific variable
 * @return LV_RES_OK: the object is not deleted in the function; LV_RES_INV: the object is deleted
 */
static lv_res_t lv_roller_scrl_signal(lv_obj_t * roller_scrl, lv_signal_t sign, void * param)
{
    lv_res_t res;

    /* Include the ancient signal function */
    res = ancestor_scrl_signal(roller_scrl, sign, param);
    if(res != LV_RES_OK) return res;
    if(sign == LV_SIGNAL_GET_TYPE) return lv_obj_handle_get_type_signal(param, LV_OBJX_NAME);

    lv_obj_t * roller     = lv_obj_get_parent(roller_scrl);

    /*On delete the ddlist signal deletes the label so nothing left to do here*/
    lv_obj_t * label = get_label(roller);
    if(label == NULL) return LV_RES_INV;

    int32_t id            = -1;
    lv_roller_ext_t * ext = lv_obj_get_ext_attr(roller);

    const lv_font_t * font = lv_obj_get_style_text_font(roller, LV_ROLLER_PART_BG);
    lv_style_int_t line_space = lv_obj_get_style_text_line_space(roller, LV_ROLLER_PART_BG);
    lv_coord_t font_h              = lv_font_get_line_height(font);

    if(sign == LV_SIGNAL_DRAG_END) {
        /*If dragged then align the list to have an element in the middle*/
        lv_coord_t label_y1   = label->coords.y1 - roller->coords.y1;
        lv_coord_t label_unit = font_h + line_space;
        lv_coord_t mid        = (roller->coords.y2 - roller->coords.y1) / 2;

        id = (mid - label_y1 + line_space / 2) / label_unit;

        if(id < 0) id = 0;
        if(id >= ext->option_cnt) id = ext->option_cnt - 1;

        ext->sel_opt_id     = id;
        ext->sel_opt_id_ori = id;
        res = lv_event_send(roller, LV_EVENT_VALUE_CHANGED, &id);
        if(res != LV_RES_OK) return res;
    }
    /*If picked an option by clicking then set it*/
    else if(sign == LV_SIGNAL_RELEASED) {
        release_handler(roller);
    }
    else if(sign == LV_SIGNAL_PRESSED) {
#if LV_USE_ANIMATION
        lv_anim_del(roller_scrl, (lv_anim_exec_xcb_t)lv_obj_set_y);
#endif
    }
    else if(sign == LV_SIGNAL_PARENT_SIZE_CHG) {
#if LV_USE_ANIMATION
        lv_anim_del(lv_page_get_scrollable(roller), (lv_anim_exec_xcb_t)lv_obj_set_y);
#endif
        refr_position(roller, false);
        refr_width(roller);

    }

    /*Position the scrollable according to the new selected option*/
    if(id != -1) {
        refr_position(roller, LV_ANIM_ON);
    }

    return res;
}

/**
 * Draw a rectangle which has gradient on its top and bottom
 * @param roller pointer to a roller object
 * @param clip_area pointer to the current mask (from the design function)
 */
static void draw_bg(lv_obj_t * roller, const lv_area_t * clip_area)
{
    lv_draw_rect_dsc_t bg_dsc;
    lv_draw_rect_dsc_init(&bg_dsc);
    lv_obj_init_draw_rect_dsc(roller, LV_ROLLER_PART_BG, &bg_dsc);

    /*With non-vertical gradient simply draw the background*/
    if(bg_dsc.bg_grad_dir == LV_GRAD_DIR_NONE) {
        lv_draw_rect(&roller->coords, clip_area, &bg_dsc);
        return;
    }

    /*With vertical gradient mirror it*/

    lv_area_t half_mask;
    lv_coord_t h = lv_obj_get_height(roller);
    bool union_ok;

    lv_area_copy(&half_mask, &roller->coords);
    half_mask.x1 -= roller->ext_draw_pad; /*Add ext size too (e.g. because of shadow draw) */
    half_mask.x2 += roller->ext_draw_pad;
    half_mask.y1 -= roller->ext_draw_pad;
    half_mask.y2 = roller->coords.y1 + h / 2;

    union_ok = _lv_area_intersect(&half_mask, &half_mask, clip_area);
    bg_dsc.bg_main_color_stop = bg_dsc.bg_main_color_stop / 2;
    bg_dsc.bg_grad_color_stop = 128 - (255 - bg_dsc.bg_grad_color_stop) / 2;
    if(union_ok) {
        lv_draw_rect(&roller->coords, &half_mask, &bg_dsc);
    }

    lv_area_copy(&half_mask, &roller->coords);
    half_mask.x1 -= roller->ext_draw_pad; /*Revert ext. size adding*/
    half_mask.x2 += roller->ext_draw_pad;
    half_mask.y1 = roller->coords.y1 + h / 2;
    half_mask.y2 += roller->ext_draw_pad;

    union_ok = _lv_area_intersect(&half_mask, &half_mask, clip_area);
    if(union_ok) {
        lv_color_t c = bg_dsc.bg_color;
        bg_dsc.bg_color = bg_dsc.bg_grad_color;
        bg_dsc.bg_grad_color = c;

        bg_dsc.bg_main_color_stop += 127;
        bg_dsc.bg_grad_color_stop += 127;
        lv_draw_rect(&roller->coords, &half_mask, &bg_dsc);
    }
}


/**
 * Refresh the position of the roller. It uses the id stored in: ext->ddlist.selected_option_id
 * @param roller pointer to a roller object
 * @param anim_en LV_ANIM_ON: refresh with animation; LV_ANOM_OFF: without animation
 */
static void refr_position(lv_obj_t * roller, lv_anim_enable_t anim_en)
{
#if LV_USE_ANIMATION == 0
    anim_en = LV_ANIM_OFF;
#endif

    lv_obj_t * roller_scrl         = lv_page_get_scrollable(roller);
    lv_roller_ext_t * ext          = lv_obj_get_ext_attr(roller);
    const lv_font_t * font = lv_obj_get_style_text_font(roller, LV_ROLLER_PART_BG);
    lv_style_int_t line_space = lv_obj_get_style_text_line_space(roller, LV_ROLLER_PART_BG);
    lv_coord_t font_h              = lv_font_get_line_height(font);
    lv_coord_t h                   = lv_obj_get_height(roller);
    uint16_t anim_time             = lv_roller_get_anim_time(roller);

    /* Normally the animation's `end_cb` sets correct position of the roller if infinite.
     * But without animations do it manually*/
    if(anim_en == LV_ANIM_OFF || anim_time == 0) {
        inf_normalize(roller_scrl);
    }

    lv_obj_t * label = get_label(roller);

    int32_t id = ext->sel_opt_id;
    lv_coord_t line_y1 = id * (font_h + line_space) + label->coords.y1 - roller_scrl->coords.y1;
    lv_coord_t new_y = -line_y1 + (h - font_h) / 2;

    if(anim_en == LV_ANIM_OFF || anim_time == 0) {
#if LV_USE_ANIMATION
        lv_anim_del(roller_scrl, (lv_anim_exec_xcb_t)lv_obj_set_y);
#endif
        lv_obj_set_y(roller_scrl, new_y);
    }
    else {
#if LV_USE_ANIMATION
        lv_anim_t a;
        lv_anim_init(&a);
        lv_anim_set_var(&a, roller_scrl);
        lv_anim_set_exec_cb(&a, (lv_anim_exec_xcb_t)lv_obj_set_y);
        lv_anim_set_values(&a, lv_obj_get_y(roller_scrl), new_y);
        lv_anim_set_time(&a, anim_time);
        lv_anim_set_ready_cb(&a, scroll_anim_ready_cb);
        lv_anim_start(&a);
#endif
    }
}


static lv_res_t release_handler(lv_obj_t * roller)
{

    /*If there was dragging `DRAG_END` signal will refresh the position and update the selected option*/
    if(lv_indev_is_dragging(lv_indev_get_act())) return LV_RES_OK;

    lv_roller_ext_t * ext = lv_obj_get_ext_attr(roller);

    lv_indev_t * indev = lv_indev_get_act();
#if LV_USE_GROUP
    /*Leave edit mode once a new option is selected*/
    lv_indev_type_t indev_type = lv_indev_get_type(indev);
    if(indev_type == LV_INDEV_TYPE_ENCODER || indev_type == LV_INDEV_TYPE_KEYPAD) {
        ext->sel_opt_id_ori = ext->sel_opt_id;

        if(indev_type == LV_INDEV_TYPE_ENCODER) {
            lv_group_t * g      = lv_obj_get_group(roller);
            if(lv_group_get_editing(g)) {
                lv_group_set_editing(g, false);
            }
        }
    }
#endif

    lv_obj_t * label = get_label(roller);
    if(label == NULL) return LV_RES_OK;

    if(lv_indev_get_type(indev) == LV_INDEV_TYPE_POINTER || lv_indev_get_type(indev) == LV_INDEV_TYPE_BUTTON) {
        /*Search the clicked option (For KEYPAD and ENCODER the new value should be already set)*/
        uint16_t new_opt  = 0;
        lv_point_t p;
        lv_indev_get_point(indev, &p);
        p.y -= label->coords.y1;
        p.x -= label->coords.x1;
        uint32_t letter_i;
        letter_i = lv_label_get_letter_on(label, &p);

        const char * txt  = lv_label_get_text(label);
        uint32_t i        = 0;
        uint32_t i_prev   = 0;

        uint32_t letter_cnt = 0;
        for(letter_cnt = 0; letter_cnt < letter_i; letter_cnt++) {
            uint32_t letter = _lv_txt_encoded_next(txt, &i);
            /*Count he lines to reach the clicked letter. But ignore the last '\n' because it
             * still belongs to the clicked line*/
            if(letter == '\n' && i_prev != letter_i) new_opt++;
            i_prev = i;
        }
        lv_roller_set_selected(roller, new_opt, LV_ANIM_ON);
    }

    uint32_t id  = ext->sel_opt_id; /*Just to use uint32_t in event data*/
    lv_res_t res = lv_event_send(roller, LV_EVENT_VALUE_CHANGED, &id);
    return res;
}

static void refr_width(lv_obj_t * roller)
{
    lv_obj_t * label = get_label(roller);
    if(label == NULL) return;

    switch(lv_label_get_align(label)) {
        case LV_LABEL_ALIGN_LEFT:
            lv_obj_align(label, NULL, LV_ALIGN_IN_LEFT_MID, 0, 0);
            break;
        case LV_LABEL_ALIGN_CENTER:
            lv_obj_align(label, NULL, LV_ALIGN_CENTER, 0, 0);
            break;
        case LV_LABEL_ALIGN_RIGHT:
            lv_obj_align(label, NULL, LV_ALIGN_IN_RIGHT_MID, 0, 0);
            break;
    }


    if(lv_roller_get_auto_fit(roller) == false) return;

    lv_coord_t label_w = lv_obj_get_width(label);

    lv_style_int_t left = lv_obj_get_style_pad_left(roller, LV_ROLLER_PART_BG);
    lv_style_int_t right = lv_obj_get_style_pad_right(roller, LV_ROLLER_PART_BG);

    const lv_font_t * base_font = lv_obj_get_style_text_font(roller, LV_ROLLER_PART_BG);
    const lv_font_t * sel_font = lv_obj_get_style_text_font(roller, LV_ROLLER_PART_SELECTED);

    /*The selected text might be larger to get its size*/
    if(base_font != sel_font) {
        lv_coord_t letter_sp = lv_obj_get_style_text_letter_space(roller, LV_ROLLER_PART_SELECTED);
        lv_coord_t line_sp = lv_obj_get_style_text_line_space(roller, LV_ROLLER_PART_SELECTED);
        lv_point_t p;
        _lv_txt_get_size(&p, lv_label_get_text(label), sel_font, letter_sp, line_sp, LV_COORD_MAX, LV_TXT_FLAG_NONE);
        if(label_w < p.x)label_w = p.x;
    }

    lv_obj_set_width(roller, label_w + left + right);
}

/**
 * Refresh the height of the roller and the scrollable
 * @param roller pointer to roller
 */
static void refr_height(lv_obj_t * roller)
{
    lv_obj_t * label = get_label(roller);
    if(label == NULL) return;

    lv_obj_set_height(lv_page_get_scrollable(roller), lv_obj_get_height(label) + lv_obj_get_height(roller));

#if LV_USE_ANIMATION
    lv_anim_del(lv_page_get_scrollable(roller), (lv_anim_exec_xcb_t)lv_obj_set_y);
#endif
    refr_position(roller, LV_ANIM_OFF);
}

/**
 * Set the middle page for the roller if infinite is enabled
 * @param scrl pointer to the roller's scrollable (lv_obj_t *)
 */
static void inf_normalize(void * scrl)
{
    lv_obj_t * roller_scrl = (lv_obj_t *)scrl;
    lv_obj_t * roller      = lv_obj_get_parent(roller_scrl);
    lv_roller_ext_t * ext  = lv_obj_get_ext_attr(roller);

    if(ext->mode == LV_ROLLER_MODE_INFINITE) {
        uint16_t real_id_cnt = ext->option_cnt / LV_ROLLER_INF_PAGES;
        ext->sel_opt_id = ext->sel_opt_id % real_id_cnt;
        ext->sel_opt_id += (LV_ROLLER_INF_PAGES / 2) * real_id_cnt; /*Select the middle page*/

        ext->sel_opt_id_ori = ext->sel_opt_id % real_id_cnt;
        ext->sel_opt_id_ori += (LV_ROLLER_INF_PAGES / 2) * real_id_cnt; /*Select the middle page*/

        /*Move to the new id*/
        const lv_font_t * font = lv_obj_get_style_text_font(roller, LV_ROLLER_PART_BG);
        lv_style_int_t line_space = lv_obj_get_style_text_line_space(roller, LV_ROLLER_PART_BG);
        lv_coord_t font_h              = lv_font_get_line_height(font);
        lv_coord_t h                   = lv_obj_get_height(roller);

        lv_obj_t * label = get_label(roller);

        lv_coord_t line_y1 = ext->sel_opt_id * (font_h + line_space) + label->coords.y1 - roller_scrl->coords.y1;
        lv_coord_t new_y = -line_y1 + (h - font_h) / 2;
        lv_obj_set_y(roller_scrl, new_y);
    }
}

static lv_obj_t * get_label(const lv_obj_t * roller)
{
    lv_obj_t * scrl = lv_page_get_scrollable(roller);
    if(scrl == NULL) return NULL;   /*The roller is being deleted, the scrollable already not exists*/
    return lv_obj_get_child(scrl, NULL);
}

#if LV_USE_ANIMATION
static void scroll_anim_ready_cb(lv_anim_t * a)
{
    inf_normalize(a->var);
}
#endif

#endif
=======
/**
 * @file lv_roller.c
 *
 */

/*********************
 *      INCLUDES
 *********************/
#include "lv_roller.h"
#if LV_USE_ROLLER != 0

#include "../lv_misc/lv_debug.h"
#include "../lv_draw/lv_draw.h"
#include "../lv_core/lv_group.h"
#include "../lv_themes/lv_theme.h"

/*********************
 *      DEFINES
 *********************/
#define LV_OBJX_NAME "lv_roller"

#if LV_USE_ANIMATION == 0
    #undef LV_ROLLER_DEF_ANIM_TIME
    #define LV_ROLLER_DEF_ANIM_TIME 0 /*No animation*/
#endif

/**********************
 *      TYPEDEFS
 **********************/

/**********************
 *  STATIC PROTOTYPES
 **********************/
static lv_design_res_t lv_roller_design(lv_obj_t * roller, const lv_area_t * clip_area, lv_design_mode_t mode);
static lv_design_res_t lv_roller_label_design(lv_obj_t * label, const lv_area_t * clip_area, lv_design_mode_t mode);
static lv_res_t lv_roller_scrl_signal(lv_obj_t * roller_scrl, lv_signal_t sign, void * param);
static lv_style_list_t * lv_roller_get_style(lv_obj_t * roller, uint8_t part);
static lv_res_t lv_roller_signal(lv_obj_t * roller, lv_signal_t sign, void * param);
static void refr_position(lv_obj_t * roller, lv_anim_enable_t animen);
static void refr_height(lv_obj_t * roller);
static void refr_width(lv_obj_t * roller);
static lv_res_t release_handler(lv_obj_t * roller);
static void inf_normalize(void * roller_scrl);
static lv_obj_t * get_label(const lv_obj_t * roller);
#if LV_USE_ANIMATION
    static void scroll_anim_ready_cb(lv_anim_t * a);
#endif
static void draw_bg(lv_obj_t * roller, const lv_area_t * clip_area);

/**********************
 *  STATIC VARIABLES
 **********************/
static lv_signal_cb_t ancestor_signal;
static lv_design_cb_t ancestor_label_design;
static lv_signal_cb_t ancestor_scrl_signal;

/**********************
 *      MACROS
 **********************/

/**********************
 *   GLOBAL FUNCTIONS
 **********************/

/**
 * Create a roller object
 * @param par pointer to an object, it will be the parent of the new roller
 * @param copy pointer to a roller object, if not NULL then the new object will be copied from it
 * @return pointer to the created roller
 */
lv_obj_t * lv_roller_create(lv_obj_t * par, const lv_obj_t * copy)
{
    LV_LOG_TRACE("roller create started");

    /*Create the ancestor of roller*/
    lv_obj_t * roller = lv_page_create(par, copy);
    LV_ASSERT_MEM(roller);
    if(roller == NULL) return NULL;

    if(ancestor_scrl_signal == NULL) ancestor_scrl_signal = lv_obj_get_signal_cb(lv_page_get_scrollable(roller));
    if(ancestor_signal == NULL) ancestor_signal = lv_obj_get_signal_cb(roller);

    /*Allocate the roller type specific extended data*/
    lv_roller_ext_t * ext = lv_obj_allocate_ext_attr(roller, sizeof(lv_roller_ext_t));
    LV_ASSERT_MEM(ext);
    if(ext == NULL) {
        lv_obj_del(roller);
        return NULL;
    }

    ext->mode = LV_ROLLER_MODE_NORMAL;
    ext->option_cnt = 0;
    ext->sel_opt_id = 0;
    ext->sel_opt_id_ori = 0;
    ext->auto_fit = 1;
    lv_style_list_init(&ext->style_sel);

    /*The signal and design functions are not copied so set them here*/
    lv_obj_set_signal_cb(roller, lv_roller_signal);
    lv_obj_set_design_cb(roller, lv_roller_design);

    /*Init the new roller roller*/
    if(copy == NULL) {

        lv_obj_t * label = lv_label_create(roller, NULL);
        lv_label_set_align(label, LV_LABEL_ALIGN_CENTER);
        if(ancestor_label_design == NULL) ancestor_label_design = lv_obj_get_design_cb(label);
        lv_obj_set_design_cb(label, lv_roller_label_design);
        lv_obj_t * scrl = lv_page_get_scrollable(roller);
        lv_obj_set_drag(scrl, true);
        lv_page_set_scrollable_fit2(roller, LV_FIT_PARENT, LV_FIT_NONE); /*Height is specified directly*/
        lv_roller_set_anim_time(roller, LV_ROLLER_DEF_ANIM_TIME);
        lv_roller_set_options(roller, "Option 1\nOption 2\nOption 3\nOption 4\nOption 5", LV_ROLLER_MODE_NORMAL);

        lv_obj_set_signal_cb(scrl, lv_roller_scrl_signal);

        lv_obj_clean_style_list(roller, LV_PAGE_PART_SCROLLABLE); /*Use a transparent scrollable*/
        lv_theme_apply(roller, LV_THEME_ROLLER);
        refr_height(roller);

        lv_roller_set_visible_row_count(roller, 3);
    }
    /*Copy an existing roller*/
    else {
        lv_label_create(roller, get_label(copy));

        lv_roller_ext_t * copy_ext = lv_obj_get_ext_attr(copy);
        ext->mode = copy_ext->mode;
        ext->option_cnt = copy_ext->option_cnt;
        ext->sel_opt_id = copy_ext->sel_opt_id;
        ext->sel_opt_id_ori = copy_ext->sel_opt_id;
        ext->auto_fit = copy_ext->auto_fit;
        lv_obj_t * scrl = lv_page_get_scrollable(roller);
        lv_obj_set_signal_cb(scrl, lv_roller_scrl_signal);

        lv_style_list_copy(&ext->style_sel, &copy_ext->style_sel);
        lv_obj_refresh_style(roller, LV_OBJ_PART_ALL, LV_STYLE_PROP_ALL);
    }

    LV_LOG_INFO("roller created");

    return roller;
}

/*=====================
 * Setter functions
 *====================*/

/**
 * Set the options on a roller
 * @param roller pointer to roller object
 * @param options a string with '\n' separated options. E.g. "One\nTwo\nThree"
 * @param mode `LV_ROLLER_MODE_NORMAL` or `LV_ROLLER_MODE_INFINITE`
 */
void lv_roller_set_options(lv_obj_t * roller, const char * options, lv_roller_mode_t mode)
{
    LV_ASSERT_OBJ(roller, LV_OBJX_NAME);
    LV_ASSERT_STR(options);

    lv_roller_ext_t * ext = lv_obj_get_ext_attr(roller);
    lv_obj_t * label = get_label(roller);

    ext->sel_opt_id     = 0;
    ext->sel_opt_id_ori = 0;

    /*Count the '\n'-s to determine the number of options*/
    ext->option_cnt = 0;
    uint32_t cnt;
    for(cnt = 0; options[cnt] != '\0'; cnt++) {
        if(options[cnt] == '\n') ext->option_cnt++;
    }
    ext->option_cnt++; /*Last option has no `\n`*/

    if(mode == LV_ROLLER_MODE_NORMAL) {
        ext->mode = LV_ROLLER_MODE_NORMAL;
        lv_label_set_text(label, options);
    }
    else {
        ext->mode = LV_ROLLER_MODE_INFINITE;

        size_t opt_len = strlen(options) + 1; /*+1 to add '\n' after option lists*/
        char * opt_extra = _lv_mem_buf_get(opt_len * LV_ROLLER_INF_PAGES);
        uint8_t i;
        for(i = 0; i < LV_ROLLER_INF_PAGES; i++) {
            strcpy(&opt_extra[opt_len * i], options);
            opt_extra[opt_len * (i + 1) - 1] = '\n';
        }
        opt_extra[opt_len * LV_ROLLER_INF_PAGES - 1] = '\0';
        lv_label_set_text(label, opt_extra);
        _lv_mem_buf_release(opt_extra);

        ext->sel_opt_id     = ((LV_ROLLER_INF_PAGES / 2) + 0) * ext->option_cnt;

        ext->option_cnt = ext->option_cnt * LV_ROLLER_INF_PAGES;
    }

    ext->sel_opt_id_ori = ext->sel_opt_id;

    refr_height(roller);
    refr_width(roller);
}

/**
 * Set the align of the roller's options (left or center)
 * @param roller - pointer to a roller object
 * @param align - one of lv_label_align_t values (left, right, center)
 */
void lv_roller_set_align(lv_obj_t * roller, lv_label_align_t align)
{
    LV_ASSERT_OBJ(roller, LV_OBJX_NAME);

    lv_obj_t * label = get_label(roller);
    if(label == NULL) return; /*Probably the roller is being deleted if the label is NULL.*/

    lv_label_set_align(label, align);
    refr_width(roller); /*To set the correct label position*/
}

/**
 * Set the selected option
 * @param roller pointer to a roller object
 * @param sel_opt id of the selected option (0 ... number of option - 1);
 * @param anim_en LV_ANIM_ON: set with animation; LV_ANOM_OFF set immediately
 */
void lv_roller_set_selected(lv_obj_t * roller, uint16_t sel_opt, lv_anim_enable_t anim)
{
    LV_ASSERT_OBJ(roller, LV_OBJX_NAME);

#if LV_USE_ANIMATION == 0
    anim = LV_ANIM_OFF;
#endif

    /* Set the value even if it's the same as the current value because
     * if moving to the next option with an animation which was just deleted in the PRESS signal
     * nothing will continue the animation. */

    lv_roller_ext_t * ext = lv_obj_get_ext_attr(roller);

    /*In infinite mode interpret the new ID relative to the currently visible "page"*/
    if(ext->mode == LV_ROLLER_MODE_INFINITE) {
        int32_t sel_opt_signed = sel_opt;
        uint16_t page = ext->sel_opt_id / LV_ROLLER_INF_PAGES;

        /* `sel_opt` should be less than the number of options set by the user.
         * If it's more then probably it's a reference from not the first page
         * so normalize `sel_opt` */
        if(page != 0) {
            sel_opt_signed -= page * LV_ROLLER_INF_PAGES;
        }

        sel_opt = page * LV_ROLLER_INF_PAGES + sel_opt_signed;
    }

    ext->sel_opt_id     = sel_opt < ext->option_cnt ? sel_opt : ext->option_cnt - 1;
    ext->sel_opt_id_ori = ext->sel_opt_id;

    refr_position(roller, anim);
}

/**
 * Set the height to show the given number of rows (options)
 * @param roller pointer to a roller object
 * @param row_cnt number of desired visible rows
 */
void lv_roller_set_visible_row_count(lv_obj_t * roller, uint8_t row_cnt)
{
    LV_ASSERT_OBJ(roller, LV_OBJX_NAME);

    const lv_font_t * font = lv_obj_get_style_text_font(roller, LV_ROLLER_PART_BG);
    lv_style_int_t line_space = lv_obj_get_style_text_line_space(roller, LV_ROLLER_PART_BG);
    lv_obj_set_height(roller, (lv_font_get_line_height(font) + line_space) * row_cnt);

    refr_height(roller);
    refr_position(roller, LV_ANIM_OFF);
}

/**
 * Allow automatically setting the width of roller according to it's content.
 * @param roller pointer to a roller object
 * @param auto_fit true: enable auto fit
 */
void lv_roller_set_auto_fit(lv_obj_t * roller, bool auto_fit)
{
    LV_ASSERT_OBJ(roller, LV_OBJX_NAME);
    lv_roller_ext_t * ext = lv_obj_get_ext_attr(roller);
    ext->auto_fit = auto_fit;
    refr_width(roller);
}

/*=====================
 * Getter functions
 *====================*/

/**
 * Get the id of the selected option
 * @param roller pointer to a roller object
 * @return id of the selected option (0 ... number of option - 1);
 */
uint16_t lv_roller_get_selected(const lv_obj_t * roller)
{
    LV_ASSERT_OBJ(roller, LV_OBJX_NAME);

    lv_roller_ext_t * ext = lv_obj_get_ext_attr(roller);
    if(ext->mode == LV_ROLLER_MODE_INFINITE) {
        uint16_t real_id_cnt = ext->option_cnt / LV_ROLLER_INF_PAGES;
        return ext->sel_opt_id % real_id_cnt;
    }
    else {
        return ext->sel_opt_id;
    }
}

/**
 * Get the current selected option as a string
 * @param ddlist pointer to ddlist object
 * @param buf pointer to an array to store the string
 * @param buf_size size of `buf` in bytes. 0: to ignore it.
 */
void lv_roller_get_selected_str(const lv_obj_t * roller, char * buf, uint32_t buf_size)
{
    LV_ASSERT_OBJ(roller, LV_OBJX_NAME);

    lv_roller_ext_t * ext = lv_obj_get_ext_attr(roller);
    lv_obj_t * label = get_label(roller);
    uint32_t i;
    uint16_t line        = 0;
    const char * opt_txt = lv_label_get_text(label);
    size_t txt_len     = strlen(opt_txt);

    for(i = 0; i < txt_len && line != ext->sel_opt_id; i++) {
        if(opt_txt[i] == '\n') line++;
    }

    uint32_t c;
    for(c = 0; i < txt_len && opt_txt[i] != '\n'; c++, i++) {
        if(buf_size && c >= buf_size - 1) {
            LV_LOG_WARN("lv_dropdown_get_selected_str: the buffer was too small")
            break;
        }
        buf[c] = opt_txt[i];
    }

    buf[c] = '\0';
}

/**
 * Get the total number of options
 * @param roller pointer to a roller object
 * @return the total number of options
 */
uint16_t lv_roller_get_option_cnt(const lv_obj_t * roller)
{
    LV_ASSERT_OBJ(roller, LV_OBJX_NAME);

    lv_roller_ext_t * ext = lv_obj_get_ext_attr(roller);
    if(ext->mode == LV_ROLLER_MODE_INFINITE) {
        return ext->option_cnt / LV_ROLLER_INF_PAGES;
    }
    else {
        return ext->option_cnt;
    }
}

/**
 * Get the align attribute. Default alignment after _create is LV_LABEL_ALIGN_CENTER
 * @param roller pointer to a roller object
 * @return LV_LABEL_ALIGN_LEFT, LV_LABEL_ALIGN_RIGHT or LV_LABEL_ALIGN_CENTER
 */
lv_label_align_t lv_roller_get_align(const lv_obj_t * roller)
{
    LV_ASSERT_OBJ(roller, LV_OBJX_NAME);

    return lv_label_get_align(get_label(roller));
}

/**
 * Get whether the auto fit option is enabled or not.
 * @param roller pointer to a roller object
 * @return true: auto fit is enabled
 */
bool lv_roller_get_auto_fit(lv_obj_t * roller)
{
    LV_ASSERT_OBJ(roller, LV_OBJX_NAME);
    lv_roller_ext_t * ext = lv_obj_get_ext_attr(roller);
    return ext->auto_fit ? true : false;
}

/**
 * Get the options of a roller
 * @param roller pointer to roller object
 * @return the options separated by '\n'-s (E.g. "Option1\nOption2\nOption3")
 */
const char * lv_roller_get_options(const lv_obj_t * roller)
{
    LV_ASSERT_OBJ(roller, LV_OBJX_NAME);

    return lv_label_get_text(get_label(roller));
}

/**********************
 *   STATIC FUNCTIONS
 **********************/

/**
 * Handle the drawing related tasks of the rollers
 * @param roller pointer to an object
 * @param clip_area the object will be drawn only in this area
 * @param mode LV_DESIGN_COVER_CHK: only check if the object fully covers the 'mask_p' area
 *                                  (return 'true' if yes)
 *             LV_DESIGN_DRAW: draw the object (always return 'true')
 *             LV_DESIGN_DRAW_POST: drawing after all children are drawn
 * @param return an element of `lv_design_res_t`
 */
static lv_design_res_t lv_roller_design(lv_obj_t * roller, const lv_area_t * clip_area, lv_design_mode_t mode)
{
    if(mode == LV_DESIGN_COVER_CHK) {
        return LV_DESIGN_RES_NOT_COVER;
    }
    /*Draw the object*/
    else if(mode == LV_DESIGN_DRAW_MAIN) {
        draw_bg(roller, clip_area);

        const lv_font_t * font = lv_obj_get_style_text_font(roller, LV_ROLLER_PART_BG);
        lv_style_int_t line_space = lv_obj_get_style_text_line_space(roller, LV_ROLLER_PART_BG);
        lv_coord_t font_h        = lv_font_get_line_height(font);
        lv_area_t rect_area;
        rect_area.y1 = roller->coords.y1 + lv_obj_get_height(roller) / 2 - font_h / 2 - line_space / 2;
        if((font_h & 0x1) && (line_space & 0x1)) rect_area.y1--; /*Compensate the two rounding error*/
        rect_area.y2 = rect_area.y1 + font_h + line_space - 1;
        lv_area_t roller_coords;
        lv_obj_get_coords(roller, &roller_coords);
        lv_obj_get_inner_coords(roller, &roller_coords);

        rect_area.x1 = roller_coords.x1;
        rect_area.x2 = roller_coords.x2;

        lv_draw_rect_dsc_t sel_dsc;
        lv_draw_rect_dsc_init(&sel_dsc);
        lv_obj_init_draw_rect_dsc(roller, LV_ROLLER_PART_SELECTED, &sel_dsc);
        lv_draw_rect(&rect_area, clip_area, &sel_dsc);
    }
    /*Post draw when the children are drawn*/
    else if(mode == LV_DESIGN_DRAW_POST) {
        lv_draw_label_dsc_t label_dsc;
        lv_draw_label_dsc_init(&label_dsc);
        lv_obj_init_draw_label_dsc(roller, LV_ROLLER_PART_SELECTED, &label_dsc);

        lv_coord_t bg_font_h        = lv_font_get_line_height(lv_obj_get_style_text_font(roller, LV_ROLLER_PART_BG));

        /*Redraw the text on the selected area*/
        lv_area_t rect_area;
        rect_area.y1 = roller->coords.y1 + lv_obj_get_height(roller) / 2 - bg_font_h / 2 - label_dsc.line_space / 2;
        if((bg_font_h & 0x1) && (label_dsc.line_space & 0x1)) rect_area.y1--; /*Compensate the two rounding error*/
        rect_area.y2 = rect_area.y1 + bg_font_h + label_dsc.line_space - 1;
        rect_area.x1 = roller->coords.x1;
        rect_area.x2 = roller->coords.x2;
        lv_area_t mask_sel;
        bool area_ok;
        area_ok = _lv_area_intersect(&mask_sel, clip_area, &rect_area);
        if(area_ok) {
            lv_obj_t * label = get_label(roller);
            lv_label_align_t label_align = lv_roller_get_align(roller);

            if(LV_LABEL_ALIGN_CENTER == label_align) {
                label_dsc.flag |= LV_TXT_FLAG_CENTER;
            }
            else if(LV_LABEL_ALIGN_RIGHT == label_align) {
                label_dsc.flag |= LV_TXT_FLAG_RIGHT;
            }

            /*Get the size of the "selected text"*/
            lv_point_t res_p;
            _lv_txt_get_size(&res_p, lv_label_get_text(label), label_dsc.font, label_dsc.letter_space, label_dsc.line_space,
                             lv_obj_get_width(roller), LV_TXT_FLAG_EXPAND);

            /*Move the selected label proportionally with the background label*/
            lv_coord_t roller_h = lv_obj_get_height(roller);
            int32_t label_y_prop = label->coords.y1 - (roller_h / 2 +
                                                       roller->coords.y1); /*label offset from the middle line of the roller*/
            label_y_prop = (label_y_prop << 14) / lv_obj_get_height(
                               label); /*Proportional position from the middle line (upscaled)*/

            /*Apply a correction with different line heights*/
            const lv_font_t * normal_label_font = lv_obj_get_style_text_font(roller, LV_ROLLER_PART_BG);
            lv_coord_t corr = (label_dsc.font->line_height - normal_label_font->line_height) / 2;

            /*Apply the proportional position to the selected text*/
            res_p.y -= corr;
            int32_t label_sel_y = roller_h / 2 + roller->coords.y1;
            label_sel_y += (label_y_prop * res_p.y) >> 14;
            label_sel_y -= corr;

            /*Draw the selected text*/
            lv_area_t label_sel_area;
            label_sel_area.x1 = label->coords.x1;
            label_sel_area.y1 = label_sel_y;
            label_sel_area.x2 = label->coords.x2;
            label_sel_area.y2 = label_sel_area.y1 + res_p.y;

            label_dsc.flag |= LV_TXT_FLAG_EXPAND;
            lv_draw_label(&label_sel_area, &mask_sel, &label_dsc, lv_label_get_text(label), NULL);
        }
    }

    return LV_DESIGN_RES_OK;
}

/**
 * Handle the drawing related tasks of the roller's label
 * @param roller pointer to an object
 * @param clip_area the object will be drawn only in this area
 * @param mode LV_DESIGN_COVER_CHK: only check if the object fully covers the 'mask_p' area
 *                                  (return 'true' if yes)
 *             LV_DESIGN_DRAW: draw the object (always return 'true')
 *             LV_DESIGN_DRAW_POST: drawing after all children are drawn
 * @param return an element of `lv_design_res_t`
 */
static lv_design_res_t lv_roller_label_design(lv_obj_t * label, const lv_area_t * clip_area, lv_design_mode_t mode)
{
    if(mode == LV_DESIGN_COVER_CHK) {
        return ancestor_label_design(label, clip_area, mode);
    }
    /*Draw the object*/
    else if(mode == LV_DESIGN_DRAW_MAIN) {
        /* Split the drawing of the label into an upper (above the selected area)
         * and a lower (below the selected area)*/
        lv_obj_t * roller = lv_obj_get_parent(lv_obj_get_parent(label));
        const lv_font_t * font = lv_obj_get_style_text_font(roller, LV_ROLLER_PART_BG);
        lv_style_int_t line_space = lv_obj_get_style_text_line_space(roller, LV_ROLLER_PART_BG);
        lv_coord_t font_h        = lv_font_get_line_height(font);

        lv_area_t rect_area;
        rect_area.y1 = roller->coords.y1 + lv_obj_get_height(roller) / 2 - font_h / 2 - line_space / 2;
        if((font_h & 0x1) && (line_space & 0x1)) rect_area.y1--; /*Compensate the two rounding error*/
        rect_area.y2 = rect_area.y1 + font_h + line_space - 1;
        lv_area_t roller_coords;
        lv_obj_get_coords(roller, &roller_coords);
        lv_obj_get_inner_coords(roller, &roller_coords);

        rect_area.x1 = roller_coords.x1;
        rect_area.x2 = roller_coords.x2;

        lv_area_t clip2;
        clip2.x1 = label->coords.x1;
        clip2.y1 = label->coords.y1;
        clip2.x2 = label->coords.x2;
        clip2.y2 = rect_area.y1;
        if(_lv_area_intersect(&clip2, clip_area, &clip2)) {
            ancestor_label_design(label, &clip2, mode);
        }

        clip2.x1 = label->coords.x1;
        clip2.y1 = rect_area.y2;
        clip2.x2 = label->coords.x2;
        clip2.y2 = label->coords.y2;
        if(_lv_area_intersect(&clip2, clip_area, &clip2)) {
            ancestor_label_design(label, &clip2, mode);
        }
    }

    return LV_DESIGN_RES_OK;
}

/**
 * Signal function of the roller
 * @param roller pointer to a roller object
 * @param sign a signal type from lv_signal_t enum
 * @param param pointer to a signal specific variable
 * @return LV_RES_OK: the object is not deleted in the function; LV_RES_INV: the object is deleted
 */
static lv_res_t lv_roller_signal(lv_obj_t * roller, lv_signal_t sign, void * param)
{
    lv_res_t res = LV_RES_OK;
    if(sign == LV_SIGNAL_GET_STYLE) {
        lv_get_style_info_t * info = param;
        info->result = lv_roller_get_style(roller, info->part);
        if(info->result != NULL) return LV_RES_OK;
        else return ancestor_signal(roller, sign, param);
    }

    /* Include the ancient signal function */
    if(sign != LV_SIGNAL_CONTROL) { /*Don't let the page to scroll on keys*/
        res = ancestor_signal(roller, sign, param);
        if(res != LV_RES_OK) return res;
    }

    if(sign == LV_SIGNAL_GET_TYPE) return lv_obj_handle_get_type_signal(param, LV_OBJX_NAME);

    lv_roller_ext_t * ext = lv_obj_get_ext_attr(roller);
    LV_UNUSED(ext);

    if(sign == LV_SIGNAL_STYLE_CHG) {
        lv_obj_t * label = get_label(roller);
        /*Be sure the label's style is updated before processing the roller*/
        if(label) lv_signal_send(label, LV_SIGNAL_STYLE_CHG, NULL);
        refr_height(roller);
        refr_width(roller);
        refr_position(roller, false);
    }
    else if(sign == LV_SIGNAL_COORD_CHG) {

        if(lv_obj_get_width(roller) != lv_area_get_width(param) ||
           lv_obj_get_height(roller) != lv_area_get_height(param)) {
#if LV_USE_ANIMATION
            lv_anim_del(lv_page_get_scrollable(roller), (lv_anim_exec_xcb_t)lv_obj_set_y);
#endif
            refr_position(roller, false);
            refr_width(roller);
        }
    }
    else if(sign == LV_SIGNAL_RELEASED) {
        release_handler(roller);
    }
    else if(sign == LV_SIGNAL_FOCUS) {
#if LV_USE_GROUP
        lv_group_t * g             = lv_obj_get_group(roller);
        bool editing               = lv_group_get_editing(g);
        lv_indev_type_t indev_type = lv_indev_get_type(lv_indev_get_act());

        /*Encoders need special handling*/
        if(indev_type == LV_INDEV_TYPE_ENCODER) {
            /*In navigate mode revert the original value*/
            if(!editing) {
                if(ext->sel_opt_id != ext->sel_opt_id_ori) {
                    ext->sel_opt_id = ext->sel_opt_id_ori;
                    refr_position(roller, true);
                }
            }
            /*Save the current state when entered to edit mode*/
            else {
                ext->sel_opt_id_ori = ext->sel_opt_id;
            }
        }
        else {
            ext->sel_opt_id_ori = ext->sel_opt_id; /*Save the current value. Used to revert this state if
                                                                    ENTER won't be pressed*/
        }
#endif
    }
    else if(sign == LV_SIGNAL_DEFOCUS) {
#if LV_USE_GROUP
        /*Revert the original state*/
        if(ext->sel_opt_id != ext->sel_opt_id_ori) {
            ext->sel_opt_id = ext->sel_opt_id_ori;
            refr_position(roller, true);
        }
#endif
    }
    else if(sign == LV_SIGNAL_CONTROL) {
#if LV_USE_GROUP
        char c = *((char *)param);
        if(c == LV_KEY_RIGHT || c == LV_KEY_DOWN) {
            if(ext->sel_opt_id + 1 < ext->option_cnt) {
                uint16_t ori_id = ext->sel_opt_id_ori; /*lv_roller_set_selected will overwrite this*/
                lv_roller_set_selected(roller, ext->sel_opt_id + 1, true);
                ext->sel_opt_id_ori = ori_id;
            }
        }
        else if(c == LV_KEY_LEFT || c == LV_KEY_UP) {
            if(ext->sel_opt_id > 0) {
                uint16_t ori_id = ext->sel_opt_id_ori; /*lv_roller_set_selected will overwrite this*/

                lv_roller_set_selected(roller, ext->sel_opt_id - 1, true);
                ext->sel_opt_id_ori = ori_id;
            }
        }
#endif
    }
    else if(sign == LV_SIGNAL_CLEANUP) {
        lv_obj_clean_style_list(roller, LV_ROLLER_PART_SELECTED);
    }
    return res;
}

/**
 * Get the style descriptor of a part of the object
 * @param page pointer the object
 * @param part the part from `lv_roller_part_t`. (LV_ROLLER_PART_...)
 * @return pointer to the style descriptor of the specified part
 */
static lv_style_list_t * lv_roller_get_style(lv_obj_t * roller, uint8_t part)
{
    LV_ASSERT_OBJ(roller, LV_OBJX_NAME);

    lv_roller_ext_t * ext = lv_obj_get_ext_attr(roller);
    lv_style_list_t * style_dsc_p;

    switch(part) {
        case LV_ROLLER_PART_BG:
            style_dsc_p = &roller->style_list;
            break;
        case LV_ROLLER_PART_SELECTED:
            style_dsc_p = &ext->style_sel;
            break;
        default:
            style_dsc_p = NULL;
    }

    return style_dsc_p;
}

/**
 * Signal function of the scrollable part of the roller.
 * @param roller_scrl pointer to the scrollable part of roller (page)
 * @param sign a signal type from lv_signal_t enum
 * @param param pointer to a signal specific variable
 * @return LV_RES_OK: the object is not deleted in the function; LV_RES_INV: the object is deleted
 */
static lv_res_t lv_roller_scrl_signal(lv_obj_t * roller_scrl, lv_signal_t sign, void * param)
{
    lv_res_t res;

    /* Include the ancient signal function */
    res = ancestor_scrl_signal(roller_scrl, sign, param);
    if(res != LV_RES_OK) return res;
    if(sign == LV_SIGNAL_GET_TYPE) return lv_obj_handle_get_type_signal(param, LV_OBJX_NAME);

    lv_obj_t * roller     = lv_obj_get_parent(roller_scrl);

    /*On delete the ddlist signal deletes the label so nothing left to do here*/
    lv_obj_t * label = get_label(roller);
    if(label == NULL) return LV_RES_INV;

    int32_t id            = -1;
    lv_roller_ext_t * ext = lv_obj_get_ext_attr(roller);

    const lv_font_t * font = lv_obj_get_style_text_font(roller, LV_ROLLER_PART_BG);
    lv_style_int_t line_space = lv_obj_get_style_text_line_space(roller, LV_ROLLER_PART_BG);
    lv_coord_t font_h              = lv_font_get_line_height(font);

    if(sign == LV_SIGNAL_DRAG_END) {
        /*If dragged then align the list to have an element in the middle*/
        lv_coord_t label_y1   = label->coords.y1 - roller->coords.y1;
        lv_coord_t label_unit = font_h + line_space;
        lv_coord_t mid        = (roller->coords.y2 - roller->coords.y1) / 2;

        id = (mid - label_y1 + line_space / 2) / label_unit;

        if(id < 0) id = 0;
        if(id >= ext->option_cnt) id = ext->option_cnt - 1;

        ext->sel_opt_id     = id;
        ext->sel_opt_id_ori = id;
        res = lv_event_send(roller, LV_EVENT_VALUE_CHANGED, &id);
        if(res != LV_RES_OK) return res;
    }
    /*If picked an option by clicking then set it*/
    else if(sign == LV_SIGNAL_RELEASED) {
        release_handler(roller);
    }
    else if(sign == LV_SIGNAL_PRESSED) {
#if LV_USE_ANIMATION
        lv_anim_del(roller_scrl, (lv_anim_exec_xcb_t)lv_obj_set_y);
#endif
    }
    else if(sign == LV_SIGNAL_PARENT_SIZE_CHG) {
#if LV_USE_ANIMATION
        lv_anim_del(lv_page_get_scrollable(roller), (lv_anim_exec_xcb_t)lv_obj_set_y);
#endif
        refr_position(roller, false);
        refr_width(roller);

    }

    /*Position the scrollable according to the new selected option*/
    if(id != -1) {
        refr_position(roller, LV_ANIM_ON);
    }

    return res;
}

/**
 * Draw a rectangle which has gradient on its top and bottom
 * @param roller pointer to a roller object
 * @param clip_area pointer to the current mask (from the design function)
 */
static void draw_bg(lv_obj_t * roller, const lv_area_t * clip_area)
{
    lv_draw_rect_dsc_t bg_dsc;
    lv_draw_rect_dsc_init(&bg_dsc);
    lv_obj_init_draw_rect_dsc(roller, LV_ROLLER_PART_BG, &bg_dsc);

    /*With non-vertical gradient simply draw the background*/
    if(bg_dsc.bg_grad_dir == LV_GRAD_DIR_NONE) {
        lv_draw_rect(&roller->coords, clip_area, &bg_dsc);
        return;
    }

    /*With vertical gradient mirror it*/

    lv_area_t half_mask;
    lv_coord_t h = lv_obj_get_height(roller);
    bool union_ok;

    lv_area_copy(&half_mask, &roller->coords);
    half_mask.x1 -= roller->ext_draw_pad; /*Add ext size too (e.g. because of shadow draw) */
    half_mask.x2 += roller->ext_draw_pad;
    half_mask.y1 -= roller->ext_draw_pad;
    half_mask.y2 = roller->coords.y1 + h / 2;

    union_ok = _lv_area_intersect(&half_mask, &half_mask, clip_area);
    bg_dsc.bg_main_color_stop = bg_dsc.bg_main_color_stop / 2;
    bg_dsc.bg_grad_color_stop = 128 - (255 - bg_dsc.bg_grad_color_stop) / 2;
    if(union_ok) {
        lv_draw_rect(&roller->coords, &half_mask, &bg_dsc);
    }

    lv_area_copy(&half_mask, &roller->coords);
    half_mask.x1 -= roller->ext_draw_pad; /*Revert ext. size adding*/
    half_mask.x2 += roller->ext_draw_pad;
    half_mask.y1 = roller->coords.y1 + h / 2;
    half_mask.y2 += roller->ext_draw_pad;

    union_ok = _lv_area_intersect(&half_mask, &half_mask, clip_area);
    if(union_ok) {
        lv_color_t c = bg_dsc.bg_color;
        bg_dsc.bg_color = bg_dsc.bg_grad_color;
        bg_dsc.bg_grad_color = c;

        bg_dsc.bg_main_color_stop += 127;
        bg_dsc.bg_grad_color_stop += 127;
        lv_draw_rect(&roller->coords, &half_mask, &bg_dsc);
    }
}

/**
 * Refresh the position of the roller. It uses the id stored in: ext->ddlist.selected_option_id
 * @param roller pointer to a roller object
 * @param anim_en LV_ANIM_ON: refresh with animation; LV_ANOM_OFF: without animation
 */
static void refr_position(lv_obj_t * roller, lv_anim_enable_t anim_en)
{
#if LV_USE_ANIMATION == 0
    anim_en = LV_ANIM_OFF;
#endif

    lv_obj_t * roller_scrl         = lv_page_get_scrollable(roller);
    lv_roller_ext_t * ext          = lv_obj_get_ext_attr(roller);
    const lv_font_t * font = lv_obj_get_style_text_font(roller, LV_ROLLER_PART_BG);
    lv_style_int_t line_space = lv_obj_get_style_text_line_space(roller, LV_ROLLER_PART_BG);
    lv_coord_t font_h              = lv_font_get_line_height(font);
    lv_coord_t h                   = lv_obj_get_height(roller);
    uint16_t anim_time             = lv_roller_get_anim_time(roller);

    /* Normally the animation's `end_cb` sets correct position of the roller if infinite.
     * But without animations do it manually*/
    if(anim_en == LV_ANIM_OFF || anim_time == 0) {
        inf_normalize(roller_scrl);
    }

    lv_obj_t * label = get_label(roller);

    int32_t id = ext->sel_opt_id;
    lv_coord_t line_y1 = id * (font_h + line_space) + label->coords.y1 - roller_scrl->coords.y1;
    lv_coord_t new_y = -line_y1 + (h - font_h) / 2;

    if(anim_en == LV_ANIM_OFF || anim_time == 0) {
#if LV_USE_ANIMATION
        lv_anim_del(roller_scrl, (lv_anim_exec_xcb_t)lv_obj_set_y);
#endif
        lv_obj_set_y(roller_scrl, new_y);
    }
    else {
#if LV_USE_ANIMATION
        lv_anim_t a;
        lv_anim_init(&a);
        lv_anim_set_var(&a, roller_scrl);
        lv_anim_set_exec_cb(&a, (lv_anim_exec_xcb_t)lv_obj_set_y);
        lv_anim_set_values(&a, lv_obj_get_y(roller_scrl), new_y);
        lv_anim_set_time(&a, anim_time);
        lv_anim_set_ready_cb(&a, scroll_anim_ready_cb);
        lv_anim_start(&a);
#endif
    }
}

static lv_res_t release_handler(lv_obj_t * roller)
{

    /*If there was dragging `DRAG_END` signal will refresh the position and update the selected option*/
    if(lv_indev_is_dragging(lv_indev_get_act())) return LV_RES_OK;

    lv_roller_ext_t * ext = lv_obj_get_ext_attr(roller);

    lv_indev_t * indev = lv_indev_get_act();
#if LV_USE_GROUP
    /*Leave edit mode once a new option is selected*/
    lv_indev_type_t indev_type = lv_indev_get_type(indev);
    if(indev_type == LV_INDEV_TYPE_ENCODER || indev_type == LV_INDEV_TYPE_KEYPAD) {
        ext->sel_opt_id_ori = ext->sel_opt_id;

        if(indev_type == LV_INDEV_TYPE_ENCODER) {
            lv_group_t * g      = lv_obj_get_group(roller);
            if(lv_group_get_editing(g)) {
                lv_group_set_editing(g, false);
            }
        }
    }
#endif

    lv_obj_t * label = get_label(roller);
    if(label == NULL) return LV_RES_OK;

    if(lv_indev_get_type(indev) == LV_INDEV_TYPE_POINTER || lv_indev_get_type(indev) == LV_INDEV_TYPE_BUTTON) {
        /*Search the clicked option (For KEYPAD and ENCODER the new value should be already set)*/
        uint16_t new_opt  = 0;
        lv_point_t p;
        lv_indev_get_point(indev, &p);
        p.y -= label->coords.y1;
        p.x -= label->coords.x1;
        uint32_t letter_i;
        letter_i = lv_label_get_letter_on(label, &p);

        const char * txt  = lv_label_get_text(label);
        uint32_t i        = 0;
        uint32_t i_prev   = 0;

        uint32_t letter_cnt = 0;
        for(letter_cnt = 0; letter_cnt < letter_i; letter_cnt++) {
            uint32_t letter = _lv_txt_encoded_next(txt, &i);
            /*Count he lines to reach the clicked letter. But ignore the last '\n' because it
             * still belongs to the clicked line*/
            if(letter == '\n' && i_prev != letter_i) new_opt++;
            i_prev = i;
        }
        lv_roller_set_selected(roller, new_opt, LV_ANIM_ON);
    }

    uint32_t id  = ext->sel_opt_id; /*Just to use uint32_t in event data*/
    lv_res_t res = lv_event_send(roller, LV_EVENT_VALUE_CHANGED, &id);
    return res;
}

static void refr_width(lv_obj_t * roller)
{
    lv_obj_t * label = get_label(roller);
    if(label == NULL) return;

    switch(lv_label_get_align(label)) {
        case LV_LABEL_ALIGN_LEFT:
            lv_obj_align(label, NULL, LV_ALIGN_IN_LEFT_MID, 0, 0);
            break;
        case LV_LABEL_ALIGN_CENTER:
            lv_obj_align(label, NULL, LV_ALIGN_CENTER, 0, 0);
            break;
        case LV_LABEL_ALIGN_RIGHT:
            lv_obj_align(label, NULL, LV_ALIGN_IN_RIGHT_MID, 0, 0);
            break;
    }

    if(lv_roller_get_auto_fit(roller) == false) return;

    lv_coord_t label_w = lv_obj_get_width(label);

    lv_style_int_t left = lv_obj_get_style_pad_left(roller, LV_ROLLER_PART_BG);
    lv_style_int_t right = lv_obj_get_style_pad_right(roller, LV_ROLLER_PART_BG);

    const lv_font_t * base_font = lv_obj_get_style_text_font(roller, LV_ROLLER_PART_BG);
    const lv_font_t * sel_font = lv_obj_get_style_text_font(roller, LV_ROLLER_PART_SELECTED);

    /*The selected text might be larger to get its size*/
    if(base_font != sel_font) {
        lv_coord_t letter_sp = lv_obj_get_style_text_letter_space(roller, LV_ROLLER_PART_SELECTED);
        lv_coord_t line_sp = lv_obj_get_style_text_line_space(roller, LV_ROLLER_PART_SELECTED);
        lv_point_t p;
        _lv_txt_get_size(&p, lv_label_get_text(label), sel_font, letter_sp, line_sp, LV_COORD_MAX, LV_TXT_FLAG_NONE);
        if(label_w < p.x)label_w = p.x;
    }

    lv_obj_set_width(roller, label_w + left + right);
}

/**
 * Refresh the height of the roller and the scrollable
 * @param roller pointer to roller
 */
static void refr_height(lv_obj_t * roller)
{
    lv_obj_t * label = get_label(roller);
    if(label == NULL) return;

    lv_obj_set_height(lv_page_get_scrollable(roller), lv_obj_get_height(label) + lv_obj_get_height(roller));

#if LV_USE_ANIMATION
    lv_anim_del(lv_page_get_scrollable(roller), (lv_anim_exec_xcb_t)lv_obj_set_y);
#endif
    refr_position(roller, LV_ANIM_OFF);
}

/**
 * Set the middle page for the roller if infinite is enabled
 * @param scrl pointer to the roller's scrollable (lv_obj_t *)
 */
static void inf_normalize(void * scrl)
{
    lv_obj_t * roller_scrl = (lv_obj_t *)scrl;
    lv_obj_t * roller      = lv_obj_get_parent(roller_scrl);
    lv_roller_ext_t * ext  = lv_obj_get_ext_attr(roller);

    if(ext->mode == LV_ROLLER_MODE_INFINITE) {
        uint16_t real_id_cnt = ext->option_cnt / LV_ROLLER_INF_PAGES;
        ext->sel_opt_id = ext->sel_opt_id % real_id_cnt;
        ext->sel_opt_id += (LV_ROLLER_INF_PAGES / 2) * real_id_cnt; /*Select the middle page*/

        ext->sel_opt_id_ori = ext->sel_opt_id % real_id_cnt;
        ext->sel_opt_id_ori += (LV_ROLLER_INF_PAGES / 2) * real_id_cnt; /*Select the middle page*/

        /*Move to the new id*/
        const lv_font_t * font = lv_obj_get_style_text_font(roller, LV_ROLLER_PART_BG);
        lv_style_int_t line_space = lv_obj_get_style_text_line_space(roller, LV_ROLLER_PART_BG);
        lv_coord_t font_h              = lv_font_get_line_height(font);
        lv_coord_t h                   = lv_obj_get_height(roller);

        lv_obj_t * label = get_label(roller);

        lv_coord_t line_y1 = ext->sel_opt_id * (font_h + line_space) + label->coords.y1 - roller_scrl->coords.y1;
        lv_coord_t new_y = -line_y1 + (h - font_h) / 2;
        lv_obj_set_y(roller_scrl, new_y);
    }
}

static lv_obj_t * get_label(const lv_obj_t * roller)
{
    lv_obj_t * scrl = lv_page_get_scrollable(roller);
    if(scrl == NULL) return NULL;   /*The roller is being deleted, the scrollable already not exists*/
    return lv_obj_get_child(scrl, NULL);
}

#if LV_USE_ANIMATION
static void scroll_anim_ready_cb(lv_anim_t * a)
{
    inf_normalize(a->var);
}
#endif

#endif
>>>>>>> 9003f4a9
<|MERGE_RESOLUTION|>--- conflicted
+++ resolved
@@ -1,2084 +1,1037 @@
-<<<<<<< HEAD
-/**
- * @file lv_roller.c
- *
- */
-
-/*********************
- *      INCLUDES
- *********************/
-#include "lv_roller.h"
-#if LV_USE_ROLLER != 0
-
-#include "../lv_misc/lv_debug.h"
-#include "../lv_draw/lv_draw.h"
-#include "../lv_core/lv_group.h"
-#include "../lv_themes/lv_theme.h"
-
-/*********************
- *      DEFINES
- *********************/
-#define LV_OBJX_NAME "lv_roller"
-
-#if LV_USE_ANIMATION == 0
-    #undef LV_ROLLER_DEF_ANIM_TIME
-    #define LV_ROLLER_DEF_ANIM_TIME 0 /*No animation*/
-#endif
-
-/**********************
- *      TYPEDEFS
- **********************/
-
-/**********************
- *  STATIC PROTOTYPES
- **********************/
-static lv_design_res_t lv_roller_design(lv_obj_t * roller, const lv_area_t * clip_area, lv_design_mode_t mode);
-static lv_design_res_t lv_roller_label_design(lv_obj_t * label, const lv_area_t * clip_area, lv_design_mode_t mode);
-static lv_res_t lv_roller_scrl_signal(lv_obj_t * roller_scrl, lv_signal_t sign, void * param);
-static lv_style_list_t * lv_roller_get_style(lv_obj_t * roller, uint8_t part);
-static lv_res_t lv_roller_signal(lv_obj_t * roller, lv_signal_t sign, void * param);
-static void refr_position(lv_obj_t * roller, lv_anim_enable_t animen);
-static void refr_height(lv_obj_t * roller);
-static void refr_width(lv_obj_t * roller);
-static lv_res_t release_handler(lv_obj_t * roller);
-static void inf_normalize(void * roller_scrl);
-static lv_obj_t * get_label(const lv_obj_t * roller);
-#if LV_USE_ANIMATION
-    static void scroll_anim_ready_cb(lv_anim_t * a);
-#endif
-static void draw_bg(lv_obj_t * roller, const lv_area_t * clip_area);
-
-/**********************
- *  STATIC VARIABLES
- **********************/
-static lv_signal_cb_t ancestor_signal;
-static lv_design_cb_t ancestor_label_design;
-static lv_signal_cb_t ancestor_scrl_signal;
-
-/**********************
- *      MACROS
- **********************/
-
-/**********************
- *   GLOBAL FUNCTIONS
- **********************/
-
-/**
- * Create a roller object
- * @param par pointer to an object, it will be the parent of the new roller
- * @param copy pointer to a roller object, if not NULL then the new object will be copied from it
- * @return pointer to the created roller
- */
-lv_obj_t * lv_roller_create(lv_obj_t * par, const lv_obj_t * copy)
-{
-    LV_LOG_TRACE("roller create started");
-
-    /*Create the ancestor of roller*/
-    lv_obj_t * roller = lv_page_create(par, copy);
-    LV_ASSERT_MEM(roller);
-    if(roller == NULL) return NULL;
-
-    if(ancestor_scrl_signal == NULL) ancestor_scrl_signal = lv_obj_get_signal_cb(lv_page_get_scrollable(roller));
-    if(ancestor_signal == NULL) ancestor_signal = lv_obj_get_signal_cb(roller);
-
-    /*Allocate the roller type specific extended data*/
-    lv_roller_ext_t * ext = lv_obj_allocate_ext_attr(roller, sizeof(lv_roller_ext_t));
-    LV_ASSERT_MEM(ext);
-    if(ext == NULL) {
-        lv_obj_del(roller);
-        return NULL;
-    }
-
-    ext->mode = LV_ROLLER_MODE_NORMAL;
-    ext->option_cnt = 0;
-    ext->sel_opt_id = 0;
-    ext->sel_opt_id_ori = 0;
-    ext->auto_fit = 1;
-    lv_style_list_init(&ext->style_sel);
-
-    /*The signal and design functions are not copied so set them here*/
-    lv_obj_set_signal_cb(roller, lv_roller_signal);
-    lv_obj_set_design_cb(roller, lv_roller_design);
-
-    /*Init the new roller roller*/
-    if(copy == NULL) {
-
-        lv_obj_t * label = lv_label_create(roller, NULL);
-        lv_label_set_align(label, LV_LABEL_ALIGN_CENTER);
-        if(ancestor_label_design == NULL) ancestor_label_design = lv_obj_get_design_cb(label);
-        lv_obj_set_design_cb(label, lv_roller_label_design);
-        lv_obj_t * scrl = lv_page_get_scrollable(roller);
-        lv_obj_set_drag(scrl, true);
-        lv_page_set_scrollable_fit2(roller, LV_FIT_PARENT, LV_FIT_NONE); /*Height is specified directly*/
-        lv_roller_set_anim_time(roller, LV_ROLLER_DEF_ANIM_TIME);
-        lv_roller_set_options(roller, "Option 1\nOption 2\nOption 3\nOption 4\nOption 5", LV_ROLLER_MODE_NORMAL);
-
-        lv_obj_set_signal_cb(scrl, lv_roller_scrl_signal);
-
-        lv_obj_clean_style_list(roller, LV_PAGE_PART_SCROLLABLE); /*Use a transparent scrollable*/
-        lv_theme_apply(roller, LV_THEME_ROLLER);
-        refr_height(roller);
-
-        lv_roller_set_visible_row_count(roller, 3);
-    }
-    /*Copy an existing roller*/
-    else {
-        lv_label_create(roller, get_label(copy));
-
-        lv_roller_ext_t * copy_ext = lv_obj_get_ext_attr(copy);
-        ext->mode = copy_ext->mode;
-        ext->option_cnt = copy_ext->option_cnt;
-        ext->sel_opt_id = copy_ext->sel_opt_id;
-        ext->sel_opt_id_ori = copy_ext->sel_opt_id;
-        ext->auto_fit = copy_ext->auto_fit;
-        lv_obj_t * scrl = lv_page_get_scrollable(roller);
-        lv_obj_set_signal_cb(scrl, lv_roller_scrl_signal);
-
-        lv_style_list_copy(&ext->style_sel, &copy_ext->style_sel);
-        lv_obj_refresh_style(roller, LV_OBJ_PART_ALL, LV_STYLE_PROP_ALL);
-    }
-
-    LV_LOG_INFO("roller created");
-
-    return roller;
-}
-
-/*=====================
- * Setter functions
- *====================*/
-
-/**
- * Set the options on a roller
- * @param roller pointer to roller object
- * @param options a string with '\n' separated options. E.g. "One\nTwo\nThree"
- * @param mode `LV_ROLLER_MODE_NORMAL` or `LV_ROLLER_MODE_INFINITE`
- */
-void lv_roller_set_options(lv_obj_t * roller, const char * options, lv_roller_mode_t mode)
-{
-    LV_ASSERT_OBJ(roller, LV_OBJX_NAME);
-    LV_ASSERT_STR(options);
-
-
-    lv_roller_ext_t * ext = lv_obj_get_ext_attr(roller);
-    lv_obj_t * label = get_label(roller);
-
-    ext->sel_opt_id     = 0;
-    ext->sel_opt_id_ori = 0;
-
-    /*Count the '\n'-s to determine the number of options*/
-    ext->option_cnt = 0;
-    uint32_t cnt;
-    for(cnt = 0; options[cnt] != '\0'; cnt++) {
-        if(options[cnt] == '\n') ext->option_cnt++;
-    }
-    ext->option_cnt++; /*Last option has no `\n`*/
-
-    if(mode == LV_ROLLER_MODE_NORMAL) {
-        ext->mode = LV_ROLLER_MODE_NORMAL;
-        lv_label_set_text(label, options);
-    }
-    else {
-        ext->mode = LV_ROLLER_MODE_INFINITE;
-
-        size_t opt_len = strlen(options) + 1; /*+1 to add '\n' after option lists*/
-        char * opt_extra = _lv_mem_buf_get(opt_len * LV_ROLLER_INF_PAGES);
-        uint8_t i;
-        for(i = 0; i < LV_ROLLER_INF_PAGES; i++) {
-            strcpy(&opt_extra[opt_len * i], options);
-            opt_extra[opt_len * (i + 1) - 1] = '\n';
-        }
-        opt_extra[opt_len * LV_ROLLER_INF_PAGES - 1] = '\0';
-        lv_label_set_text(label, opt_extra);
-        _lv_mem_buf_release(opt_extra);
-
-        ext->sel_opt_id     = ((LV_ROLLER_INF_PAGES / 2) + 0) * ext->option_cnt;
-
-        ext->option_cnt = ext->option_cnt * LV_ROLLER_INF_PAGES;
-    }
-
-    ext->sel_opt_id_ori = ext->sel_opt_id;
-
-    refr_height(roller);
-    refr_width(roller);
-}
-
-/**
- * Set the align of the roller's options (left or center)
- * @param roller - pointer to a roller object
- * @param align - one of lv_label_align_t values (left, right, center)
- */
-void lv_roller_set_align(lv_obj_t * roller, lv_label_align_t align)
-{
-    LV_ASSERT_OBJ(roller, LV_OBJX_NAME);
-
-    lv_obj_t * label = get_label(roller);
-    if(label == NULL) return; /*Probably the roller is being deleted if the label is NULL.*/
-
-    lv_label_set_align(label, align);
-    refr_width(roller); /*To set the correct label position*/
-}
-
-/**
- * Set the selected option
- * @param roller pointer to a roller object
- * @param sel_opt id of the selected option (0 ... number of option - 1);
- * @param anim_en LV_ANIM_ON: set with animation; LV_ANOM_OFF set immediately
- */
-void lv_roller_set_selected(lv_obj_t * roller, uint16_t sel_opt, lv_anim_enable_t anim)
-{
-    LV_ASSERT_OBJ(roller, LV_OBJX_NAME);
-
-#if LV_USE_ANIMATION == 0
-    anim = LV_ANIM_OFF;
-#endif
-
-    /* Set the value even if it's the same as the current value because
-     * if moving to the next option with an animation which was just deleted in the PRESS signal
-     * nothing will continue the animation. */
-
-    lv_roller_ext_t * ext = lv_obj_get_ext_attr(roller);
-
-    /*In infinite mode interpret the new ID relative to the currently visible "page"*/
-    if(ext->mode == LV_ROLLER_MODE_INFINITE) {
-        int32_t sel_opt_signed = sel_opt;
-        uint16_t page = ext->sel_opt_id / LV_ROLLER_INF_PAGES;
-
-        /* `sel_opt` should be less than the number of options set by the user.
-         * If it's more then probably it's a reference from not the first page
-         * so normalize `sel_opt` */
-        if(page != 0) {
-            sel_opt_signed -= page * LV_ROLLER_INF_PAGES;
-        }
-
-        sel_opt = page * LV_ROLLER_INF_PAGES + sel_opt_signed;
-    }
-
-    ext->sel_opt_id     = sel_opt < ext->option_cnt ? sel_opt : ext->option_cnt - 1;
-    ext->sel_opt_id_ori = ext->sel_opt_id;
-
-    refr_position(roller, anim);
-}
-
-/**
- * Set the height to show the given number of rows (options)
- * @param roller pointer to a roller object
- * @param row_cnt number of desired visible rows
- */
-void lv_roller_set_visible_row_count(lv_obj_t * roller, uint8_t row_cnt)
-{
-    LV_ASSERT_OBJ(roller, LV_OBJX_NAME);
-
-    const lv_font_t * font = lv_obj_get_style_text_font(roller, LV_ROLLER_PART_BG);
-    lv_style_int_t line_space = lv_obj_get_style_text_line_space(roller, LV_ROLLER_PART_BG);
-    lv_obj_set_height(roller, (lv_font_get_line_height(font) + line_space) * row_cnt);
-
-    refr_height(roller);
-    refr_position(roller, LV_ANIM_OFF);
-}
-
-/**
- * Allow automatically setting the width of roller according to it's content.
- * @param roller pointer to a roller object
- * @param auto_fit true: enable auto fit
- */
-void lv_roller_set_auto_fit(lv_obj_t * roller, bool auto_fit)
-{
-    LV_ASSERT_OBJ(roller, LV_OBJX_NAME);
-    lv_roller_ext_t * ext = lv_obj_get_ext_attr(roller);
-    ext->auto_fit = auto_fit;
-    refr_width(roller);
-}
-
-/*=====================
- * Getter functions
- *====================*/
-
-/**
- * Get the id of the selected option
- * @param roller pointer to a roller object
- * @return id of the selected option (0 ... number of option - 1);
- */
-uint16_t lv_roller_get_selected(const lv_obj_t * roller)
-{
-    LV_ASSERT_OBJ(roller, LV_OBJX_NAME);
-
-    lv_roller_ext_t * ext = lv_obj_get_ext_attr(roller);
-    if(ext->mode == LV_ROLLER_MODE_INFINITE) {
-        uint16_t real_id_cnt = ext->option_cnt / LV_ROLLER_INF_PAGES;
-        return ext->sel_opt_id % real_id_cnt;
-    }
-    else {
-        return ext->sel_opt_id;
-    }
-}
-
-
-/**
- * Get the current selected option as a string
- * @param ddlist pointer to ddlist object
- * @param buf pointer to an array to store the string
- * @param buf_size size of `buf` in bytes. 0: to ignore it.
- */
-void lv_roller_get_selected_str(const lv_obj_t * roller, char * buf, uint32_t buf_size)
-{
-    LV_ASSERT_OBJ(roller, LV_OBJX_NAME);
-
-    lv_roller_ext_t * ext = lv_obj_get_ext_attr(roller);
-    lv_obj_t * label = get_label(roller);
-    uint32_t i;
-    uint16_t line        = 0;
-    const char * opt_txt = lv_label_get_text(label);
-    size_t txt_len     = strlen(opt_txt);
-
-    for(i = 0; i < txt_len && line != ext->sel_opt_id; i++) {
-        if(opt_txt[i] == '\n') line++;
-    }
-
-    uint32_t c;
-    for(c = 0; i < txt_len && opt_txt[i] != '\n'; c++, i++) {
-        if(buf_size && c >= buf_size - 1) {
-            LV_LOG_WARN("lv_dropdown_get_selected_str: the buffer was too small")
-            break;
-        }
-        buf[c] = opt_txt[i];
-    }
-
-    buf[c] = '\0';
-}
-
-/**
- * Get the total number of options
- * @param roller pointer to a roller object
- * @return the total number of options
- */
-uint16_t lv_roller_get_option_cnt(const lv_obj_t * roller)
-{
-    LV_ASSERT_OBJ(roller, LV_OBJX_NAME);
-
-    lv_roller_ext_t * ext = lv_obj_get_ext_attr(roller);
-    if(ext->mode == LV_ROLLER_MODE_INFINITE) {
-        return ext->option_cnt / LV_ROLLER_INF_PAGES;
-    }
-    else {
-        return ext->option_cnt;
-    }
-}
-
-/**
- * Get the align attribute. Default alignment after _create is LV_LABEL_ALIGN_CENTER
- * @param roller pointer to a roller object
- * @return LV_LABEL_ALIGN_LEFT, LV_LABEL_ALIGN_RIGHT or LV_LABEL_ALIGN_CENTER
- */
-lv_label_align_t lv_roller_get_align(const lv_obj_t * roller)
-{
-    LV_ASSERT_OBJ(roller, LV_OBJX_NAME);
-
-    return lv_label_get_align(get_label(roller));
-}
-
-/**
- * Get whether the auto fit option is enabled or not.
- * @param roller pointer to a roller object
- * @return true: auto fit is enabled
- */
-bool lv_roller_get_auto_fit(lv_obj_t * roller)
-{
-    LV_ASSERT_OBJ(roller, LV_OBJX_NAME);
-    lv_roller_ext_t * ext = lv_obj_get_ext_attr(roller);
-    return ext->auto_fit ? true : false;
-}
-
-/**
- * Get the options of a roller
- * @param roller pointer to roller object
- * @return the options separated by '\n'-s (E.g. "Option1\nOption2\nOption3")
- */
-const char * lv_roller_get_options(const lv_obj_t * roller)
-{
-    LV_ASSERT_OBJ(roller, LV_OBJX_NAME);
-
-    return lv_label_get_text(get_label(roller));
-}
-
-
-/**********************
- *   STATIC FUNCTIONS
- **********************/
-
-/**
- * Handle the drawing related tasks of the rollers
- * @param roller pointer to an object
- * @param clip_area the object will be drawn only in this area
- * @param mode LV_DESIGN_COVER_CHK: only check if the object fully covers the 'mask_p' area
- *                                  (return 'true' if yes)
- *             LV_DESIGN_DRAW: draw the object (always return 'true')
- *             LV_DESIGN_DRAW_POST: drawing after all children are drawn
- * @param return an element of `lv_design_res_t`
- */
-static lv_design_res_t lv_roller_design(lv_obj_t * roller, const lv_area_t * clip_area, lv_design_mode_t mode)
-{
-    if(mode == LV_DESIGN_COVER_CHK) {
-        return LV_DESIGN_RES_NOT_COVER;
-    }
-    /*Draw the object*/
-    else if(mode == LV_DESIGN_DRAW_MAIN) {
-        draw_bg(roller, clip_area);
-
-        const lv_font_t * font = lv_obj_get_style_text_font(roller, LV_ROLLER_PART_BG);
-        lv_style_int_t line_space = lv_obj_get_style_text_line_space(roller, LV_ROLLER_PART_BG);
-        lv_coord_t font_h        = lv_font_get_line_height(font);
-        lv_area_t rect_area;
-        rect_area.y1 = roller->coords.y1 + lv_obj_get_height(roller) / 2 - font_h / 2 - line_space / 2;
-        if((font_h & 0x1) && (line_space & 0x1)) rect_area.y1--; /*Compensate the two rounding error*/
-        rect_area.y2 = rect_area.y1 + font_h + line_space - 1;
-        lv_area_t roller_coords;
-        lv_obj_get_coords(roller, &roller_coords);
-        lv_obj_get_inner_coords(roller, &roller_coords);
-
-        rect_area.x1 = roller_coords.x1;
-        rect_area.x2 = roller_coords.x2;
-
-        lv_draw_rect_dsc_t sel_dsc;
-        lv_draw_rect_dsc_init(&sel_dsc);
-        lv_obj_init_draw_rect_dsc(roller, LV_ROLLER_PART_SELECTED, &sel_dsc);
-        lv_draw_rect(&rect_area, clip_area, &sel_dsc);
-    }
-    /*Post draw when the children are drawn*/
-    else if(mode == LV_DESIGN_DRAW_POST) {
-        lv_draw_label_dsc_t label_dsc;
-        lv_draw_label_dsc_init(&label_dsc);
-        lv_obj_init_draw_label_dsc(roller, LV_ROLLER_PART_SELECTED, &label_dsc);
-
-        lv_coord_t bg_font_h        = lv_font_get_line_height(lv_obj_get_style_text_font(roller, LV_ROLLER_PART_BG));
-
-        /*Redraw the text on the selected area*/
-        lv_area_t rect_area;
-        rect_area.y1 = roller->coords.y1 + lv_obj_get_height(roller) / 2 - bg_font_h / 2 - label_dsc.line_space / 2;
-        if((bg_font_h & 0x1) && (label_dsc.line_space & 0x1)) rect_area.y1--; /*Compensate the two rounding error*/
-        rect_area.y2 = rect_area.y1 + bg_font_h + label_dsc.line_space - 1;
-        rect_area.x1 = roller->coords.x1;
-        rect_area.x2 = roller->coords.x2;
-        lv_area_t mask_sel;
-        bool area_ok;
-        area_ok = _lv_area_intersect(&mask_sel, clip_area, &rect_area);
-        if(area_ok) {
-            lv_obj_t * label = get_label(roller);
-            lv_label_align_t label_align = lv_roller_get_align(roller);
-
-            if(LV_LABEL_ALIGN_CENTER == label_align) {
-                label_dsc.flag |= LV_TXT_FLAG_CENTER;
-            }
-            else if(LV_LABEL_ALIGN_RIGHT == label_align) {
-                label_dsc.flag |= LV_TXT_FLAG_RIGHT;
-            }
-
-            /*Get the size of the "selected text"*/
-            lv_point_t res_p;
-            _lv_txt_get_size(&res_p, lv_label_get_text(label), label_dsc.font, label_dsc.letter_space, label_dsc.line_space,
-                             lv_obj_get_width(roller), LV_TXT_FLAG_EXPAND);
-
-            /*Move the selected label proportionally with the background label*/
-            lv_coord_t roller_h = lv_obj_get_height(roller);
-            int32_t label_y_prop = label->coords.y1 - (roller_h / 2 +
-                                                       roller->coords.y1); /*label offset from the middle line of the roller*/
-            label_y_prop = (label_y_prop << 14) / lv_obj_get_height(
-                               label); /*Proportional position from the middle line (upscaled)*/
-
-            /*Apply a correction with different line heights*/
-            const lv_font_t * normal_label_font = lv_obj_get_style_text_font(roller, LV_ROLLER_PART_BG);
-            lv_coord_t corr = (label_dsc.font->line_height - normal_label_font->line_height) / 2;
-
-            /*Apply the proportional position to the selected text*/
-            res_p.y -= corr;
-            int32_t label_sel_y = roller_h / 2 + roller->coords.y1;
-            label_sel_y += (label_y_prop * res_p.y) >> 14;
-            label_sel_y -= corr;
-
-            /*Draw the selected text*/
-            lv_area_t label_sel_area;
-            label_sel_area.x1 = label->coords.x1;
-            label_sel_area.y1 = label_sel_y;
-            label_sel_area.x2 = label->coords.x2;
-            label_sel_area.y2 = label_sel_area.y1 + res_p.y;
-
-            label_dsc.flag |= LV_TXT_FLAG_EXPAND;
-            lv_draw_label(&label_sel_area, &mask_sel, &label_dsc, lv_label_get_text(label), NULL);
-        }
-    }
-
-    return LV_DESIGN_RES_OK;
-}
-
-
-/**
- * Handle the drawing related tasks of the roller's label
- * @param roller pointer to an object
- * @param clip_area the object will be drawn only in this area
- * @param mode LV_DESIGN_COVER_CHK: only check if the object fully covers the 'mask_p' area
- *                                  (return 'true' if yes)
- *             LV_DESIGN_DRAW: draw the object (always return 'true')
- *             LV_DESIGN_DRAW_POST: drawing after all children are drawn
- * @param return an element of `lv_design_res_t`
- */
-static lv_design_res_t lv_roller_label_design(lv_obj_t * label, const lv_area_t * clip_area, lv_design_mode_t mode)
-{
-    if(mode == LV_DESIGN_COVER_CHK) {
-        return ancestor_label_design(label, clip_area, mode);
-    }
-    /*Draw the object*/
-    else if(mode == LV_DESIGN_DRAW_MAIN) {
-        /* Split the drawing of the label into  an upper (above the selected area)
-         * and a lower (below the selected area)*/
-        lv_obj_t * roller = lv_obj_get_parent(lv_obj_get_parent(label));
-        const lv_font_t * font = lv_obj_get_style_text_font(roller, LV_ROLLER_PART_BG);
-        lv_style_int_t line_space = lv_obj_get_style_text_line_space(roller, LV_ROLLER_PART_BG);
-        lv_coord_t font_h        = lv_font_get_line_height(font);
-
-        lv_area_t rect_area;
-        rect_area.y1 = roller->coords.y1 + lv_obj_get_height(roller) / 2 - font_h / 2 - line_space / 2;
-        if((font_h & 0x1) && (line_space & 0x1)) rect_area.y1--; /*Compensate the two rounding error*/
-        rect_area.y2 = rect_area.y1 + font_h + line_space - 1;
-        lv_area_t roller_coords;
-        lv_obj_get_coords(roller, &roller_coords);
-        lv_obj_get_inner_coords(roller, &roller_coords);
-
-        rect_area.x1 = roller_coords.x1;
-        rect_area.x2 = roller_coords.x2;
-
-        lv_area_t clip2;
-        clip2.x1 = label->coords.x1;
-        clip2.y1 = label->coords.y1;
-        clip2.x2 = label->coords.x2;
-        clip2.y2 = rect_area.y1;
-        if(_lv_area_intersect(&clip2, clip_area, &clip2)) {
-            ancestor_label_design(label, &clip2, mode);
-        }
-
-        clip2.x1 = label->coords.x1;
-        clip2.y1 = rect_area.y2;
-        clip2.x2 = label->coords.x2;
-        clip2.y2 = label->coords.y2;
-        if(_lv_area_intersect(&clip2, clip_area, &clip2)) {
-            ancestor_label_design(label, &clip2, mode);
-        }
-    }
-
-    return LV_DESIGN_RES_OK;
-}
-
-/**
- * Signal function of the roller
- * @param roller pointer to a roller object
- * @param sign a signal type from lv_signal_t enum
- * @param param pointer to a signal specific variable
- * @return LV_RES_OK: the object is not deleted in the function; LV_RES_INV: the object is deleted
- */
-static lv_res_t lv_roller_signal(lv_obj_t * roller, lv_signal_t sign, void * param)
-{
-    lv_res_t res = LV_RES_OK;
-    if(sign == LV_SIGNAL_GET_STYLE) {
-        lv_get_style_info_t * info = param;
-        info->result = lv_roller_get_style(roller, info->part);
-        if(info->result != NULL) return LV_RES_OK;
-        else return ancestor_signal(roller, sign, param);
-    }
-
-    /* Include the ancient signal function */
-    if(sign != LV_SIGNAL_CONTROL) { /*Don't let the page to scroll on keys*/
-        res = ancestor_signal(roller, sign, param);
-        if(res != LV_RES_OK) return res;
-    }
-
-    if(sign == LV_SIGNAL_GET_TYPE) return lv_obj_handle_get_type_signal(param, LV_OBJX_NAME);
-
-    lv_roller_ext_t * ext = lv_obj_get_ext_attr(roller);
-    LV_UNUSED(ext);
-
-    if(sign == LV_SIGNAL_STYLE_CHG) {
-        lv_obj_t * label = get_label(roller);
-        /*Be sure the label's style is updated before processing the roller*/
-        if(label) lv_signal_send(label, LV_SIGNAL_STYLE_CHG, NULL);
-        refr_height(roller);
-        refr_width(roller);
-        refr_position(roller, false);
-    }
-    else if(sign == LV_SIGNAL_COORD_CHG) {
-
-        if(lv_obj_get_width(roller) != lv_area_get_width(param) ||
-           lv_obj_get_height(roller) != lv_area_get_height(param)) {
-#if LV_USE_ANIMATION
-            lv_anim_del(lv_page_get_scrollable(roller), (lv_anim_exec_xcb_t)lv_obj_set_y);
-#endif
-            refr_position(roller, false);
-            refr_width(roller);
-        }
-    }
-    else if(sign == LV_SIGNAL_RELEASED) {
-        release_handler(roller);
-    }
-    else if(sign == LV_SIGNAL_FOCUS) {
-#if LV_USE_GROUP
-        lv_group_t * g             = lv_obj_get_group(roller);
-        bool editing               = lv_group_get_editing(g);
-        lv_indev_type_t indev_type = lv_indev_get_type(lv_indev_get_act());
-
-        /*Encoders need special handling*/
-        if(indev_type == LV_INDEV_TYPE_ENCODER) {
-            /*In navigate mode revert the original value*/
-            if(!editing) {
-                if(ext->sel_opt_id != ext->sel_opt_id_ori) {
-                    ext->sel_opt_id = ext->sel_opt_id_ori;
-                    refr_position(roller, true);
-                }
-            }
-            /*Save the current state when entered to edit mode*/
-            else {
-                ext->sel_opt_id_ori = ext->sel_opt_id;
-            }
-        }
-        else {
-            ext->sel_opt_id_ori = ext->sel_opt_id; /*Save the current value. Used to revert this state if
-                                                                    ENTER won't be pressed*/
-        }
-#endif
-    }
-    else if(sign == LV_SIGNAL_DEFOCUS) {
-#if LV_USE_GROUP
-        /*Revert the original state*/
-        if(ext->sel_opt_id != ext->sel_opt_id_ori) {
-            ext->sel_opt_id = ext->sel_opt_id_ori;
-            refr_position(roller, true);
-        }
-#endif
-    }
-    else if(sign == LV_SIGNAL_CONTROL) {
-#if LV_USE_GROUP
-        char c = *((char *)param);
-        if(c == LV_KEY_RIGHT || c == LV_KEY_DOWN) {
-            if(ext->sel_opt_id + 1 < ext->option_cnt) {
-                uint16_t ori_id = ext->sel_opt_id_ori; /*lv_roller_set_selected will overwrite this*/
-                lv_roller_set_selected(roller, ext->sel_opt_id + 1, true);
-                ext->sel_opt_id_ori = ori_id;
-            }
-        }
-        else if(c == LV_KEY_LEFT || c == LV_KEY_UP) {
-            if(ext->sel_opt_id > 0) {
-                uint16_t ori_id = ext->sel_opt_id_ori; /*lv_roller_set_selected will overwrite this*/
-
-                lv_roller_set_selected(roller, ext->sel_opt_id - 1, true);
-                ext->sel_opt_id_ori = ori_id;
-            }
-        }
-#endif
-    }
-    else if(sign == LV_SIGNAL_CLEANUP) {
-        lv_obj_clean_style_list(roller, LV_ROLLER_PART_SELECTED);
-    }
-    return res;
-}
-
-/**
- * Get the style descriptor of a part of the object
- * @param page pointer the object
- * @param part the part from `lv_roller_part_t`. (LV_ROLLER_PART_...)
- * @return pointer to the style descriptor of the specified part
- */
-static lv_style_list_t * lv_roller_get_style(lv_obj_t * roller, uint8_t part)
-{
-    LV_ASSERT_OBJ(roller, LV_OBJX_NAME);
-
-    lv_roller_ext_t * ext = lv_obj_get_ext_attr(roller);
-    lv_style_list_t * style_dsc_p;
-
-    switch(part) {
-        case LV_ROLLER_PART_BG:
-            style_dsc_p = &roller->style_list;
-            break;
-        case LV_ROLLER_PART_SELECTED:
-            style_dsc_p = &ext->style_sel;
-            break;
-        default:
-            style_dsc_p = NULL;
-    }
-
-    return style_dsc_p;
-}
-
-/**
- * Signal function of the scrollable part of the roller.
- * @param roller_scrl pointer to the scrollable part of roller (page)
- * @param sign a signal type from lv_signal_t enum
- * @param param pointer to a signal specific variable
- * @return LV_RES_OK: the object is not deleted in the function; LV_RES_INV: the object is deleted
- */
-static lv_res_t lv_roller_scrl_signal(lv_obj_t * roller_scrl, lv_signal_t sign, void * param)
-{
-    lv_res_t res;
-
-    /* Include the ancient signal function */
-    res = ancestor_scrl_signal(roller_scrl, sign, param);
-    if(res != LV_RES_OK) return res;
-    if(sign == LV_SIGNAL_GET_TYPE) return lv_obj_handle_get_type_signal(param, LV_OBJX_NAME);
-
-    lv_obj_t * roller     = lv_obj_get_parent(roller_scrl);
-
-    /*On delete the ddlist signal deletes the label so nothing left to do here*/
-    lv_obj_t * label = get_label(roller);
-    if(label == NULL) return LV_RES_INV;
-
-    int32_t id            = -1;
-    lv_roller_ext_t * ext = lv_obj_get_ext_attr(roller);
-
-    const lv_font_t * font = lv_obj_get_style_text_font(roller, LV_ROLLER_PART_BG);
-    lv_style_int_t line_space = lv_obj_get_style_text_line_space(roller, LV_ROLLER_PART_BG);
-    lv_coord_t font_h              = lv_font_get_line_height(font);
-
-    if(sign == LV_SIGNAL_DRAG_END) {
-        /*If dragged then align the list to have an element in the middle*/
-        lv_coord_t label_y1   = label->coords.y1 - roller->coords.y1;
-        lv_coord_t label_unit = font_h + line_space;
-        lv_coord_t mid        = (roller->coords.y2 - roller->coords.y1) / 2;
-
-        id = (mid - label_y1 + line_space / 2) / label_unit;
-
-        if(id < 0) id = 0;
-        if(id >= ext->option_cnt) id = ext->option_cnt - 1;
-
-        ext->sel_opt_id     = id;
-        ext->sel_opt_id_ori = id;
-        res = lv_event_send(roller, LV_EVENT_VALUE_CHANGED, &id);
-        if(res != LV_RES_OK) return res;
-    }
-    /*If picked an option by clicking then set it*/
-    else if(sign == LV_SIGNAL_RELEASED) {
-        release_handler(roller);
-    }
-    else if(sign == LV_SIGNAL_PRESSED) {
-#if LV_USE_ANIMATION
-        lv_anim_del(roller_scrl, (lv_anim_exec_xcb_t)lv_obj_set_y);
-#endif
-    }
-    else if(sign == LV_SIGNAL_PARENT_SIZE_CHG) {
-#if LV_USE_ANIMATION
-        lv_anim_del(lv_page_get_scrollable(roller), (lv_anim_exec_xcb_t)lv_obj_set_y);
-#endif
-        refr_position(roller, false);
-        refr_width(roller);
-
-    }
-
-    /*Position the scrollable according to the new selected option*/
-    if(id != -1) {
-        refr_position(roller, LV_ANIM_ON);
-    }
-
-    return res;
-}
-
-/**
- * Draw a rectangle which has gradient on its top and bottom
- * @param roller pointer to a roller object
- * @param clip_area pointer to the current mask (from the design function)
- */
-static void draw_bg(lv_obj_t * roller, const lv_area_t * clip_area)
-{
-    lv_draw_rect_dsc_t bg_dsc;
-    lv_draw_rect_dsc_init(&bg_dsc);
-    lv_obj_init_draw_rect_dsc(roller, LV_ROLLER_PART_BG, &bg_dsc);
-
-    /*With non-vertical gradient simply draw the background*/
-    if(bg_dsc.bg_grad_dir == LV_GRAD_DIR_NONE) {
-        lv_draw_rect(&roller->coords, clip_area, &bg_dsc);
-        return;
-    }
-
-    /*With vertical gradient mirror it*/
-
-    lv_area_t half_mask;
-    lv_coord_t h = lv_obj_get_height(roller);
-    bool union_ok;
-
-    lv_area_copy(&half_mask, &roller->coords);
-    half_mask.x1 -= roller->ext_draw_pad; /*Add ext size too (e.g. because of shadow draw) */
-    half_mask.x2 += roller->ext_draw_pad;
-    half_mask.y1 -= roller->ext_draw_pad;
-    half_mask.y2 = roller->coords.y1 + h / 2;
-
-    union_ok = _lv_area_intersect(&half_mask, &half_mask, clip_area);
-    bg_dsc.bg_main_color_stop = bg_dsc.bg_main_color_stop / 2;
-    bg_dsc.bg_grad_color_stop = 128 - (255 - bg_dsc.bg_grad_color_stop) / 2;
-    if(union_ok) {
-        lv_draw_rect(&roller->coords, &half_mask, &bg_dsc);
-    }
-
-    lv_area_copy(&half_mask, &roller->coords);
-    half_mask.x1 -= roller->ext_draw_pad; /*Revert ext. size adding*/
-    half_mask.x2 += roller->ext_draw_pad;
-    half_mask.y1 = roller->coords.y1 + h / 2;
-    half_mask.y2 += roller->ext_draw_pad;
-
-    union_ok = _lv_area_intersect(&half_mask, &half_mask, clip_area);
-    if(union_ok) {
-        lv_color_t c = bg_dsc.bg_color;
-        bg_dsc.bg_color = bg_dsc.bg_grad_color;
-        bg_dsc.bg_grad_color = c;
-
-        bg_dsc.bg_main_color_stop += 127;
-        bg_dsc.bg_grad_color_stop += 127;
-        lv_draw_rect(&roller->coords, &half_mask, &bg_dsc);
-    }
-}
-
-
-/**
- * Refresh the position of the roller. It uses the id stored in: ext->ddlist.selected_option_id
- * @param roller pointer to a roller object
- * @param anim_en LV_ANIM_ON: refresh with animation; LV_ANOM_OFF: without animation
- */
-static void refr_position(lv_obj_t * roller, lv_anim_enable_t anim_en)
-{
-#if LV_USE_ANIMATION == 0
-    anim_en = LV_ANIM_OFF;
-#endif
-
-    lv_obj_t * roller_scrl         = lv_page_get_scrollable(roller);
-    lv_roller_ext_t * ext          = lv_obj_get_ext_attr(roller);
-    const lv_font_t * font = lv_obj_get_style_text_font(roller, LV_ROLLER_PART_BG);
-    lv_style_int_t line_space = lv_obj_get_style_text_line_space(roller, LV_ROLLER_PART_BG);
-    lv_coord_t font_h              = lv_font_get_line_height(font);
-    lv_coord_t h                   = lv_obj_get_height(roller);
-    uint16_t anim_time             = lv_roller_get_anim_time(roller);
-
-    /* Normally the animation's `end_cb` sets correct position of the roller if infinite.
-     * But without animations do it manually*/
-    if(anim_en == LV_ANIM_OFF || anim_time == 0) {
-        inf_normalize(roller_scrl);
-    }
-
-    lv_obj_t * label = get_label(roller);
-
-    int32_t id = ext->sel_opt_id;
-    lv_coord_t line_y1 = id * (font_h + line_space) + label->coords.y1 - roller_scrl->coords.y1;
-    lv_coord_t new_y = -line_y1 + (h - font_h) / 2;
-
-    if(anim_en == LV_ANIM_OFF || anim_time == 0) {
-#if LV_USE_ANIMATION
-        lv_anim_del(roller_scrl, (lv_anim_exec_xcb_t)lv_obj_set_y);
-#endif
-        lv_obj_set_y(roller_scrl, new_y);
-    }
-    else {
-#if LV_USE_ANIMATION
-        lv_anim_t a;
-        lv_anim_init(&a);
-        lv_anim_set_var(&a, roller_scrl);
-        lv_anim_set_exec_cb(&a, (lv_anim_exec_xcb_t)lv_obj_set_y);
-        lv_anim_set_values(&a, lv_obj_get_y(roller_scrl), new_y);
-        lv_anim_set_time(&a, anim_time);
-        lv_anim_set_ready_cb(&a, scroll_anim_ready_cb);
-        lv_anim_start(&a);
-#endif
-    }
-}
-
-
-static lv_res_t release_handler(lv_obj_t * roller)
-{
-
-    /*If there was dragging `DRAG_END` signal will refresh the position and update the selected option*/
-    if(lv_indev_is_dragging(lv_indev_get_act())) return LV_RES_OK;
-
-    lv_roller_ext_t * ext = lv_obj_get_ext_attr(roller);
-
-    lv_indev_t * indev = lv_indev_get_act();
-#if LV_USE_GROUP
-    /*Leave edit mode once a new option is selected*/
-    lv_indev_type_t indev_type = lv_indev_get_type(indev);
-    if(indev_type == LV_INDEV_TYPE_ENCODER || indev_type == LV_INDEV_TYPE_KEYPAD) {
-        ext->sel_opt_id_ori = ext->sel_opt_id;
-
-        if(indev_type == LV_INDEV_TYPE_ENCODER) {
-            lv_group_t * g      = lv_obj_get_group(roller);
-            if(lv_group_get_editing(g)) {
-                lv_group_set_editing(g, false);
-            }
-        }
-    }
-#endif
-
-    lv_obj_t * label = get_label(roller);
-    if(label == NULL) return LV_RES_OK;
-
-    if(lv_indev_get_type(indev) == LV_INDEV_TYPE_POINTER || lv_indev_get_type(indev) == LV_INDEV_TYPE_BUTTON) {
-        /*Search the clicked option (For KEYPAD and ENCODER the new value should be already set)*/
-        uint16_t new_opt  = 0;
-        lv_point_t p;
-        lv_indev_get_point(indev, &p);
-        p.y -= label->coords.y1;
-        p.x -= label->coords.x1;
-        uint32_t letter_i;
-        letter_i = lv_label_get_letter_on(label, &p);
-
-        const char * txt  = lv_label_get_text(label);
-        uint32_t i        = 0;
-        uint32_t i_prev   = 0;
-
-        uint32_t letter_cnt = 0;
-        for(letter_cnt = 0; letter_cnt < letter_i; letter_cnt++) {
-            uint32_t letter = _lv_txt_encoded_next(txt, &i);
-            /*Count he lines to reach the clicked letter. But ignore the last '\n' because it
-             * still belongs to the clicked line*/
-            if(letter == '\n' && i_prev != letter_i) new_opt++;
-            i_prev = i;
-        }
-        lv_roller_set_selected(roller, new_opt, LV_ANIM_ON);
-    }
-
-    uint32_t id  = ext->sel_opt_id; /*Just to use uint32_t in event data*/
-    lv_res_t res = lv_event_send(roller, LV_EVENT_VALUE_CHANGED, &id);
-    return res;
-}
-
-static void refr_width(lv_obj_t * roller)
-{
-    lv_obj_t * label = get_label(roller);
-    if(label == NULL) return;
-
-    switch(lv_label_get_align(label)) {
-        case LV_LABEL_ALIGN_LEFT:
-            lv_obj_align(label, NULL, LV_ALIGN_IN_LEFT_MID, 0, 0);
-            break;
-        case LV_LABEL_ALIGN_CENTER:
-            lv_obj_align(label, NULL, LV_ALIGN_CENTER, 0, 0);
-            break;
-        case LV_LABEL_ALIGN_RIGHT:
-            lv_obj_align(label, NULL, LV_ALIGN_IN_RIGHT_MID, 0, 0);
-            break;
-    }
-
-
-    if(lv_roller_get_auto_fit(roller) == false) return;
-
-    lv_coord_t label_w = lv_obj_get_width(label);
-
-    lv_style_int_t left = lv_obj_get_style_pad_left(roller, LV_ROLLER_PART_BG);
-    lv_style_int_t right = lv_obj_get_style_pad_right(roller, LV_ROLLER_PART_BG);
-
-    const lv_font_t * base_font = lv_obj_get_style_text_font(roller, LV_ROLLER_PART_BG);
-    const lv_font_t * sel_font = lv_obj_get_style_text_font(roller, LV_ROLLER_PART_SELECTED);
-
-    /*The selected text might be larger to get its size*/
-    if(base_font != sel_font) {
-        lv_coord_t letter_sp = lv_obj_get_style_text_letter_space(roller, LV_ROLLER_PART_SELECTED);
-        lv_coord_t line_sp = lv_obj_get_style_text_line_space(roller, LV_ROLLER_PART_SELECTED);
-        lv_point_t p;
-        _lv_txt_get_size(&p, lv_label_get_text(label), sel_font, letter_sp, line_sp, LV_COORD_MAX, LV_TXT_FLAG_NONE);
-        if(label_w < p.x)label_w = p.x;
-    }
-
-    lv_obj_set_width(roller, label_w + left + right);
-}
-
-/**
- * Refresh the height of the roller and the scrollable
- * @param roller pointer to roller
- */
-static void refr_height(lv_obj_t * roller)
-{
-    lv_obj_t * label = get_label(roller);
-    if(label == NULL) return;
-
-    lv_obj_set_height(lv_page_get_scrollable(roller), lv_obj_get_height(label) + lv_obj_get_height(roller));
-
-#if LV_USE_ANIMATION
-    lv_anim_del(lv_page_get_scrollable(roller), (lv_anim_exec_xcb_t)lv_obj_set_y);
-#endif
-    refr_position(roller, LV_ANIM_OFF);
-}
-
-/**
- * Set the middle page for the roller if infinite is enabled
- * @param scrl pointer to the roller's scrollable (lv_obj_t *)
- */
-static void inf_normalize(void * scrl)
-{
-    lv_obj_t * roller_scrl = (lv_obj_t *)scrl;
-    lv_obj_t * roller      = lv_obj_get_parent(roller_scrl);
-    lv_roller_ext_t * ext  = lv_obj_get_ext_attr(roller);
-
-    if(ext->mode == LV_ROLLER_MODE_INFINITE) {
-        uint16_t real_id_cnt = ext->option_cnt / LV_ROLLER_INF_PAGES;
-        ext->sel_opt_id = ext->sel_opt_id % real_id_cnt;
-        ext->sel_opt_id += (LV_ROLLER_INF_PAGES / 2) * real_id_cnt; /*Select the middle page*/
-
-        ext->sel_opt_id_ori = ext->sel_opt_id % real_id_cnt;
-        ext->sel_opt_id_ori += (LV_ROLLER_INF_PAGES / 2) * real_id_cnt; /*Select the middle page*/
-
-        /*Move to the new id*/
-        const lv_font_t * font = lv_obj_get_style_text_font(roller, LV_ROLLER_PART_BG);
-        lv_style_int_t line_space = lv_obj_get_style_text_line_space(roller, LV_ROLLER_PART_BG);
-        lv_coord_t font_h              = lv_font_get_line_height(font);
-        lv_coord_t h                   = lv_obj_get_height(roller);
-
-        lv_obj_t * label = get_label(roller);
-
-        lv_coord_t line_y1 = ext->sel_opt_id * (font_h + line_space) + label->coords.y1 - roller_scrl->coords.y1;
-        lv_coord_t new_y = -line_y1 + (h - font_h) / 2;
-        lv_obj_set_y(roller_scrl, new_y);
-    }
-}
-
-static lv_obj_t * get_label(const lv_obj_t * roller)
-{
-    lv_obj_t * scrl = lv_page_get_scrollable(roller);
-    if(scrl == NULL) return NULL;   /*The roller is being deleted, the scrollable already not exists*/
-    return lv_obj_get_child(scrl, NULL);
-}
-
-#if LV_USE_ANIMATION
-static void scroll_anim_ready_cb(lv_anim_t * a)
-{
-    inf_normalize(a->var);
-}
-#endif
-
-#endif
-=======
-/**
- * @file lv_roller.c
- *
- */
-
-/*********************
- *      INCLUDES
- *********************/
-#include "lv_roller.h"
-#if LV_USE_ROLLER != 0
-
-#include "../lv_misc/lv_debug.h"
-#include "../lv_draw/lv_draw.h"
-#include "../lv_core/lv_group.h"
-#include "../lv_themes/lv_theme.h"
-
-/*********************
- *      DEFINES
- *********************/
-#define LV_OBJX_NAME "lv_roller"
-
-#if LV_USE_ANIMATION == 0
-    #undef LV_ROLLER_DEF_ANIM_TIME
-    #define LV_ROLLER_DEF_ANIM_TIME 0 /*No animation*/
-#endif
-
-/**********************
- *      TYPEDEFS
- **********************/
-
-/**********************
- *  STATIC PROTOTYPES
- **********************/
-static lv_design_res_t lv_roller_design(lv_obj_t * roller, const lv_area_t * clip_area, lv_design_mode_t mode);
-static lv_design_res_t lv_roller_label_design(lv_obj_t * label, const lv_area_t * clip_area, lv_design_mode_t mode);
-static lv_res_t lv_roller_scrl_signal(lv_obj_t * roller_scrl, lv_signal_t sign, void * param);
-static lv_style_list_t * lv_roller_get_style(lv_obj_t * roller, uint8_t part);
-static lv_res_t lv_roller_signal(lv_obj_t * roller, lv_signal_t sign, void * param);
-static void refr_position(lv_obj_t * roller, lv_anim_enable_t animen);
-static void refr_height(lv_obj_t * roller);
-static void refr_width(lv_obj_t * roller);
-static lv_res_t release_handler(lv_obj_t * roller);
-static void inf_normalize(void * roller_scrl);
-static lv_obj_t * get_label(const lv_obj_t * roller);
-#if LV_USE_ANIMATION
-    static void scroll_anim_ready_cb(lv_anim_t * a);
-#endif
-static void draw_bg(lv_obj_t * roller, const lv_area_t * clip_area);
-
-/**********************
- *  STATIC VARIABLES
- **********************/
-static lv_signal_cb_t ancestor_signal;
-static lv_design_cb_t ancestor_label_design;
-static lv_signal_cb_t ancestor_scrl_signal;
-
-/**********************
- *      MACROS
- **********************/
-
-/**********************
- *   GLOBAL FUNCTIONS
- **********************/
-
-/**
- * Create a roller object
- * @param par pointer to an object, it will be the parent of the new roller
- * @param copy pointer to a roller object, if not NULL then the new object will be copied from it
- * @return pointer to the created roller
- */
-lv_obj_t * lv_roller_create(lv_obj_t * par, const lv_obj_t * copy)
-{
-    LV_LOG_TRACE("roller create started");
-
-    /*Create the ancestor of roller*/
-    lv_obj_t * roller = lv_page_create(par, copy);
-    LV_ASSERT_MEM(roller);
-    if(roller == NULL) return NULL;
-
-    if(ancestor_scrl_signal == NULL) ancestor_scrl_signal = lv_obj_get_signal_cb(lv_page_get_scrollable(roller));
-    if(ancestor_signal == NULL) ancestor_signal = lv_obj_get_signal_cb(roller);
-
-    /*Allocate the roller type specific extended data*/
-    lv_roller_ext_t * ext = lv_obj_allocate_ext_attr(roller, sizeof(lv_roller_ext_t));
-    LV_ASSERT_MEM(ext);
-    if(ext == NULL) {
-        lv_obj_del(roller);
-        return NULL;
-    }
-
-    ext->mode = LV_ROLLER_MODE_NORMAL;
-    ext->option_cnt = 0;
-    ext->sel_opt_id = 0;
-    ext->sel_opt_id_ori = 0;
-    ext->auto_fit = 1;
-    lv_style_list_init(&ext->style_sel);
-
-    /*The signal and design functions are not copied so set them here*/
-    lv_obj_set_signal_cb(roller, lv_roller_signal);
-    lv_obj_set_design_cb(roller, lv_roller_design);
-
-    /*Init the new roller roller*/
-    if(copy == NULL) {
-
-        lv_obj_t * label = lv_label_create(roller, NULL);
-        lv_label_set_align(label, LV_LABEL_ALIGN_CENTER);
-        if(ancestor_label_design == NULL) ancestor_label_design = lv_obj_get_design_cb(label);
-        lv_obj_set_design_cb(label, lv_roller_label_design);
-        lv_obj_t * scrl = lv_page_get_scrollable(roller);
-        lv_obj_set_drag(scrl, true);
-        lv_page_set_scrollable_fit2(roller, LV_FIT_PARENT, LV_FIT_NONE); /*Height is specified directly*/
-        lv_roller_set_anim_time(roller, LV_ROLLER_DEF_ANIM_TIME);
-        lv_roller_set_options(roller, "Option 1\nOption 2\nOption 3\nOption 4\nOption 5", LV_ROLLER_MODE_NORMAL);
-
-        lv_obj_set_signal_cb(scrl, lv_roller_scrl_signal);
-
-        lv_obj_clean_style_list(roller, LV_PAGE_PART_SCROLLABLE); /*Use a transparent scrollable*/
-        lv_theme_apply(roller, LV_THEME_ROLLER);
-        refr_height(roller);
-
-        lv_roller_set_visible_row_count(roller, 3);
-    }
-    /*Copy an existing roller*/
-    else {
-        lv_label_create(roller, get_label(copy));
-
-        lv_roller_ext_t * copy_ext = lv_obj_get_ext_attr(copy);
-        ext->mode = copy_ext->mode;
-        ext->option_cnt = copy_ext->option_cnt;
-        ext->sel_opt_id = copy_ext->sel_opt_id;
-        ext->sel_opt_id_ori = copy_ext->sel_opt_id;
-        ext->auto_fit = copy_ext->auto_fit;
-        lv_obj_t * scrl = lv_page_get_scrollable(roller);
-        lv_obj_set_signal_cb(scrl, lv_roller_scrl_signal);
-
-        lv_style_list_copy(&ext->style_sel, &copy_ext->style_sel);
-        lv_obj_refresh_style(roller, LV_OBJ_PART_ALL, LV_STYLE_PROP_ALL);
-    }
-
-    LV_LOG_INFO("roller created");
-
-    return roller;
-}
-
-/*=====================
- * Setter functions
- *====================*/
-
-/**
- * Set the options on a roller
- * @param roller pointer to roller object
- * @param options a string with '\n' separated options. E.g. "One\nTwo\nThree"
- * @param mode `LV_ROLLER_MODE_NORMAL` or `LV_ROLLER_MODE_INFINITE`
- */
-void lv_roller_set_options(lv_obj_t * roller, const char * options, lv_roller_mode_t mode)
-{
-    LV_ASSERT_OBJ(roller, LV_OBJX_NAME);
-    LV_ASSERT_STR(options);
-
-    lv_roller_ext_t * ext = lv_obj_get_ext_attr(roller);
-    lv_obj_t * label = get_label(roller);
-
-    ext->sel_opt_id     = 0;
-    ext->sel_opt_id_ori = 0;
-
-    /*Count the '\n'-s to determine the number of options*/
-    ext->option_cnt = 0;
-    uint32_t cnt;
-    for(cnt = 0; options[cnt] != '\0'; cnt++) {
-        if(options[cnt] == '\n') ext->option_cnt++;
-    }
-    ext->option_cnt++; /*Last option has no `\n`*/
-
-    if(mode == LV_ROLLER_MODE_NORMAL) {
-        ext->mode = LV_ROLLER_MODE_NORMAL;
-        lv_label_set_text(label, options);
-    }
-    else {
-        ext->mode = LV_ROLLER_MODE_INFINITE;
-
-        size_t opt_len = strlen(options) + 1; /*+1 to add '\n' after option lists*/
-        char * opt_extra = _lv_mem_buf_get(opt_len * LV_ROLLER_INF_PAGES);
-        uint8_t i;
-        for(i = 0; i < LV_ROLLER_INF_PAGES; i++) {
-            strcpy(&opt_extra[opt_len * i], options);
-            opt_extra[opt_len * (i + 1) - 1] = '\n';
-        }
-        opt_extra[opt_len * LV_ROLLER_INF_PAGES - 1] = '\0';
-        lv_label_set_text(label, opt_extra);
-        _lv_mem_buf_release(opt_extra);
-
-        ext->sel_opt_id     = ((LV_ROLLER_INF_PAGES / 2) + 0) * ext->option_cnt;
-
-        ext->option_cnt = ext->option_cnt * LV_ROLLER_INF_PAGES;
-    }
-
-    ext->sel_opt_id_ori = ext->sel_opt_id;
-
-    refr_height(roller);
-    refr_width(roller);
-}
-
-/**
- * Set the align of the roller's options (left or center)
- * @param roller - pointer to a roller object
- * @param align - one of lv_label_align_t values (left, right, center)
- */
-void lv_roller_set_align(lv_obj_t * roller, lv_label_align_t align)
-{
-    LV_ASSERT_OBJ(roller, LV_OBJX_NAME);
-
-    lv_obj_t * label = get_label(roller);
-    if(label == NULL) return; /*Probably the roller is being deleted if the label is NULL.*/
-
-    lv_label_set_align(label, align);
-    refr_width(roller); /*To set the correct label position*/
-}
-
-/**
- * Set the selected option
- * @param roller pointer to a roller object
- * @param sel_opt id of the selected option (0 ... number of option - 1);
- * @param anim_en LV_ANIM_ON: set with animation; LV_ANOM_OFF set immediately
- */
-void lv_roller_set_selected(lv_obj_t * roller, uint16_t sel_opt, lv_anim_enable_t anim)
-{
-    LV_ASSERT_OBJ(roller, LV_OBJX_NAME);
-
-#if LV_USE_ANIMATION == 0
-    anim = LV_ANIM_OFF;
-#endif
-
-    /* Set the value even if it's the same as the current value because
-     * if moving to the next option with an animation which was just deleted in the PRESS signal
-     * nothing will continue the animation. */
-
-    lv_roller_ext_t * ext = lv_obj_get_ext_attr(roller);
-
-    /*In infinite mode interpret the new ID relative to the currently visible "page"*/
-    if(ext->mode == LV_ROLLER_MODE_INFINITE) {
-        int32_t sel_opt_signed = sel_opt;
-        uint16_t page = ext->sel_opt_id / LV_ROLLER_INF_PAGES;
-
-        /* `sel_opt` should be less than the number of options set by the user.
-         * If it's more then probably it's a reference from not the first page
-         * so normalize `sel_opt` */
-        if(page != 0) {
-            sel_opt_signed -= page * LV_ROLLER_INF_PAGES;
-        }
-
-        sel_opt = page * LV_ROLLER_INF_PAGES + sel_opt_signed;
-    }
-
-    ext->sel_opt_id     = sel_opt < ext->option_cnt ? sel_opt : ext->option_cnt - 1;
-    ext->sel_opt_id_ori = ext->sel_opt_id;
-
-    refr_position(roller, anim);
-}
-
-/**
- * Set the height to show the given number of rows (options)
- * @param roller pointer to a roller object
- * @param row_cnt number of desired visible rows
- */
-void lv_roller_set_visible_row_count(lv_obj_t * roller, uint8_t row_cnt)
-{
-    LV_ASSERT_OBJ(roller, LV_OBJX_NAME);
-
-    const lv_font_t * font = lv_obj_get_style_text_font(roller, LV_ROLLER_PART_BG);
-    lv_style_int_t line_space = lv_obj_get_style_text_line_space(roller, LV_ROLLER_PART_BG);
-    lv_obj_set_height(roller, (lv_font_get_line_height(font) + line_space) * row_cnt);
-
-    refr_height(roller);
-    refr_position(roller, LV_ANIM_OFF);
-}
-
-/**
- * Allow automatically setting the width of roller according to it's content.
- * @param roller pointer to a roller object
- * @param auto_fit true: enable auto fit
- */
-void lv_roller_set_auto_fit(lv_obj_t * roller, bool auto_fit)
-{
-    LV_ASSERT_OBJ(roller, LV_OBJX_NAME);
-    lv_roller_ext_t * ext = lv_obj_get_ext_attr(roller);
-    ext->auto_fit = auto_fit;
-    refr_width(roller);
-}
-
-/*=====================
- * Getter functions
- *====================*/
-
-/**
- * Get the id of the selected option
- * @param roller pointer to a roller object
- * @return id of the selected option (0 ... number of option - 1);
- */
-uint16_t lv_roller_get_selected(const lv_obj_t * roller)
-{
-    LV_ASSERT_OBJ(roller, LV_OBJX_NAME);
-
-    lv_roller_ext_t * ext = lv_obj_get_ext_attr(roller);
-    if(ext->mode == LV_ROLLER_MODE_INFINITE) {
-        uint16_t real_id_cnt = ext->option_cnt / LV_ROLLER_INF_PAGES;
-        return ext->sel_opt_id % real_id_cnt;
-    }
-    else {
-        return ext->sel_opt_id;
-    }
-}
-
-/**
- * Get the current selected option as a string
- * @param ddlist pointer to ddlist object
- * @param buf pointer to an array to store the string
- * @param buf_size size of `buf` in bytes. 0: to ignore it.
- */
-void lv_roller_get_selected_str(const lv_obj_t * roller, char * buf, uint32_t buf_size)
-{
-    LV_ASSERT_OBJ(roller, LV_OBJX_NAME);
-
-    lv_roller_ext_t * ext = lv_obj_get_ext_attr(roller);
-    lv_obj_t * label = get_label(roller);
-    uint32_t i;
-    uint16_t line        = 0;
-    const char * opt_txt = lv_label_get_text(label);
-    size_t txt_len     = strlen(opt_txt);
-
-    for(i = 0; i < txt_len && line != ext->sel_opt_id; i++) {
-        if(opt_txt[i] == '\n') line++;
-    }
-
-    uint32_t c;
-    for(c = 0; i < txt_len && opt_txt[i] != '\n'; c++, i++) {
-        if(buf_size && c >= buf_size - 1) {
-            LV_LOG_WARN("lv_dropdown_get_selected_str: the buffer was too small")
-            break;
-        }
-        buf[c] = opt_txt[i];
-    }
-
-    buf[c] = '\0';
-}
-
-/**
- * Get the total number of options
- * @param roller pointer to a roller object
- * @return the total number of options
- */
-uint16_t lv_roller_get_option_cnt(const lv_obj_t * roller)
-{
-    LV_ASSERT_OBJ(roller, LV_OBJX_NAME);
-
-    lv_roller_ext_t * ext = lv_obj_get_ext_attr(roller);
-    if(ext->mode == LV_ROLLER_MODE_INFINITE) {
-        return ext->option_cnt / LV_ROLLER_INF_PAGES;
-    }
-    else {
-        return ext->option_cnt;
-    }
-}
-
-/**
- * Get the align attribute. Default alignment after _create is LV_LABEL_ALIGN_CENTER
- * @param roller pointer to a roller object
- * @return LV_LABEL_ALIGN_LEFT, LV_LABEL_ALIGN_RIGHT or LV_LABEL_ALIGN_CENTER
- */
-lv_label_align_t lv_roller_get_align(const lv_obj_t * roller)
-{
-    LV_ASSERT_OBJ(roller, LV_OBJX_NAME);
-
-    return lv_label_get_align(get_label(roller));
-}
-
-/**
- * Get whether the auto fit option is enabled or not.
- * @param roller pointer to a roller object
- * @return true: auto fit is enabled
- */
-bool lv_roller_get_auto_fit(lv_obj_t * roller)
-{
-    LV_ASSERT_OBJ(roller, LV_OBJX_NAME);
-    lv_roller_ext_t * ext = lv_obj_get_ext_attr(roller);
-    return ext->auto_fit ? true : false;
-}
-
-/**
- * Get the options of a roller
- * @param roller pointer to roller object
- * @return the options separated by '\n'-s (E.g. "Option1\nOption2\nOption3")
- */
-const char * lv_roller_get_options(const lv_obj_t * roller)
-{
-    LV_ASSERT_OBJ(roller, LV_OBJX_NAME);
-
-    return lv_label_get_text(get_label(roller));
-}
-
-/**********************
- *   STATIC FUNCTIONS
- **********************/
-
-/**
- * Handle the drawing related tasks of the rollers
- * @param roller pointer to an object
- * @param clip_area the object will be drawn only in this area
- * @param mode LV_DESIGN_COVER_CHK: only check if the object fully covers the 'mask_p' area
- *                                  (return 'true' if yes)
- *             LV_DESIGN_DRAW: draw the object (always return 'true')
- *             LV_DESIGN_DRAW_POST: drawing after all children are drawn
- * @param return an element of `lv_design_res_t`
- */
-static lv_design_res_t lv_roller_design(lv_obj_t * roller, const lv_area_t * clip_area, lv_design_mode_t mode)
-{
-    if(mode == LV_DESIGN_COVER_CHK) {
-        return LV_DESIGN_RES_NOT_COVER;
-    }
-    /*Draw the object*/
-    else if(mode == LV_DESIGN_DRAW_MAIN) {
-        draw_bg(roller, clip_area);
-
-        const lv_font_t * font = lv_obj_get_style_text_font(roller, LV_ROLLER_PART_BG);
-        lv_style_int_t line_space = lv_obj_get_style_text_line_space(roller, LV_ROLLER_PART_BG);
-        lv_coord_t font_h        = lv_font_get_line_height(font);
-        lv_area_t rect_area;
-        rect_area.y1 = roller->coords.y1 + lv_obj_get_height(roller) / 2 - font_h / 2 - line_space / 2;
-        if((font_h & 0x1) && (line_space & 0x1)) rect_area.y1--; /*Compensate the two rounding error*/
-        rect_area.y2 = rect_area.y1 + font_h + line_space - 1;
-        lv_area_t roller_coords;
-        lv_obj_get_coords(roller, &roller_coords);
-        lv_obj_get_inner_coords(roller, &roller_coords);
-
-        rect_area.x1 = roller_coords.x1;
-        rect_area.x2 = roller_coords.x2;
-
-        lv_draw_rect_dsc_t sel_dsc;
-        lv_draw_rect_dsc_init(&sel_dsc);
-        lv_obj_init_draw_rect_dsc(roller, LV_ROLLER_PART_SELECTED, &sel_dsc);
-        lv_draw_rect(&rect_area, clip_area, &sel_dsc);
-    }
-    /*Post draw when the children are drawn*/
-    else if(mode == LV_DESIGN_DRAW_POST) {
-        lv_draw_label_dsc_t label_dsc;
-        lv_draw_label_dsc_init(&label_dsc);
-        lv_obj_init_draw_label_dsc(roller, LV_ROLLER_PART_SELECTED, &label_dsc);
-
-        lv_coord_t bg_font_h        = lv_font_get_line_height(lv_obj_get_style_text_font(roller, LV_ROLLER_PART_BG));
-
-        /*Redraw the text on the selected area*/
-        lv_area_t rect_area;
-        rect_area.y1 = roller->coords.y1 + lv_obj_get_height(roller) / 2 - bg_font_h / 2 - label_dsc.line_space / 2;
-        if((bg_font_h & 0x1) && (label_dsc.line_space & 0x1)) rect_area.y1--; /*Compensate the two rounding error*/
-        rect_area.y2 = rect_area.y1 + bg_font_h + label_dsc.line_space - 1;
-        rect_area.x1 = roller->coords.x1;
-        rect_area.x2 = roller->coords.x2;
-        lv_area_t mask_sel;
-        bool area_ok;
-        area_ok = _lv_area_intersect(&mask_sel, clip_area, &rect_area);
-        if(area_ok) {
-            lv_obj_t * label = get_label(roller);
-            lv_label_align_t label_align = lv_roller_get_align(roller);
-
-            if(LV_LABEL_ALIGN_CENTER == label_align) {
-                label_dsc.flag |= LV_TXT_FLAG_CENTER;
-            }
-            else if(LV_LABEL_ALIGN_RIGHT == label_align) {
-                label_dsc.flag |= LV_TXT_FLAG_RIGHT;
-            }
-
-            /*Get the size of the "selected text"*/
-            lv_point_t res_p;
-            _lv_txt_get_size(&res_p, lv_label_get_text(label), label_dsc.font, label_dsc.letter_space, label_dsc.line_space,
-                             lv_obj_get_width(roller), LV_TXT_FLAG_EXPAND);
-
-            /*Move the selected label proportionally with the background label*/
-            lv_coord_t roller_h = lv_obj_get_height(roller);
-            int32_t label_y_prop = label->coords.y1 - (roller_h / 2 +
-                                                       roller->coords.y1); /*label offset from the middle line of the roller*/
-            label_y_prop = (label_y_prop << 14) / lv_obj_get_height(
-                               label); /*Proportional position from the middle line (upscaled)*/
-
-            /*Apply a correction with different line heights*/
-            const lv_font_t * normal_label_font = lv_obj_get_style_text_font(roller, LV_ROLLER_PART_BG);
-            lv_coord_t corr = (label_dsc.font->line_height - normal_label_font->line_height) / 2;
-
-            /*Apply the proportional position to the selected text*/
-            res_p.y -= corr;
-            int32_t label_sel_y = roller_h / 2 + roller->coords.y1;
-            label_sel_y += (label_y_prop * res_p.y) >> 14;
-            label_sel_y -= corr;
-
-            /*Draw the selected text*/
-            lv_area_t label_sel_area;
-            label_sel_area.x1 = label->coords.x1;
-            label_sel_area.y1 = label_sel_y;
-            label_sel_area.x2 = label->coords.x2;
-            label_sel_area.y2 = label_sel_area.y1 + res_p.y;
-
-            label_dsc.flag |= LV_TXT_FLAG_EXPAND;
-            lv_draw_label(&label_sel_area, &mask_sel, &label_dsc, lv_label_get_text(label), NULL);
-        }
-    }
-
-    return LV_DESIGN_RES_OK;
-}
-
-/**
- * Handle the drawing related tasks of the roller's label
- * @param roller pointer to an object
- * @param clip_area the object will be drawn only in this area
- * @param mode LV_DESIGN_COVER_CHK: only check if the object fully covers the 'mask_p' area
- *                                  (return 'true' if yes)
- *             LV_DESIGN_DRAW: draw the object (always return 'true')
- *             LV_DESIGN_DRAW_POST: drawing after all children are drawn
- * @param return an element of `lv_design_res_t`
- */
-static lv_design_res_t lv_roller_label_design(lv_obj_t * label, const lv_area_t * clip_area, lv_design_mode_t mode)
-{
-    if(mode == LV_DESIGN_COVER_CHK) {
-        return ancestor_label_design(label, clip_area, mode);
-    }
-    /*Draw the object*/
-    else if(mode == LV_DESIGN_DRAW_MAIN) {
-        /* Split the drawing of the label into an upper (above the selected area)
-         * and a lower (below the selected area)*/
-        lv_obj_t * roller = lv_obj_get_parent(lv_obj_get_parent(label));
-        const lv_font_t * font = lv_obj_get_style_text_font(roller, LV_ROLLER_PART_BG);
-        lv_style_int_t line_space = lv_obj_get_style_text_line_space(roller, LV_ROLLER_PART_BG);
-        lv_coord_t font_h        = lv_font_get_line_height(font);
-
-        lv_area_t rect_area;
-        rect_area.y1 = roller->coords.y1 + lv_obj_get_height(roller) / 2 - font_h / 2 - line_space / 2;
-        if((font_h & 0x1) && (line_space & 0x1)) rect_area.y1--; /*Compensate the two rounding error*/
-        rect_area.y2 = rect_area.y1 + font_h + line_space - 1;
-        lv_area_t roller_coords;
-        lv_obj_get_coords(roller, &roller_coords);
-        lv_obj_get_inner_coords(roller, &roller_coords);
-
-        rect_area.x1 = roller_coords.x1;
-        rect_area.x2 = roller_coords.x2;
-
-        lv_area_t clip2;
-        clip2.x1 = label->coords.x1;
-        clip2.y1 = label->coords.y1;
-        clip2.x2 = label->coords.x2;
-        clip2.y2 = rect_area.y1;
-        if(_lv_area_intersect(&clip2, clip_area, &clip2)) {
-            ancestor_label_design(label, &clip2, mode);
-        }
-
-        clip2.x1 = label->coords.x1;
-        clip2.y1 = rect_area.y2;
-        clip2.x2 = label->coords.x2;
-        clip2.y2 = label->coords.y2;
-        if(_lv_area_intersect(&clip2, clip_area, &clip2)) {
-            ancestor_label_design(label, &clip2, mode);
-        }
-    }
-
-    return LV_DESIGN_RES_OK;
-}
-
-/**
- * Signal function of the roller
- * @param roller pointer to a roller object
- * @param sign a signal type from lv_signal_t enum
- * @param param pointer to a signal specific variable
- * @return LV_RES_OK: the object is not deleted in the function; LV_RES_INV: the object is deleted
- */
-static lv_res_t lv_roller_signal(lv_obj_t * roller, lv_signal_t sign, void * param)
-{
-    lv_res_t res = LV_RES_OK;
-    if(sign == LV_SIGNAL_GET_STYLE) {
-        lv_get_style_info_t * info = param;
-        info->result = lv_roller_get_style(roller, info->part);
-        if(info->result != NULL) return LV_RES_OK;
-        else return ancestor_signal(roller, sign, param);
-    }
-
-    /* Include the ancient signal function */
-    if(sign != LV_SIGNAL_CONTROL) { /*Don't let the page to scroll on keys*/
-        res = ancestor_signal(roller, sign, param);
-        if(res != LV_RES_OK) return res;
-    }
-
-    if(sign == LV_SIGNAL_GET_TYPE) return lv_obj_handle_get_type_signal(param, LV_OBJX_NAME);
-
-    lv_roller_ext_t * ext = lv_obj_get_ext_attr(roller);
-    LV_UNUSED(ext);
-
-    if(sign == LV_SIGNAL_STYLE_CHG) {
-        lv_obj_t * label = get_label(roller);
-        /*Be sure the label's style is updated before processing the roller*/
-        if(label) lv_signal_send(label, LV_SIGNAL_STYLE_CHG, NULL);
-        refr_height(roller);
-        refr_width(roller);
-        refr_position(roller, false);
-    }
-    else if(sign == LV_SIGNAL_COORD_CHG) {
-
-        if(lv_obj_get_width(roller) != lv_area_get_width(param) ||
-           lv_obj_get_height(roller) != lv_area_get_height(param)) {
-#if LV_USE_ANIMATION
-            lv_anim_del(lv_page_get_scrollable(roller), (lv_anim_exec_xcb_t)lv_obj_set_y);
-#endif
-            refr_position(roller, false);
-            refr_width(roller);
-        }
-    }
-    else if(sign == LV_SIGNAL_RELEASED) {
-        release_handler(roller);
-    }
-    else if(sign == LV_SIGNAL_FOCUS) {
-#if LV_USE_GROUP
-        lv_group_t * g             = lv_obj_get_group(roller);
-        bool editing               = lv_group_get_editing(g);
-        lv_indev_type_t indev_type = lv_indev_get_type(lv_indev_get_act());
-
-        /*Encoders need special handling*/
-        if(indev_type == LV_INDEV_TYPE_ENCODER) {
-            /*In navigate mode revert the original value*/
-            if(!editing) {
-                if(ext->sel_opt_id != ext->sel_opt_id_ori) {
-                    ext->sel_opt_id = ext->sel_opt_id_ori;
-                    refr_position(roller, true);
-                }
-            }
-            /*Save the current state when entered to edit mode*/
-            else {
-                ext->sel_opt_id_ori = ext->sel_opt_id;
-            }
-        }
-        else {
-            ext->sel_opt_id_ori = ext->sel_opt_id; /*Save the current value. Used to revert this state if
-                                                                    ENTER won't be pressed*/
-        }
-#endif
-    }
-    else if(sign == LV_SIGNAL_DEFOCUS) {
-#if LV_USE_GROUP
-        /*Revert the original state*/
-        if(ext->sel_opt_id != ext->sel_opt_id_ori) {
-            ext->sel_opt_id = ext->sel_opt_id_ori;
-            refr_position(roller, true);
-        }
-#endif
-    }
-    else if(sign == LV_SIGNAL_CONTROL) {
-#if LV_USE_GROUP
-        char c = *((char *)param);
-        if(c == LV_KEY_RIGHT || c == LV_KEY_DOWN) {
-            if(ext->sel_opt_id + 1 < ext->option_cnt) {
-                uint16_t ori_id = ext->sel_opt_id_ori; /*lv_roller_set_selected will overwrite this*/
-                lv_roller_set_selected(roller, ext->sel_opt_id + 1, true);
-                ext->sel_opt_id_ori = ori_id;
-            }
-        }
-        else if(c == LV_KEY_LEFT || c == LV_KEY_UP) {
-            if(ext->sel_opt_id > 0) {
-                uint16_t ori_id = ext->sel_opt_id_ori; /*lv_roller_set_selected will overwrite this*/
-
-                lv_roller_set_selected(roller, ext->sel_opt_id - 1, true);
-                ext->sel_opt_id_ori = ori_id;
-            }
-        }
-#endif
-    }
-    else if(sign == LV_SIGNAL_CLEANUP) {
-        lv_obj_clean_style_list(roller, LV_ROLLER_PART_SELECTED);
-    }
-    return res;
-}
-
-/**
- * Get the style descriptor of a part of the object
- * @param page pointer the object
- * @param part the part from `lv_roller_part_t`. (LV_ROLLER_PART_...)
- * @return pointer to the style descriptor of the specified part
- */
-static lv_style_list_t * lv_roller_get_style(lv_obj_t * roller, uint8_t part)
-{
-    LV_ASSERT_OBJ(roller, LV_OBJX_NAME);
-
-    lv_roller_ext_t * ext = lv_obj_get_ext_attr(roller);
-    lv_style_list_t * style_dsc_p;
-
-    switch(part) {
-        case LV_ROLLER_PART_BG:
-            style_dsc_p = &roller->style_list;
-            break;
-        case LV_ROLLER_PART_SELECTED:
-            style_dsc_p = &ext->style_sel;
-            break;
-        default:
-            style_dsc_p = NULL;
-    }
-
-    return style_dsc_p;
-}
-
-/**
- * Signal function of the scrollable part of the roller.
- * @param roller_scrl pointer to the scrollable part of roller (page)
- * @param sign a signal type from lv_signal_t enum
- * @param param pointer to a signal specific variable
- * @return LV_RES_OK: the object is not deleted in the function; LV_RES_INV: the object is deleted
- */
-static lv_res_t lv_roller_scrl_signal(lv_obj_t * roller_scrl, lv_signal_t sign, void * param)
-{
-    lv_res_t res;
-
-    /* Include the ancient signal function */
-    res = ancestor_scrl_signal(roller_scrl, sign, param);
-    if(res != LV_RES_OK) return res;
-    if(sign == LV_SIGNAL_GET_TYPE) return lv_obj_handle_get_type_signal(param, LV_OBJX_NAME);
-
-    lv_obj_t * roller     = lv_obj_get_parent(roller_scrl);
-
-    /*On delete the ddlist signal deletes the label so nothing left to do here*/
-    lv_obj_t * label = get_label(roller);
-    if(label == NULL) return LV_RES_INV;
-
-    int32_t id            = -1;
-    lv_roller_ext_t * ext = lv_obj_get_ext_attr(roller);
-
-    const lv_font_t * font = lv_obj_get_style_text_font(roller, LV_ROLLER_PART_BG);
-    lv_style_int_t line_space = lv_obj_get_style_text_line_space(roller, LV_ROLLER_PART_BG);
-    lv_coord_t font_h              = lv_font_get_line_height(font);
-
-    if(sign == LV_SIGNAL_DRAG_END) {
-        /*If dragged then align the list to have an element in the middle*/
-        lv_coord_t label_y1   = label->coords.y1 - roller->coords.y1;
-        lv_coord_t label_unit = font_h + line_space;
-        lv_coord_t mid        = (roller->coords.y2 - roller->coords.y1) / 2;
-
-        id = (mid - label_y1 + line_space / 2) / label_unit;
-
-        if(id < 0) id = 0;
-        if(id >= ext->option_cnt) id = ext->option_cnt - 1;
-
-        ext->sel_opt_id     = id;
-        ext->sel_opt_id_ori = id;
-        res = lv_event_send(roller, LV_EVENT_VALUE_CHANGED, &id);
-        if(res != LV_RES_OK) return res;
-    }
-    /*If picked an option by clicking then set it*/
-    else if(sign == LV_SIGNAL_RELEASED) {
-        release_handler(roller);
-    }
-    else if(sign == LV_SIGNAL_PRESSED) {
-#if LV_USE_ANIMATION
-        lv_anim_del(roller_scrl, (lv_anim_exec_xcb_t)lv_obj_set_y);
-#endif
-    }
-    else if(sign == LV_SIGNAL_PARENT_SIZE_CHG) {
-#if LV_USE_ANIMATION
-        lv_anim_del(lv_page_get_scrollable(roller), (lv_anim_exec_xcb_t)lv_obj_set_y);
-#endif
-        refr_position(roller, false);
-        refr_width(roller);
-
-    }
-
-    /*Position the scrollable according to the new selected option*/
-    if(id != -1) {
-        refr_position(roller, LV_ANIM_ON);
-    }
-
-    return res;
-}
-
-/**
- * Draw a rectangle which has gradient on its top and bottom
- * @param roller pointer to a roller object
- * @param clip_area pointer to the current mask (from the design function)
- */
-static void draw_bg(lv_obj_t * roller, const lv_area_t * clip_area)
-{
-    lv_draw_rect_dsc_t bg_dsc;
-    lv_draw_rect_dsc_init(&bg_dsc);
-    lv_obj_init_draw_rect_dsc(roller, LV_ROLLER_PART_BG, &bg_dsc);
-
-    /*With non-vertical gradient simply draw the background*/
-    if(bg_dsc.bg_grad_dir == LV_GRAD_DIR_NONE) {
-        lv_draw_rect(&roller->coords, clip_area, &bg_dsc);
-        return;
-    }
-
-    /*With vertical gradient mirror it*/
-
-    lv_area_t half_mask;
-    lv_coord_t h = lv_obj_get_height(roller);
-    bool union_ok;
-
-    lv_area_copy(&half_mask, &roller->coords);
-    half_mask.x1 -= roller->ext_draw_pad; /*Add ext size too (e.g. because of shadow draw) */
-    half_mask.x2 += roller->ext_draw_pad;
-    half_mask.y1 -= roller->ext_draw_pad;
-    half_mask.y2 = roller->coords.y1 + h / 2;
-
-    union_ok = _lv_area_intersect(&half_mask, &half_mask, clip_area);
-    bg_dsc.bg_main_color_stop = bg_dsc.bg_main_color_stop / 2;
-    bg_dsc.bg_grad_color_stop = 128 - (255 - bg_dsc.bg_grad_color_stop) / 2;
-    if(union_ok) {
-        lv_draw_rect(&roller->coords, &half_mask, &bg_dsc);
-    }
-
-    lv_area_copy(&half_mask, &roller->coords);
-    half_mask.x1 -= roller->ext_draw_pad; /*Revert ext. size adding*/
-    half_mask.x2 += roller->ext_draw_pad;
-    half_mask.y1 = roller->coords.y1 + h / 2;
-    half_mask.y2 += roller->ext_draw_pad;
-
-    union_ok = _lv_area_intersect(&half_mask, &half_mask, clip_area);
-    if(union_ok) {
-        lv_color_t c = bg_dsc.bg_color;
-        bg_dsc.bg_color = bg_dsc.bg_grad_color;
-        bg_dsc.bg_grad_color = c;
-
-        bg_dsc.bg_main_color_stop += 127;
-        bg_dsc.bg_grad_color_stop += 127;
-        lv_draw_rect(&roller->coords, &half_mask, &bg_dsc);
-    }
-}
-
-/**
- * Refresh the position of the roller. It uses the id stored in: ext->ddlist.selected_option_id
- * @param roller pointer to a roller object
- * @param anim_en LV_ANIM_ON: refresh with animation; LV_ANOM_OFF: without animation
- */
-static void refr_position(lv_obj_t * roller, lv_anim_enable_t anim_en)
-{
-#if LV_USE_ANIMATION == 0
-    anim_en = LV_ANIM_OFF;
-#endif
-
-    lv_obj_t * roller_scrl         = lv_page_get_scrollable(roller);
-    lv_roller_ext_t * ext          = lv_obj_get_ext_attr(roller);
-    const lv_font_t * font = lv_obj_get_style_text_font(roller, LV_ROLLER_PART_BG);
-    lv_style_int_t line_space = lv_obj_get_style_text_line_space(roller, LV_ROLLER_PART_BG);
-    lv_coord_t font_h              = lv_font_get_line_height(font);
-    lv_coord_t h                   = lv_obj_get_height(roller);
-    uint16_t anim_time             = lv_roller_get_anim_time(roller);
-
-    /* Normally the animation's `end_cb` sets correct position of the roller if infinite.
-     * But without animations do it manually*/
-    if(anim_en == LV_ANIM_OFF || anim_time == 0) {
-        inf_normalize(roller_scrl);
-    }
-
-    lv_obj_t * label = get_label(roller);
-
-    int32_t id = ext->sel_opt_id;
-    lv_coord_t line_y1 = id * (font_h + line_space) + label->coords.y1 - roller_scrl->coords.y1;
-    lv_coord_t new_y = -line_y1 + (h - font_h) / 2;
-
-    if(anim_en == LV_ANIM_OFF || anim_time == 0) {
-#if LV_USE_ANIMATION
-        lv_anim_del(roller_scrl, (lv_anim_exec_xcb_t)lv_obj_set_y);
-#endif
-        lv_obj_set_y(roller_scrl, new_y);
-    }
-    else {
-#if LV_USE_ANIMATION
-        lv_anim_t a;
-        lv_anim_init(&a);
-        lv_anim_set_var(&a, roller_scrl);
-        lv_anim_set_exec_cb(&a, (lv_anim_exec_xcb_t)lv_obj_set_y);
-        lv_anim_set_values(&a, lv_obj_get_y(roller_scrl), new_y);
-        lv_anim_set_time(&a, anim_time);
-        lv_anim_set_ready_cb(&a, scroll_anim_ready_cb);
-        lv_anim_start(&a);
-#endif
-    }
-}
-
-static lv_res_t release_handler(lv_obj_t * roller)
-{
-
-    /*If there was dragging `DRAG_END` signal will refresh the position and update the selected option*/
-    if(lv_indev_is_dragging(lv_indev_get_act())) return LV_RES_OK;
-
-    lv_roller_ext_t * ext = lv_obj_get_ext_attr(roller);
-
-    lv_indev_t * indev = lv_indev_get_act();
-#if LV_USE_GROUP
-    /*Leave edit mode once a new option is selected*/
-    lv_indev_type_t indev_type = lv_indev_get_type(indev);
-    if(indev_type == LV_INDEV_TYPE_ENCODER || indev_type == LV_INDEV_TYPE_KEYPAD) {
-        ext->sel_opt_id_ori = ext->sel_opt_id;
-
-        if(indev_type == LV_INDEV_TYPE_ENCODER) {
-            lv_group_t * g      = lv_obj_get_group(roller);
-            if(lv_group_get_editing(g)) {
-                lv_group_set_editing(g, false);
-            }
-        }
-    }
-#endif
-
-    lv_obj_t * label = get_label(roller);
-    if(label == NULL) return LV_RES_OK;
-
-    if(lv_indev_get_type(indev) == LV_INDEV_TYPE_POINTER || lv_indev_get_type(indev) == LV_INDEV_TYPE_BUTTON) {
-        /*Search the clicked option (For KEYPAD and ENCODER the new value should be already set)*/
-        uint16_t new_opt  = 0;
-        lv_point_t p;
-        lv_indev_get_point(indev, &p);
-        p.y -= label->coords.y1;
-        p.x -= label->coords.x1;
-        uint32_t letter_i;
-        letter_i = lv_label_get_letter_on(label, &p);
-
-        const char * txt  = lv_label_get_text(label);
-        uint32_t i        = 0;
-        uint32_t i_prev   = 0;
-
-        uint32_t letter_cnt = 0;
-        for(letter_cnt = 0; letter_cnt < letter_i; letter_cnt++) {
-            uint32_t letter = _lv_txt_encoded_next(txt, &i);
-            /*Count he lines to reach the clicked letter. But ignore the last '\n' because it
-             * still belongs to the clicked line*/
-            if(letter == '\n' && i_prev != letter_i) new_opt++;
-            i_prev = i;
-        }
-        lv_roller_set_selected(roller, new_opt, LV_ANIM_ON);
-    }
-
-    uint32_t id  = ext->sel_opt_id; /*Just to use uint32_t in event data*/
-    lv_res_t res = lv_event_send(roller, LV_EVENT_VALUE_CHANGED, &id);
-    return res;
-}
-
-static void refr_width(lv_obj_t * roller)
-{
-    lv_obj_t * label = get_label(roller);
-    if(label == NULL) return;
-
-    switch(lv_label_get_align(label)) {
-        case LV_LABEL_ALIGN_LEFT:
-            lv_obj_align(label, NULL, LV_ALIGN_IN_LEFT_MID, 0, 0);
-            break;
-        case LV_LABEL_ALIGN_CENTER:
-            lv_obj_align(label, NULL, LV_ALIGN_CENTER, 0, 0);
-            break;
-        case LV_LABEL_ALIGN_RIGHT:
-            lv_obj_align(label, NULL, LV_ALIGN_IN_RIGHT_MID, 0, 0);
-            break;
-    }
-
-    if(lv_roller_get_auto_fit(roller) == false) return;
-
-    lv_coord_t label_w = lv_obj_get_width(label);
-
-    lv_style_int_t left = lv_obj_get_style_pad_left(roller, LV_ROLLER_PART_BG);
-    lv_style_int_t right = lv_obj_get_style_pad_right(roller, LV_ROLLER_PART_BG);
-
-    const lv_font_t * base_font = lv_obj_get_style_text_font(roller, LV_ROLLER_PART_BG);
-    const lv_font_t * sel_font = lv_obj_get_style_text_font(roller, LV_ROLLER_PART_SELECTED);
-
-    /*The selected text might be larger to get its size*/
-    if(base_font != sel_font) {
-        lv_coord_t letter_sp = lv_obj_get_style_text_letter_space(roller, LV_ROLLER_PART_SELECTED);
-        lv_coord_t line_sp = lv_obj_get_style_text_line_space(roller, LV_ROLLER_PART_SELECTED);
-        lv_point_t p;
-        _lv_txt_get_size(&p, lv_label_get_text(label), sel_font, letter_sp, line_sp, LV_COORD_MAX, LV_TXT_FLAG_NONE);
-        if(label_w < p.x)label_w = p.x;
-    }
-
-    lv_obj_set_width(roller, label_w + left + right);
-}
-
-/**
- * Refresh the height of the roller and the scrollable
- * @param roller pointer to roller
- */
-static void refr_height(lv_obj_t * roller)
-{
-    lv_obj_t * label = get_label(roller);
-    if(label == NULL) return;
-
-    lv_obj_set_height(lv_page_get_scrollable(roller), lv_obj_get_height(label) + lv_obj_get_height(roller));
-
-#if LV_USE_ANIMATION
-    lv_anim_del(lv_page_get_scrollable(roller), (lv_anim_exec_xcb_t)lv_obj_set_y);
-#endif
-    refr_position(roller, LV_ANIM_OFF);
-}
-
-/**
- * Set the middle page for the roller if infinite is enabled
- * @param scrl pointer to the roller's scrollable (lv_obj_t *)
- */
-static void inf_normalize(void * scrl)
-{
-    lv_obj_t * roller_scrl = (lv_obj_t *)scrl;
-    lv_obj_t * roller      = lv_obj_get_parent(roller_scrl);
-    lv_roller_ext_t * ext  = lv_obj_get_ext_attr(roller);
-
-    if(ext->mode == LV_ROLLER_MODE_INFINITE) {
-        uint16_t real_id_cnt = ext->option_cnt / LV_ROLLER_INF_PAGES;
-        ext->sel_opt_id = ext->sel_opt_id % real_id_cnt;
-        ext->sel_opt_id += (LV_ROLLER_INF_PAGES / 2) * real_id_cnt; /*Select the middle page*/
-
-        ext->sel_opt_id_ori = ext->sel_opt_id % real_id_cnt;
-        ext->sel_opt_id_ori += (LV_ROLLER_INF_PAGES / 2) * real_id_cnt; /*Select the middle page*/
-
-        /*Move to the new id*/
-        const lv_font_t * font = lv_obj_get_style_text_font(roller, LV_ROLLER_PART_BG);
-        lv_style_int_t line_space = lv_obj_get_style_text_line_space(roller, LV_ROLLER_PART_BG);
-        lv_coord_t font_h              = lv_font_get_line_height(font);
-        lv_coord_t h                   = lv_obj_get_height(roller);
-
-        lv_obj_t * label = get_label(roller);
-
-        lv_coord_t line_y1 = ext->sel_opt_id * (font_h + line_space) + label->coords.y1 - roller_scrl->coords.y1;
-        lv_coord_t new_y = -line_y1 + (h - font_h) / 2;
-        lv_obj_set_y(roller_scrl, new_y);
-    }
-}
-
-static lv_obj_t * get_label(const lv_obj_t * roller)
-{
-    lv_obj_t * scrl = lv_page_get_scrollable(roller);
-    if(scrl == NULL) return NULL;   /*The roller is being deleted, the scrollable already not exists*/
-    return lv_obj_get_child(scrl, NULL);
-}
-
-#if LV_USE_ANIMATION
-static void scroll_anim_ready_cb(lv_anim_t * a)
-{
-    inf_normalize(a->var);
-}
-#endif
-
-#endif
->>>>>>> 9003f4a9
+/**
+ * @file lv_roller.c
+ *
+ */
+
+/*********************
+ *      INCLUDES
+ *********************/
+#include "lv_roller.h"
+#if LV_USE_ROLLER != 0
+
+#include "../lv_misc/lv_debug.h"
+#include "../lv_draw/lv_draw.h"
+#include "../lv_core/lv_group.h"
+#include "../lv_themes/lv_theme.h"
+
+/*********************
+ *      DEFINES
+ *********************/
+#define LV_OBJX_NAME "lv_roller"
+
+#if LV_USE_ANIMATION == 0
+    #undef LV_ROLLER_DEF_ANIM_TIME
+    #define LV_ROLLER_DEF_ANIM_TIME 0 /*No animation*/
+#endif
+
+/**********************
+ *      TYPEDEFS
+ **********************/
+
+/**********************
+ *  STATIC PROTOTYPES
+ **********************/
+static lv_design_res_t lv_roller_design(lv_obj_t * roller, const lv_area_t * clip_area, lv_design_mode_t mode);
+static lv_design_res_t lv_roller_label_design(lv_obj_t * label, const lv_area_t * clip_area, lv_design_mode_t mode);
+static lv_res_t lv_roller_scrl_signal(lv_obj_t * roller_scrl, lv_signal_t sign, void * param);
+static lv_style_list_t * lv_roller_get_style(lv_obj_t * roller, uint8_t part);
+static lv_res_t lv_roller_signal(lv_obj_t * roller, lv_signal_t sign, void * param);
+static void refr_position(lv_obj_t * roller, lv_anim_enable_t animen);
+static void refr_height(lv_obj_t * roller);
+static void refr_width(lv_obj_t * roller);
+static lv_res_t release_handler(lv_obj_t * roller);
+static void inf_normalize(void * roller_scrl);
+static lv_obj_t * get_label(const lv_obj_t * roller);
+#if LV_USE_ANIMATION
+    static void scroll_anim_ready_cb(lv_anim_t * a);
+#endif
+static void draw_bg(lv_obj_t * roller, const lv_area_t * clip_area);
+
+/**********************
+ *  STATIC VARIABLES
+ **********************/
+static lv_signal_cb_t ancestor_signal;
+static lv_design_cb_t ancestor_label_design;
+static lv_signal_cb_t ancestor_scrl_signal;
+
+/**********************
+ *      MACROS
+ **********************/
+
+/**********************
+ *   GLOBAL FUNCTIONS
+ **********************/
+
+/**
+ * Create a roller object
+ * @param par pointer to an object, it will be the parent of the new roller
+ * @param copy pointer to a roller object, if not NULL then the new object will be copied from it
+ * @return pointer to the created roller
+ */
+lv_obj_t * lv_roller_create(lv_obj_t * par, const lv_obj_t * copy)
+{
+    LV_LOG_TRACE("roller create started");
+
+    /*Create the ancestor of roller*/
+    lv_obj_t * roller = lv_page_create(par, copy);
+    LV_ASSERT_MEM(roller);
+    if(roller == NULL) return NULL;
+
+    if(ancestor_scrl_signal == NULL) ancestor_scrl_signal = lv_obj_get_signal_cb(lv_page_get_scrollable(roller));
+    if(ancestor_signal == NULL) ancestor_signal = lv_obj_get_signal_cb(roller);
+
+    /*Allocate the roller type specific extended data*/
+    lv_roller_ext_t * ext = lv_obj_allocate_ext_attr(roller, sizeof(lv_roller_ext_t));
+    LV_ASSERT_MEM(ext);
+    if(ext == NULL) {
+        lv_obj_del(roller);
+        return NULL;
+    }
+
+    ext->mode = LV_ROLLER_MODE_NORMAL;
+    ext->option_cnt = 0;
+    ext->sel_opt_id = 0;
+    ext->sel_opt_id_ori = 0;
+    ext->auto_fit = 1;
+    lv_style_list_init(&ext->style_sel);
+
+    /*The signal and design functions are not copied so set them here*/
+    lv_obj_set_signal_cb(roller, lv_roller_signal);
+    lv_obj_set_design_cb(roller, lv_roller_design);
+
+    /*Init the new roller roller*/
+    if(copy == NULL) {
+
+        lv_obj_t * label = lv_label_create(roller, NULL);
+        lv_label_set_align(label, LV_LABEL_ALIGN_CENTER);
+        if(ancestor_label_design == NULL) ancestor_label_design = lv_obj_get_design_cb(label);
+        lv_obj_set_design_cb(label, lv_roller_label_design);
+        lv_obj_t * scrl = lv_page_get_scrollable(roller);
+        lv_obj_set_drag(scrl, true);
+        lv_page_set_scrollable_fit2(roller, LV_FIT_PARENT, LV_FIT_NONE); /*Height is specified directly*/
+        lv_roller_set_anim_time(roller, LV_ROLLER_DEF_ANIM_TIME);
+        lv_roller_set_options(roller, "Option 1\nOption 2\nOption 3\nOption 4\nOption 5", LV_ROLLER_MODE_NORMAL);
+
+        lv_obj_set_signal_cb(scrl, lv_roller_scrl_signal);
+
+        lv_obj_clean_style_list(roller, LV_PAGE_PART_SCROLLABLE); /*Use a transparent scrollable*/
+        lv_theme_apply(roller, LV_THEME_ROLLER);
+        refr_height(roller);
+
+        lv_roller_set_visible_row_count(roller, 3);
+    }
+    /*Copy an existing roller*/
+    else {
+        lv_label_create(roller, get_label(copy));
+
+        lv_roller_ext_t * copy_ext = lv_obj_get_ext_attr(copy);
+        ext->mode = copy_ext->mode;
+        ext->option_cnt = copy_ext->option_cnt;
+        ext->sel_opt_id = copy_ext->sel_opt_id;
+        ext->sel_opt_id_ori = copy_ext->sel_opt_id;
+        ext->auto_fit = copy_ext->auto_fit;
+        lv_obj_t * scrl = lv_page_get_scrollable(roller);
+        lv_obj_set_signal_cb(scrl, lv_roller_scrl_signal);
+
+        lv_style_list_copy(&ext->style_sel, &copy_ext->style_sel);
+        lv_obj_refresh_style(roller, LV_OBJ_PART_ALL, LV_STYLE_PROP_ALL);
+    }
+
+    LV_LOG_INFO("roller created");
+
+    return roller;
+}
+
+/*=====================
+ * Setter functions
+ *====================*/
+
+/**
+ * Set the options on a roller
+ * @param roller pointer to roller object
+ * @param options a string with '\n' separated options. E.g. "One\nTwo\nThree"
+ * @param mode `LV_ROLLER_MODE_NORMAL` or `LV_ROLLER_MODE_INFINITE`
+ */
+void lv_roller_set_options(lv_obj_t * roller, const char * options, lv_roller_mode_t mode)
+{
+    LV_ASSERT_OBJ(roller, LV_OBJX_NAME);
+    LV_ASSERT_STR(options);
+
+    lv_roller_ext_t * ext = lv_obj_get_ext_attr(roller);
+    lv_obj_t * label = get_label(roller);
+
+    ext->sel_opt_id     = 0;
+    ext->sel_opt_id_ori = 0;
+
+    /*Count the '\n'-s to determine the number of options*/
+    ext->option_cnt = 0;
+    uint32_t cnt;
+    for(cnt = 0; options[cnt] != '\0'; cnt++) {
+        if(options[cnt] == '\n') ext->option_cnt++;
+    }
+    ext->option_cnt++; /*Last option has no `\n`*/
+
+    if(mode == LV_ROLLER_MODE_NORMAL) {
+        ext->mode = LV_ROLLER_MODE_NORMAL;
+        lv_label_set_text(label, options);
+    }
+    else {
+        ext->mode = LV_ROLLER_MODE_INFINITE;
+
+        size_t opt_len = strlen(options) + 1; /*+1 to add '\n' after option lists*/
+        char * opt_extra = _lv_mem_buf_get(opt_len * LV_ROLLER_INF_PAGES);
+        uint8_t i;
+        for(i = 0; i < LV_ROLLER_INF_PAGES; i++) {
+            strcpy(&opt_extra[opt_len * i], options);
+            opt_extra[opt_len * (i + 1) - 1] = '\n';
+        }
+        opt_extra[opt_len * LV_ROLLER_INF_PAGES - 1] = '\0';
+        lv_label_set_text(label, opt_extra);
+        _lv_mem_buf_release(opt_extra);
+
+        ext->sel_opt_id     = ((LV_ROLLER_INF_PAGES / 2) + 0) * ext->option_cnt;
+
+        ext->option_cnt = ext->option_cnt * LV_ROLLER_INF_PAGES;
+    }
+
+    ext->sel_opt_id_ori = ext->sel_opt_id;
+
+    refr_height(roller);
+    refr_width(roller);
+}
+
+/**
+ * Set the align of the roller's options (left or center)
+ * @param roller - pointer to a roller object
+ * @param align - one of lv_label_align_t values (left, right, center)
+ */
+void lv_roller_set_align(lv_obj_t * roller, lv_label_align_t align)
+{
+    LV_ASSERT_OBJ(roller, LV_OBJX_NAME);
+
+    lv_obj_t * label = get_label(roller);
+    if(label == NULL) return; /*Probably the roller is being deleted if the label is NULL.*/
+
+    lv_label_set_align(label, align);
+    refr_width(roller); /*To set the correct label position*/
+}
+
+/**
+ * Set the selected option
+ * @param roller pointer to a roller object
+ * @param sel_opt id of the selected option (0 ... number of option - 1);
+ * @param anim_en LV_ANIM_ON: set with animation; LV_ANOM_OFF set immediately
+ */
+void lv_roller_set_selected(lv_obj_t * roller, uint16_t sel_opt, lv_anim_enable_t anim)
+{
+    LV_ASSERT_OBJ(roller, LV_OBJX_NAME);
+
+#if LV_USE_ANIMATION == 0
+    anim = LV_ANIM_OFF;
+#endif
+
+    /* Set the value even if it's the same as the current value because
+     * if moving to the next option with an animation which was just deleted in the PRESS signal
+     * nothing will continue the animation. */
+
+    lv_roller_ext_t * ext = lv_obj_get_ext_attr(roller);
+
+    /*In infinite mode interpret the new ID relative to the currently visible "page"*/
+    if(ext->mode == LV_ROLLER_MODE_INFINITE) {
+        int32_t sel_opt_signed = sel_opt;
+        uint16_t page = ext->sel_opt_id / LV_ROLLER_INF_PAGES;
+
+        /* `sel_opt` should be less than the number of options set by the user.
+         * If it's more then probably it's a reference from not the first page
+         * so normalize `sel_opt` */
+        if(page != 0) {
+            sel_opt_signed -= page * LV_ROLLER_INF_PAGES;
+        }
+
+        sel_opt = page * LV_ROLLER_INF_PAGES + sel_opt_signed;
+    }
+
+    ext->sel_opt_id     = sel_opt < ext->option_cnt ? sel_opt : ext->option_cnt - 1;
+    ext->sel_opt_id_ori = ext->sel_opt_id;
+
+    refr_position(roller, anim);
+}
+
+/**
+ * Set the height to show the given number of rows (options)
+ * @param roller pointer to a roller object
+ * @param row_cnt number of desired visible rows
+ */
+void lv_roller_set_visible_row_count(lv_obj_t * roller, uint8_t row_cnt)
+{
+    LV_ASSERT_OBJ(roller, LV_OBJX_NAME);
+
+    const lv_font_t * font = lv_obj_get_style_text_font(roller, LV_ROLLER_PART_BG);
+    lv_style_int_t line_space = lv_obj_get_style_text_line_space(roller, LV_ROLLER_PART_BG);
+    lv_obj_set_height(roller, (lv_font_get_line_height(font) + line_space) * row_cnt);
+
+    refr_height(roller);
+    refr_position(roller, LV_ANIM_OFF);
+}
+
+/**
+ * Allow automatically setting the width of roller according to it's content.
+ * @param roller pointer to a roller object
+ * @param auto_fit true: enable auto fit
+ */
+void lv_roller_set_auto_fit(lv_obj_t * roller, bool auto_fit)
+{
+    LV_ASSERT_OBJ(roller, LV_OBJX_NAME);
+    lv_roller_ext_t * ext = lv_obj_get_ext_attr(roller);
+    ext->auto_fit = auto_fit;
+    refr_width(roller);
+}
+
+/*=====================
+ * Getter functions
+ *====================*/
+
+/**
+ * Get the id of the selected option
+ * @param roller pointer to a roller object
+ * @return id of the selected option (0 ... number of option - 1);
+ */
+uint16_t lv_roller_get_selected(const lv_obj_t * roller)
+{
+    LV_ASSERT_OBJ(roller, LV_OBJX_NAME);
+
+    lv_roller_ext_t * ext = lv_obj_get_ext_attr(roller);
+    if(ext->mode == LV_ROLLER_MODE_INFINITE) {
+        uint16_t real_id_cnt = ext->option_cnt / LV_ROLLER_INF_PAGES;
+        return ext->sel_opt_id % real_id_cnt;
+    }
+    else {
+        return ext->sel_opt_id;
+    }
+}
+
+/**
+ * Get the current selected option as a string
+ * @param ddlist pointer to ddlist object
+ * @param buf pointer to an array to store the string
+ * @param buf_size size of `buf` in bytes. 0: to ignore it.
+ */
+void lv_roller_get_selected_str(const lv_obj_t * roller, char * buf, uint32_t buf_size)
+{
+    LV_ASSERT_OBJ(roller, LV_OBJX_NAME);
+
+    lv_roller_ext_t * ext = lv_obj_get_ext_attr(roller);
+    lv_obj_t * label = get_label(roller);
+    uint32_t i;
+    uint16_t line        = 0;
+    const char * opt_txt = lv_label_get_text(label);
+    size_t txt_len     = strlen(opt_txt);
+
+    for(i = 0; i < txt_len && line != ext->sel_opt_id; i++) {
+        if(opt_txt[i] == '\n') line++;
+    }
+
+    uint32_t c;
+    for(c = 0; i < txt_len && opt_txt[i] != '\n'; c++, i++) {
+        if(buf_size && c >= buf_size - 1) {
+            LV_LOG_WARN("lv_dropdown_get_selected_str: the buffer was too small")
+            break;
+        }
+        buf[c] = opt_txt[i];
+    }
+
+    buf[c] = '\0';
+}
+
+/**
+ * Get the total number of options
+ * @param roller pointer to a roller object
+ * @return the total number of options
+ */
+uint16_t lv_roller_get_option_cnt(const lv_obj_t * roller)
+{
+    LV_ASSERT_OBJ(roller, LV_OBJX_NAME);
+
+    lv_roller_ext_t * ext = lv_obj_get_ext_attr(roller);
+    if(ext->mode == LV_ROLLER_MODE_INFINITE) {
+        return ext->option_cnt / LV_ROLLER_INF_PAGES;
+    }
+    else {
+        return ext->option_cnt;
+    }
+}
+
+/**
+ * Get the align attribute. Default alignment after _create is LV_LABEL_ALIGN_CENTER
+ * @param roller pointer to a roller object
+ * @return LV_LABEL_ALIGN_LEFT, LV_LABEL_ALIGN_RIGHT or LV_LABEL_ALIGN_CENTER
+ */
+lv_label_align_t lv_roller_get_align(const lv_obj_t * roller)
+{
+    LV_ASSERT_OBJ(roller, LV_OBJX_NAME);
+
+    return lv_label_get_align(get_label(roller));
+}
+
+/**
+ * Get whether the auto fit option is enabled or not.
+ * @param roller pointer to a roller object
+ * @return true: auto fit is enabled
+ */
+bool lv_roller_get_auto_fit(lv_obj_t * roller)
+{
+    LV_ASSERT_OBJ(roller, LV_OBJX_NAME);
+    lv_roller_ext_t * ext = lv_obj_get_ext_attr(roller);
+    return ext->auto_fit ? true : false;
+}
+
+/**
+ * Get the options of a roller
+ * @param roller pointer to roller object
+ * @return the options separated by '\n'-s (E.g. "Option1\nOption2\nOption3")
+ */
+const char * lv_roller_get_options(const lv_obj_t * roller)
+{
+    LV_ASSERT_OBJ(roller, LV_OBJX_NAME);
+
+    return lv_label_get_text(get_label(roller));
+}
+
+/**********************
+ *   STATIC FUNCTIONS
+ **********************/
+
+/**
+ * Handle the drawing related tasks of the rollers
+ * @param roller pointer to an object
+ * @param clip_area the object will be drawn only in this area
+ * @param mode LV_DESIGN_COVER_CHK: only check if the object fully covers the 'mask_p' area
+ *                                  (return 'true' if yes)
+ *             LV_DESIGN_DRAW: draw the object (always return 'true')
+ *             LV_DESIGN_DRAW_POST: drawing after all children are drawn
+ * @param return an element of `lv_design_res_t`
+ */
+static lv_design_res_t lv_roller_design(lv_obj_t * roller, const lv_area_t * clip_area, lv_design_mode_t mode)
+{
+    if(mode == LV_DESIGN_COVER_CHK) {
+        return LV_DESIGN_RES_NOT_COVER;
+    }
+    /*Draw the object*/
+    else if(mode == LV_DESIGN_DRAW_MAIN) {
+        draw_bg(roller, clip_area);
+
+        const lv_font_t * font = lv_obj_get_style_text_font(roller, LV_ROLLER_PART_BG);
+        lv_style_int_t line_space = lv_obj_get_style_text_line_space(roller, LV_ROLLER_PART_BG);
+        lv_coord_t font_h        = lv_font_get_line_height(font);
+        lv_area_t rect_area;
+        rect_area.y1 = roller->coords.y1 + lv_obj_get_height(roller) / 2 - font_h / 2 - line_space / 2;
+        if((font_h & 0x1) && (line_space & 0x1)) rect_area.y1--; /*Compensate the two rounding error*/
+        rect_area.y2 = rect_area.y1 + font_h + line_space - 1;
+        lv_area_t roller_coords;
+        lv_obj_get_coords(roller, &roller_coords);
+        lv_obj_get_inner_coords(roller, &roller_coords);
+
+        rect_area.x1 = roller_coords.x1;
+        rect_area.x2 = roller_coords.x2;
+
+        lv_draw_rect_dsc_t sel_dsc;
+        lv_draw_rect_dsc_init(&sel_dsc);
+        lv_obj_init_draw_rect_dsc(roller, LV_ROLLER_PART_SELECTED, &sel_dsc);
+        lv_draw_rect(&rect_area, clip_area, &sel_dsc);
+    }
+    /*Post draw when the children are drawn*/
+    else if(mode == LV_DESIGN_DRAW_POST) {
+        lv_draw_label_dsc_t label_dsc;
+        lv_draw_label_dsc_init(&label_dsc);
+        lv_obj_init_draw_label_dsc(roller, LV_ROLLER_PART_SELECTED, &label_dsc);
+
+        lv_coord_t bg_font_h        = lv_font_get_line_height(lv_obj_get_style_text_font(roller, LV_ROLLER_PART_BG));
+
+        /*Redraw the text on the selected area*/
+        lv_area_t rect_area;
+        rect_area.y1 = roller->coords.y1 + lv_obj_get_height(roller) / 2 - bg_font_h / 2 - label_dsc.line_space / 2;
+        if((bg_font_h & 0x1) && (label_dsc.line_space & 0x1)) rect_area.y1--; /*Compensate the two rounding error*/
+        rect_area.y2 = rect_area.y1 + bg_font_h + label_dsc.line_space - 1;
+        rect_area.x1 = roller->coords.x1;
+        rect_area.x2 = roller->coords.x2;
+        lv_area_t mask_sel;
+        bool area_ok;
+        area_ok = _lv_area_intersect(&mask_sel, clip_area, &rect_area);
+        if(area_ok) {
+            lv_obj_t * label = get_label(roller);
+            lv_label_align_t label_align = lv_roller_get_align(roller);
+
+            if(LV_LABEL_ALIGN_CENTER == label_align) {
+                label_dsc.flag |= LV_TXT_FLAG_CENTER;
+            }
+            else if(LV_LABEL_ALIGN_RIGHT == label_align) {
+                label_dsc.flag |= LV_TXT_FLAG_RIGHT;
+            }
+
+            /*Get the size of the "selected text"*/
+            lv_point_t res_p;
+            _lv_txt_get_size(&res_p, lv_label_get_text(label), label_dsc.font, label_dsc.letter_space, label_dsc.line_space,
+                             lv_obj_get_width(roller), LV_TXT_FLAG_EXPAND);
+
+            /*Move the selected label proportionally with the background label*/
+            lv_coord_t roller_h = lv_obj_get_height(roller);
+            int32_t label_y_prop = label->coords.y1 - (roller_h / 2 +
+                                                       roller->coords.y1); /*label offset from the middle line of the roller*/
+            label_y_prop = (label_y_prop << 14) / lv_obj_get_height(
+                               label); /*Proportional position from the middle line (upscaled)*/
+
+            /*Apply a correction with different line heights*/
+            const lv_font_t * normal_label_font = lv_obj_get_style_text_font(roller, LV_ROLLER_PART_BG);
+            lv_coord_t corr = (label_dsc.font->line_height - normal_label_font->line_height) / 2;
+
+            /*Apply the proportional position to the selected text*/
+            res_p.y -= corr;
+            int32_t label_sel_y = roller_h / 2 + roller->coords.y1;
+            label_sel_y += (label_y_prop * res_p.y) >> 14;
+            label_sel_y -= corr;
+
+            /*Draw the selected text*/
+            lv_area_t label_sel_area;
+            label_sel_area.x1 = label->coords.x1;
+            label_sel_area.y1 = label_sel_y;
+            label_sel_area.x2 = label->coords.x2;
+            label_sel_area.y2 = label_sel_area.y1 + res_p.y;
+
+            label_dsc.flag |= LV_TXT_FLAG_EXPAND;
+            lv_draw_label(&label_sel_area, &mask_sel, &label_dsc, lv_label_get_text(label), NULL);
+        }
+    }
+
+    return LV_DESIGN_RES_OK;
+}
+
+/**
+ * Handle the drawing related tasks of the roller's label
+ * @param roller pointer to an object
+ * @param clip_area the object will be drawn only in this area
+ * @param mode LV_DESIGN_COVER_CHK: only check if the object fully covers the 'mask_p' area
+ *                                  (return 'true' if yes)
+ *             LV_DESIGN_DRAW: draw the object (always return 'true')
+ *             LV_DESIGN_DRAW_POST: drawing after all children are drawn
+ * @param return an element of `lv_design_res_t`
+ */
+static lv_design_res_t lv_roller_label_design(lv_obj_t * label, const lv_area_t * clip_area, lv_design_mode_t mode)
+{
+    if(mode == LV_DESIGN_COVER_CHK) {
+        return ancestor_label_design(label, clip_area, mode);
+    }
+    /*Draw the object*/
+    else if(mode == LV_DESIGN_DRAW_MAIN) {
+        /* Split the drawing of the label into an upper (above the selected area)
+         * and a lower (below the selected area)*/
+        lv_obj_t * roller = lv_obj_get_parent(lv_obj_get_parent(label));
+        const lv_font_t * font = lv_obj_get_style_text_font(roller, LV_ROLLER_PART_BG);
+        lv_style_int_t line_space = lv_obj_get_style_text_line_space(roller, LV_ROLLER_PART_BG);
+        lv_coord_t font_h        = lv_font_get_line_height(font);
+
+        lv_area_t rect_area;
+        rect_area.y1 = roller->coords.y1 + lv_obj_get_height(roller) / 2 - font_h / 2 - line_space / 2;
+        if((font_h & 0x1) && (line_space & 0x1)) rect_area.y1--; /*Compensate the two rounding error*/
+        rect_area.y2 = rect_area.y1 + font_h + line_space - 1;
+        lv_area_t roller_coords;
+        lv_obj_get_coords(roller, &roller_coords);
+        lv_obj_get_inner_coords(roller, &roller_coords);
+
+        rect_area.x1 = roller_coords.x1;
+        rect_area.x2 = roller_coords.x2;
+
+        lv_area_t clip2;
+        clip2.x1 = label->coords.x1;
+        clip2.y1 = label->coords.y1;
+        clip2.x2 = label->coords.x2;
+        clip2.y2 = rect_area.y1;
+        if(_lv_area_intersect(&clip2, clip_area, &clip2)) {
+            ancestor_label_design(label, &clip2, mode);
+        }
+
+        clip2.x1 = label->coords.x1;
+        clip2.y1 = rect_area.y2;
+        clip2.x2 = label->coords.x2;
+        clip2.y2 = label->coords.y2;
+        if(_lv_area_intersect(&clip2, clip_area, &clip2)) {
+            ancestor_label_design(label, &clip2, mode);
+        }
+    }
+
+    return LV_DESIGN_RES_OK;
+}
+
+/**
+ * Signal function of the roller
+ * @param roller pointer to a roller object
+ * @param sign a signal type from lv_signal_t enum
+ * @param param pointer to a signal specific variable
+ * @return LV_RES_OK: the object is not deleted in the function; LV_RES_INV: the object is deleted
+ */
+static lv_res_t lv_roller_signal(lv_obj_t * roller, lv_signal_t sign, void * param)
+{
+    lv_res_t res = LV_RES_OK;
+    if(sign == LV_SIGNAL_GET_STYLE) {
+        lv_get_style_info_t * info = param;
+        info->result = lv_roller_get_style(roller, info->part);
+        if(info->result != NULL) return LV_RES_OK;
+        else return ancestor_signal(roller, sign, param);
+    }
+
+    /* Include the ancient signal function */
+    if(sign != LV_SIGNAL_CONTROL) { /*Don't let the page to scroll on keys*/
+        res = ancestor_signal(roller, sign, param);
+        if(res != LV_RES_OK) return res;
+    }
+
+    if(sign == LV_SIGNAL_GET_TYPE) return lv_obj_handle_get_type_signal(param, LV_OBJX_NAME);
+
+    lv_roller_ext_t * ext = lv_obj_get_ext_attr(roller);
+    LV_UNUSED(ext);
+
+    if(sign == LV_SIGNAL_STYLE_CHG) {
+        lv_obj_t * label = get_label(roller);
+        /*Be sure the label's style is updated before processing the roller*/
+        if(label) lv_signal_send(label, LV_SIGNAL_STYLE_CHG, NULL);
+        refr_height(roller);
+        refr_width(roller);
+        refr_position(roller, false);
+    }
+    else if(sign == LV_SIGNAL_COORD_CHG) {
+
+        if(lv_obj_get_width(roller) != lv_area_get_width(param) ||
+           lv_obj_get_height(roller) != lv_area_get_height(param)) {
+#if LV_USE_ANIMATION
+            lv_anim_del(lv_page_get_scrollable(roller), (lv_anim_exec_xcb_t)lv_obj_set_y);
+#endif
+            refr_position(roller, false);
+            refr_width(roller);
+        }
+    }
+    else if(sign == LV_SIGNAL_RELEASED) {
+        release_handler(roller);
+    }
+    else if(sign == LV_SIGNAL_FOCUS) {
+#if LV_USE_GROUP
+        lv_group_t * g             = lv_obj_get_group(roller);
+        bool editing               = lv_group_get_editing(g);
+        lv_indev_type_t indev_type = lv_indev_get_type(lv_indev_get_act());
+
+        /*Encoders need special handling*/
+        if(indev_type == LV_INDEV_TYPE_ENCODER) {
+            /*In navigate mode revert the original value*/
+            if(!editing) {
+                if(ext->sel_opt_id != ext->sel_opt_id_ori) {
+                    ext->sel_opt_id = ext->sel_opt_id_ori;
+                    refr_position(roller, true);
+                }
+            }
+            /*Save the current state when entered to edit mode*/
+            else {
+                ext->sel_opt_id_ori = ext->sel_opt_id;
+            }
+        }
+        else {
+            ext->sel_opt_id_ori = ext->sel_opt_id; /*Save the current value. Used to revert this state if
+                                                                    ENTER won't be pressed*/
+        }
+#endif
+    }
+    else if(sign == LV_SIGNAL_DEFOCUS) {
+#if LV_USE_GROUP
+        /*Revert the original state*/
+        if(ext->sel_opt_id != ext->sel_opt_id_ori) {
+            ext->sel_opt_id = ext->sel_opt_id_ori;
+            refr_position(roller, true);
+        }
+#endif
+    }
+    else if(sign == LV_SIGNAL_CONTROL) {
+#if LV_USE_GROUP
+        char c = *((char *)param);
+        if(c == LV_KEY_RIGHT || c == LV_KEY_DOWN) {
+            if(ext->sel_opt_id + 1 < ext->option_cnt) {
+                uint16_t ori_id = ext->sel_opt_id_ori; /*lv_roller_set_selected will overwrite this*/
+                lv_roller_set_selected(roller, ext->sel_opt_id + 1, true);
+                ext->sel_opt_id_ori = ori_id;
+            }
+        }
+        else if(c == LV_KEY_LEFT || c == LV_KEY_UP) {
+            if(ext->sel_opt_id > 0) {
+                uint16_t ori_id = ext->sel_opt_id_ori; /*lv_roller_set_selected will overwrite this*/
+
+                lv_roller_set_selected(roller, ext->sel_opt_id - 1, true);
+                ext->sel_opt_id_ori = ori_id;
+            }
+        }
+#endif
+    }
+    else if(sign == LV_SIGNAL_CLEANUP) {
+        lv_obj_clean_style_list(roller, LV_ROLLER_PART_SELECTED);
+    }
+    return res;
+}
+
+/**
+ * Get the style descriptor of a part of the object
+ * @param page pointer the object
+ * @param part the part from `lv_roller_part_t`. (LV_ROLLER_PART_...)
+ * @return pointer to the style descriptor of the specified part
+ */
+static lv_style_list_t * lv_roller_get_style(lv_obj_t * roller, uint8_t part)
+{
+    LV_ASSERT_OBJ(roller, LV_OBJX_NAME);
+
+    lv_roller_ext_t * ext = lv_obj_get_ext_attr(roller);
+    lv_style_list_t * style_dsc_p;
+
+    switch(part) {
+        case LV_ROLLER_PART_BG:
+            style_dsc_p = &roller->style_list;
+            break;
+        case LV_ROLLER_PART_SELECTED:
+            style_dsc_p = &ext->style_sel;
+            break;
+        default:
+            style_dsc_p = NULL;
+    }
+
+    return style_dsc_p;
+}
+
+/**
+ * Signal function of the scrollable part of the roller.
+ * @param roller_scrl pointer to the scrollable part of roller (page)
+ * @param sign a signal type from lv_signal_t enum
+ * @param param pointer to a signal specific variable
+ * @return LV_RES_OK: the object is not deleted in the function; LV_RES_INV: the object is deleted
+ */
+static lv_res_t lv_roller_scrl_signal(lv_obj_t * roller_scrl, lv_signal_t sign, void * param)
+{
+    lv_res_t res;
+
+    /* Include the ancient signal function */
+    res = ancestor_scrl_signal(roller_scrl, sign, param);
+    if(res != LV_RES_OK) return res;
+    if(sign == LV_SIGNAL_GET_TYPE) return lv_obj_handle_get_type_signal(param, LV_OBJX_NAME);
+
+    lv_obj_t * roller     = lv_obj_get_parent(roller_scrl);
+
+    /*On delete the ddlist signal deletes the label so nothing left to do here*/
+    lv_obj_t * label = get_label(roller);
+    if(label == NULL) return LV_RES_INV;
+
+    int32_t id            = -1;
+    lv_roller_ext_t * ext = lv_obj_get_ext_attr(roller);
+
+    const lv_font_t * font = lv_obj_get_style_text_font(roller, LV_ROLLER_PART_BG);
+    lv_style_int_t line_space = lv_obj_get_style_text_line_space(roller, LV_ROLLER_PART_BG);
+    lv_coord_t font_h              = lv_font_get_line_height(font);
+
+    if(sign == LV_SIGNAL_DRAG_END) {
+        /*If dragged then align the list to have an element in the middle*/
+        lv_coord_t label_y1   = label->coords.y1 - roller->coords.y1;
+        lv_coord_t label_unit = font_h + line_space;
+        lv_coord_t mid        = (roller->coords.y2 - roller->coords.y1) / 2;
+
+        id = (mid - label_y1 + line_space / 2) / label_unit;
+
+        if(id < 0) id = 0;
+        if(id >= ext->option_cnt) id = ext->option_cnt - 1;
+
+        ext->sel_opt_id     = id;
+        ext->sel_opt_id_ori = id;
+        res = lv_event_send(roller, LV_EVENT_VALUE_CHANGED, &id);
+        if(res != LV_RES_OK) return res;
+    }
+    /*If picked an option by clicking then set it*/
+    else if(sign == LV_SIGNAL_RELEASED) {
+        release_handler(roller);
+    }
+    else if(sign == LV_SIGNAL_PRESSED) {
+#if LV_USE_ANIMATION
+        lv_anim_del(roller_scrl, (lv_anim_exec_xcb_t)lv_obj_set_y);
+#endif
+    }
+    else if(sign == LV_SIGNAL_PARENT_SIZE_CHG) {
+#if LV_USE_ANIMATION
+        lv_anim_del(lv_page_get_scrollable(roller), (lv_anim_exec_xcb_t)lv_obj_set_y);
+#endif
+        refr_position(roller, false);
+        refr_width(roller);
+
+    }
+
+    /*Position the scrollable according to the new selected option*/
+    if(id != -1) {
+        refr_position(roller, LV_ANIM_ON);
+    }
+
+    return res;
+}
+
+/**
+ * Draw a rectangle which has gradient on its top and bottom
+ * @param roller pointer to a roller object
+ * @param clip_area pointer to the current mask (from the design function)
+ */
+static void draw_bg(lv_obj_t * roller, const lv_area_t * clip_area)
+{
+    lv_draw_rect_dsc_t bg_dsc;
+    lv_draw_rect_dsc_init(&bg_dsc);
+    lv_obj_init_draw_rect_dsc(roller, LV_ROLLER_PART_BG, &bg_dsc);
+
+    /*With non-vertical gradient simply draw the background*/
+    if(bg_dsc.bg_grad_dir == LV_GRAD_DIR_NONE) {
+        lv_draw_rect(&roller->coords, clip_area, &bg_dsc);
+        return;
+    }
+
+    /*With vertical gradient mirror it*/
+
+    lv_area_t half_mask;
+    lv_coord_t h = lv_obj_get_height(roller);
+    bool union_ok;
+
+    lv_area_copy(&half_mask, &roller->coords);
+    half_mask.x1 -= roller->ext_draw_pad; /*Add ext size too (e.g. because of shadow draw) */
+    half_mask.x2 += roller->ext_draw_pad;
+    half_mask.y1 -= roller->ext_draw_pad;
+    half_mask.y2 = roller->coords.y1 + h / 2;
+
+    union_ok = _lv_area_intersect(&half_mask, &half_mask, clip_area);
+    bg_dsc.bg_main_color_stop = bg_dsc.bg_main_color_stop / 2;
+    bg_dsc.bg_grad_color_stop = 128 - (255 - bg_dsc.bg_grad_color_stop) / 2;
+    if(union_ok) {
+        lv_draw_rect(&roller->coords, &half_mask, &bg_dsc);
+    }
+
+    lv_area_copy(&half_mask, &roller->coords);
+    half_mask.x1 -= roller->ext_draw_pad; /*Revert ext. size adding*/
+    half_mask.x2 += roller->ext_draw_pad;
+    half_mask.y1 = roller->coords.y1 + h / 2;
+    half_mask.y2 += roller->ext_draw_pad;
+
+    union_ok = _lv_area_intersect(&half_mask, &half_mask, clip_area);
+    if(union_ok) {
+        lv_color_t c = bg_dsc.bg_color;
+        bg_dsc.bg_color = bg_dsc.bg_grad_color;
+        bg_dsc.bg_grad_color = c;
+
+        bg_dsc.bg_main_color_stop += 127;
+        bg_dsc.bg_grad_color_stop += 127;
+        lv_draw_rect(&roller->coords, &half_mask, &bg_dsc);
+    }
+}
+
+/**
+ * Refresh the position of the roller. It uses the id stored in: ext->ddlist.selected_option_id
+ * @param roller pointer to a roller object
+ * @param anim_en LV_ANIM_ON: refresh with animation; LV_ANOM_OFF: without animation
+ */
+static void refr_position(lv_obj_t * roller, lv_anim_enable_t anim_en)
+{
+#if LV_USE_ANIMATION == 0
+    anim_en = LV_ANIM_OFF;
+#endif
+
+    lv_obj_t * roller_scrl         = lv_page_get_scrollable(roller);
+    lv_roller_ext_t * ext          = lv_obj_get_ext_attr(roller);
+    const lv_font_t * font = lv_obj_get_style_text_font(roller, LV_ROLLER_PART_BG);
+    lv_style_int_t line_space = lv_obj_get_style_text_line_space(roller, LV_ROLLER_PART_BG);
+    lv_coord_t font_h              = lv_font_get_line_height(font);
+    lv_coord_t h                   = lv_obj_get_height(roller);
+    uint16_t anim_time             = lv_roller_get_anim_time(roller);
+
+    /* Normally the animation's `end_cb` sets correct position of the roller if infinite.
+     * But without animations do it manually*/
+    if(anim_en == LV_ANIM_OFF || anim_time == 0) {
+        inf_normalize(roller_scrl);
+    }
+
+    lv_obj_t * label = get_label(roller);
+
+    int32_t id = ext->sel_opt_id;
+    lv_coord_t line_y1 = id * (font_h + line_space) + label->coords.y1 - roller_scrl->coords.y1;
+    lv_coord_t new_y = -line_y1 + (h - font_h) / 2;
+
+    if(anim_en == LV_ANIM_OFF || anim_time == 0) {
+#if LV_USE_ANIMATION
+        lv_anim_del(roller_scrl, (lv_anim_exec_xcb_t)lv_obj_set_y);
+#endif
+        lv_obj_set_y(roller_scrl, new_y);
+    }
+    else {
+#if LV_USE_ANIMATION
+        lv_anim_t a;
+        lv_anim_init(&a);
+        lv_anim_set_var(&a, roller_scrl);
+        lv_anim_set_exec_cb(&a, (lv_anim_exec_xcb_t)lv_obj_set_y);
+        lv_anim_set_values(&a, lv_obj_get_y(roller_scrl), new_y);
+        lv_anim_set_time(&a, anim_time);
+        lv_anim_set_ready_cb(&a, scroll_anim_ready_cb);
+        lv_anim_start(&a);
+#endif
+    }
+}
+
+static lv_res_t release_handler(lv_obj_t * roller)
+{
+
+    /*If there was dragging `DRAG_END` signal will refresh the position and update the selected option*/
+    if(lv_indev_is_dragging(lv_indev_get_act())) return LV_RES_OK;
+
+    lv_roller_ext_t * ext = lv_obj_get_ext_attr(roller);
+
+    lv_indev_t * indev = lv_indev_get_act();
+#if LV_USE_GROUP
+    /*Leave edit mode once a new option is selected*/
+    lv_indev_type_t indev_type = lv_indev_get_type(indev);
+    if(indev_type == LV_INDEV_TYPE_ENCODER || indev_type == LV_INDEV_TYPE_KEYPAD) {
+        ext->sel_opt_id_ori = ext->sel_opt_id;
+
+        if(indev_type == LV_INDEV_TYPE_ENCODER) {
+            lv_group_t * g      = lv_obj_get_group(roller);
+            if(lv_group_get_editing(g)) {
+                lv_group_set_editing(g, false);
+            }
+        }
+    }
+#endif
+
+    lv_obj_t * label = get_label(roller);
+    if(label == NULL) return LV_RES_OK;
+
+    if(lv_indev_get_type(indev) == LV_INDEV_TYPE_POINTER || lv_indev_get_type(indev) == LV_INDEV_TYPE_BUTTON) {
+        /*Search the clicked option (For KEYPAD and ENCODER the new value should be already set)*/
+        uint16_t new_opt  = 0;
+        lv_point_t p;
+        lv_indev_get_point(indev, &p);
+        p.y -= label->coords.y1;
+        p.x -= label->coords.x1;
+        uint32_t letter_i;
+        letter_i = lv_label_get_letter_on(label, &p);
+
+        const char * txt  = lv_label_get_text(label);
+        uint32_t i        = 0;
+        uint32_t i_prev   = 0;
+
+        uint32_t letter_cnt = 0;
+        for(letter_cnt = 0; letter_cnt < letter_i; letter_cnt++) {
+            uint32_t letter = _lv_txt_encoded_next(txt, &i);
+            /*Count he lines to reach the clicked letter. But ignore the last '\n' because it
+             * still belongs to the clicked line*/
+            if(letter == '\n' && i_prev != letter_i) new_opt++;
+            i_prev = i;
+        }
+        lv_roller_set_selected(roller, new_opt, LV_ANIM_ON);
+    }
+
+    uint32_t id  = ext->sel_opt_id; /*Just to use uint32_t in event data*/
+    lv_res_t res = lv_event_send(roller, LV_EVENT_VALUE_CHANGED, &id);
+    return res;
+}
+
+static void refr_width(lv_obj_t * roller)
+{
+    lv_obj_t * label = get_label(roller);
+    if(label == NULL) return;
+
+    switch(lv_label_get_align(label)) {
+        case LV_LABEL_ALIGN_LEFT:
+            lv_obj_align(label, NULL, LV_ALIGN_IN_LEFT_MID, 0, 0);
+            break;
+        case LV_LABEL_ALIGN_CENTER:
+            lv_obj_align(label, NULL, LV_ALIGN_CENTER, 0, 0);
+            break;
+        case LV_LABEL_ALIGN_RIGHT:
+            lv_obj_align(label, NULL, LV_ALIGN_IN_RIGHT_MID, 0, 0);
+            break;
+    }
+
+    if(lv_roller_get_auto_fit(roller) == false) return;
+
+    lv_coord_t label_w = lv_obj_get_width(label);
+
+    lv_style_int_t left = lv_obj_get_style_pad_left(roller, LV_ROLLER_PART_BG);
+    lv_style_int_t right = lv_obj_get_style_pad_right(roller, LV_ROLLER_PART_BG);
+
+    const lv_font_t * base_font = lv_obj_get_style_text_font(roller, LV_ROLLER_PART_BG);
+    const lv_font_t * sel_font = lv_obj_get_style_text_font(roller, LV_ROLLER_PART_SELECTED);
+
+    /*The selected text might be larger to get its size*/
+    if(base_font != sel_font) {
+        lv_coord_t letter_sp = lv_obj_get_style_text_letter_space(roller, LV_ROLLER_PART_SELECTED);
+        lv_coord_t line_sp = lv_obj_get_style_text_line_space(roller, LV_ROLLER_PART_SELECTED);
+        lv_point_t p;
+        _lv_txt_get_size(&p, lv_label_get_text(label), sel_font, letter_sp, line_sp, LV_COORD_MAX, LV_TXT_FLAG_NONE);
+        if(label_w < p.x)label_w = p.x;
+    }
+
+    lv_obj_set_width(roller, label_w + left + right);
+}
+
+/**
+ * Refresh the height of the roller and the scrollable
+ * @param roller pointer to roller
+ */
+static void refr_height(lv_obj_t * roller)
+{
+    lv_obj_t * label = get_label(roller);
+    if(label == NULL) return;
+
+    lv_obj_set_height(lv_page_get_scrollable(roller), lv_obj_get_height(label) + lv_obj_get_height(roller));
+
+#if LV_USE_ANIMATION
+    lv_anim_del(lv_page_get_scrollable(roller), (lv_anim_exec_xcb_t)lv_obj_set_y);
+#endif
+    refr_position(roller, LV_ANIM_OFF);
+}
+
+/**
+ * Set the middle page for the roller if infinite is enabled
+ * @param scrl pointer to the roller's scrollable (lv_obj_t *)
+ */
+static void inf_normalize(void * scrl)
+{
+    lv_obj_t * roller_scrl = (lv_obj_t *)scrl;
+    lv_obj_t * roller      = lv_obj_get_parent(roller_scrl);
+    lv_roller_ext_t * ext  = lv_obj_get_ext_attr(roller);
+
+    if(ext->mode == LV_ROLLER_MODE_INFINITE) {
+        uint16_t real_id_cnt = ext->option_cnt / LV_ROLLER_INF_PAGES;
+        ext->sel_opt_id = ext->sel_opt_id % real_id_cnt;
+        ext->sel_opt_id += (LV_ROLLER_INF_PAGES / 2) * real_id_cnt; /*Select the middle page*/
+
+        ext->sel_opt_id_ori = ext->sel_opt_id % real_id_cnt;
+        ext->sel_opt_id_ori += (LV_ROLLER_INF_PAGES / 2) * real_id_cnt; /*Select the middle page*/
+
+        /*Move to the new id*/
+        const lv_font_t * font = lv_obj_get_style_text_font(roller, LV_ROLLER_PART_BG);
+        lv_style_int_t line_space = lv_obj_get_style_text_line_space(roller, LV_ROLLER_PART_BG);
+        lv_coord_t font_h              = lv_font_get_line_height(font);
+        lv_coord_t h                   = lv_obj_get_height(roller);
+
+        lv_obj_t * label = get_label(roller);
+
+        lv_coord_t line_y1 = ext->sel_opt_id * (font_h + line_space) + label->coords.y1 - roller_scrl->coords.y1;
+        lv_coord_t new_y = -line_y1 + (h - font_h) / 2;
+        lv_obj_set_y(roller_scrl, new_y);
+    }
+}
+
+static lv_obj_t * get_label(const lv_obj_t * roller)
+{
+    lv_obj_t * scrl = lv_page_get_scrollable(roller);
+    if(scrl == NULL) return NULL;   /*The roller is being deleted, the scrollable already not exists*/
+    return lv_obj_get_child(scrl, NULL);
+}
+
+#if LV_USE_ANIMATION
+static void scroll_anim_ready_cb(lv_anim_t * a)
+{
+    inf_normalize(a->var);
+}
+#endif
+
+#endif
<<<<<<< HEAD
/**
 * @file lv_linemeter.c
 *
 */

/*********************
 *      INCLUDES
 *********************/
#include "lv_linemeter.h"
#if LV_USE_LINEMETER != 0

#include "../lv_misc/lv_debug.h"
#include "../lv_draw/lv_draw.h"
#include "../lv_themes/lv_theme.h"
#include "../lv_core/lv_group.h"
#include "../lv_misc/lv_math.h"

/*********************
 *      DEFINES
 *********************/
#define LV_OBJX_NAME "lv_linemeter"

/**********************
 *      TYPEDEFS
 **********************/

/**********************
 *  STATIC PROTOTYPES
 **********************/
static lv_design_res_t lv_linemeter_design(lv_obj_t * lmeter, const lv_area_t * clip_area, lv_design_mode_t mode);
static lv_res_t lv_linemeter_signal(lv_obj_t * lmeter, lv_signal_t sign, void * param);

/**********************
 *  STATIC VARIABLES
 **********************/
static lv_signal_cb_t ancestor_signal;

/**********************
 *      MACROS
 **********************/

/**********************
 *   GLOBAL FUNCTIONS
 **********************/

/**
 * Create a line meter objects
 * @param par pointer to an object, it will be the parent of the new line meter
 * @param copy pointer to a line meter object, if not NULL then the new object will be copied from
 * it
 * @return pointer to the created line meter
 */
lv_obj_t * lv_linemeter_create(lv_obj_t * par, const lv_obj_t * copy)
{
    LV_LOG_TRACE("line meter create started");

    /*Create the ancestor of line meter*/
    lv_obj_t * linemeter = lv_obj_create(par, copy);
    LV_ASSERT_MEM(linemeter);
    if(linemeter == NULL) return NULL;

    if(ancestor_signal == NULL) ancestor_signal = lv_obj_get_signal_cb(linemeter);

    /*Allocate the line meter type specific extended data*/
    lv_linemeter_ext_t * ext = lv_obj_allocate_ext_attr(linemeter, sizeof(lv_linemeter_ext_t));
    LV_ASSERT_MEM(ext);
    if(ext == NULL) {
        lv_obj_del(linemeter);
        return NULL;
    }

    /*Initialize the allocated 'ext' */
    ext->min_value   = 0;
    ext->max_value   = 100;
    ext->cur_value   = 0;
    ext->line_cnt    = 18;
    ext->scale_angle = 240;
    ext->angle_ofs = 0;
    ext->mirrored = 0;

    /*The signal and design functions are not copied so set them here*/
    lv_obj_set_signal_cb(linemeter, lv_linemeter_signal);
    lv_obj_set_design_cb(linemeter, lv_linemeter_design);

    /*Init the new line meter line meter*/
    if(copy == NULL) {
        lv_obj_set_size(linemeter, 3 * LV_DPI / 2, 3 * LV_DPI / 2);
        lv_theme_apply(linemeter, LV_THEME_LINEMETER);
    }
    /*Copy an existing line meter*/
    else {
        lv_linemeter_ext_t * copy_ext = lv_obj_get_ext_attr(copy);
        ext->scale_angle           = copy_ext->scale_angle;
        ext->line_cnt              = copy_ext->line_cnt;
        ext->min_value             = copy_ext->min_value;
        ext->max_value             = copy_ext->max_value;
        ext->cur_value             = copy_ext->cur_value;

        /*Refresh the style with new signal function*/
        lv_obj_refresh_style(linemeter, LV_OBJ_PART_ALL, LV_STYLE_PROP_ALL);
    }

    LV_LOG_INFO("line meter created");

    return linemeter;
}

/*=====================
 * Setter functions
 *====================*/

/**
 * Set a new value on the line meter
 * @param lmeter pointer to a line meter object
 * @param value new value
 */
void lv_linemeter_set_value(lv_obj_t * lmeter, int32_t value)
{
    LV_ASSERT_OBJ(lmeter, LV_OBJX_NAME);

    lv_linemeter_ext_t * ext = lv_obj_get_ext_attr(lmeter);
    if(ext->cur_value == value) return;

    int32_t old_value = ext->cur_value;

    ext->cur_value = value > ext->max_value ? ext->max_value : value;
    ext->cur_value = ext->cur_value < ext->min_value ? ext->min_value : ext->cur_value;

    int16_t level_old =
        (int32_t)((int32_t)(old_value - ext->min_value) * (ext->line_cnt - 1)) / (ext->max_value - ext->min_value);
    int16_t level_new =
        (int32_t)((int32_t)(ext->cur_value - ext->min_value) * (ext->line_cnt - 1)) / (ext->max_value - ext->min_value);

    if(level_new == level_old) return;

    lv_obj_invalidate(lmeter);
}

/**
 * Set minimum and the maximum values of a line meter
 * @param lmeter pointer to he line meter object
 * @param min minimum value
 * @param max maximum value
 */
void lv_linemeter_set_range(lv_obj_t * lmeter, int32_t min, int32_t max)
{
    LV_ASSERT_OBJ(lmeter, LV_OBJX_NAME);

    lv_linemeter_ext_t * ext = lv_obj_get_ext_attr(lmeter);
    if(ext->min_value == min && ext->max_value == max) return;

    ext->max_value = max;
    ext->min_value = min;
    if(ext->cur_value > max) {
        ext->cur_value = max;
        lv_linemeter_set_value(lmeter, ext->cur_value);
    }
    if(ext->cur_value < min) {
        ext->cur_value = min;
        lv_linemeter_set_value(lmeter, ext->cur_value);
    }
    lv_obj_invalidate(lmeter);
}

/**
 * Set the scale settings of a line meter
 * @param lmeter pointer to a line meter object
 * @param angle angle of the scale (0..360)
 * @param line_cnt number of lines
 */
void lv_linemeter_set_scale(lv_obj_t * lmeter, uint16_t angle, uint16_t line_cnt)
{
    LV_ASSERT_OBJ(lmeter, LV_OBJX_NAME);

    lv_linemeter_ext_t * ext = lv_obj_get_ext_attr(lmeter);
    if(ext->scale_angle == angle && ext->line_cnt == line_cnt) return;

    ext->scale_angle = angle;
    ext->line_cnt    = line_cnt;

    lv_obj_invalidate(lmeter);
}

/**
 * Set the set an offset for the line meter's angles to rotate it.
 * @param lmeter pointer to a line meter object
 * @param angle angle where the meter will be facing (with its center)
 */
void lv_linemeter_set_angle_offset(lv_obj_t * lmeter, uint16_t angle)
{
    lv_linemeter_ext_t * ext = lv_obj_get_ext_attr(lmeter);
    if(ext->angle_ofs == angle) return;

    ext->angle_ofs = angle;

    lv_obj_invalidate(lmeter);
}

/**
 * Set the orientation of the meter growth, clockwise or counterclockwise (mirrored)
 * @param lmeter pointer to a line meter object
 * @param mirror mirror setting
 */
void lv_linemeter_set_mirror(lv_obj_t * lmeter, bool mirror)
{
    lv_linemeter_ext_t * ext = lv_obj_get_ext_attr(lmeter);
    if(ext->mirrored == mirror) return;

    ext->mirrored = mirror;

    lv_obj_invalidate(lmeter);
}

/*=====================
 * Getter functions
 *====================*/

/**
 * Get the value of a line meter
 * @param lmeter pointer to a line meter object
 * @return the value of the line meter
 */
int32_t lv_linemeter_get_value(const lv_obj_t * lmeter)
{
    LV_ASSERT_OBJ(lmeter, LV_OBJX_NAME);

    lv_linemeter_ext_t * ext = lv_obj_get_ext_attr(lmeter);
    return ext->cur_value;
}

/**
 * Get the minimum value of a line meter
 * @param lmeter pointer to a line meter object
 * @return the minimum value of the line meter
 */
int32_t lv_linemeter_get_min_value(const lv_obj_t * lmeter)
{
    LV_ASSERT_OBJ(lmeter, LV_OBJX_NAME);

    lv_linemeter_ext_t * ext = lv_obj_get_ext_attr(lmeter);
    return ext->min_value;
}

/**
 * Get the maximum value of a line meter
 * @param lmeter pointer to a line meter object
 * @return the maximum value of the line meter
 */
int32_t lv_linemeter_get_max_value(const lv_obj_t * lmeter)
{
    LV_ASSERT_OBJ(lmeter, LV_OBJX_NAME);

    lv_linemeter_ext_t * ext = lv_obj_get_ext_attr(lmeter);
    return ext->max_value;
}

/**
 * Get the scale number of a line meter
 * @param lmeter pointer to a line meter object
 * @return number of the scale units
 */
uint16_t lv_linemeter_get_line_count(const lv_obj_t * lmeter)
{
    LV_ASSERT_OBJ(lmeter, LV_OBJX_NAME);

    lv_linemeter_ext_t * ext = lv_obj_get_ext_attr(lmeter);
    return ext->line_cnt;
}

/**
 * Get the scale angle of a line meter
 * @param lmeter pointer to a line meter object
 * @return angle_ofs of the scale
 */
uint16_t lv_linemeter_get_scale_angle(const lv_obj_t * lmeter)
{
    LV_ASSERT_OBJ(lmeter, LV_OBJX_NAME);

    lv_linemeter_ext_t * ext = lv_obj_get_ext_attr(lmeter);
    return ext->scale_angle;
}

/**
 * Get the offset for the line meter.
 * @param lmeter pointer to a line meter object
 * @return angle offset (0..360)
 */
uint16_t lv_linemeter_get_angle_offset(lv_obj_t * lmeter)
{
    lv_linemeter_ext_t * ext = lv_obj_get_ext_attr(lmeter);

    return ext->angle_ofs;
}

/**
 * get the mirror setting for the line meter
 * @param lmeter pointer to a line meter object
 * @return mirror (true or false)
 */
bool lv_linemeter_get_mirror(lv_obj_t * lmeter)
{
    lv_linemeter_ext_t * ext = lv_obj_get_ext_attr(lmeter);

    return ext->mirrored;
}

void lv_linemeter_draw_scale(lv_obj_t * lmeter, const lv_area_t * clip_area, uint8_t part)
{
    lv_linemeter_ext_t * ext    = lv_obj_get_ext_attr(lmeter);

    lv_style_int_t left = lv_obj_get_style_pad_left(lmeter, LV_LINEMETER_PART_MAIN);
    lv_style_int_t right = lv_obj_get_style_pad_right(lmeter, LV_LINEMETER_PART_MAIN);
    lv_style_int_t top = lv_obj_get_style_pad_top(lmeter, LV_LINEMETER_PART_MAIN);

    lv_coord_t r_out = (lv_obj_get_width(lmeter) - left - right) / 2 ;
    lv_coord_t r_in  = r_out - lv_obj_get_style_scale_width(lmeter, part);
    if(r_in < 1) r_in = 1;

    lv_coord_t x_ofs  = lmeter->coords.x1 + r_out + left;
    lv_coord_t y_ofs  = lmeter->coords.y1 + r_out + top;
    int16_t angle_ofs = ext->angle_ofs + 90 + (360 - ext->scale_angle) / 2;
    int16_t level = ext->mirrored ?
                    (int32_t)((int32_t)(ext->max_value - ext->cur_value) * (ext->line_cnt - 1)) / (ext->max_value - ext->min_value) :
                    (int32_t)((int32_t)(ext->cur_value - ext->min_value) * (ext->line_cnt - 1)) / (ext->max_value - ext->min_value);
    uint8_t i;

    lv_color_t main_color = lv_obj_get_style_line_color(lmeter, part);
    lv_color_t grad_color = lv_obj_get_style_scale_grad_color(lmeter, part);
    lv_color_t end_color = lv_obj_get_style_scale_end_color(lmeter, part);

    lv_draw_line_dsc_t line_dsc;
    lv_draw_line_dsc_init(&line_dsc);
    lv_obj_init_draw_line_dsc(lmeter, part, &line_dsc);
#if LV_LINEMETER_PRECISE == 2
    line_dsc.raw_end = 1;
#endif

    lv_style_int_t end_line_width = lv_obj_get_style_scale_end_line_width(lmeter, part);

#if LV_LINEMETER_PRECISE > 0
    lv_area_t mask_area;
    mask_area.x1 = x_ofs - r_in;
    mask_area.x2 = x_ofs + r_in - 1;
    mask_area.y1 = y_ofs - r_in;
    mask_area.y2 = y_ofs + r_in - 1;

    lv_draw_mask_radius_param_t mask_in_param;
    lv_draw_mask_radius_init(&mask_in_param, &mask_area, LV_RADIUS_CIRCLE, true);
    int16_t mask_in_id = lv_draw_mask_add(&mask_in_param, 0);
#endif


#if LV_LINEMETER_PRECISE > 1
    mask_area.x1 = x_ofs - r_out;
    mask_area.x2 = x_ofs + r_out - 1;
    mask_area.y1 = y_ofs - r_out;
    mask_area.y2 = y_ofs + r_out - 1;
    lv_draw_mask_radius_param_t mask_out_param;
    lv_draw_mask_radius_init(&mask_out_param, &mask_area, LV_RADIUS_CIRCLE, false);
    int16_t mask_out_id = lv_draw_mask_add(&mask_out_param, 0);
    /*In calculation use a larger radius to avoid rounding errors */
    lv_coord_t r_out_extra = r_out + LV_DPI;
#else
    lv_coord_t r_out_extra = r_out;
#endif

    for(i = 0; i < ext->line_cnt; i++) {
        /* `* 256` for extra precision*/
        int32_t angle_upscale = (i * ext->scale_angle * 256) / (ext->line_cnt - 1);
        int32_t angle_normal = angle_upscale >> 8;

        int32_t angle_low = (angle_upscale >> 8);
        int32_t angle_high = angle_low + 1;
        int32_t angle_rem = angle_upscale & 0xFF;

        /*Interpolate sine and cos*/
        int32_t sin_low = _lv_trigo_sin(angle_low + angle_ofs);
        int32_t sin_high = _lv_trigo_sin(angle_high + angle_ofs);
        int32_t sin_mid = (sin_low * (256 - angle_rem) + sin_high * angle_rem) >> 8;

        int32_t cos_low = _lv_trigo_sin(angle_low + 90 + angle_ofs);
        int32_t cos_high = _lv_trigo_sin(angle_high + 90 + angle_ofs);
        int32_t cos_mid = (cos_low * (256 - angle_rem) + cos_high * angle_rem) >> 8;

        /*Use the interpolated values to get x and y coordinates*/
        int32_t y_out_extra = (int32_t)((int32_t)sin_mid * r_out_extra) >> (LV_TRIGO_SHIFT - 8);
        int32_t x_out_extra = (int32_t)((int32_t)cos_mid * r_out_extra) >> (LV_TRIGO_SHIFT - 8);

        /*Rounding*/
        if(x_out_extra > 0) x_out_extra = (x_out_extra + 127) >> 8;
        else x_out_extra = (x_out_extra - 127) >> 8;

        if(y_out_extra > 0) y_out_extra = (y_out_extra + 127) >> 8;
        else y_out_extra = (y_out_extra - 127) >> 8;

        x_out_extra += x_ofs;
        y_out_extra += y_ofs;

        /*With no extra precision use the coordinates on the inner radius*/
#if LV_LINEMETER_PRECISE == 0
        /*Use the interpolated values to get x and y coordinates*/
        int32_t y_in_extra = (int32_t)((int32_t)sin_mid * r_in) >> (LV_TRIGO_SHIFT - 8);
        int32_t x_in_extra = (int32_t)((int32_t)cos_mid * r_in) >> (LV_TRIGO_SHIFT - 8);

        /*Rounding*/
        if(x_in_extra > 0) x_in_extra = (x_in_extra + 127) >> 8;
        else x_in_extra = (x_in_extra - 127) >> 8;

        if(y_in_extra > 0) y_in_extra = (y_in_extra + 127) >> 8;
        else y_in_extra = (y_in_extra - 127) >> 8;

        x_in_extra += x_ofs;
        y_in_extra += y_ofs;
#else
        int32_t x_in_extra = x_ofs;
        int32_t y_in_extra = y_ofs;
#endif

        /*Use smaller clip area only around the visible line*/
        int32_t y_in  = (int32_t)((int32_t)_lv_trigo_sin(angle_normal + angle_ofs) * r_in) >> LV_TRIGO_SHIFT;
        int32_t x_in  = (int32_t)((int32_t)_lv_trigo_sin(angle_normal + 90 + angle_ofs) * r_in) >> LV_TRIGO_SHIFT;

        x_in += x_ofs;
        y_in += y_ofs;

        int32_t y_out  = (int32_t)((int32_t)_lv_trigo_sin(angle_normal + angle_ofs) * r_out) >> LV_TRIGO_SHIFT;
        int32_t x_out  = (int32_t)((int32_t)_lv_trigo_sin(angle_normal + 90 + angle_ofs) * r_out) >> LV_TRIGO_SHIFT;

        x_out += x_ofs;
        y_out += y_ofs;

        lv_area_t clip_sub;
        clip_sub.x1 = LV_MATH_MIN(x_in, x_out) - line_dsc.width;
        clip_sub.x2 = LV_MATH_MAX(x_in, x_out) + line_dsc.width;
        clip_sub.y1 = LV_MATH_MIN(y_in, y_out) - line_dsc.width;
        clip_sub.y2 = LV_MATH_MAX(y_in, y_out) + line_dsc.width;

        if(_lv_area_intersect(&clip_sub, &clip_sub, clip_area) == false) continue;

        lv_point_t p1;
        lv_point_t p2;

        p2.x = x_in_extra;
        p2.y = y_in_extra;

        p1.x = x_out_extra;
        p1.y = y_out_extra;

        /* Set the color of the lines */
        if((!ext->mirrored && i >= level) || (ext->mirrored && i <= level)) {
            line_dsc.color = end_color;
            line_dsc.width = end_line_width;
        }
        else {
            line_dsc.color = lv_color_mix(grad_color, main_color, (255 * i) / ext->line_cnt);
        }

        lv_draw_line(&p1, &p2, &clip_sub, &line_dsc);
    }

#if LV_LINEMETER_PRECISE > 0
    lv_draw_mask_remove_id(mask_in_id);
#endif

#if LV_LINEMETER_PRECISE > 1
    lv_draw_mask_remove_id(mask_out_id);
#endif

    if(part == LV_LINEMETER_PART_MAIN && level < ext->line_cnt - 1) {
        lv_style_int_t border_width = lv_obj_get_style_scale_border_width(lmeter, part);
        lv_style_int_t end_border_width = lv_obj_get_style_scale_end_border_width(lmeter, part);

        if(border_width || end_border_width) {
            int16_t end_angle = ((level) * ext->scale_angle) / (ext->line_cnt - 1) + angle_ofs;
            lv_draw_line_dsc_t arc_dsc;
            lv_draw_line_dsc_init(&arc_dsc);
            lv_obj_init_draw_line_dsc(lmeter, part, &arc_dsc);

            if(border_width) {
                arc_dsc.width = border_width;
                arc_dsc.color = main_color;
                lv_draw_arc(x_ofs, y_ofs, r_out, angle_ofs, end_angle, clip_area, &arc_dsc);
            }

            if(end_border_width) {
                arc_dsc.width = end_border_width;
                arc_dsc.color = end_color;
                lv_draw_arc(x_ofs, y_ofs, r_out, end_angle, (angle_ofs + ext->scale_angle) % 360, clip_area, &arc_dsc);
            }
        }
    }


}

/**********************
 *   STATIC FUNCTIONS
 **********************/

/**
 * Handle the drawing related tasks of the line meters
 * @param lmeter pointer to an object
 * @param clip_area the object will be drawn only in this area
 * @param mode LV_DESIGN_COVER_CHK: only check if the object fully covers the 'mask_p' area
 *                                  (return 'true' if yes)
 *             LV_DESIGN_DRAW: draw the object (always return 'true')
 *             LV_DESIGN_DRAW_POST: drawing after every children are drawn
 * @param return an element of `lv_design_res_t`
 */
static lv_design_res_t lv_linemeter_design(lv_obj_t * lmeter, const lv_area_t * clip_area, lv_design_mode_t mode)
{
    /*Return false if the object is not covers the mask_p area*/
    if(mode == LV_DESIGN_COVER_CHK) {
        return LV_DESIGN_RES_NOT_COVER;
    }
    /*Draw the object*/
    else if(mode == LV_DESIGN_DRAW_MAIN) {
        lv_draw_rect_dsc_t bg_dsc;
        lv_draw_rect_dsc_init(&bg_dsc);
        lv_obj_init_draw_rect_dsc(lmeter, LV_LINEMETER_PART_MAIN, &bg_dsc);
        lv_draw_rect(&lmeter->coords, clip_area, &bg_dsc);
        lv_linemeter_draw_scale(lmeter, clip_area, LV_LINEMETER_PART_MAIN);
    }
    /*Post draw when the children are drawn*/
    else if(mode == LV_DESIGN_DRAW_POST) {
    }

    return LV_DESIGN_RES_OK;
}

/**
 * Signal function of the line meter
 * @param lmeter pointer to a line meter object
 * @param sign a signal type from lv_signal_t enum
 * @param param pointer to a signal specific variable
 * @return LV_RES_OK: the object is not deleted in the function; LV_RES_INV: the object is deleted
 */
static lv_res_t lv_linemeter_signal(lv_obj_t * lmeter, lv_signal_t sign, void * param)
{
    lv_res_t res;

    /* Include the ancient signal function */
    res = ancestor_signal(lmeter, sign, param);
    if(res != LV_RES_OK) return res;
    if(sign == LV_SIGNAL_GET_TYPE) return lv_obj_handle_get_type_signal(param, LV_OBJX_NAME);

    if(sign == LV_SIGNAL_CLEANUP) {
        /*Nothing to cleanup. (No dynamically allocated memory in 'ext')*/
    }
    else if(sign == LV_SIGNAL_STYLE_CHG) {
        lv_obj_refresh_ext_draw_pad(lmeter);
        lv_obj_invalidate(lmeter);
    }

    return res;
}
#endif
=======
/**
 * @file lv_linemeter.c
 *
 */

/*********************
 *      INCLUDES
 *********************/
#include "lv_linemeter.h"
#if LV_USE_LINEMETER != 0

#include "../lv_misc/lv_debug.h"
#include "../lv_draw/lv_draw.h"
#include "../lv_themes/lv_theme.h"
#include "../lv_core/lv_group.h"
#include "../lv_misc/lv_math.h"

/*********************
 *      DEFINES
 *********************/
#define LV_OBJX_NAME "lv_linemeter"

/**********************
 *      TYPEDEFS
 **********************/

/**********************
 *  STATIC PROTOTYPES
 **********************/
static lv_design_res_t lv_linemeter_design(lv_obj_t * lmeter, const lv_area_t * clip_area, lv_design_mode_t mode);
static lv_res_t lv_linemeter_signal(lv_obj_t * lmeter, lv_signal_t sign, void * param);

/**********************
 *  STATIC VARIABLES
 **********************/
static lv_signal_cb_t ancestor_signal;

/**********************
 *      MACROS
 **********************/

/**********************
 *   GLOBAL FUNCTIONS
 **********************/

/**
 * Create a line meter objects
 * @param par pointer to an object, it will be the parent of the new line meter
 * @param copy pointer to a line meter object, if not NULL then the new object will be copied from
 * it
 * @return pointer to the created line meter
 */
lv_obj_t * lv_linemeter_create(lv_obj_t * par, const lv_obj_t * copy)
{
    LV_LOG_TRACE("line meter create started");

    /*Create the ancestor of line meter*/
    lv_obj_t * linemeter = lv_obj_create(par, copy);
    LV_ASSERT_MEM(linemeter);
    if(linemeter == NULL) return NULL;

    if(ancestor_signal == NULL) ancestor_signal = lv_obj_get_signal_cb(linemeter);

    /*Allocate the line meter type specific extended data*/
    lv_linemeter_ext_t * ext = lv_obj_allocate_ext_attr(linemeter, sizeof(lv_linemeter_ext_t));
    LV_ASSERT_MEM(ext);
    if(ext == NULL) {
        lv_obj_del(linemeter);
        return NULL;
    }

    /*Initialize the allocated 'ext' */
    ext->min_value   = 0;
    ext->max_value   = 100;
    ext->cur_value   = 0;
    ext->line_cnt    = 18;
    ext->scale_angle = 240;
    ext->angle_ofs = 0;
    ext->mirrored = 0;

    /*The signal and design functions are not copied so set them here*/
    lv_obj_set_signal_cb(linemeter, lv_linemeter_signal);
    lv_obj_set_design_cb(linemeter, lv_linemeter_design);

    /*Init the new line meter line meter*/
    if(copy == NULL) {
        lv_obj_set_size(linemeter, 3 * LV_DPI / 2, 3 * LV_DPI / 2);
        lv_theme_apply(linemeter, LV_THEME_LINEMETER);
    }
    /*Copy an existing line meter*/
    else {
        lv_linemeter_ext_t * copy_ext = lv_obj_get_ext_attr(copy);
        ext->scale_angle           = copy_ext->scale_angle;
        ext->line_cnt              = copy_ext->line_cnt;
        ext->min_value             = copy_ext->min_value;
        ext->max_value             = copy_ext->max_value;
        ext->cur_value             = copy_ext->cur_value;

        /*Refresh the style with new signal function*/
        lv_obj_refresh_style(linemeter, LV_OBJ_PART_ALL, LV_STYLE_PROP_ALL);
    }

    LV_LOG_INFO("line meter created");

    return linemeter;
}

/*=====================
 * Setter functions
 *====================*/

/**
 * Set a new value on the line meter
 * @param lmeter pointer to a line meter object
 * @param value new value
 */
void lv_linemeter_set_value(lv_obj_t * lmeter, int32_t value)
{
    LV_ASSERT_OBJ(lmeter, LV_OBJX_NAME);

    lv_linemeter_ext_t * ext = lv_obj_get_ext_attr(lmeter);
    if(ext->cur_value == value) return;

    int32_t old_value = ext->cur_value;

    ext->cur_value = value > ext->max_value ? ext->max_value : value;
    ext->cur_value = ext->cur_value < ext->min_value ? ext->min_value : ext->cur_value;

    int16_t level_old =
        (int32_t)((int32_t)(old_value - ext->min_value) * (ext->line_cnt - 1)) / (ext->max_value - ext->min_value);
    int16_t level_new =
        (int32_t)((int32_t)(ext->cur_value - ext->min_value) * (ext->line_cnt - 1)) / (ext->max_value - ext->min_value);

    if(level_new == level_old) return;

    lv_obj_invalidate(lmeter);
}

/**
 * Set minimum and the maximum values of a line meter
 * @param lmeter pointer to he line meter object
 * @param min minimum value
 * @param max maximum value
 */
void lv_linemeter_set_range(lv_obj_t * lmeter, int32_t min, int32_t max)
{
    LV_ASSERT_OBJ(lmeter, LV_OBJX_NAME);

    lv_linemeter_ext_t * ext = lv_obj_get_ext_attr(lmeter);
    if(ext->min_value == min && ext->max_value == max) return;

    ext->max_value = max;
    ext->min_value = min;
    if(ext->cur_value > max) {
        ext->cur_value = max;
        lv_linemeter_set_value(lmeter, ext->cur_value);
    }
    if(ext->cur_value < min) {
        ext->cur_value = min;
        lv_linemeter_set_value(lmeter, ext->cur_value);
    }
    lv_obj_invalidate(lmeter);
}

/**
 * Set the scale settings of a line meter
 * @param lmeter pointer to a line meter object
 * @param angle angle of the scale (0..360)
 * @param line_cnt number of lines
 */
void lv_linemeter_set_scale(lv_obj_t * lmeter, uint16_t angle, uint16_t line_cnt)
{
    LV_ASSERT_OBJ(lmeter, LV_OBJX_NAME);

    lv_linemeter_ext_t * ext = lv_obj_get_ext_attr(lmeter);
    if(ext->scale_angle == angle && ext->line_cnt == line_cnt) return;

    ext->scale_angle = angle;
    ext->line_cnt    = line_cnt;

    lv_obj_invalidate(lmeter);
}

/**
 * Set the set an offset for the line meter's angles to rotate it.
 * @param lmeter pointer to a line meter object
 * @param angle angle where the meter will be facing (with its center)
 */
void lv_linemeter_set_angle_offset(lv_obj_t * lmeter, uint16_t angle)
{
    lv_linemeter_ext_t * ext = lv_obj_get_ext_attr(lmeter);
    if(ext->angle_ofs == angle) return;

    ext->angle_ofs = angle;

    lv_obj_invalidate(lmeter);
}

/**
 * Set the orientation of the meter growth, clockwise or counterclockwise (mirrored)
 * @param lmeter pointer to a line meter object
 * @param mirror mirror setting
 */
void lv_linemeter_set_mirror(lv_obj_t * lmeter, bool mirror)
{
    lv_linemeter_ext_t * ext = lv_obj_get_ext_attr(lmeter);
    if(ext->mirrored == mirror) return;

    ext->mirrored = mirror;

    lv_obj_invalidate(lmeter);
}

/*=====================
 * Getter functions
 *====================*/

/**
 * Get the value of a line meter
 * @param lmeter pointer to a line meter object
 * @return the value of the line meter
 */
int32_t lv_linemeter_get_value(const lv_obj_t * lmeter)
{
    LV_ASSERT_OBJ(lmeter, LV_OBJX_NAME);

    lv_linemeter_ext_t * ext = lv_obj_get_ext_attr(lmeter);
    return ext->cur_value;
}

/**
 * Get the minimum value of a line meter
 * @param lmeter pointer to a line meter object
 * @return the minimum value of the line meter
 */
int32_t lv_linemeter_get_min_value(const lv_obj_t * lmeter)
{
    LV_ASSERT_OBJ(lmeter, LV_OBJX_NAME);

    lv_linemeter_ext_t * ext = lv_obj_get_ext_attr(lmeter);
    return ext->min_value;
}

/**
 * Get the maximum value of a line meter
 * @param lmeter pointer to a line meter object
 * @return the maximum value of the line meter
 */
int32_t lv_linemeter_get_max_value(const lv_obj_t * lmeter)
{
    LV_ASSERT_OBJ(lmeter, LV_OBJX_NAME);

    lv_linemeter_ext_t * ext = lv_obj_get_ext_attr(lmeter);
    return ext->max_value;
}

/**
 * Get the scale number of a line meter
 * @param lmeter pointer to a line meter object
 * @return number of the scale units
 */
uint16_t lv_linemeter_get_line_count(const lv_obj_t * lmeter)
{
    LV_ASSERT_OBJ(lmeter, LV_OBJX_NAME);

    lv_linemeter_ext_t * ext = lv_obj_get_ext_attr(lmeter);
    return ext->line_cnt;
}

/**
 * Get the scale angle of a line meter
 * @param lmeter pointer to a line meter object
 * @return angle_ofs of the scale
 */
uint16_t lv_linemeter_get_scale_angle(const lv_obj_t * lmeter)
{
    LV_ASSERT_OBJ(lmeter, LV_OBJX_NAME);

    lv_linemeter_ext_t * ext = lv_obj_get_ext_attr(lmeter);
    return ext->scale_angle;
}

/**
 * Get the offset for the line meter.
 * @param lmeter pointer to a line meter object
 * @return angle offset (0..360)
 */
uint16_t lv_linemeter_get_angle_offset(lv_obj_t * lmeter)
{
    lv_linemeter_ext_t * ext = lv_obj_get_ext_attr(lmeter);

    return ext->angle_ofs;
}

/**
 * get the mirror setting for the line meter
 * @param lmeter pointer to a line meter object
 * @return mirror (true or false)
 */
bool lv_linemeter_get_mirror(lv_obj_t * lmeter)
{
    lv_linemeter_ext_t * ext = lv_obj_get_ext_attr(lmeter);

    return ext->mirrored;
}

void lv_linemeter_draw_scale(lv_obj_t * lmeter, const lv_area_t * clip_area, uint8_t part)
{
    lv_linemeter_ext_t * ext    = lv_obj_get_ext_attr(lmeter);

    lv_style_int_t left = lv_obj_get_style_pad_left(lmeter, LV_LINEMETER_PART_MAIN);
    lv_style_int_t right = lv_obj_get_style_pad_right(lmeter, LV_LINEMETER_PART_MAIN);
    lv_style_int_t top = lv_obj_get_style_pad_top(lmeter, LV_LINEMETER_PART_MAIN);

    lv_coord_t r_out = (lv_obj_get_width(lmeter) - left - right) / 2 ;
    lv_coord_t r_in  = r_out - lv_obj_get_style_scale_width(lmeter, part);
    if(r_in < 1) r_in = 1;

    lv_coord_t x_ofs  = lmeter->coords.x1 + r_out + left;
    lv_coord_t y_ofs  = lmeter->coords.y1 + r_out + top;
    int16_t angle_ofs = ext->angle_ofs + 90 + (360 - ext->scale_angle) / 2;
    int16_t level = ext->mirrored ?
                    (int32_t)((int32_t)(ext->max_value - ext->cur_value) * (ext->line_cnt - 1)) / (ext->max_value - ext->min_value) :
                    (int32_t)((int32_t)(ext->cur_value - ext->min_value) * (ext->line_cnt - 1)) / (ext->max_value - ext->min_value);
    uint8_t i;

    lv_color_t main_color = lv_obj_get_style_line_color(lmeter, part);
    lv_color_t grad_color = lv_obj_get_style_scale_grad_color(lmeter, part);
    lv_color_t end_color = lv_obj_get_style_scale_end_color(lmeter, part);

    lv_draw_line_dsc_t line_dsc;
    lv_draw_line_dsc_init(&line_dsc);
    lv_obj_init_draw_line_dsc(lmeter, part, &line_dsc);
#if LV_LINEMETER_PRECISE == 2
    line_dsc.raw_end = 1;
#endif

    lv_style_int_t end_line_width = lv_obj_get_style_scale_end_line_width(lmeter, part);

#if LV_LINEMETER_PRECISE > 0
    lv_area_t mask_area;
    mask_area.x1 = x_ofs - r_in;
    mask_area.x2 = x_ofs + r_in - 1;
    mask_area.y1 = y_ofs - r_in;
    mask_area.y2 = y_ofs + r_in - 1;

    lv_draw_mask_radius_param_t mask_in_param;
    lv_draw_mask_radius_init(&mask_in_param, &mask_area, LV_RADIUS_CIRCLE, true);
    int16_t mask_in_id = lv_draw_mask_add(&mask_in_param, 0);
#endif

#if LV_LINEMETER_PRECISE > 1
    mask_area.x1 = x_ofs - r_out;
    mask_area.x2 = x_ofs + r_out - 1;
    mask_area.y1 = y_ofs - r_out;
    mask_area.y2 = y_ofs + r_out - 1;
    lv_draw_mask_radius_param_t mask_out_param;
    lv_draw_mask_radius_init(&mask_out_param, &mask_area, LV_RADIUS_CIRCLE, false);
    int16_t mask_out_id = lv_draw_mask_add(&mask_out_param, 0);
    /*In calculation use a larger radius to avoid rounding errors */
    lv_coord_t r_out_extra = r_out + LV_DPI;
#else
    lv_coord_t r_out_extra = r_out;
#endif

    for(i = 0; i < ext->line_cnt; i++) {
        /* `* 256` for extra precision*/
        int32_t angle_upscale = (i * ext->scale_angle * 256) / (ext->line_cnt - 1);
        int32_t angle_normal = angle_upscale >> 8;

        int32_t angle_low = (angle_upscale >> 8);
        int32_t angle_high = angle_low + 1;
        int32_t angle_rem = angle_upscale & 0xFF;

        /*Interpolate sine and cos*/
        int32_t sin_low = _lv_trigo_sin(angle_low + angle_ofs);
        int32_t sin_high = _lv_trigo_sin(angle_high + angle_ofs);
        int32_t sin_mid = (sin_low * (256 - angle_rem) + sin_high * angle_rem) >> 8;

        int32_t cos_low = _lv_trigo_sin(angle_low + 90 + angle_ofs);
        int32_t cos_high = _lv_trigo_sin(angle_high + 90 + angle_ofs);
        int32_t cos_mid = (cos_low * (256 - angle_rem) + cos_high * angle_rem) >> 8;

        /*Use the interpolated values to get x and y coordinates*/
        int32_t y_out_extra = (int32_t)((int32_t)sin_mid * r_out_extra) >> (LV_TRIGO_SHIFT - 8);
        int32_t x_out_extra = (int32_t)((int32_t)cos_mid * r_out_extra) >> (LV_TRIGO_SHIFT - 8);

        /*Rounding*/
        if(x_out_extra > 0) x_out_extra = (x_out_extra + 127) >> 8;
        else x_out_extra = (x_out_extra - 127) >> 8;

        if(y_out_extra > 0) y_out_extra = (y_out_extra + 127) >> 8;
        else y_out_extra = (y_out_extra - 127) >> 8;

        x_out_extra += x_ofs;
        y_out_extra += y_ofs;

        /*With no extra precision use the coordinates on the inner radius*/
#if LV_LINEMETER_PRECISE == 0
        /*Use the interpolated values to get x and y coordinates*/
        int32_t y_in_extra = (int32_t)((int32_t)sin_mid * r_in) >> (LV_TRIGO_SHIFT - 8);
        int32_t x_in_extra = (int32_t)((int32_t)cos_mid * r_in) >> (LV_TRIGO_SHIFT - 8);

        /*Rounding*/
        if(x_in_extra > 0) x_in_extra = (x_in_extra + 127) >> 8;
        else x_in_extra = (x_in_extra - 127) >> 8;

        if(y_in_extra > 0) y_in_extra = (y_in_extra + 127) >> 8;
        else y_in_extra = (y_in_extra - 127) >> 8;

        x_in_extra += x_ofs;
        y_in_extra += y_ofs;
#else
        int32_t x_in_extra = x_ofs;
        int32_t y_in_extra = y_ofs;
#endif

        /*Use smaller clip area only around the visible line*/
        int32_t y_in  = (int32_t)((int32_t)_lv_trigo_sin(angle_normal + angle_ofs) * r_in) >> LV_TRIGO_SHIFT;
        int32_t x_in  = (int32_t)((int32_t)_lv_trigo_sin(angle_normal + 90 + angle_ofs) * r_in) >> LV_TRIGO_SHIFT;

        x_in += x_ofs;
        y_in += y_ofs;

        int32_t y_out  = (int32_t)((int32_t)_lv_trigo_sin(angle_normal + angle_ofs) * r_out) >> LV_TRIGO_SHIFT;
        int32_t x_out  = (int32_t)((int32_t)_lv_trigo_sin(angle_normal + 90 + angle_ofs) * r_out) >> LV_TRIGO_SHIFT;

        x_out += x_ofs;
        y_out += y_ofs;

        lv_area_t clip_sub;
        clip_sub.x1 = LV_MATH_MIN(x_in, x_out) - line_dsc.width;
        clip_sub.x2 = LV_MATH_MAX(x_in, x_out) + line_dsc.width;
        clip_sub.y1 = LV_MATH_MIN(y_in, y_out) - line_dsc.width;
        clip_sub.y2 = LV_MATH_MAX(y_in, y_out) + line_dsc.width;

        if(_lv_area_intersect(&clip_sub, &clip_sub, clip_area) == false) continue;

        lv_point_t p1;
        lv_point_t p2;

        p2.x = x_in_extra;
        p2.y = y_in_extra;

        p1.x = x_out_extra;
        p1.y = y_out_extra;

        /* Set the color of the lines */
        if((!ext->mirrored && i >= level) || (ext->mirrored && i <= level)) {
            line_dsc.color = end_color;
            line_dsc.width = end_line_width;
        }
        else {
            line_dsc.color = lv_color_mix(grad_color, main_color, (255 * i) / ext->line_cnt);
        }

        lv_draw_line(&p1, &p2, &clip_sub, &line_dsc);
    }

#if LV_LINEMETER_PRECISE > 0
    lv_draw_mask_remove_id(mask_in_id);
#endif

#if LV_LINEMETER_PRECISE > 1
    lv_draw_mask_remove_id(mask_out_id);
#endif

    if(part == LV_LINEMETER_PART_MAIN && level < ext->line_cnt - 1) {
        lv_style_int_t border_width = lv_obj_get_style_scale_border_width(lmeter, part);
        lv_style_int_t end_border_width = lv_obj_get_style_scale_end_border_width(lmeter, part);

        if(border_width || end_border_width) {
            int16_t end_angle = ((level) * ext->scale_angle) / (ext->line_cnt - 1) + angle_ofs;
            lv_draw_line_dsc_t arc_dsc;
            lv_draw_line_dsc_init(&arc_dsc);
            lv_obj_init_draw_line_dsc(lmeter, part, &arc_dsc);

            if(border_width) {
                arc_dsc.width = border_width;
                arc_dsc.color = main_color;
                lv_draw_arc(x_ofs, y_ofs, r_out, angle_ofs, end_angle, clip_area, &arc_dsc);
            }

            if(end_border_width) {
                arc_dsc.width = end_border_width;
                arc_dsc.color = end_color;
                lv_draw_arc(x_ofs, y_ofs, r_out, end_angle, (angle_ofs + ext->scale_angle) % 360, clip_area, &arc_dsc);
            }
        }
    }

}

/**********************
 *   STATIC FUNCTIONS
 **********************/

/**
 * Handle the drawing related tasks of the line meters
 * @param lmeter pointer to an object
 * @param clip_area the object will be drawn only in this area
 * @param mode LV_DESIGN_COVER_CHK: only check if the object fully covers the 'mask_p' area
 *                                  (return 'true' if yes)
 *             LV_DESIGN_DRAW: draw the object (always return 'true')
 *             LV_DESIGN_DRAW_POST: drawing after every children are drawn
 * @param return an element of `lv_design_res_t`
 */
static lv_design_res_t lv_linemeter_design(lv_obj_t * lmeter, const lv_area_t * clip_area, lv_design_mode_t mode)
{
    /*Return false if the object is not covers the mask_p area*/
    if(mode == LV_DESIGN_COVER_CHK) {
        return LV_DESIGN_RES_NOT_COVER;
    }
    /*Draw the object*/
    else if(mode == LV_DESIGN_DRAW_MAIN) {
        lv_draw_rect_dsc_t bg_dsc;
        lv_draw_rect_dsc_init(&bg_dsc);
        lv_obj_init_draw_rect_dsc(lmeter, LV_LINEMETER_PART_MAIN, &bg_dsc);
        lv_draw_rect(&lmeter->coords, clip_area, &bg_dsc);
        lv_linemeter_draw_scale(lmeter, clip_area, LV_LINEMETER_PART_MAIN);
    }
    /*Post draw when the children are drawn*/
    else if(mode == LV_DESIGN_DRAW_POST) {
    }

    return LV_DESIGN_RES_OK;
}

/**
 * Signal function of the line meter
 * @param lmeter pointer to a line meter object
 * @param sign a signal type from lv_signal_t enum
 * @param param pointer to a signal specific variable
 * @return LV_RES_OK: the object is not deleted in the function; LV_RES_INV: the object is deleted
 */
static lv_res_t lv_linemeter_signal(lv_obj_t * lmeter, lv_signal_t sign, void * param)
{
    lv_res_t res;

    /* Include the ancient signal function */
    res = ancestor_signal(lmeter, sign, param);
    if(res != LV_RES_OK) return res;
    if(sign == LV_SIGNAL_GET_TYPE) return lv_obj_handle_get_type_signal(param, LV_OBJX_NAME);

    if(sign == LV_SIGNAL_CLEANUP) {
        /*Nothing to cleanup. (No dynamically allocated memory in 'ext')*/
    }
    else if(sign == LV_SIGNAL_STYLE_CHG) {
        lv_obj_refresh_ext_draw_pad(lmeter);
        lv_obj_invalidate(lmeter);
    }

    return res;
}
#endif
>>>>>>> 9003f4a9
<|MERGE_RESOLUTION|>--- conflicted
+++ resolved
@@ -1,4 +1,3 @@
-<<<<<<< HEAD
 /**
  * @file lv_linemeter.c
  *
@@ -349,7 +348,6 @@
     lv_draw_mask_radius_init(&mask_in_param, &mask_area, LV_RADIUS_CIRCLE, true);
     int16_t mask_in_id = lv_draw_mask_add(&mask_in_param, 0);
 #endif
-
 
 #if LV_LINEMETER_PRECISE > 1
     mask_area.x1 = x_ofs - r_out;
@@ -491,7 +489,6 @@
         }
     }
 
-
 }
 
 /**********************
@@ -555,561 +552,4 @@
 
     return res;
 }
-#endif
-=======
-/**
- * @file lv_linemeter.c
- *
- */
-
-/*********************
- *      INCLUDES
- *********************/
-#include "lv_linemeter.h"
-#if LV_USE_LINEMETER != 0
-
-#include "../lv_misc/lv_debug.h"
-#include "../lv_draw/lv_draw.h"
-#include "../lv_themes/lv_theme.h"
-#include "../lv_core/lv_group.h"
-#include "../lv_misc/lv_math.h"
-
-/*********************
- *      DEFINES
- *********************/
-#define LV_OBJX_NAME "lv_linemeter"
-
-/**********************
- *      TYPEDEFS
- **********************/
-
-/**********************
- *  STATIC PROTOTYPES
- **********************/
-static lv_design_res_t lv_linemeter_design(lv_obj_t * lmeter, const lv_area_t * clip_area, lv_design_mode_t mode);
-static lv_res_t lv_linemeter_signal(lv_obj_t * lmeter, lv_signal_t sign, void * param);
-
-/**********************
- *  STATIC VARIABLES
- **********************/
-static lv_signal_cb_t ancestor_signal;
-
-/**********************
- *      MACROS
- **********************/
-
-/**********************
- *   GLOBAL FUNCTIONS
- **********************/
-
-/**
- * Create a line meter objects
- * @param par pointer to an object, it will be the parent of the new line meter
- * @param copy pointer to a line meter object, if not NULL then the new object will be copied from
- * it
- * @return pointer to the created line meter
- */
-lv_obj_t * lv_linemeter_create(lv_obj_t * par, const lv_obj_t * copy)
-{
-    LV_LOG_TRACE("line meter create started");
-
-    /*Create the ancestor of line meter*/
-    lv_obj_t * linemeter = lv_obj_create(par, copy);
-    LV_ASSERT_MEM(linemeter);
-    if(linemeter == NULL) return NULL;
-
-    if(ancestor_signal == NULL) ancestor_signal = lv_obj_get_signal_cb(linemeter);
-
-    /*Allocate the line meter type specific extended data*/
-    lv_linemeter_ext_t * ext = lv_obj_allocate_ext_attr(linemeter, sizeof(lv_linemeter_ext_t));
-    LV_ASSERT_MEM(ext);
-    if(ext == NULL) {
-        lv_obj_del(linemeter);
-        return NULL;
-    }
-
-    /*Initialize the allocated 'ext' */
-    ext->min_value   = 0;
-    ext->max_value   = 100;
-    ext->cur_value   = 0;
-    ext->line_cnt    = 18;
-    ext->scale_angle = 240;
-    ext->angle_ofs = 0;
-    ext->mirrored = 0;
-
-    /*The signal and design functions are not copied so set them here*/
-    lv_obj_set_signal_cb(linemeter, lv_linemeter_signal);
-    lv_obj_set_design_cb(linemeter, lv_linemeter_design);
-
-    /*Init the new line meter line meter*/
-    if(copy == NULL) {
-        lv_obj_set_size(linemeter, 3 * LV_DPI / 2, 3 * LV_DPI / 2);
-        lv_theme_apply(linemeter, LV_THEME_LINEMETER);
-    }
-    /*Copy an existing line meter*/
-    else {
-        lv_linemeter_ext_t * copy_ext = lv_obj_get_ext_attr(copy);
-        ext->scale_angle           = copy_ext->scale_angle;
-        ext->line_cnt              = copy_ext->line_cnt;
-        ext->min_value             = copy_ext->min_value;
-        ext->max_value             = copy_ext->max_value;
-        ext->cur_value             = copy_ext->cur_value;
-
-        /*Refresh the style with new signal function*/
-        lv_obj_refresh_style(linemeter, LV_OBJ_PART_ALL, LV_STYLE_PROP_ALL);
-    }
-
-    LV_LOG_INFO("line meter created");
-
-    return linemeter;
-}
-
-/*=====================
- * Setter functions
- *====================*/
-
-/**
- * Set a new value on the line meter
- * @param lmeter pointer to a line meter object
- * @param value new value
- */
-void lv_linemeter_set_value(lv_obj_t * lmeter, int32_t value)
-{
-    LV_ASSERT_OBJ(lmeter, LV_OBJX_NAME);
-
-    lv_linemeter_ext_t * ext = lv_obj_get_ext_attr(lmeter);
-    if(ext->cur_value == value) return;
-
-    int32_t old_value = ext->cur_value;
-
-    ext->cur_value = value > ext->max_value ? ext->max_value : value;
-    ext->cur_value = ext->cur_value < ext->min_value ? ext->min_value : ext->cur_value;
-
-    int16_t level_old =
-        (int32_t)((int32_t)(old_value - ext->min_value) * (ext->line_cnt - 1)) / (ext->max_value - ext->min_value);
-    int16_t level_new =
-        (int32_t)((int32_t)(ext->cur_value - ext->min_value) * (ext->line_cnt - 1)) / (ext->max_value - ext->min_value);
-
-    if(level_new == level_old) return;
-
-    lv_obj_invalidate(lmeter);
-}
-
-/**
- * Set minimum and the maximum values of a line meter
- * @param lmeter pointer to he line meter object
- * @param min minimum value
- * @param max maximum value
- */
-void lv_linemeter_set_range(lv_obj_t * lmeter, int32_t min, int32_t max)
-{
-    LV_ASSERT_OBJ(lmeter, LV_OBJX_NAME);
-
-    lv_linemeter_ext_t * ext = lv_obj_get_ext_attr(lmeter);
-    if(ext->min_value == min && ext->max_value == max) return;
-
-    ext->max_value = max;
-    ext->min_value = min;
-    if(ext->cur_value > max) {
-        ext->cur_value = max;
-        lv_linemeter_set_value(lmeter, ext->cur_value);
-    }
-    if(ext->cur_value < min) {
-        ext->cur_value = min;
-        lv_linemeter_set_value(lmeter, ext->cur_value);
-    }
-    lv_obj_invalidate(lmeter);
-}
-
-/**
- * Set the scale settings of a line meter
- * @param lmeter pointer to a line meter object
- * @param angle angle of the scale (0..360)
- * @param line_cnt number of lines
- */
-void lv_linemeter_set_scale(lv_obj_t * lmeter, uint16_t angle, uint16_t line_cnt)
-{
-    LV_ASSERT_OBJ(lmeter, LV_OBJX_NAME);
-
-    lv_linemeter_ext_t * ext = lv_obj_get_ext_attr(lmeter);
-    if(ext->scale_angle == angle && ext->line_cnt == line_cnt) return;
-
-    ext->scale_angle = angle;
-    ext->line_cnt    = line_cnt;
-
-    lv_obj_invalidate(lmeter);
-}
-
-/**
- * Set the set an offset for the line meter's angles to rotate it.
- * @param lmeter pointer to a line meter object
- * @param angle angle where the meter will be facing (with its center)
- */
-void lv_linemeter_set_angle_offset(lv_obj_t * lmeter, uint16_t angle)
-{
-    lv_linemeter_ext_t * ext = lv_obj_get_ext_attr(lmeter);
-    if(ext->angle_ofs == angle) return;
-
-    ext->angle_ofs = angle;
-
-    lv_obj_invalidate(lmeter);
-}
-
-/**
- * Set the orientation of the meter growth, clockwise or counterclockwise (mirrored)
- * @param lmeter pointer to a line meter object
- * @param mirror mirror setting
- */
-void lv_linemeter_set_mirror(lv_obj_t * lmeter, bool mirror)
-{
-    lv_linemeter_ext_t * ext = lv_obj_get_ext_attr(lmeter);
-    if(ext->mirrored == mirror) return;
-
-    ext->mirrored = mirror;
-
-    lv_obj_invalidate(lmeter);
-}
-
-/*=====================
- * Getter functions
- *====================*/
-
-/**
- * Get the value of a line meter
- * @param lmeter pointer to a line meter object
- * @return the value of the line meter
- */
-int32_t lv_linemeter_get_value(const lv_obj_t * lmeter)
-{
-    LV_ASSERT_OBJ(lmeter, LV_OBJX_NAME);
-
-    lv_linemeter_ext_t * ext = lv_obj_get_ext_attr(lmeter);
-    return ext->cur_value;
-}
-
-/**
- * Get the minimum value of a line meter
- * @param lmeter pointer to a line meter object
- * @return the minimum value of the line meter
- */
-int32_t lv_linemeter_get_min_value(const lv_obj_t * lmeter)
-{
-    LV_ASSERT_OBJ(lmeter, LV_OBJX_NAME);
-
-    lv_linemeter_ext_t * ext = lv_obj_get_ext_attr(lmeter);
-    return ext->min_value;
-}
-
-/**
- * Get the maximum value of a line meter
- * @param lmeter pointer to a line meter object
- * @return the maximum value of the line meter
- */
-int32_t lv_linemeter_get_max_value(const lv_obj_t * lmeter)
-{
-    LV_ASSERT_OBJ(lmeter, LV_OBJX_NAME);
-
-    lv_linemeter_ext_t * ext = lv_obj_get_ext_attr(lmeter);
-    return ext->max_value;
-}
-
-/**
- * Get the scale number of a line meter
- * @param lmeter pointer to a line meter object
- * @return number of the scale units
- */
-uint16_t lv_linemeter_get_line_count(const lv_obj_t * lmeter)
-{
-    LV_ASSERT_OBJ(lmeter, LV_OBJX_NAME);
-
-    lv_linemeter_ext_t * ext = lv_obj_get_ext_attr(lmeter);
-    return ext->line_cnt;
-}
-
-/**
- * Get the scale angle of a line meter
- * @param lmeter pointer to a line meter object
- * @return angle_ofs of the scale
- */
-uint16_t lv_linemeter_get_scale_angle(const lv_obj_t * lmeter)
-{
-    LV_ASSERT_OBJ(lmeter, LV_OBJX_NAME);
-
-    lv_linemeter_ext_t * ext = lv_obj_get_ext_attr(lmeter);
-    return ext->scale_angle;
-}
-
-/**
- * Get the offset for the line meter.
- * @param lmeter pointer to a line meter object
- * @return angle offset (0..360)
- */
-uint16_t lv_linemeter_get_angle_offset(lv_obj_t * lmeter)
-{
-    lv_linemeter_ext_t * ext = lv_obj_get_ext_attr(lmeter);
-
-    return ext->angle_ofs;
-}
-
-/**
- * get the mirror setting for the line meter
- * @param lmeter pointer to a line meter object
- * @return mirror (true or false)
- */
-bool lv_linemeter_get_mirror(lv_obj_t * lmeter)
-{
-    lv_linemeter_ext_t * ext = lv_obj_get_ext_attr(lmeter);
-
-    return ext->mirrored;
-}
-
-void lv_linemeter_draw_scale(lv_obj_t * lmeter, const lv_area_t * clip_area, uint8_t part)
-{
-    lv_linemeter_ext_t * ext    = lv_obj_get_ext_attr(lmeter);
-
-    lv_style_int_t left = lv_obj_get_style_pad_left(lmeter, LV_LINEMETER_PART_MAIN);
-    lv_style_int_t right = lv_obj_get_style_pad_right(lmeter, LV_LINEMETER_PART_MAIN);
-    lv_style_int_t top = lv_obj_get_style_pad_top(lmeter, LV_LINEMETER_PART_MAIN);
-
-    lv_coord_t r_out = (lv_obj_get_width(lmeter) - left - right) / 2 ;
-    lv_coord_t r_in  = r_out - lv_obj_get_style_scale_width(lmeter, part);
-    if(r_in < 1) r_in = 1;
-
-    lv_coord_t x_ofs  = lmeter->coords.x1 + r_out + left;
-    lv_coord_t y_ofs  = lmeter->coords.y1 + r_out + top;
-    int16_t angle_ofs = ext->angle_ofs + 90 + (360 - ext->scale_angle) / 2;
-    int16_t level = ext->mirrored ?
-                    (int32_t)((int32_t)(ext->max_value - ext->cur_value) * (ext->line_cnt - 1)) / (ext->max_value - ext->min_value) :
-                    (int32_t)((int32_t)(ext->cur_value - ext->min_value) * (ext->line_cnt - 1)) / (ext->max_value - ext->min_value);
-    uint8_t i;
-
-    lv_color_t main_color = lv_obj_get_style_line_color(lmeter, part);
-    lv_color_t grad_color = lv_obj_get_style_scale_grad_color(lmeter, part);
-    lv_color_t end_color = lv_obj_get_style_scale_end_color(lmeter, part);
-
-    lv_draw_line_dsc_t line_dsc;
-    lv_draw_line_dsc_init(&line_dsc);
-    lv_obj_init_draw_line_dsc(lmeter, part, &line_dsc);
-#if LV_LINEMETER_PRECISE == 2
-    line_dsc.raw_end = 1;
-#endif
-
-    lv_style_int_t end_line_width = lv_obj_get_style_scale_end_line_width(lmeter, part);
-
-#if LV_LINEMETER_PRECISE > 0
-    lv_area_t mask_area;
-    mask_area.x1 = x_ofs - r_in;
-    mask_area.x2 = x_ofs + r_in - 1;
-    mask_area.y1 = y_ofs - r_in;
-    mask_area.y2 = y_ofs + r_in - 1;
-
-    lv_draw_mask_radius_param_t mask_in_param;
-    lv_draw_mask_radius_init(&mask_in_param, &mask_area, LV_RADIUS_CIRCLE, true);
-    int16_t mask_in_id = lv_draw_mask_add(&mask_in_param, 0);
-#endif
-
-#if LV_LINEMETER_PRECISE > 1
-    mask_area.x1 = x_ofs - r_out;
-    mask_area.x2 = x_ofs + r_out - 1;
-    mask_area.y1 = y_ofs - r_out;
-    mask_area.y2 = y_ofs + r_out - 1;
-    lv_draw_mask_radius_param_t mask_out_param;
-    lv_draw_mask_radius_init(&mask_out_param, &mask_area, LV_RADIUS_CIRCLE, false);
-    int16_t mask_out_id = lv_draw_mask_add(&mask_out_param, 0);
-    /*In calculation use a larger radius to avoid rounding errors */
-    lv_coord_t r_out_extra = r_out + LV_DPI;
-#else
-    lv_coord_t r_out_extra = r_out;
-#endif
-
-    for(i = 0; i < ext->line_cnt; i++) {
-        /* `* 256` for extra precision*/
-        int32_t angle_upscale = (i * ext->scale_angle * 256) / (ext->line_cnt - 1);
-        int32_t angle_normal = angle_upscale >> 8;
-
-        int32_t angle_low = (angle_upscale >> 8);
-        int32_t angle_high = angle_low + 1;
-        int32_t angle_rem = angle_upscale & 0xFF;
-
-        /*Interpolate sine and cos*/
-        int32_t sin_low = _lv_trigo_sin(angle_low + angle_ofs);
-        int32_t sin_high = _lv_trigo_sin(angle_high + angle_ofs);
-        int32_t sin_mid = (sin_low * (256 - angle_rem) + sin_high * angle_rem) >> 8;
-
-        int32_t cos_low = _lv_trigo_sin(angle_low + 90 + angle_ofs);
-        int32_t cos_high = _lv_trigo_sin(angle_high + 90 + angle_ofs);
-        int32_t cos_mid = (cos_low * (256 - angle_rem) + cos_high * angle_rem) >> 8;
-
-        /*Use the interpolated values to get x and y coordinates*/
-        int32_t y_out_extra = (int32_t)((int32_t)sin_mid * r_out_extra) >> (LV_TRIGO_SHIFT - 8);
-        int32_t x_out_extra = (int32_t)((int32_t)cos_mid * r_out_extra) >> (LV_TRIGO_SHIFT - 8);
-
-        /*Rounding*/
-        if(x_out_extra > 0) x_out_extra = (x_out_extra + 127) >> 8;
-        else x_out_extra = (x_out_extra - 127) >> 8;
-
-        if(y_out_extra > 0) y_out_extra = (y_out_extra + 127) >> 8;
-        else y_out_extra = (y_out_extra - 127) >> 8;
-
-        x_out_extra += x_ofs;
-        y_out_extra += y_ofs;
-
-        /*With no extra precision use the coordinates on the inner radius*/
-#if LV_LINEMETER_PRECISE == 0
-        /*Use the interpolated values to get x and y coordinates*/
-        int32_t y_in_extra = (int32_t)((int32_t)sin_mid * r_in) >> (LV_TRIGO_SHIFT - 8);
-        int32_t x_in_extra = (int32_t)((int32_t)cos_mid * r_in) >> (LV_TRIGO_SHIFT - 8);
-
-        /*Rounding*/
-        if(x_in_extra > 0) x_in_extra = (x_in_extra + 127) >> 8;
-        else x_in_extra = (x_in_extra - 127) >> 8;
-
-        if(y_in_extra > 0) y_in_extra = (y_in_extra + 127) >> 8;
-        else y_in_extra = (y_in_extra - 127) >> 8;
-
-        x_in_extra += x_ofs;
-        y_in_extra += y_ofs;
-#else
-        int32_t x_in_extra = x_ofs;
-        int32_t y_in_extra = y_ofs;
-#endif
-
-        /*Use smaller clip area only around the visible line*/
-        int32_t y_in  = (int32_t)((int32_t)_lv_trigo_sin(angle_normal + angle_ofs) * r_in) >> LV_TRIGO_SHIFT;
-        int32_t x_in  = (int32_t)((int32_t)_lv_trigo_sin(angle_normal + 90 + angle_ofs) * r_in) >> LV_TRIGO_SHIFT;
-
-        x_in += x_ofs;
-        y_in += y_ofs;
-
-        int32_t y_out  = (int32_t)((int32_t)_lv_trigo_sin(angle_normal + angle_ofs) * r_out) >> LV_TRIGO_SHIFT;
-        int32_t x_out  = (int32_t)((int32_t)_lv_trigo_sin(angle_normal + 90 + angle_ofs) * r_out) >> LV_TRIGO_SHIFT;
-
-        x_out += x_ofs;
-        y_out += y_ofs;
-
-        lv_area_t clip_sub;
-        clip_sub.x1 = LV_MATH_MIN(x_in, x_out) - line_dsc.width;
-        clip_sub.x2 = LV_MATH_MAX(x_in, x_out) + line_dsc.width;
-        clip_sub.y1 = LV_MATH_MIN(y_in, y_out) - line_dsc.width;
-        clip_sub.y2 = LV_MATH_MAX(y_in, y_out) + line_dsc.width;
-
-        if(_lv_area_intersect(&clip_sub, &clip_sub, clip_area) == false) continue;
-
-        lv_point_t p1;
-        lv_point_t p2;
-
-        p2.x = x_in_extra;
-        p2.y = y_in_extra;
-
-        p1.x = x_out_extra;
-        p1.y = y_out_extra;
-
-        /* Set the color of the lines */
-        if((!ext->mirrored && i >= level) || (ext->mirrored && i <= level)) {
-            line_dsc.color = end_color;
-            line_dsc.width = end_line_width;
-        }
-        else {
-            line_dsc.color = lv_color_mix(grad_color, main_color, (255 * i) / ext->line_cnt);
-        }
-
-        lv_draw_line(&p1, &p2, &clip_sub, &line_dsc);
-    }
-
-#if LV_LINEMETER_PRECISE > 0
-    lv_draw_mask_remove_id(mask_in_id);
-#endif
-
-#if LV_LINEMETER_PRECISE > 1
-    lv_draw_mask_remove_id(mask_out_id);
-#endif
-
-    if(part == LV_LINEMETER_PART_MAIN && level < ext->line_cnt - 1) {
-        lv_style_int_t border_width = lv_obj_get_style_scale_border_width(lmeter, part);
-        lv_style_int_t end_border_width = lv_obj_get_style_scale_end_border_width(lmeter, part);
-
-        if(border_width || end_border_width) {
-            int16_t end_angle = ((level) * ext->scale_angle) / (ext->line_cnt - 1) + angle_ofs;
-            lv_draw_line_dsc_t arc_dsc;
-            lv_draw_line_dsc_init(&arc_dsc);
-            lv_obj_init_draw_line_dsc(lmeter, part, &arc_dsc);
-
-            if(border_width) {
-                arc_dsc.width = border_width;
-                arc_dsc.color = main_color;
-                lv_draw_arc(x_ofs, y_ofs, r_out, angle_ofs, end_angle, clip_area, &arc_dsc);
-            }
-
-            if(end_border_width) {
-                arc_dsc.width = end_border_width;
-                arc_dsc.color = end_color;
-                lv_draw_arc(x_ofs, y_ofs, r_out, end_angle, (angle_ofs + ext->scale_angle) % 360, clip_area, &arc_dsc);
-            }
-        }
-    }
-
-}
-
-/**********************
- *   STATIC FUNCTIONS
- **********************/
-
-/**
- * Handle the drawing related tasks of the line meters
- * @param lmeter pointer to an object
- * @param clip_area the object will be drawn only in this area
- * @param mode LV_DESIGN_COVER_CHK: only check if the object fully covers the 'mask_p' area
- *                                  (return 'true' if yes)
- *             LV_DESIGN_DRAW: draw the object (always return 'true')
- *             LV_DESIGN_DRAW_POST: drawing after every children are drawn
- * @param return an element of `lv_design_res_t`
- */
-static lv_design_res_t lv_linemeter_design(lv_obj_t * lmeter, const lv_area_t * clip_area, lv_design_mode_t mode)
-{
-    /*Return false if the object is not covers the mask_p area*/
-    if(mode == LV_DESIGN_COVER_CHK) {
-        return LV_DESIGN_RES_NOT_COVER;
-    }
-    /*Draw the object*/
-    else if(mode == LV_DESIGN_DRAW_MAIN) {
-        lv_draw_rect_dsc_t bg_dsc;
-        lv_draw_rect_dsc_init(&bg_dsc);
-        lv_obj_init_draw_rect_dsc(lmeter, LV_LINEMETER_PART_MAIN, &bg_dsc);
-        lv_draw_rect(&lmeter->coords, clip_area, &bg_dsc);
-        lv_linemeter_draw_scale(lmeter, clip_area, LV_LINEMETER_PART_MAIN);
-    }
-    /*Post draw when the children are drawn*/
-    else if(mode == LV_DESIGN_DRAW_POST) {
-    }
-
-    return LV_DESIGN_RES_OK;
-}
-
-/**
- * Signal function of the line meter
- * @param lmeter pointer to a line meter object
- * @param sign a signal type from lv_signal_t enum
- * @param param pointer to a signal specific variable
- * @return LV_RES_OK: the object is not deleted in the function; LV_RES_INV: the object is deleted
- */
-static lv_res_t lv_linemeter_signal(lv_obj_t * lmeter, lv_signal_t sign, void * param)
-{
-    lv_res_t res;
-
-    /* Include the ancient signal function */
-    res = ancestor_signal(lmeter, sign, param);
-    if(res != LV_RES_OK) return res;
-    if(sign == LV_SIGNAL_GET_TYPE) return lv_obj_handle_get_type_signal(param, LV_OBJX_NAME);
-
-    if(sign == LV_SIGNAL_CLEANUP) {
-        /*Nothing to cleanup. (No dynamically allocated memory in 'ext')*/
-    }
-    else if(sign == LV_SIGNAL_STYLE_CHG) {
-        lv_obj_refresh_ext_draw_pad(lmeter);
-        lv_obj_invalidate(lmeter);
-    }
-
-    return res;
-}
-#endif
->>>>>>> 9003f4a9
+#endif
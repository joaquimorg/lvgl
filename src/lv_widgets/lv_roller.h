<<<<<<< HEAD
/**
 * @file lv_roller.h
 *
 */

#ifndef LV_ROLLER_H
#define LV_ROLLER_H

#ifdef __cplusplus
extern "C" {
#endif

/*********************
 *      INCLUDES
 *********************/
#include "../lv_conf_internal.h"

#if LV_USE_ROLLER != 0

/*Testing of dependencies*/
#if LV_USE_PAGE == 0
#error "lv_roller: lv_page is required. Enable it in lv_conf.h (LV_USE_PAGE 1) "
#endif

#include "../lv_core/lv_obj.h"
#include "lv_page.h"
#include "lv_label.h"

/*********************
 *      DEFINES
 *********************/

/**********************
 *      TYPEDEFS
 **********************/

/** Roller mode. */
enum {
    LV_ROLLER_MODE_NORMAL, /**< Normal mode (roller ends at the end of the options). */
    LV_ROLLER_MODE_INFINITE, /**< Infinite mode (roller can be scrolled forever). */
};

typedef uint8_t lv_roller_mode_t;



/*Data of roller*/
typedef struct {
    lv_page_ext_t page; /*Ext. of ancestor*/

    /*New data for this type */
    lv_style_list_t style_sel; /*Style of the selected option*/
    uint16_t option_cnt;          /*Number of options*/
    uint16_t sel_opt_id;          /*Index of the current option*/
    uint16_t sel_opt_id_ori;      /*Store the original index on focus*/
    lv_roller_mode_t mode : 1;
    uint8_t auto_fit : 1;         /*1: Automatically set the width*/
} lv_roller_ext_t;

enum {
    LV_ROLLER_PART_BG = LV_PAGE_PART_BG,
    LV_ROLLER_PART_SELECTED = _LV_PAGE_PART_VIRTUAL_LAST,
    _LV_ROLLER_PART_VIRTUAL_LAST,
};
typedef uint8_t lv_roller_part_t;

/**********************
 * GLOBAL PROTOTYPES
 **********************/

/**
 * Create a roller object
 * @param par pointer to an object, it will be the parent of the new roller
 * @param copy pointer to a roller object, if not NULL then the new object will be copied from it
 * @return pointer to the created roller
 */
lv_obj_t * lv_roller_create(lv_obj_t * par, const lv_obj_t * copy);

/*=====================
 * Setter functions
 *====================*/

/**
 * Set the options on a roller
 * @param roller pointer to roller object
 * @param options a string with '\n' separated options. E.g. "One\nTwo\nThree"
 * @param mode `LV_ROLLER_MODE_NORMAL` or `LV_ROLLER_MODE_INFINITE`
 */
void lv_roller_set_options(lv_obj_t * roller, const char * options, lv_roller_mode_t mode);

/**
 * Set the align of the roller's options (left, right or center[default])
 * @param roller - pointer to a roller object
 * @param align - one of lv_label_align_t values (left, right, center)
 */
void lv_roller_set_align(lv_obj_t * roller, lv_label_align_t align);

/**
 * Set the selected option
 * @param roller pointer to a roller object
 * @param sel_opt id of the selected option (0 ... number of option - 1);
 * @param anim LV_ANIM_ON: set with animation; LV_ANIM_OFF set immediately
 */
void lv_roller_set_selected(lv_obj_t * roller, uint16_t sel_opt, lv_anim_enable_t anim);

/**
 * Set the height to show the given number of rows (options)
 * @param roller pointer to a roller object
 * @param row_cnt number of desired visible rows
 */
void lv_roller_set_visible_row_count(lv_obj_t * roller, uint8_t row_cnt);

/**
 * Allow automatically setting the width of roller according to it's content.
 * @param roller pointer to a roller object
 * @param auto_fit true: enable auto fit
 */
void lv_roller_set_auto_fit(lv_obj_t * roller, bool auto_fit);

/**
 * Set the open/close animation time.
 * @param roller pointer to a roller object
 * @param anim_time: open/close animation time [ms]
 */
static inline void lv_roller_set_anim_time(lv_obj_t * roller, uint16_t anim_time)
{
    lv_page_set_anim_time(roller, anim_time);
}

/*=====================
 * Getter functions
 *====================*/
/**
 * Get the id of the selected option
 * @param roller pointer to a roller object
 * @return id of the selected option (0 ... number of option - 1);
 */
uint16_t lv_roller_get_selected(const lv_obj_t * roller);

/**
 * Get the total number of options
 * @param roller pointer to a roller object
 * @return the total number of options in the list
 */
uint16_t lv_roller_get_option_cnt(const lv_obj_t * roller);

/**
 * Get the current selected option as a string
 * @param roller pointer to roller object
 * @param buf pointer to an array to store the string
 * @param buf_size size of `buf` in bytes. 0: to ignore it.
 */
void lv_roller_get_selected_str(const lv_obj_t * roller, char * buf, uint32_t buf_size);

/**
 * Get the align attribute. Default alignment after _create is LV_LABEL_ALIGN_CENTER
 * @param roller pointer to a roller object
 * @return LV_LABEL_ALIGN_LEFT, LV_LABEL_ALIGN_RIGHT or LV_LABEL_ALIGN_CENTER
 */
lv_label_align_t lv_roller_get_align(const lv_obj_t * roller);

/**
 * Get whether the auto fit option is enabled or not.
 * @param roller pointer to a roller object
 * @return true: auto fit is enabled
 */
bool lv_roller_get_auto_fit(lv_obj_t * roller);

/**
 * Get the options of a roller
 * @param roller pointer to roller object
 * @return the options separated by '\n'-s (E.g. "Option1\nOption2\nOption3")
 */
const char * lv_roller_get_options(const lv_obj_t * roller);

/**
 * Get the open/close animation time.
 * @param roller pointer to a roller
 * @return open/close animation time [ms]
 */
static inline uint16_t lv_roller_get_anim_time(const lv_obj_t * roller)
{
    return lv_page_get_anim_time(roller);
}


/**********************
 *      MACROS
 **********************/

#endif /*LV_USE_ROLLER*/

#ifdef __cplusplus
} /* extern "C" */
#endif

#endif /*LV_ROLLER_H*/
=======
/**
 * @file lv_roller.h
 *
 */

#ifndef LV_ROLLER_H
#define LV_ROLLER_H

#ifdef __cplusplus
extern "C" {
#endif

/*********************
 *      INCLUDES
 *********************/
#include "../lv_conf_internal.h"

#if LV_USE_ROLLER != 0

/*Testing of dependencies*/
#if LV_USE_PAGE == 0
#error "lv_roller: lv_page is required. Enable it in lv_conf.h (LV_USE_PAGE 1)"
#endif

#include "../lv_core/lv_obj.h"
#include "lv_page.h"
#include "lv_label.h"

/*********************
 *      DEFINES
 *********************/

/**********************
 *      TYPEDEFS
 **********************/

/** Roller mode. */
enum {
    LV_ROLLER_MODE_NORMAL, /**< Normal mode (roller ends at the end of the options). */
    LV_ROLLER_MODE_INFINITE, /**< Infinite mode (roller can be scrolled forever). */
};

typedef uint8_t lv_roller_mode_t;

/*Data of roller*/
typedef struct {
    lv_page_ext_t page; /*Ext. of ancestor*/

    /*New data for this type */
    lv_style_list_t style_sel; /*Style of the selected option*/
    uint16_t option_cnt;          /*Number of options*/
    uint16_t sel_opt_id;          /*Index of the current option*/
    uint16_t sel_opt_id_ori;      /*Store the original index on focus*/
    lv_roller_mode_t mode : 1;
    uint8_t auto_fit : 1;         /*1: Automatically set the width*/
} lv_roller_ext_t;

enum {
    LV_ROLLER_PART_BG = LV_PAGE_PART_BG,
    LV_ROLLER_PART_SELECTED = _LV_PAGE_PART_VIRTUAL_LAST,
    _LV_ROLLER_PART_VIRTUAL_LAST,
};
typedef uint8_t lv_roller_part_t;

/**********************
 * GLOBAL PROTOTYPES
 **********************/

/**
 * Create a roller object
 * @param par pointer to an object, it will be the parent of the new roller
 * @param copy pointer to a roller object, if not NULL then the new object will be copied from it
 * @return pointer to the created roller
 */
lv_obj_t * lv_roller_create(lv_obj_t * par, const lv_obj_t * copy);

/*=====================
 * Setter functions
 *====================*/

/**
 * Set the options on a roller
 * @param roller pointer to roller object
 * @param options a string with '\n' separated options. E.g. "One\nTwo\nThree"
 * @param mode `LV_ROLLER_MODE_NORMAL` or `LV_ROLLER_MODE_INFINITE`
 */
void lv_roller_set_options(lv_obj_t * roller, const char * options, lv_roller_mode_t mode);

/**
 * Set the align of the roller's options (left, right or center[default])
 * @param roller - pointer to a roller object
 * @param align - one of lv_label_align_t values (left, right, center)
 */
void lv_roller_set_align(lv_obj_t * roller, lv_label_align_t align);

/**
 * Set the selected option
 * @param roller pointer to a roller object
 * @param sel_opt id of the selected option (0 ... number of option - 1);
 * @param anim LV_ANIM_ON: set with animation; LV_ANIM_OFF set immediately
 */
void lv_roller_set_selected(lv_obj_t * roller, uint16_t sel_opt, lv_anim_enable_t anim);

/**
 * Set the height to show the given number of rows (options)
 * @param roller pointer to a roller object
 * @param row_cnt number of desired visible rows
 */
void lv_roller_set_visible_row_count(lv_obj_t * roller, uint8_t row_cnt);

/**
 * Allow automatically setting the width of roller according to it's content.
 * @param roller pointer to a roller object
 * @param auto_fit true: enable auto fit
 */
void lv_roller_set_auto_fit(lv_obj_t * roller, bool auto_fit);

/**
 * Set the open/close animation time.
 * @param roller pointer to a roller object
 * @param anim_time: open/close animation time [ms]
 */
static inline void lv_roller_set_anim_time(lv_obj_t * roller, uint16_t anim_time)
{
    lv_page_set_anim_time(roller, anim_time);
}

/*=====================
 * Getter functions
 *====================*/
/**
 * Get the id of the selected option
 * @param roller pointer to a roller object
 * @return id of the selected option (0 ... number of option - 1);
 */
uint16_t lv_roller_get_selected(const lv_obj_t * roller);

/**
 * Get the total number of options
 * @param roller pointer to a roller object
 * @return the total number of options in the list
 */
uint16_t lv_roller_get_option_cnt(const lv_obj_t * roller);

/**
 * Get the current selected option as a string
 * @param roller pointer to roller object
 * @param buf pointer to an array to store the string
 * @param buf_size size of `buf` in bytes. 0: to ignore it.
 */
void lv_roller_get_selected_str(const lv_obj_t * roller, char * buf, uint32_t buf_size);

/**
 * Get the align attribute. Default alignment after _create is LV_LABEL_ALIGN_CENTER
 * @param roller pointer to a roller object
 * @return LV_LABEL_ALIGN_LEFT, LV_LABEL_ALIGN_RIGHT or LV_LABEL_ALIGN_CENTER
 */
lv_label_align_t lv_roller_get_align(const lv_obj_t * roller);

/**
 * Get whether the auto fit option is enabled or not.
 * @param roller pointer to a roller object
 * @return true: auto fit is enabled
 */
bool lv_roller_get_auto_fit(lv_obj_t * roller);

/**
 * Get the options of a roller
 * @param roller pointer to roller object
 * @return the options separated by '\n'-s (E.g. "Option1\nOption2\nOption3")
 */
const char * lv_roller_get_options(const lv_obj_t * roller);

/**
 * Get the open/close animation time.
 * @param roller pointer to a roller
 * @return open/close animation time [ms]
 */
static inline uint16_t lv_roller_get_anim_time(const lv_obj_t * roller)
{
    return lv_page_get_anim_time(roller);
}

/**********************
 *      MACROS
 **********************/

#endif /*LV_USE_ROLLER*/

#ifdef __cplusplus
} /* extern "C" */
#endif

#endif /*LV_ROLLER_H*/
>>>>>>> 9003f4a9
<|MERGE_RESOLUTION|>--- conflicted
+++ resolved
@@ -1,202 +1,3 @@
-<<<<<<< HEAD
-/**
- * @file lv_roller.h
- *
- */
-
-#ifndef LV_ROLLER_H
-#define LV_ROLLER_H
-
-#ifdef __cplusplus
-extern "C" {
-#endif
-
-/*********************
- *      INCLUDES
- *********************/
-#include "../lv_conf_internal.h"
-
-#if LV_USE_ROLLER != 0
-
-/*Testing of dependencies*/
-#if LV_USE_PAGE == 0
-#error "lv_roller: lv_page is required. Enable it in lv_conf.h (LV_USE_PAGE 1) "
-#endif
-
-#include "../lv_core/lv_obj.h"
-#include "lv_page.h"
-#include "lv_label.h"
-
-/*********************
- *      DEFINES
- *********************/
-
-/**********************
- *      TYPEDEFS
- **********************/
-
-/** Roller mode. */
-enum {
-    LV_ROLLER_MODE_NORMAL, /**< Normal mode (roller ends at the end of the options). */
-    LV_ROLLER_MODE_INFINITE, /**< Infinite mode (roller can be scrolled forever). */
-};
-
-typedef uint8_t lv_roller_mode_t;
-
-
-
-/*Data of roller*/
-typedef struct {
-    lv_page_ext_t page; /*Ext. of ancestor*/
-
-    /*New data for this type */
-    lv_style_list_t style_sel; /*Style of the selected option*/
-    uint16_t option_cnt;          /*Number of options*/
-    uint16_t sel_opt_id;          /*Index of the current option*/
-    uint16_t sel_opt_id_ori;      /*Store the original index on focus*/
-    lv_roller_mode_t mode : 1;
-    uint8_t auto_fit : 1;         /*1: Automatically set the width*/
-} lv_roller_ext_t;
-
-enum {
-    LV_ROLLER_PART_BG = LV_PAGE_PART_BG,
-    LV_ROLLER_PART_SELECTED = _LV_PAGE_PART_VIRTUAL_LAST,
-    _LV_ROLLER_PART_VIRTUAL_LAST,
-};
-typedef uint8_t lv_roller_part_t;
-
-/**********************
- * GLOBAL PROTOTYPES
- **********************/
-
-/**
- * Create a roller object
- * @param par pointer to an object, it will be the parent of the new roller
- * @param copy pointer to a roller object, if not NULL then the new object will be copied from it
- * @return pointer to the created roller
- */
-lv_obj_t * lv_roller_create(lv_obj_t * par, const lv_obj_t * copy);
-
-/*=====================
- * Setter functions
- *====================*/
-
-/**
- * Set the options on a roller
- * @param roller pointer to roller object
- * @param options a string with '\n' separated options. E.g. "One\nTwo\nThree"
- * @param mode `LV_ROLLER_MODE_NORMAL` or `LV_ROLLER_MODE_INFINITE`
- */
-void lv_roller_set_options(lv_obj_t * roller, const char * options, lv_roller_mode_t mode);
-
-/**
- * Set the align of the roller's options (left, right or center[default])
- * @param roller - pointer to a roller object
- * @param align - one of lv_label_align_t values (left, right, center)
- */
-void lv_roller_set_align(lv_obj_t * roller, lv_label_align_t align);
-
-/**
- * Set the selected option
- * @param roller pointer to a roller object
- * @param sel_opt id of the selected option (0 ... number of option - 1);
- * @param anim LV_ANIM_ON: set with animation; LV_ANIM_OFF set immediately
- */
-void lv_roller_set_selected(lv_obj_t * roller, uint16_t sel_opt, lv_anim_enable_t anim);
-
-/**
- * Set the height to show the given number of rows (options)
- * @param roller pointer to a roller object
- * @param row_cnt number of desired visible rows
- */
-void lv_roller_set_visible_row_count(lv_obj_t * roller, uint8_t row_cnt);
-
-/**
- * Allow automatically setting the width of roller according to it's content.
- * @param roller pointer to a roller object
- * @param auto_fit true: enable auto fit
- */
-void lv_roller_set_auto_fit(lv_obj_t * roller, bool auto_fit);
-
-/**
- * Set the open/close animation time.
- * @param roller pointer to a roller object
- * @param anim_time: open/close animation time [ms]
- */
-static inline void lv_roller_set_anim_time(lv_obj_t * roller, uint16_t anim_time)
-{
-    lv_page_set_anim_time(roller, anim_time);
-}
-
-/*=====================
- * Getter functions
- *====================*/
-/**
- * Get the id of the selected option
- * @param roller pointer to a roller object
- * @return id of the selected option (0 ... number of option - 1);
- */
-uint16_t lv_roller_get_selected(const lv_obj_t * roller);
-
-/**
- * Get the total number of options
- * @param roller pointer to a roller object
- * @return the total number of options in the list
- */
-uint16_t lv_roller_get_option_cnt(const lv_obj_t * roller);
-
-/**
- * Get the current selected option as a string
- * @param roller pointer to roller object
- * @param buf pointer to an array to store the string
- * @param buf_size size of `buf` in bytes. 0: to ignore it.
- */
-void lv_roller_get_selected_str(const lv_obj_t * roller, char * buf, uint32_t buf_size);
-
-/**
- * Get the align attribute. Default alignment after _create is LV_LABEL_ALIGN_CENTER
- * @param roller pointer to a roller object
- * @return LV_LABEL_ALIGN_LEFT, LV_LABEL_ALIGN_RIGHT or LV_LABEL_ALIGN_CENTER
- */
-lv_label_align_t lv_roller_get_align(const lv_obj_t * roller);
-
-/**
- * Get whether the auto fit option is enabled or not.
- * @param roller pointer to a roller object
- * @return true: auto fit is enabled
- */
-bool lv_roller_get_auto_fit(lv_obj_t * roller);
-
-/**
- * Get the options of a roller
- * @param roller pointer to roller object
- * @return the options separated by '\n'-s (E.g. "Option1\nOption2\nOption3")
- */
-const char * lv_roller_get_options(const lv_obj_t * roller);
-
-/**
- * Get the open/close animation time.
- * @param roller pointer to a roller
- * @return open/close animation time [ms]
- */
-static inline uint16_t lv_roller_get_anim_time(const lv_obj_t * roller)
-{
-    return lv_page_get_anim_time(roller);
-}
-
-
-/**********************
- *      MACROS
- **********************/
-
-#endif /*LV_USE_ROLLER*/
-
-#ifdef __cplusplus
-} /* extern "C" */
-#endif
-
-#endif /*LV_ROLLER_H*/
-=======
 /**
  * @file lv_roller.h
  *
@@ -390,5 +191,4 @@
 } /* extern "C" */
 #endif
 
-#endif /*LV_ROLLER_H*/
->>>>>>> 9003f4a9
+#endif /*LV_ROLLER_H*/
--- conflicted
+++ resolved
@@ -1,4 +1,3 @@
-<<<<<<< HEAD
 /**
  * @file lv_ta.h
  *
@@ -20,11 +19,11 @@
 
 /*Testing of dependencies*/
 #if LV_USE_PAGE == 0
-#error "lv_ta: lv_page is required. Enable it in lv_conf.h (LV_USE_PAGE  1) "
+#error "lv_ta: lv_page is required. Enable it in lv_conf.h (LV_USE_PAGE 1)"
 #endif
 
 #if LV_USE_LABEL == 0
-#error "lv_ta: lv_label is required. Enable it in lv_conf.h (LV_USE_LABEL  1) "
+#error "lv_ta: lv_label is required. Enable it in lv_conf.h (LV_USE_LABEL 1)"
 #endif
 
 #include "../lv_core/lv_obj.h"
@@ -167,7 +166,7 @@
 void lv_textarea_set_cursor_hidden(lv_obj_t * ta, bool hide);
 
 /**
- * Enable/Disable the positioning of the the cursor by clicking the text on the text area.
+ * Enable/Disable the positioning of the cursor by clicking the text on the text area.
  * @param ta pointer to a text area object
  * @param en true: enable click positions; false: disable
  */
@@ -198,14 +197,14 @@
 
 /**
  * Set a list of characters. Only these characters will be accepted by the text area
- * @param ta pointer to  Text Area
+ * @param ta pointer to Text Area
  * @param list list of characters. Only the pointer is saved. E.g. "+-.,0123456789"
  */
 void lv_textarea_set_accepted_chars(lv_obj_t * ta, const char * list);
 
 /**
  * Set max length of a Text Area.
- * @param ta pointer to  Text Area
+ * @param ta pointer to Text Area
  * @param num the maximal number of characters can be added (`lv_textarea_set_text` ignores it)
  */
 void lv_textarea_set_max_length(lv_obj_t * ta, uint32_t num);
@@ -334,14 +333,14 @@
 
 /**
  * Get a list of accepted characters.
- * @param ta pointer to  Text Area
+ * @param ta pointer to Text Area
  * @return list of accented characters.
  */
 const char * lv_textarea_get_accepted_chars(lv_obj_t * ta);
 
 /**
  * Get max length of a Text Area.
- * @param ta pointer to  Text Area
+ * @param ta pointer to Text Area
  * @return the maximal number of characters to be add
  */
 uint32_t lv_textarea_get_max_length(lv_obj_t * ta);
@@ -448,456 +447,4 @@
 } /* extern "C" */
 #endif
 
-#endif /*LV_TEXTAREA_H*/
-=======
-/**
- * @file lv_ta.h
- *
- */
-
-#ifndef LV_TEXTAREA_H
-#define LV_TEXTAREA_H
-
-#ifdef __cplusplus
-extern "C" {
-#endif
-
-/*********************
- *      INCLUDES
- *********************/
-#include "../lv_conf_internal.h"
-
-#if LV_USE_TEXTAREA != 0
-
-/*Testing of dependencies*/
-#if LV_USE_PAGE == 0
-#error "lv_ta: lv_page is required. Enable it in lv_conf.h (LV_USE_PAGE 1)"
-#endif
-
-#if LV_USE_LABEL == 0
-#error "lv_ta: lv_label is required. Enable it in lv_conf.h (LV_USE_LABEL 1)"
-#endif
-
-#include "../lv_core/lv_obj.h"
-#include "lv_page.h"
-#include "lv_label.h"
-
-/*********************
- *      DEFINES
- *********************/
-#define LV_TEXTAREA_CURSOR_LAST (0x7FFF) /*Put the cursor after the last character*/
-
-LV_EXPORT_CONST_INT(LV_TEXTAREA_CURSOR_LAST);
-
-/**********************
- *      TYPEDEFS
- **********************/
-
-/*Data of text area*/
-typedef struct {
-    lv_page_ext_t page; /*Ext. of ancestor*/
-    /*New data for this type */
-    lv_obj_t * label;            /*Label of the text area*/
-    char * placeholder_txt;      /*Place holder label. only visible if text is an empty string*/
-    lv_style_list_t style_placeholder;
-    char * pwd_tmp;              /*Used to store the original text in password mode*/
-    const char * accepted_chars; /*Only these characters will be accepted. NULL: accept all*/
-    uint32_t max_length;         /*The max. number of characters. 0: no limit*/
-    uint16_t pwd_show_time;      /*Time to show characters in password mode before change them to '*' */
-    struct {
-        lv_style_list_t style;  /* Style of the cursor (NULL to use label's style)*/
-        lv_coord_t valid_x;        /* Used when stepping up/down to a shorter line.
-                                    * (Used by the library)*/
-        uint32_t pos;              /* The current cursor position
-                                    * (0: before 1st letter; 1: before 2nd letter ...)*/
-        uint16_t blink_time;       /*Blink period*/
-        lv_area_t area;            /* Cursor area relative to the Text Area*/
-        uint32_t txt_byte_pos;     /* Byte index of the letter after (on) the cursor*/
-        uint8_t state : 1;         /*Cursor is visible now or not (Handled by the library)*/
-        uint8_t hidden : 1;        /*Cursor is hidden by he user */
-        uint8_t click_pos : 1;     /*1: Enable positioning the cursor by clicking the text area*/
-    } cursor;
-#if LV_LABEL_TEXT_SEL
-    uint32_t sel_start;  /*Temporary values for text selection*/
-    uint32_t sel_end;
-    uint8_t text_sel_in_prog : 1; /*User is in process of selecting */
-    uint8_t text_sel_en : 1;      /*Text can be selected on this text area*/
-#endif
-    uint8_t pwd_mode : 1; /*Replace characters with '*' */
-    uint8_t one_line : 1; /*One line mode (ignore line breaks)*/
-} lv_textarea_ext_t;
-
-/** Possible text areas styles. */
-enum {
-    LV_TEXTAREA_PART_BG = LV_PAGE_PART_BG, /**< Text area background style */
-    LV_TEXTAREA_PART_SCROLLBAR = LV_PAGE_PART_SCROLLBAR, /**< Scrollbar style */
-    LV_TEXTAREA_PART_EDGE_FLASH = LV_PAGE_PART_EDGE_FLASH, /**< Edge flash style */
-    LV_TEXTAREA_PART_CURSOR = _LV_PAGE_PART_VIRTUAL_LAST, /**< Cursor style */
-    LV_TEXTAREA_PART_PLACEHOLDER, /**< Placeholder style */
-    _LV_TEXTAREA_PART_VIRTUAL_LAST,
-
-    _LV_TEXTAREA_PART_REAL_LAST = _LV_PAGE_PART_REAL_LAST,
-};
-typedef uint8_t lv_textarea_style_t;
-
-/**********************
- * GLOBAL PROTOTYPES
- **********************/
-
-/**
- * Create a text area objects
- * @param par pointer to an object, it will be the parent of the new text area
- * @param copy pointer to a text area object, if not NULL then the new object will be copied from it
- * @return pointer to the created text area
- */
-lv_obj_t * lv_textarea_create(lv_obj_t * par, const lv_obj_t * copy);
-
-/*======================
- * Add/remove functions
- *=====================*/
-
-/**
- * Insert a character to the current cursor position.
- * To add a wide char, e.g. 'Á' use `_lv_txt_encoded_conv_wc('Á')`
- * @param ta pointer to a text area object
- * @param c a character (e.g. 'a')
- */
-void lv_textarea_add_char(lv_obj_t * ta, uint32_t c);
-
-/**
- * Insert a text to the current cursor position
- * @param ta pointer to a text area object
- * @param txt a '\0' terminated string to insert
- */
-void lv_textarea_add_text(lv_obj_t * ta, const char * txt);
-
-/**
- * Delete a the left character from the current cursor position
- * @param ta pointer to a text area object
- */
-void lv_textarea_del_char(lv_obj_t * ta);
-
-/**
- * Delete the right character from the current cursor position
- * @param ta pointer to a text area object
- */
-void lv_textarea_del_char_forward(lv_obj_t * ta);
-
-/*=====================
- * Setter functions
- *====================*/
-
-/**
- * Set the text of a text area
- * @param ta pointer to a text area
- * @param txt pointer to the text
- */
-void lv_textarea_set_text(lv_obj_t * ta, const char * txt);
-
-/**
- * Set the placeholder text of a text area
- * @param ta pointer to a text area
- * @param txt pointer to the text
- */
-void lv_textarea_set_placeholder_text(lv_obj_t * ta, const char * txt);
-
-/**
- * Set the cursor position
- * @param obj pointer to a text area object
- * @param pos the new cursor position in character index
- *             < 0 : index from the end of the text
- *             LV_TEXTAREA_CURSOR_LAST: go after the last character
- */
-void lv_textarea_set_cursor_pos(lv_obj_t * ta, int32_t pos);
-
-/**
- * Hide/Unhide the cursor.
- * @param ta pointer to a text area object
- * @param hide: true: hide the cursor
- */
-void lv_textarea_set_cursor_hidden(lv_obj_t * ta, bool hide);
-
-/**
- * Enable/Disable the positioning of the cursor by clicking the text on the text area.
- * @param ta pointer to a text area object
- * @param en true: enable click positions; false: disable
- */
-void lv_textarea_set_cursor_click_pos(lv_obj_t * ta, bool en);
-
-/**
- * Enable/Disable password mode
- * @param ta pointer to a text area object
- * @param en true: enable, false: disable
- */
-void lv_textarea_set_pwd_mode(lv_obj_t * ta, bool en);
-
-/**
- * Configure the text area to one line or back to normal
- * @param ta pointer to a Text area object
- * @param en true: one line, false: normal
- */
-void lv_textarea_set_one_line(lv_obj_t * ta, bool en);
-
-/**
- * Set the alignment of the text area.
- * In one line mode the text can be scrolled only with `LV_LABEL_ALIGN_LEFT`.
- * This function should be called if the size of text area changes.
- * @param ta pointer to a text are object
- * @param align the desired alignment from `lv_label_align_t`. (LV_LABEL_ALIGN_LEFT/CENTER/RIGHT)
- */
-void lv_textarea_set_text_align(lv_obj_t * ta, lv_label_align_t align);
-
-/**
- * Set a list of characters. Only these characters will be accepted by the text area
- * @param ta pointer to Text Area
- * @param list list of characters. Only the pointer is saved. E.g. "+-.,0123456789"
- */
-void lv_textarea_set_accepted_chars(lv_obj_t * ta, const char * list);
-
-/**
- * Set max length of a Text Area.
- * @param ta pointer to Text Area
- * @param num the maximal number of characters can be added (`lv_textarea_set_text` ignores it)
- */
-void lv_textarea_set_max_length(lv_obj_t * ta, uint32_t num);
-
-/**
- * In `LV_EVENT_INSERT` the text which planned to be inserted can be replaced by an other text.
- * It can be used to add automatic formatting to the text area.
- * @param ta pointer to a text area.
- * @param txt pointer to a new string to insert. If `""` no text will be added.
- *            The variable must be live after the `event_cb` exists. (Should be `global` or
- * `static`)
- */
-void lv_textarea_set_insert_replace(lv_obj_t * ta, const char * txt);
-
-/**
- * Set the scroll bar mode of a text area
- * @param ta pointer to a text area object
- * @param sb_mode the new mode from 'lv_scrollbar_mode_t' enum
- */
-static inline void lv_textarea_set_scrollbar_mode(lv_obj_t * ta, lv_scrollbar_mode_t mode)
-{
-    lv_page_set_scrollbar_mode(ta, mode);
-}
-
-/**
- * Enable the scroll propagation feature. If enabled then the Text area will move its parent if
- * there is no more space to scroll.
- * @param ta pointer to a Text area
- * @param en true or false to enable/disable scroll propagation
- */
-static inline void lv_textarea_set_scroll_propagation(lv_obj_t * ta, bool en)
-{
-    lv_page_set_scroll_propagation(ta, en);
-}
-
-/**
- * Enable the edge flash effect. (Show an arc when the an edge is reached)
- * @param page pointer to a Text Area
- * @param en true or false to enable/disable end flash
- */
-static inline void lv_textarea_set_edge_flash(lv_obj_t * ta, bool en)
-{
-    lv_page_set_edge_flash(ta, en);
-}
-
-/**
- * Enable/disable selection mode.
- * @param ta pointer to a text area object
- * @param en true or false to enable/disable selection mode
- */
-void lv_textarea_set_text_sel(lv_obj_t * ta, bool en);
-
-/**
- * Set how long show the password before changing it to '*'
- * @param ta pointer to Text area
- * @param time show time in milliseconds. 0: hide immediately.
- */
-void lv_textarea_set_pwd_show_time(lv_obj_t * ta, uint16_t time);
-
-/**
- * Set cursor blink animation time
- * @param ta pointer to Text area
- * @param time blink period. 0: disable blinking
- */
-void lv_textarea_set_cursor_blink_time(lv_obj_t * ta, uint16_t time);
-
-/*=====================
- * Getter functions
- *====================*/
-
-/**
- * Get the text of a text area. In password mode it gives the real text (not '*'s).
- * @param ta pointer to a text area object
- * @return pointer to the text
- */
-const char * lv_textarea_get_text(const lv_obj_t * ta);
-
-/**
- * Get the placeholder text of a text area
- * @param ta pointer to a text area object
- * @return pointer to the text
- */
-const char * lv_textarea_get_placeholder_text(lv_obj_t * ta);
-
-/**
- * Get the label of a text area
- * @param ta pointer to a text area object
- * @return pointer to the label object
- */
-lv_obj_t * lv_textarea_get_label(const lv_obj_t * ta);
-
-/**
- * Get the current cursor position in character index
- * @param ta pointer to a text area object
- * @return the cursor position
- */
-uint32_t lv_textarea_get_cursor_pos(const lv_obj_t * ta);
-
-/**
- * Get whether the cursor is hidden or not
- * @param ta pointer to a text area object
- * @return true: the cursor is hidden
- */
-bool lv_textarea_get_cursor_hidden(const lv_obj_t * ta);
-
-/**
- * Get whether the cursor click positioning is enabled or not.
- * @param ta pointer to a text area object
- * @return true: enable click positions; false: disable
- */
-bool lv_textarea_get_cursor_click_pos(lv_obj_t * ta);
-
-/**
- * Get the password mode attribute
- * @param ta pointer to a text area object
- * @return true: password mode is enabled, false: disabled
- */
-bool lv_textarea_get_pwd_mode(const lv_obj_t * ta);
-
-/**
- * Get the one line configuration attribute
- * @param ta pointer to a text area object
- * @return true: one line configuration is enabled, false: disabled
- */
-bool lv_textarea_get_one_line(const lv_obj_t * ta);
-
-/**
- * Get a list of accepted characters.
- * @param ta pointer to Text Area
- * @return list of accented characters.
- */
-const char * lv_textarea_get_accepted_chars(lv_obj_t * ta);
-
-/**
- * Get max length of a Text Area.
- * @param ta pointer to Text Area
- * @return the maximal number of characters to be add
- */
-uint32_t lv_textarea_get_max_length(lv_obj_t * ta);
-
-/**
- * Get the scroll bar mode of a text area
- * @param ta pointer to a text area object
- * @return scrollbar mode from 'lv_scrollbar_mode_t' enum
- */
-static inline lv_scrollbar_mode_t lv_textarea_get_scrollbar_mode(const lv_obj_t * ta)
-{
-    return lv_page_get_scrollbar_mode(ta);
-}
-
-/**
- * Get the scroll propagation property
- * @param ta pointer to a Text area
- * @return true or false
- */
-static inline bool lv_textarea_get_scroll_propagation(lv_obj_t * ta)
-{
-    return lv_page_get_scroll_propagation(ta);
-}
-
-/**
- * Get the scroll propagation property
- * @param ta pointer to a Text area
- * @return true or false
- */
-static inline bool lv_textarea_get_edge_flash(lv_obj_t * ta)
-{
-    return lv_page_get_edge_flash(ta);
-}
-
-/**
- * Find whether text is selected or not.
- * @param ta Text area object
- * @return whether text is selected or not
- */
-bool lv_textarea_text_is_selected(const lv_obj_t * ta);
-
-/**
- * Find whether selection mode is enabled.
- * @param ta pointer to a text area object
- * @return true: selection mode is enabled, false: disabled
- */
-bool lv_textarea_get_text_sel_en(lv_obj_t * ta);
-
-/**
- * Set how long show the password before changing it to '*'
- * @param ta pointer to Text area
- * @return show time in milliseconds. 0: hide immediately.
- */
-uint16_t lv_textarea_get_pwd_show_time(lv_obj_t * ta);
-
-/**
- * Set cursor blink animation time
- * @param ta pointer to Text area
- * @return time blink period. 0: disable blinking
- */
-uint16_t lv_textarea_get_cursor_blink_time(lv_obj_t * ta);
-
-/*=====================
- * Other functions
- *====================*/
-
-/**
- * Clear the selection on the text area.
- * @param ta Text area object
- */
-void lv_textarea_clear_selection(lv_obj_t * ta);
-
-/**
- * Move the cursor one character right
- * @param ta pointer to a text area object
- */
-void lv_textarea_cursor_right(lv_obj_t * ta);
-
-/**
- * Move the cursor one character left
- * @param ta pointer to a text area object
- */
-void lv_textarea_cursor_left(lv_obj_t * ta);
-
-/**
- * Move the cursor one line down
- * @param ta pointer to a text area object
- */
-void lv_textarea_cursor_down(lv_obj_t * ta);
-
-/**
- * Move the cursor one line up
- * @param ta pointer to a text area object
- */
-void lv_textarea_cursor_up(lv_obj_t * ta);
-
-/**********************
- *      MACROS
- **********************/
-
-#endif /*LV_USE_TEXTAREA_H*/
-
-#ifdef __cplusplus
-} /* extern "C" */
-#endif
-
-#endif /*LV_TEXTAREA_H*/
->>>>>>> 9003f4a9
+#endif /*LV_TEXTAREA_H*/
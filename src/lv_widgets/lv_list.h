--- conflicted
+++ resolved
@@ -1,4 +1,3 @@
-<<<<<<< HEAD
 /**
  * @file lv_list.h
  *
@@ -20,15 +19,15 @@
 
 /*Testing of dependencies*/
 #if LV_USE_PAGE == 0
-#error "lv_list: lv_page is required. Enable it in lv_conf.h (LV_USE_PAGE  1) "
+#error "lv_list: lv_page is required. Enable it in lv_conf.h (LV_USE_PAGE 1)"
 #endif
 
 #if LV_USE_BTN == 0
-#error "lv_list: lv_btn is required. Enable it in lv_conf.h (LV_USE_BTN  1) "
+#error "lv_list: lv_btn is required. Enable it in lv_conf.h (LV_USE_BTN 1)"
 #endif
 
 #if LV_USE_LABEL == 0
-#error "lv_list: lv_label is required. Enable it in lv_conf.h (LV_USE_LABEL  1) "
+#error "lv_list: lv_label is required. Enable it in lv_conf.h (LV_USE_LABEL 1)"
 #endif
 
 #include "../lv_core/lv_obj.h"
@@ -309,317 +308,4 @@
 } /* extern "C" */
 #endif
 
-#endif /*LV_LIST_H*/
-=======
-/**
- * @file lv_list.h
- *
- */
-
-#ifndef LV_LIST_H
-#define LV_LIST_H
-
-#ifdef __cplusplus
-extern "C" {
-#endif
-
-/*********************
- *      INCLUDES
- *********************/
-#include "../lv_conf_internal.h"
-
-#if LV_USE_LIST != 0
-
-/*Testing of dependencies*/
-#if LV_USE_PAGE == 0
-#error "lv_list: lv_page is required. Enable it in lv_conf.h (LV_USE_PAGE 1)"
-#endif
-
-#if LV_USE_BTN == 0
-#error "lv_list: lv_btn is required. Enable it in lv_conf.h (LV_USE_BTN 1)"
-#endif
-
-#if LV_USE_LABEL == 0
-#error "lv_list: lv_label is required. Enable it in lv_conf.h (LV_USE_LABEL 1)"
-#endif
-
-#include "../lv_core/lv_obj.h"
-#include "lv_page.h"
-#include "lv_btn.h"
-#include "lv_label.h"
-#include "lv_img.h"
-
-/*********************
- *      DEFINES
- *********************/
-
-/**********************
- *      TYPEDEFS
- **********************/
-/*Data of list*/
-typedef struct {
-    lv_page_ext_t page; /*Ext. of ancestor*/
-    /*New data for this type */
-
-#if LV_USE_GROUP
-    lv_obj_t * last_sel_btn;     /* The last selected button. It will be reverted when the list is focused again */
-#endif
-    lv_obj_t * act_sel_btn; /* The button is currently being selected*/
-} lv_list_ext_t;
-
-/** List styles. */
-enum {
-    LV_LIST_PART_BG = LV_PAGE_PART_BG, /**< List background style */
-    LV_LIST_PART_SCROLLBAR = LV_PAGE_PART_SCROLLBAR, /**< List scrollbar style. */
-    LV_LIST_PART_EDGE_FLASH = LV_PAGE_PART_EDGE_FLASH, /**< List edge flash style. */
-    _LV_LIST_PART_VIRTUAL_LAST = _LV_PAGE_PART_VIRTUAL_LAST,
-    LV_LIST_PART_SCROLLABLE = LV_PAGE_PART_SCROLLABLE, /**< List scrollable area style. */
-    _LV_LIST_PART_REAL_LAST = _LV_PAGE_PART_REAL_LAST,
-};
-typedef uint8_t lv_list_style_t;
-
-/**********************
- * GLOBAL PROTOTYPES
- **********************/
-
-/**
- * Create a list objects
- * @param par pointer to an object, it will be the parent of the new list
- * @param copy pointer to a list object, if not NULL then the new object will be copied from it
- * @return pointer to the created list
- */
-lv_obj_t * lv_list_create(lv_obj_t * par, const lv_obj_t * copy);
-
-/**
- * Delete all children of the scrl object, without deleting scrl child.
- * @param list pointer to an object
- */
-void lv_list_clean(lv_obj_t * list);
-
-/*======================
- * Add/remove functions
- *=====================*/
-
-/**
- * Add a list element to the list
- * @param list pointer to list object
- * @param img_fn file name of an image before the text (NULL if unused)
- * @param txt text of the list element (NULL if unused)
- * @return pointer to the new list element which can be customized (a button)
- */
-lv_obj_t * lv_list_add_btn(lv_obj_t * list, const void * img_src, const char * txt);
-
-/**
- * Remove the index of the button in the list
- * @param list pointer to a list object
- * @param index pointer to a the button's index in the list, index must be 0 <= index <
- * lv_list_ext_t.size
- * @return true: successfully deleted
- */
-bool lv_list_remove(const lv_obj_t * list, uint16_t index);
-
-/*=====================
- * Setter functions
- *====================*/
-
-/**
- * Make a button selected
- * @param list pointer to a list object
- * @param btn pointer to a button to select
- *            NULL to not select any buttons
- */
-void lv_list_focus_btn(lv_obj_t * list, lv_obj_t * btn);
-
-/**
- * Set the scroll bar mode of a list
- * @param list pointer to a list object
- * @param sb_mode the new mode from 'lv_page_sb_mode_t' enum
- */
-static inline void lv_list_set_scrollbar_mode(lv_obj_t * list, lv_scrollbar_mode_t mode)
-{
-    lv_page_set_scrollbar_mode(list, mode);
-}
-
-/**
- * Enable the scroll propagation feature. If enabled then the List will move its parent if there is
- * no more space to scroll.
- * @param list pointer to a List
- * @param en true or false to enable/disable scroll propagation
- */
-static inline void lv_list_set_scroll_propagation(lv_obj_t * list, bool en)
-{
-    lv_page_set_scroll_propagation(list, en);
-}
-
-/**
- * Enable the edge flash effect. (Show an arc when the an edge is reached)
- * @param list pointer to a List
- * @param en true or false to enable/disable end flash
- */
-static inline void lv_list_set_edge_flash(lv_obj_t * list, bool en)
-{
-    lv_page_set_edge_flash(list, en);
-}
-
-/**
- * Set scroll animation duration on 'list_up()' 'list_down()' 'list_focus()'
- * @param list pointer to a list object
- * @param anim_time duration of animation [ms]
- */
-static inline void lv_list_set_anim_time(lv_obj_t * list, uint16_t anim_time)
-{
-    lv_page_set_anim_time(list, anim_time);
-}
-
-/**
- * Set layout of a list
- * @param list pointer to a list object
- * @param layout which layout should be used
- */
-void lv_list_set_layout(lv_obj_t * list, lv_layout_t layout);
-
-/*=====================
- * Getter functions
- *====================*/
-
-/**
- * Get the text of a list element
- * @param btn pointer to list element
- * @return pointer to the text
- */
-const char * lv_list_get_btn_text(const lv_obj_t * btn);
-/**
- * Get the label object from a list element
- * @param btn pointer to a list element (button)
- * @return pointer to the label from the list element or NULL if not found
- */
-lv_obj_t * lv_list_get_btn_label(const lv_obj_t * btn);
-
-/**
- * Get the image object from a list element
- * @param btn pointer to a list element (button)
- * @return pointer to the image from the list element or NULL if not found
- */
-lv_obj_t * lv_list_get_btn_img(const lv_obj_t * btn);
-
-/**
- * Get the next button from list. (Starts from the bottom button)
- * @param list pointer to a list object
- * @param prev_btn pointer to button. Search the next after it.
- * @return pointer to the next button or NULL when no more buttons
- */
-lv_obj_t * lv_list_get_prev_btn(const lv_obj_t * list, lv_obj_t * prev_btn);
-
-/**
- * Get the previous button from list. (Starts from the top button)
- * @param list pointer to a list object
- * @param prev_btn pointer to button. Search the previous before it.
- * @return pointer to the previous button or NULL when no more buttons
- */
-lv_obj_t * lv_list_get_next_btn(const lv_obj_t * list, lv_obj_t * prev_btn);
-
-/**
- * Get the index of the button in the list
- * @param list pointer to a list object. If NULL, assumes btn is part of a list.
- * @param btn pointer to a list element (button)
- * @return the index of the button in the list, or -1 of the button not in this list
- */
-int32_t lv_list_get_btn_index(const lv_obj_t * list, const lv_obj_t * btn);
-
-/**
- * Get the number of buttons in the list
- * @param list pointer to a list object
- * @return the number of buttons in the list
- */
-uint16_t lv_list_get_size(const lv_obj_t * list);
-
-#if LV_USE_GROUP
-/**
- * Get the currently selected button. Can be used while navigating in the list with a keypad.
- * @param list pointer to a list object
- * @return pointer to the selected button
- */
-lv_obj_t * lv_list_get_btn_selected(const lv_obj_t * list);
-#endif
-
-/**
- * Get layout of a list
- * @param list pointer to a list object
- * @return layout of the list object
- */
-lv_layout_t lv_list_get_layout(lv_obj_t * list);
-
-/**
- * Get the scroll bar mode of a list
- * @param list pointer to a list object
- * @return scrollbar mode from 'lv_scrollbar_mode_t' enum
- */
-static inline lv_scrollbar_mode_t lv_list_get_scrollbar_mode(const lv_obj_t * list)
-{
-    return lv_page_get_scrollbar_mode(list);
-}
-
-/**
- * Get the scroll propagation property
- * @param list pointer to a List
- * @return true or false
- */
-static inline bool lv_list_get_scroll_propagation(lv_obj_t * list)
-{
-    return lv_page_get_scroll_propagation(list);
-}
-
-/**
- * Get the scroll propagation property
- * @param list pointer to a List
- * @return true or false
- */
-static inline bool lv_list_get_edge_flash(lv_obj_t * list)
-{
-    return lv_page_get_edge_flash(list);
-}
-
-/**
- * Get scroll animation duration
- * @param list pointer to a list object
- * @return duration of animation [ms]
- */
-static inline uint16_t lv_list_get_anim_time(const lv_obj_t * list)
-{
-    return lv_page_get_anim_time(list);
-}
-
-/*=====================
- * Other functions
- *====================*/
-
-/**
- * Move the list elements up by one
- * @param list pointer a to list object
- */
-void lv_list_up(const lv_obj_t * list);
-/**
- * Move the list elements down by one
- * @param list pointer to a list object
- */
-void lv_list_down(const lv_obj_t * list);
-
-/**
- * Focus on a list button. It ensures that the button will be visible on the list.
- * @param btn pointer to a list button to focus
- * @param anim LV_ANIM_ON: scroll with animation, LV_ANIM_OFF: without animation
- */
-void lv_list_focus(const lv_obj_t * btn, lv_anim_enable_t anim);
-
-/**********************
- *      MACROS
- **********************/
-
-#endif /*LV_USE_LIST*/
-
-#ifdef __cplusplus
-} /* extern "C" */
-#endif
-
-#endif /*LV_LIST_H*/
->>>>>>> 9003f4a9
+#endif /*LV_LIST_H*/
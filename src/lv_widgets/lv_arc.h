<<<<<<< HEAD
/**
 * @file lv_arc.h
 *
 */

#ifndef LV_ARC_H
#define LV_ARC_H

#ifdef __cplusplus
extern "C" {
#endif

/*********************
 *      INCLUDES
 *********************/
#include "../lv_conf_internal.h"

#if LV_USE_ARC != 0

#include "../lv_core/lv_obj.h"

/*********************
 *      DEFINES
 *********************/

/**********************
 *      TYPEDEFS
 **********************/

enum {
    LV_ARC_TYPE_NORMAL,
    LV_ARC_TYPE_SYMMETRIC,
    LV_ARC_TYPE_REVERSE
};
typedef uint8_t lv_arc_type_t;

/*Data of arc*/
typedef struct {
    /*New data for this type */
    uint16_t rotation_angle;
    uint16_t arc_angle_start;
    uint16_t arc_angle_end;
    uint16_t bg_angle_start;
    uint16_t bg_angle_end;
    lv_style_list_t style_arc;
    lv_style_list_t style_knob; /* Style of the knob */

    int16_t cur_value; /*Current value of the arc*/
    int16_t min_value; /*Minimum value of the arc*/
    int16_t max_value; /*Maximum value of the arc*/
    uint16_t dragging    : 1;
    uint16_t type        : 2;
    uint16_t adjustable  : 1;
    uint16_t min_close   : 1;  /*1: the last pressed angle was closer to minimum end*/
    uint16_t chg_rate; /*Drag angle rate of change of the arc (degrees/sec)*/
    uint32_t last_tick; /*Last dragging event timestamp of the arc*/
    int16_t last_angle; /*Last dragging angle of the arc*/
} lv_arc_ext_t;

/*Parts of the arc*/
enum {
    LV_ARC_PART_BG = LV_OBJ_PART_MAIN,
    LV_ARC_PART_INDIC,
    LV_ARC_PART_KNOB,
    _LV_ARC_PART_VIRTUAL_LAST,
    _LV_ARC_PART_REAL_LAST = _LV_OBJ_PART_REAL_LAST,
};
typedef uint8_t lv_arc_part_t;

/**********************
 * GLOBAL PROTOTYPES
 **********************/

/**
 * Create a arc objects
 * @param par pointer to an object, it will be the parent of the new arc
 * @param copy pointer to a arc object, if not NULL then the new object will be copied from it
 * @return pointer to the created arc
 */
lv_obj_t * lv_arc_create(lv_obj_t * par, const lv_obj_t * copy);

/*======================
 * Add/remove functions
 *=====================*/

/*=====================
 * Setter functions
 *====================*/

/**
 * Set the start angle of an arc. 0 deg: right, 90 bottom, etc.
 * @param arc pointer to an arc object
 * @param start the start angle
 */
void lv_arc_set_start_angle(lv_obj_t * arc, uint16_t start);

/**
 * Set the start angle of an arc. 0 deg: right, 90 bottom, etc.
 * @param arc pointer to an arc object
 * @param end the end angle
 */
void lv_arc_set_end_angle(lv_obj_t * arc, uint16_t end);

/**
 * Set the start and end angles
 * @param arc pointer to an arc object
 * @param start the start angle
 * @param end the end angle
 */
void lv_arc_set_angles(lv_obj_t * arc, uint16_t start, uint16_t end);

/**
 * Set the start angle of an arc background. 0 deg: right, 90 bottom, etc.
 * @param arc pointer to an arc object
 * @param start the start angle
 */
void lv_arc_set_bg_start_angle(lv_obj_t * arc, uint16_t start);

/**
 * Set the start angle of an arc background. 0 deg: right, 90 bottom etc.
 * @param arc pointer to an arc object
 * @param end the end angle
 */
void lv_arc_set_bg_end_angle(lv_obj_t * arc, uint16_t end);

/**
 * Set the start and end angles of the arc background
 * @param arc pointer to an arc object
 * @param start the start angle
 * @param end the end angle
 */
void lv_arc_set_bg_angles(lv_obj_t * arc, uint16_t start, uint16_t end);

/**
 * Set the rotation for the whole arc
 * @param arc pointer to an arc object
 * @param rotation_angle rotation angle
 */
void lv_arc_set_rotation(lv_obj_t * arc, uint16_t rotation_angle);


/**
 * Set the type of arc.
 * @param arc pointer to arc object
 * @param type arc type
 */
void lv_arc_set_type(lv_obj_t * arc, lv_arc_type_t type);

/**
 * Set a new value on the arc
 * @param arc pointer to a arc object
 * @param value new value
 */
void lv_arc_set_value(lv_obj_t * arc, int16_t value);

/**
 * Set minimum and the maximum values of a arc
 * @param arc pointer to the arc object
 * @param min minimum value
 * @param max maximum value
 */
void lv_arc_set_range(lv_obj_t * arc, int16_t min, int16_t max);

/**
 * Set the threshold of arc knob increments
 * position.
 * @param arc pointer to a arc object
 * @param threshold increment threshold
 */
void lv_arc_set_chg_rate(lv_obj_t * arc, uint16_t threshold);

/**
 * Set whether the arc is adjustable.
 * @param arc pointer to a arc object
 * @param adjustable whether the arc has a knob that can be dragged
 */
void lv_arc_set_adjustable(lv_obj_t * arc, bool adjustable);

/*=====================
 * Getter functions
 *====================*/

/**
 * Get the start angle of an arc.
 * @param arc pointer to an arc object
 * @return the start angle [0..360]
 */
uint16_t lv_arc_get_angle_start(lv_obj_t * arc);

/**
 * Get the end angle of an arc.
 * @param arc pointer to an arc object
 * @return the end angle [0..360]
 */
uint16_t lv_arc_get_angle_end(lv_obj_t * arc);

/**
 * Get the start angle of an arc background.
 * @param arc pointer to an arc object
 * @return the start angle [0..360]
 */
uint16_t lv_arc_get_bg_angle_start(lv_obj_t * arc);

/**
 * Get the end angle of an arc background.
 * @param arc pointer to an arc object
 * @return the end angle [0..360]
 */
uint16_t lv_arc_get_bg_angle_end(lv_obj_t * arc);

/**
 * Get whether the arc is type or not.
 * @param arc pointer to a arc object
 * @return arc type
 */
lv_arc_type_t lv_arc_get_type(const lv_obj_t * arc);

/**
 * Get the value of the of a arc
 * @param arc pointer to a arc object
 * @return the value of the of the arc
 */
int16_t lv_arc_get_value(const lv_obj_t * arc);

/**
 * Get the minimum value of a arc
 * @param arc pointer to a arc object
 * @return the minimum value of the arc
 */
int16_t lv_arc_get_min_value(const lv_obj_t * arc);

/**
 * Get the maximum value of a arc
 * @param arc pointer to a arc object
 * @return the maximum value of the arc
 */
int16_t lv_arc_get_max_value(const lv_obj_t * arc);

/**
 * Give the arc is being dragged or not
 * @param arc pointer to a arc object
 * @return true: drag in progress false: not dragged
 */
bool lv_arc_is_dragged(const lv_obj_t * arc);

/**
 * Get whether the arc is adjustable.
 * @param arc pointer to a arc object
 * @return whether the arc has a knob that can be dragged
 */
bool lv_arc_get_adjustable(lv_obj_t * arc);

/*=====================
 * Other functions
 *====================*/

/**********************
 *      MACROS
 **********************/

#endif /*LV_USE_ARC*/

#ifdef __cplusplus
} /* extern "C" */
#endif

#endif /*LV_ARC_H*/
=======
/**
 * @file lv_arc.h
 *
 */

#ifndef LV_ARC_H
#define LV_ARC_H

#ifdef __cplusplus
extern "C" {
#endif

/*********************
 *      INCLUDES
 *********************/
#include "../lv_conf_internal.h"

#if LV_USE_ARC != 0

#include "../lv_core/lv_obj.h"

/*********************
 *      DEFINES
 *********************/

/**********************
 *      TYPEDEFS
 **********************/

enum {
    LV_ARC_TYPE_NORMAL,
    LV_ARC_TYPE_SYMMETRIC,
    LV_ARC_TYPE_REVERSE
};
typedef uint8_t lv_arc_type_t;

/*Data of arc*/
typedef struct {
    /*New data for this type */
    uint16_t rotation_angle;
    uint16_t arc_angle_start;
    uint16_t arc_angle_end;
    uint16_t bg_angle_start;
    uint16_t bg_angle_end;
    lv_style_list_t style_arc;
    lv_style_list_t style_knob; /* Style of the knob */

    int16_t cur_value; /*Current value of the arc*/
    int16_t min_value; /*Minimum value of the arc*/
    int16_t max_value; /*Maximum value of the arc*/
    uint16_t dragging    : 1;
    uint16_t type        : 2;
    uint16_t adjustable  : 1;
    uint16_t min_close   : 1;  /*1: the last pressed angle was closer to minimum end*/
    uint16_t chg_rate; /*Drag angle rate of change of the arc (degrees/sec)*/
    uint32_t last_tick; /*Last dragging event timestamp of the arc*/
    int16_t last_angle; /*Last dragging angle of the arc*/
} lv_arc_ext_t;

/*Parts of the arc*/
enum {
    LV_ARC_PART_BG = LV_OBJ_PART_MAIN,
    LV_ARC_PART_INDIC,
    LV_ARC_PART_KNOB,
    _LV_ARC_PART_VIRTUAL_LAST,
    _LV_ARC_PART_REAL_LAST = _LV_OBJ_PART_REAL_LAST,
};
typedef uint8_t lv_arc_part_t;

/**********************
 * GLOBAL PROTOTYPES
 **********************/

/**
 * Create a arc objects
 * @param par pointer to an object, it will be the parent of the new arc
 * @param copy pointer to a arc object, if not NULL then the new object will be copied from it
 * @return pointer to the created arc
 */
lv_obj_t * lv_arc_create(lv_obj_t * par, const lv_obj_t * copy);

/*======================
 * Add/remove functions
 *=====================*/

/*=====================
 * Setter functions
 *====================*/

/**
 * Set the start angle of an arc. 0 deg: right, 90 bottom, etc.
 * @param arc pointer to an arc object
 * @param start the start angle
 */
void lv_arc_set_start_angle(lv_obj_t * arc, uint16_t start);

/**
 * Set the start angle of an arc. 0 deg: right, 90 bottom, etc.
 * @param arc pointer to an arc object
 * @param end the end angle
 */
void lv_arc_set_end_angle(lv_obj_t * arc, uint16_t end);

/**
 * Set the start and end angles
 * @param arc pointer to an arc object
 * @param start the start angle
 * @param end the end angle
 */
void lv_arc_set_angles(lv_obj_t * arc, uint16_t start, uint16_t end);

/**
 * Set the start angle of an arc background. 0 deg: right, 90 bottom, etc.
 * @param arc pointer to an arc object
 * @param start the start angle
 */
void lv_arc_set_bg_start_angle(lv_obj_t * arc, uint16_t start);

/**
 * Set the start angle of an arc background. 0 deg: right, 90 bottom etc.
 * @param arc pointer to an arc object
 * @param end the end angle
 */
void lv_arc_set_bg_end_angle(lv_obj_t * arc, uint16_t end);

/**
 * Set the start and end angles of the arc background
 * @param arc pointer to an arc object
 * @param start the start angle
 * @param end the end angle
 */
void lv_arc_set_bg_angles(lv_obj_t * arc, uint16_t start, uint16_t end);

/**
 * Set the rotation for the whole arc
 * @param arc pointer to an arc object
 * @param rotation_angle rotation angle
 */
void lv_arc_set_rotation(lv_obj_t * arc, uint16_t rotation_angle);

/**
 * Set the type of arc.
 * @param arc pointer to arc object
 * @param type arc type
 */
void lv_arc_set_type(lv_obj_t * arc, lv_arc_type_t type);

/**
 * Set a new value on the arc
 * @param arc pointer to a arc object
 * @param value new value
 */
void lv_arc_set_value(lv_obj_t * arc, int16_t value);

/**
 * Set minimum and the maximum values of a arc
 * @param arc pointer to the arc object
 * @param min minimum value
 * @param max maximum value
 */
void lv_arc_set_range(lv_obj_t * arc, int16_t min, int16_t max);

/**
 * Set the threshold of arc knob increments
 * position.
 * @param arc pointer to a arc object
 * @param threshold increment threshold
 */
void lv_arc_set_chg_rate(lv_obj_t * arc, uint16_t threshold);

/**
 * Set whether the arc is adjustable.
 * @param arc pointer to a arc object
 * @param adjustable whether the arc has a knob that can be dragged
 */
void lv_arc_set_adjustable(lv_obj_t * arc, bool adjustable);

/*=====================
 * Getter functions
 *====================*/

/**
 * Get the start angle of an arc.
 * @param arc pointer to an arc object
 * @return the start angle [0..360]
 */
uint16_t lv_arc_get_angle_start(lv_obj_t * arc);

/**
 * Get the end angle of an arc.
 * @param arc pointer to an arc object
 * @return the end angle [0..360]
 */
uint16_t lv_arc_get_angle_end(lv_obj_t * arc);

/**
 * Get the start angle of an arc background.
 * @param arc pointer to an arc object
 * @return the start angle [0..360]
 */
uint16_t lv_arc_get_bg_angle_start(lv_obj_t * arc);

/**
 * Get the end angle of an arc background.
 * @param arc pointer to an arc object
 * @return the end angle [0..360]
 */
uint16_t lv_arc_get_bg_angle_end(lv_obj_t * arc);

/**
 * Get whether the arc is type or not.
 * @param arc pointer to a arc object
 * @return arc type
 */
lv_arc_type_t lv_arc_get_type(const lv_obj_t * arc);

/**
 * Get the value of the of a arc
 * @param arc pointer to a arc object
 * @return the value of the of the arc
 */
int16_t lv_arc_get_value(const lv_obj_t * arc);

/**
 * Get the minimum value of a arc
 * @param arc pointer to a arc object
 * @return the minimum value of the arc
 */
int16_t lv_arc_get_min_value(const lv_obj_t * arc);

/**
 * Get the maximum value of a arc
 * @param arc pointer to a arc object
 * @return the maximum value of the arc
 */
int16_t lv_arc_get_max_value(const lv_obj_t * arc);

/**
 * Give the arc is being dragged or not
 * @param arc pointer to a arc object
 * @return true: drag in progress false: not dragged
 */
bool lv_arc_is_dragged(const lv_obj_t * arc);

/**
 * Get whether the arc is adjustable.
 * @param arc pointer to a arc object
 * @return whether the arc has a knob that can be dragged
 */
bool lv_arc_get_adjustable(lv_obj_t * arc);

/*=====================
 * Other functions
 *====================*/

/**********************
 *      MACROS
 **********************/

#endif /*LV_USE_ARC*/

#ifdef __cplusplus
} /* extern "C" */
#endif

#endif /*LV_ARC_H*/
>>>>>>> 9003f4a9
<|MERGE_RESOLUTION|>--- conflicted
+++ resolved
@@ -1,4 +1,3 @@
-<<<<<<< HEAD
 /**
  * @file lv_arc.h
  *
@@ -139,7 +138,6 @@
  */
 void lv_arc_set_rotation(lv_obj_t * arc, uint16_t rotation_angle);
 
-
 /**
  * Set the type of arc.
  * @param arc pointer to arc object
@@ -265,272 +263,4 @@
 } /* extern "C" */
 #endif
 
-#endif /*LV_ARC_H*/
-=======
-/**
- * @file lv_arc.h
- *
- */
-
-#ifndef LV_ARC_H
-#define LV_ARC_H
-
-#ifdef __cplusplus
-extern "C" {
-#endif
-
-/*********************
- *      INCLUDES
- *********************/
-#include "../lv_conf_internal.h"
-
-#if LV_USE_ARC != 0
-
-#include "../lv_core/lv_obj.h"
-
-/*********************
- *      DEFINES
- *********************/
-
-/**********************
- *      TYPEDEFS
- **********************/
-
-enum {
-    LV_ARC_TYPE_NORMAL,
-    LV_ARC_TYPE_SYMMETRIC,
-    LV_ARC_TYPE_REVERSE
-};
-typedef uint8_t lv_arc_type_t;
-
-/*Data of arc*/
-typedef struct {
-    /*New data for this type */
-    uint16_t rotation_angle;
-    uint16_t arc_angle_start;
-    uint16_t arc_angle_end;
-    uint16_t bg_angle_start;
-    uint16_t bg_angle_end;
-    lv_style_list_t style_arc;
-    lv_style_list_t style_knob; /* Style of the knob */
-
-    int16_t cur_value; /*Current value of the arc*/
-    int16_t min_value; /*Minimum value of the arc*/
-    int16_t max_value; /*Maximum value of the arc*/
-    uint16_t dragging    : 1;
-    uint16_t type        : 2;
-    uint16_t adjustable  : 1;
-    uint16_t min_close   : 1;  /*1: the last pressed angle was closer to minimum end*/
-    uint16_t chg_rate; /*Drag angle rate of change of the arc (degrees/sec)*/
-    uint32_t last_tick; /*Last dragging event timestamp of the arc*/
-    int16_t last_angle; /*Last dragging angle of the arc*/
-} lv_arc_ext_t;
-
-/*Parts of the arc*/
-enum {
-    LV_ARC_PART_BG = LV_OBJ_PART_MAIN,
-    LV_ARC_PART_INDIC,
-    LV_ARC_PART_KNOB,
-    _LV_ARC_PART_VIRTUAL_LAST,
-    _LV_ARC_PART_REAL_LAST = _LV_OBJ_PART_REAL_LAST,
-};
-typedef uint8_t lv_arc_part_t;
-
-/**********************
- * GLOBAL PROTOTYPES
- **********************/
-
-/**
- * Create a arc objects
- * @param par pointer to an object, it will be the parent of the new arc
- * @param copy pointer to a arc object, if not NULL then the new object will be copied from it
- * @return pointer to the created arc
- */
-lv_obj_t * lv_arc_create(lv_obj_t * par, const lv_obj_t * copy);
-
-/*======================
- * Add/remove functions
- *=====================*/
-
-/*=====================
- * Setter functions
- *====================*/
-
-/**
- * Set the start angle of an arc. 0 deg: right, 90 bottom, etc.
- * @param arc pointer to an arc object
- * @param start the start angle
- */
-void lv_arc_set_start_angle(lv_obj_t * arc, uint16_t start);
-
-/**
- * Set the start angle of an arc. 0 deg: right, 90 bottom, etc.
- * @param arc pointer to an arc object
- * @param end the end angle
- */
-void lv_arc_set_end_angle(lv_obj_t * arc, uint16_t end);
-
-/**
- * Set the start and end angles
- * @param arc pointer to an arc object
- * @param start the start angle
- * @param end the end angle
- */
-void lv_arc_set_angles(lv_obj_t * arc, uint16_t start, uint16_t end);
-
-/**
- * Set the start angle of an arc background. 0 deg: right, 90 bottom, etc.
- * @param arc pointer to an arc object
- * @param start the start angle
- */
-void lv_arc_set_bg_start_angle(lv_obj_t * arc, uint16_t start);
-
-/**
- * Set the start angle of an arc background. 0 deg: right, 90 bottom etc.
- * @param arc pointer to an arc object
- * @param end the end angle
- */
-void lv_arc_set_bg_end_angle(lv_obj_t * arc, uint16_t end);
-
-/**
- * Set the start and end angles of the arc background
- * @param arc pointer to an arc object
- * @param start the start angle
- * @param end the end angle
- */
-void lv_arc_set_bg_angles(lv_obj_t * arc, uint16_t start, uint16_t end);
-
-/**
- * Set the rotation for the whole arc
- * @param arc pointer to an arc object
- * @param rotation_angle rotation angle
- */
-void lv_arc_set_rotation(lv_obj_t * arc, uint16_t rotation_angle);
-
-/**
- * Set the type of arc.
- * @param arc pointer to arc object
- * @param type arc type
- */
-void lv_arc_set_type(lv_obj_t * arc, lv_arc_type_t type);
-
-/**
- * Set a new value on the arc
- * @param arc pointer to a arc object
- * @param value new value
- */
-void lv_arc_set_value(lv_obj_t * arc, int16_t value);
-
-/**
- * Set minimum and the maximum values of a arc
- * @param arc pointer to the arc object
- * @param min minimum value
- * @param max maximum value
- */
-void lv_arc_set_range(lv_obj_t * arc, int16_t min, int16_t max);
-
-/**
- * Set the threshold of arc knob increments
- * position.
- * @param arc pointer to a arc object
- * @param threshold increment threshold
- */
-void lv_arc_set_chg_rate(lv_obj_t * arc, uint16_t threshold);
-
-/**
- * Set whether the arc is adjustable.
- * @param arc pointer to a arc object
- * @param adjustable whether the arc has a knob that can be dragged
- */
-void lv_arc_set_adjustable(lv_obj_t * arc, bool adjustable);
-
-/*=====================
- * Getter functions
- *====================*/
-
-/**
- * Get the start angle of an arc.
- * @param arc pointer to an arc object
- * @return the start angle [0..360]
- */
-uint16_t lv_arc_get_angle_start(lv_obj_t * arc);
-
-/**
- * Get the end angle of an arc.
- * @param arc pointer to an arc object
- * @return the end angle [0..360]
- */
-uint16_t lv_arc_get_angle_end(lv_obj_t * arc);
-
-/**
- * Get the start angle of an arc background.
- * @param arc pointer to an arc object
- * @return the start angle [0..360]
- */
-uint16_t lv_arc_get_bg_angle_start(lv_obj_t * arc);
-
-/**
- * Get the end angle of an arc background.
- * @param arc pointer to an arc object
- * @return the end angle [0..360]
- */
-uint16_t lv_arc_get_bg_angle_end(lv_obj_t * arc);
-
-/**
- * Get whether the arc is type or not.
- * @param arc pointer to a arc object
- * @return arc type
- */
-lv_arc_type_t lv_arc_get_type(const lv_obj_t * arc);
-
-/**
- * Get the value of the of a arc
- * @param arc pointer to a arc object
- * @return the value of the of the arc
- */
-int16_t lv_arc_get_value(const lv_obj_t * arc);
-
-/**
- * Get the minimum value of a arc
- * @param arc pointer to a arc object
- * @return the minimum value of the arc
- */
-int16_t lv_arc_get_min_value(const lv_obj_t * arc);
-
-/**
- * Get the maximum value of a arc
- * @param arc pointer to a arc object
- * @return the maximum value of the arc
- */
-int16_t lv_arc_get_max_value(const lv_obj_t * arc);
-
-/**
- * Give the arc is being dragged or not
- * @param arc pointer to a arc object
- * @return true: drag in progress false: not dragged
- */
-bool lv_arc_is_dragged(const lv_obj_t * arc);
-
-/**
- * Get whether the arc is adjustable.
- * @param arc pointer to a arc object
- * @return whether the arc has a knob that can be dragged
- */
-bool lv_arc_get_adjustable(lv_obj_t * arc);
-
-/*=====================
- * Other functions
- *====================*/
-
-/**********************
- *      MACROS
- **********************/
-
-#endif /*LV_USE_ARC*/
-
-#ifdef __cplusplus
-} /* extern "C" */
-#endif
-
-#endif /*LV_ARC_H*/
->>>>>>> 9003f4a9
+#endif /*LV_ARC_H*/
--- conflicted
+++ resolved
@@ -1,4 +1,3 @@
-<<<<<<< HEAD
 /**
  * @file lv_label.c
  *
@@ -120,7 +119,6 @@
     ext->dot.tmp_ptr   = NULL;
     ext->dot_tmp_alloc = 0;
 
-
     lv_obj_set_design_cb(new_label, lv_label_design);
     lv_obj_set_signal_cb(new_label, lv_label_signal);
 
@@ -612,7 +610,6 @@
     bidi_txt = &txt[line_start];
     visual_byte_pos = byte_id - line_start;
 #endif
-
 
     /*Calculate the x coordinate*/
     lv_coord_t x = _lv_txt_get_width(bidi_txt, visual_byte_pos, font, letter_space, flag);
@@ -741,7 +738,7 @@
             lv_coord_t gw = lv_font_get_glyph_width(font, letter, letter_next);
 
             /*Finish if the x position or the last char of the next line is reached*/
-            if(pos.x < x + gw || i + line_start == new_line_start ||  txt[i_act + line_start] == '\0') {
+            if(pos.x < x + gw || i + line_start == new_line_start || txt[i_act + line_start] == '\0') {
                 i = i_act;
                 break;
             }
@@ -768,7 +765,7 @@
     logical_pos = _lv_txt_encoded_get_char_id(bidi_txt, i);
 #endif
 
-    return  logical_pos + _lv_txt_encoded_get_char_id(txt, line_start);
+    return logical_pos + _lv_txt_encoded_get_char_id(txt, line_start);
 }
 
 /**
@@ -1184,7 +1181,6 @@
 
             uint32_t letter_id = lv_label_get_letter_on(label, &p);
 
-
             /*Be sure there is space for the dots*/
             size_t txt_len = strlen(ext->text);
             uint32_t byte_id     = _lv_txt_encoded_get_byte_id(ext->text, letter_id);
@@ -1511,1516 +1507,4 @@
     area->y2 -= bottom;
 }
 
-#endif
-=======
-/**
- * @file lv_label.c
- *
- */
-
-/*********************
- *      INCLUDES
- *********************/
-#include "lv_label.h"
-#if LV_USE_LABEL != 0
-#include "../lv_core/lv_obj.h"
-#include "../lv_misc/lv_debug.h"
-#include "../lv_core/lv_group.h"
-#include "../lv_draw/lv_draw.h"
-#include "../lv_misc/lv_color.h"
-#include "../lv_misc/lv_math.h"
-#include "../lv_misc/lv_bidi.h"
-#include "../lv_misc/lv_txt_ap.h"
-#include "../lv_misc/lv_printf.h"
-#include "../lv_themes/lv_theme.h"
-
-/*********************
- *      DEFINES
- *********************/
-#define LV_OBJX_NAME "lv_label"
-
-/*Test configurations*/
-#ifndef LV_LABEL_DEF_SCROLL_SPEED
-    #define LV_LABEL_DEF_SCROLL_SPEED (25)
-#endif
-
-#define LV_LABEL_DOT_END_INV 0xFFFF
-#define LV_LABEL_HINT_HEIGHT_LIMIT                                                                                     \
-    1024 /*Enable "hint" to buffer info about labels larger than this. (Speed up their drawing)*/
-
-/**********************
- *      TYPEDEFS
- **********************/
-
-/**********************
- *  STATIC PROTOTYPES
- **********************/
-static lv_res_t lv_label_signal(lv_obj_t * label, lv_signal_t sign, void * param);
-static lv_design_res_t lv_label_design(lv_obj_t * label, const lv_area_t * clip_area, lv_design_mode_t mode);
-static void lv_label_revert_dots(lv_obj_t * label);
-
-#if LV_USE_ANIMATION
-    static void lv_label_set_offset_x(lv_obj_t * label, lv_coord_t x);
-    static void lv_label_set_offset_y(lv_obj_t * label, lv_coord_t y);
-#endif
-
-static bool lv_label_set_dot_tmp(lv_obj_t * label, char * data, uint32_t len);
-static char * lv_label_get_dot_tmp(lv_obj_t * label);
-static void lv_label_dot_tmp_free(lv_obj_t * label);
-static void get_txt_coords(const lv_obj_t * label, lv_area_t * area);
-
-/**********************
- *  STATIC VARIABLES
- **********************/
-static lv_signal_cb_t ancestor_signal;
-
-/**********************
- *      MACROS
- **********************/
-
-/**********************
- *   GLOBAL FUNCTIONS
- **********************/
-
-/**
- * Create a label objects
- * @param par pointer to an object, it will be the parent of the new label
- * @param copy pointer to a label object, if not NULL then the new object will be copied from it
- * @return pointer to the created button
- */
-lv_obj_t * lv_label_create(lv_obj_t * par, const lv_obj_t * copy)
-{
-    LV_LOG_TRACE("label create started");
-
-    /*Create a basic object*/
-    lv_obj_t * new_label = lv_obj_create(par, copy);
-    LV_ASSERT_MEM(new_label);
-    if(new_label == NULL) return NULL;
-
-    if(ancestor_signal == NULL) ancestor_signal = lv_obj_get_signal_cb(new_label);
-
-    /*Extend the basic object to a label object*/
-    lv_obj_allocate_ext_attr(new_label, sizeof(lv_label_ext_t));
-
-    lv_label_ext_t * ext = lv_obj_get_ext_attr(new_label);
-    LV_ASSERT_MEM(ext);
-    if(ext == NULL) {
-        lv_obj_del(new_label);
-        return NULL;
-    }
-
-    ext->text       = NULL;
-    ext->static_txt = 0;
-    ext->recolor    = 0;
-    ext->align      = LV_LABEL_ALIGN_AUTO;
-    ext->dot_end    = LV_LABEL_DOT_END_INV;
-    ext->long_mode  = LV_LABEL_LONG_EXPAND;
-#if LV_USE_ANIMATION
-    ext->anim_speed = LV_LABEL_DEF_SCROLL_SPEED;
-#endif
-    ext->offset.x = 0;
-    ext->offset.y = 0;
-
-#if LV_LABEL_LONG_TXT_HINT
-    ext->hint.line_start = -1;
-    ext->hint.coord_y    = 0;
-    ext->hint.y          = 0;
-#endif
-
-#if LV_LABEL_TEXT_SEL
-    ext->sel_start = LV_DRAW_LABEL_NO_TXT_SEL;
-    ext->sel_end   = LV_DRAW_LABEL_NO_TXT_SEL;
-#endif
-    ext->dot.tmp_ptr   = NULL;
-    ext->dot_tmp_alloc = 0;
-
-    lv_obj_set_design_cb(new_label, lv_label_design);
-    lv_obj_set_signal_cb(new_label, lv_label_signal);
-
-    /*Init the new label*/
-    if(copy == NULL) {
-        lv_theme_apply(new_label, LV_THEME_LABEL);
-        lv_obj_set_click(new_label, false);
-        lv_label_set_long_mode(new_label, LV_LABEL_LONG_EXPAND);
-        lv_label_set_text(new_label, "Text");
-    }
-    /*Copy 'copy' if not NULL*/
-    else {
-        lv_label_ext_t * copy_ext = lv_obj_get_ext_attr(copy);
-        lv_label_set_long_mode(new_label, lv_label_get_long_mode(copy));
-        lv_label_set_recolor(new_label, lv_label_get_recolor(copy));
-        lv_label_set_align(new_label, lv_label_get_align(copy));
-        if(copy_ext->static_txt == 0)
-            lv_label_set_text(new_label, lv_label_get_text(copy));
-        else
-            lv_label_set_text_static(new_label, lv_label_get_text(copy));
-
-        /*In DOT mode save the text byte-to-byte because a '\0' can be in the middle*/
-        if(copy_ext->long_mode == LV_LABEL_LONG_DOT) {
-            ext->text = lv_mem_realloc(ext->text, _lv_mem_get_size(copy_ext->text));
-            LV_ASSERT_MEM(ext->text);
-            if(ext->text == NULL) return NULL;
-            _lv_memcpy(ext->text, copy_ext->text, _lv_mem_get_size(copy_ext->text));
-        }
-
-        if(copy_ext->dot_tmp_alloc && copy_ext->dot.tmp_ptr) {
-            uint32_t len = (uint32_t)strlen(copy_ext->dot.tmp_ptr);
-            lv_label_set_dot_tmp(new_label, ext->dot.tmp_ptr, len);
-        }
-        else {
-            _lv_memcpy(ext->dot.tmp, copy_ext->dot.tmp, sizeof(ext->dot.tmp));
-        }
-        ext->dot_tmp_alloc = copy_ext->dot_tmp_alloc;
-        ext->dot_end       = copy_ext->dot_end;
-
-        /*Refresh the style with new signal function*/
-        lv_obj_refresh_style(new_label, LV_OBJ_PART_ALL, LV_STYLE_PROP_ALL);
-    }
-
-    LV_LOG_INFO("label created");
-
-    return new_label;
-}
-
-/*=====================
- * Setter functions
- *====================*/
-
-/**
- * Set a new text for a label. Memory will be allocated to store the text by the label.
- * @param label pointer to a label object
- * @param text '\0' terminated character string. NULL to refresh with the current text.
- */
-void lv_label_set_text(lv_obj_t * label, const char * text)
-{
-    LV_ASSERT_OBJ(label, LV_OBJX_NAME);
-
-    lv_obj_invalidate(label);
-
-    lv_label_ext_t * ext = lv_obj_get_ext_attr(label);
-
-    /*If text is NULL then just refresh with the current text */
-    if(text == NULL) text = ext->text;
-
-    LV_ASSERT_STR(text);
-
-    if(ext->text == text && ext->static_txt == 0) {
-        /*If set its own text then reallocate it (maybe its size changed)*/
-#if LV_USE_ARABIC_PERSIAN_CHARS
-        /*Get the size of the text and process it*/
-        size_t len = _lv_txt_ap_calc_bytes_cnt(text);
-
-        ext->text = lv_mem_realloc(ext->text, len);
-        LV_ASSERT_MEM(ext->text);
-        if(ext->text == NULL) return;
-
-        _lv_txt_ap_proc(ext->text, ext->text);
-#else
-        ext->text = lv_mem_realloc(ext->text, strlen(ext->text) + 1);
-#endif
-
-        LV_ASSERT_MEM(ext->text);
-        if(ext->text == NULL) return;
-    }
-    else {
-        /*Free the old text*/
-        if(ext->text != NULL && ext->static_txt == 0) {
-            lv_mem_free(ext->text);
-            ext->text = NULL;
-        }
-
-#if LV_USE_ARABIC_PERSIAN_CHARS
-        /*Get the size of the text and process it*/
-        size_t len = _lv_txt_ap_calc_bytes_cnt(text);
-
-        ext->text = lv_mem_alloc(len);
-        LV_ASSERT_MEM(ext->text);
-        if(ext->text == NULL) return;
-
-        _lv_txt_ap_proc(text, ext->text);
-#else
-        /*Get the size of the text*/
-        size_t len = strlen(text) + 1;
-
-        /*Allocate space for the new text*/
-        ext->text = lv_mem_alloc(len);
-        LV_ASSERT_MEM(ext->text);
-        if(ext->text == NULL) return;
-        strcpy(ext->text, text);
-#endif
-
-        /*Now the text is dynamically allocated*/
-        ext->static_txt = 0;
-    }
-
-    lv_label_refr_text(label);
-}
-
-/**
- * Set a new formatted text for a label. Memory will be allocated to store the text by the label.
- * @param label pointer to a label object
- * @param fmt `printf`-like format
- */
-void lv_label_set_text_fmt(lv_obj_t * label, const char * fmt, ...)
-{
-    LV_ASSERT_OBJ(label, LV_OBJX_NAME);
-    LV_ASSERT_STR(fmt);
-
-    lv_obj_invalidate(label);
-
-    lv_label_ext_t * ext = lv_obj_get_ext_attr(label);
-
-    /*If text is NULL then refresh */
-    if(fmt == NULL) {
-        lv_label_refr_text(label);
-        return;
-    }
-
-    if(ext->text != NULL && ext->static_txt == 0) {
-        lv_mem_free(ext->text);
-        ext->text = NULL;
-    }
-
-    va_list args;
-    va_start(args, fmt);
-    ext->text = _lv_txt_set_text_vfmt(fmt, args);
-    va_end(args);
-    ext->static_txt = 0; /*Now the text is dynamically allocated*/
-
-    lv_label_refr_text(label);
-}
-
-/**
- * Set a static text. It will not be saved by the label so the 'text' variable
- * has to be 'alive' while the label exist.
- * @param label pointer to a label object
- * @param text pointer to a text. NULL to refresh with the current text.
- */
-void lv_label_set_text_static(lv_obj_t * label, const char * text)
-{
-    LV_ASSERT_OBJ(label, LV_OBJX_NAME);
-
-    lv_label_ext_t * ext = lv_obj_get_ext_attr(label);
-    if(ext->static_txt == 0 && ext->text != NULL) {
-        lv_mem_free(ext->text);
-        ext->text = NULL;
-    }
-
-    if(text != NULL) {
-        ext->static_txt = 1;
-        ext->text       = (char *)text;
-    }
-
-    lv_label_refr_text(label);
-}
-
-/**
- * Set the behavior of the label with longer text then the object size
- * @param label pointer to a label object
- * @param long_mode the new mode from 'lv_label_long_mode' enum.
- *                  In LV_LONG_BREAK/LONG/ROLL the size of the label should be set AFTER this
- * function
- */
-void lv_label_set_long_mode(lv_obj_t * label, lv_label_long_mode_t long_mode)
-{
-    LV_ASSERT_OBJ(label, LV_OBJX_NAME);
-
-    lv_label_ext_t * ext = lv_obj_get_ext_attr(label);
-
-#if LV_USE_ANIMATION
-    /*Delete the old animation (if exists)*/
-    lv_anim_del(label, (lv_anim_exec_xcb_t)lv_obj_set_x);
-    lv_anim_del(label, (lv_anim_exec_xcb_t)lv_obj_set_y);
-    lv_anim_del(label, (lv_anim_exec_xcb_t)lv_label_set_offset_x);
-    lv_anim_del(label, (lv_anim_exec_xcb_t)lv_label_set_offset_y);
-#endif
-    ext->offset.x = 0;
-    ext->offset.y = 0;
-
-    if(long_mode == LV_LABEL_LONG_SROLL || long_mode == LV_LABEL_LONG_SROLL_CIRC || long_mode == LV_LABEL_LONG_CROP)
-        ext->expand = 1;
-    else
-        ext->expand = 0;
-
-    /*Restore the character under the dots*/
-    if(ext->long_mode == LV_LABEL_LONG_DOT && ext->dot_end != LV_LABEL_DOT_END_INV) {
-        lv_label_revert_dots(label);
-    }
-
-    ext->long_mode = long_mode;
-    lv_label_refr_text(label);
-}
-
-/**
- * Set the align of the label (left or center)
- * @param label pointer to a label object
- * @param align 'LV_LABEL_ALIGN_LEFT' or 'LV_LABEL_ALIGN_LEFT'
- */
-void lv_label_set_align(lv_obj_t * label, lv_label_align_t align)
-{
-    LV_ASSERT_OBJ(label, LV_OBJX_NAME);
-
-    lv_label_ext_t * ext = lv_obj_get_ext_attr(label);
-    if(ext->align == align) return;
-
-    ext->align = align;
-
-    lv_obj_invalidate(label); /*Enough to invalidate because alignment is only drawing related
-                                 (lv_refr_label_text() not required)*/
-}
-
-/**
- * Enable the recoloring by in-line commands
- * @param label pointer to a label object
- * @param en true: enable recoloring, false: disable
- */
-void lv_label_set_recolor(lv_obj_t * label, bool en)
-{
-    LV_ASSERT_OBJ(label, LV_OBJX_NAME);
-
-    lv_label_ext_t * ext = lv_obj_get_ext_attr(label);
-    if(ext->recolor == en) return;
-
-    ext->recolor = en == false ? 0 : 1;
-
-    lv_label_refr_text(label); /*Refresh the text because the potential color codes in text needs to
-                                  be hidden or revealed*/
-}
-
-/**
- * Set the label's animation speed in LV_LABEL_LONG_SROLL/SROLL_CIRC modes
- * @param label pointer to a label object
- * @param anim_speed speed of animation in px/sec unit
- */
-void lv_label_set_anim_speed(lv_obj_t * label, uint16_t anim_speed)
-{
-    LV_ASSERT_OBJ(label, LV_OBJX_NAME);
-
-#if LV_USE_ANIMATION
-    lv_label_ext_t * ext = lv_obj_get_ext_attr(label);
-    if(ext->anim_speed == anim_speed) return;
-
-    ext->anim_speed = anim_speed;
-
-    if(ext->long_mode == LV_LABEL_LONG_SROLL || ext->long_mode == LV_LABEL_LONG_SROLL_CIRC) {
-        lv_label_refr_text(label);
-    }
-#else
-    (void)label;      /*Unused*/
-    (void)anim_speed; /*Unused*/
-#endif
-}
-
-void lv_label_set_text_sel_start(lv_obj_t * label, uint32_t index)
-{
-    LV_ASSERT_OBJ(label, LV_OBJX_NAME);
-
-#if LV_LABEL_TEXT_SEL
-    lv_label_ext_t * ext = lv_obj_get_ext_attr(label);
-    ext->sel_start   = index;
-    lv_obj_invalidate(label);
-#else
-    (void)label;    /*Unused*/
-    (void)index;    /*Unused*/
-#endif
-}
-
-void lv_label_set_text_sel_end(lv_obj_t * label, uint32_t index)
-{
-    LV_ASSERT_OBJ(label, LV_OBJX_NAME);
-
-#if LV_LABEL_TEXT_SEL
-    lv_label_ext_t * ext = lv_obj_get_ext_attr(label);
-    ext->sel_end     = index;
-    lv_obj_invalidate(label);
-#else
-    (void)label;    /*Unused*/
-    (void)index;    /*Unused*/
-#endif
-}
-
-/*=====================
- * Getter functions
- *====================*/
-
-/**
- * Get the text of a label
- * @param label pointer to a label object
- * @return the text of the label
- */
-char * lv_label_get_text(const lv_obj_t * label)
-{
-    LV_ASSERT_OBJ(label, LV_OBJX_NAME);
-
-    lv_label_ext_t * ext = lv_obj_get_ext_attr(label);
-
-    return ext->text;
-}
-
-/**
- * Get the long mode of a label
- * @param label pointer to a label object
- * @return the long mode
- */
-lv_label_long_mode_t lv_label_get_long_mode(const lv_obj_t * label)
-{
-    LV_ASSERT_OBJ(label, LV_OBJX_NAME);
-
-    lv_label_ext_t * ext = lv_obj_get_ext_attr(label);
-    return ext->long_mode;
-}
-
-/**
- * Get the align attribute
- * @param label pointer to a label object
- * @return LV_LABEL_ALIGN_LEFT or LV_LABEL_ALIGN_CENTER
- */
-lv_label_align_t lv_label_get_align(const lv_obj_t * label)
-{
-    LV_ASSERT_OBJ(label, LV_OBJX_NAME);
-
-    lv_label_ext_t * ext = lv_obj_get_ext_attr(label);
-
-    lv_label_align_t align = ext->align;
-
-    if(align == LV_LABEL_ALIGN_AUTO) {
-#if LV_USE_BIDI
-        lv_bidi_dir_t base_dir = lv_obj_get_base_dir(label);
-        if(base_dir == LV_BIDI_DIR_AUTO) base_dir = _lv_bidi_detect_base_dir(ext->text);
-
-        if(base_dir == LV_BIDI_DIR_LTR) align = LV_LABEL_ALIGN_LEFT;
-        else if(base_dir == LV_BIDI_DIR_RTL) align = LV_LABEL_ALIGN_RIGHT;
-#else
-        align = LV_LABEL_ALIGN_LEFT;
-#endif
-    }
-
-    return align;
-}
-
-/**
- * Get the recoloring attribute
- * @param label pointer to a label object
- * @return true: recoloring is enabled, false: disable
- */
-bool lv_label_get_recolor(const lv_obj_t * label)
-{
-    LV_ASSERT_OBJ(label, LV_OBJX_NAME);
-
-    lv_label_ext_t * ext = lv_obj_get_ext_attr(label);
-    return ext->recolor == 0 ? false : true;
-}
-
-/**
- * Get the label's animation speed in LV_LABEL_LONG_ROLL and SCROLL modes
- * @param label pointer to a label object
- * @return speed of animation in px/sec unit
- */
-uint16_t lv_label_get_anim_speed(const lv_obj_t * label)
-{
-    LV_ASSERT_OBJ(label, LV_OBJX_NAME);
-
-#if LV_USE_ANIMATION
-    lv_label_ext_t * ext = lv_obj_get_ext_attr(label);
-    return ext->anim_speed;
-#else
-    (void)label;      /*Unused*/
-    return 0;
-#endif
-}
-
-/**
- * Get the relative x and y coordinates of a letter
- * @param label pointer to a label object
- * @param index index of the letter [0 ... text length]. Expressed in character index, not byte
- * index (different in UTF-8)
- * @param pos store the result here (E.g. index = 0 gives 0;0 coordinates)
- */
-void lv_label_get_letter_pos(const lv_obj_t * label, uint32_t char_id, lv_point_t * pos)
-{
-    LV_ASSERT_OBJ(label, LV_OBJX_NAME);
-    LV_ASSERT_NULL(pos);
-
-    const char * txt         = lv_label_get_text(label);
-    lv_label_align_t align = lv_label_get_align(label);
-
-    if(txt[0] == '\0') {
-        pos->y = 0;
-        switch(align) {
-            case LV_LABEL_ALIGN_LEFT:
-                pos->x = 0;
-                break;
-            case LV_LABEL_ALIGN_RIGHT:
-                pos->x = lv_obj_get_width(label);
-                break;
-            case LV_LABEL_ALIGN_CENTER:
-                pos->x = lv_obj_get_width(label) / 2;
-                break;
-        }
-        return;
-    }
-
-    lv_area_t txt_coords;
-    get_txt_coords(label, &txt_coords);
-
-    lv_label_ext_t * ext     = lv_obj_get_ext_attr(label);
-    uint32_t line_start      = 0;
-    uint32_t new_line_start  = 0;
-    lv_coord_t max_w         = lv_area_get_width(&txt_coords);
-    const lv_font_t * font   = lv_obj_get_style_text_font(label, LV_LABEL_PART_MAIN);
-    lv_style_int_t line_space = lv_obj_get_style_text_line_space(label, LV_LABEL_PART_MAIN);
-    lv_style_int_t letter_space = lv_obj_get_style_text_letter_space(label, LV_LABEL_PART_MAIN);
-    lv_coord_t letter_height    = lv_font_get_line_height(font);
-    lv_coord_t y             = 0;
-    lv_txt_flag_t flag       = LV_TXT_FLAG_NONE;
-
-    if(ext->recolor != 0) flag |= LV_TXT_FLAG_RECOLOR;
-    if(ext->expand != 0) flag |= LV_TXT_FLAG_EXPAND;
-    if(ext->long_mode == LV_LABEL_LONG_EXPAND) flag |= LV_TXT_FLAG_FIT;
-
-    if(align == LV_LABEL_ALIGN_CENTER) flag |= LV_TXT_FLAG_CENTER;
-    if(align == LV_LABEL_ALIGN_RIGHT) flag |= LV_TXT_FLAG_RIGHT;
-
-    uint32_t byte_id = _lv_txt_encoded_get_byte_id(txt, char_id);
-
-    /*Search the line of the index letter */;
-    while(txt[new_line_start] != '\0') {
-        new_line_start += _lv_txt_get_next_line(&txt[line_start], font, letter_space, max_w, flag);
-        if(byte_id < new_line_start || txt[new_line_start] == '\0')
-            break; /*The line of 'index' letter begins at 'line_start'*/
-
-        y += letter_height + line_space;
-        line_start = new_line_start;
-    }
-
-    /*If the last character is line break then go to the next line*/
-    if(byte_id > 0) {
-        if((txt[byte_id - 1] == '\n' || txt[byte_id - 1] == '\r') && txt[byte_id] == '\0') {
-            y += letter_height + line_space;
-            line_start = byte_id;
-        }
-    }
-
-    const char * bidi_txt;
-    uint32_t visual_byte_pos;
-#if LV_USE_BIDI
-    char * mutable_bidi_txt = NULL;
-    /*Handle Bidi*/
-    if(new_line_start == byte_id) {
-        visual_byte_pos = byte_id - line_start;
-        bidi_txt =  &txt[line_start];
-    }
-    else {
-        uint32_t line_char_id = _lv_txt_encoded_get_char_id(&txt[line_start], byte_id - line_start);
-
-        bool is_rtl;
-        uint32_t visual_char_pos = _lv_bidi_get_visual_pos(&txt[line_start], &mutable_bidi_txt, new_line_start - line_start,
-                                                           lv_obj_get_base_dir(label), line_char_id, &is_rtl);
-        bidi_txt = mutable_bidi_txt;
-        if(is_rtl) visual_char_pos++;
-
-        visual_byte_pos = _lv_txt_encoded_get_byte_id(bidi_txt, visual_char_pos);
-    }
-#else
-    bidi_txt = &txt[line_start];
-    visual_byte_pos = byte_id - line_start;
-#endif
-
-    /*Calculate the x coordinate*/
-    lv_coord_t x = _lv_txt_get_width(bidi_txt, visual_byte_pos, font, letter_space, flag);
-    if(char_id != line_start) x += letter_space;
-
-    if(align == LV_LABEL_ALIGN_CENTER) {
-        lv_coord_t line_w;
-        line_w = _lv_txt_get_width(bidi_txt, new_line_start - line_start, font, letter_space, flag);
-        x += lv_area_get_width(&txt_coords) / 2 - line_w / 2;
-
-    }
-    else if(align == LV_LABEL_ALIGN_RIGHT) {
-        lv_coord_t line_w;
-        line_w = _lv_txt_get_width(bidi_txt, new_line_start - line_start, font, letter_space, flag);
-
-        x += lv_area_get_width(&txt_coords) - line_w;
-    }
-    pos->x = x;
-    pos->y = y;
-
-#if LV_USE_BIDI
-    if(mutable_bidi_txt) _lv_mem_buf_release(mutable_bidi_txt);
-#endif
-}
-
-/**
- * Get the index of letter on a relative point of a label
- * @param label pointer to label object
- * @param pos pointer to point with coordinates on a the label
- * @return the index of the letter on the 'pos_p' point (E.g. on 0;0 is the 0. letter)
- * Expressed in character index and not byte index (different in UTF-8)
- */
-uint32_t lv_label_get_letter_on(const lv_obj_t * label, lv_point_t * pos_in)
-{
-    LV_ASSERT_OBJ(label, LV_OBJX_NAME);
-    LV_ASSERT_NULL(pos_in);
-
-    lv_point_t pos;
-    pos.x = pos_in->x - lv_obj_get_style_pad_left(label, LV_LABEL_PART_MAIN);
-    pos.y = pos_in->y - lv_obj_get_style_pad_top(label, LV_LABEL_PART_MAIN);
-
-    lv_area_t txt_coords;
-    get_txt_coords(label, &txt_coords);
-    const char * txt         = lv_label_get_text(label);
-    lv_label_ext_t * ext     = lv_obj_get_ext_attr(label);
-    uint32_t line_start      = 0;
-    uint32_t new_line_start  = 0;
-    lv_coord_t max_w         = lv_area_get_width(&txt_coords);
-    const lv_font_t * font   = lv_obj_get_style_text_font(label, LV_LABEL_PART_MAIN);
-    lv_style_int_t line_space = lv_obj_get_style_text_line_space(label, LV_LABEL_PART_MAIN);
-    lv_style_int_t letter_space = lv_obj_get_style_text_letter_space(label, LV_LABEL_PART_MAIN);
-    lv_coord_t letter_height    = lv_font_get_line_height(font);
-    lv_coord_t y             = 0;
-    lv_txt_flag_t flag       = LV_TXT_FLAG_NONE;
-    uint32_t logical_pos;
-    char * bidi_txt;
-
-    if(ext->recolor != 0) flag |= LV_TXT_FLAG_RECOLOR;
-    if(ext->expand != 0) flag |= LV_TXT_FLAG_EXPAND;
-    if(ext->long_mode == LV_LABEL_LONG_EXPAND) flag |= LV_TXT_FLAG_FIT;
-
-    lv_label_align_t align = lv_label_get_align(label);
-    if(align == LV_LABEL_ALIGN_CENTER) flag |= LV_TXT_FLAG_CENTER;
-    if(align == LV_LABEL_ALIGN_RIGHT) flag |= LV_TXT_FLAG_RIGHT;
-
-    /*Search the line of the index letter */;
-    while(txt[line_start] != '\0') {
-        new_line_start += _lv_txt_get_next_line(&txt[line_start], font, letter_space, max_w, flag);
-
-        if(pos.y <= y + letter_height) {
-            /*The line is found (stored in 'line_start')*/
-            /* Include the NULL terminator in the last line */
-            uint32_t tmp = new_line_start;
-            uint32_t letter;
-            letter = _lv_txt_encoded_prev(txt, &tmp);
-            if(letter != '\n' && txt[new_line_start] == '\0') new_line_start++;
-            break;
-        }
-        y += letter_height + line_space;
-
-        line_start = new_line_start;
-    }
-
-#if LV_USE_BIDI
-    bidi_txt = _lv_mem_buf_get(new_line_start - line_start + 1);
-    uint32_t txt_len = new_line_start - line_start;
-    if(new_line_start > 0 && txt[new_line_start - 1] == '\0' && txt_len > 0) txt_len--;
-    _lv_bidi_process_paragraph(txt + line_start, bidi_txt, txt_len, lv_obj_get_base_dir(label), NULL, 0);
-#else
-    bidi_txt = (char *)txt + line_start;
-#endif
-
-    /*Calculate the x coordinate*/
-    lv_coord_t x = 0;
-    if(align == LV_LABEL_ALIGN_CENTER) {
-        lv_coord_t line_w;
-        line_w = _lv_txt_get_width(bidi_txt, new_line_start - line_start, font, letter_space, flag);
-        x += lv_area_get_width(&txt_coords) / 2 - line_w / 2;
-    }
-    else if(align == LV_LABEL_ALIGN_RIGHT) {
-        lv_coord_t line_w;
-        line_w = _lv_txt_get_width(bidi_txt, new_line_start - line_start, font, letter_space, flag);
-        x += lv_area_get_width(&txt_coords) - line_w;
-    }
-
-    lv_txt_cmd_state_t cmd_state = LV_TXT_CMD_STATE_WAIT;
-
-    uint32_t i = 0;
-    uint32_t i_act = i;
-
-    if(new_line_start > 0) {
-        while(i + line_start < new_line_start) {
-            /* Get the current letter.*/
-            uint32_t letter = _lv_txt_encoded_next(bidi_txt, &i);
-
-            /*Get the next letter too for kerning*/
-            uint32_t letter_next = _lv_txt_encoded_next(&bidi_txt[i], NULL);
-
-            /*Handle the recolor command*/
-            if((flag & LV_TXT_FLAG_RECOLOR) != 0) {
-                if(_lv_txt_is_cmd(&cmd_state, bidi_txt[i]) != false) {
-                    continue; /*Skip the letter is it is part of a command*/
-                }
-            }
-
-            lv_coord_t gw = lv_font_get_glyph_width(font, letter, letter_next);
-
-            /*Finish if the x position or the last char of the next line is reached*/
-            if(pos.x < x + gw || i + line_start == new_line_start || txt[i_act + line_start] == '\0') {
-                i = i_act;
-                break;
-            }
-            x += gw;
-            x += letter_space;
-            i_act = i;
-        }
-    }
-
-#if LV_USE_BIDI
-    /*Handle Bidi*/
-    uint32_t cid = _lv_txt_encoded_get_char_id(bidi_txt, i);
-    if(txt[line_start + cid] == '\0') {
-        logical_pos = i;
-    }
-    else {
-        bool is_rtl;
-        logical_pos = _lv_bidi_get_logical_pos(&txt[line_start], NULL,
-                                               txt_len, lv_obj_get_base_dir(label), cid, &is_rtl);
-        if(is_rtl) logical_pos++;
-        _lv_mem_buf_release(bidi_txt);
-    }
-#else
-    logical_pos = _lv_txt_encoded_get_char_id(bidi_txt, i);
-#endif
-
-    return logical_pos + _lv_txt_encoded_get_char_id(txt, line_start);
-}
-
-/**
- * @brief Get the selection start index.
- * @param label pointer to a label object.
- * @return selection start index. `LV_LABEL_TXT_SEL_OFF` if nothing is selected.
- */
-uint32_t lv_label_get_text_sel_start(const lv_obj_t * label)
-{
-    LV_ASSERT_OBJ(label, LV_OBJX_NAME);
-
-#if LV_LABEL_TEXT_SEL
-    lv_label_ext_t * ext = lv_obj_get_ext_attr(label);
-    return ext->sel_start;
-
-#else
-    (void)label;    /*Unused*/
-    return LV_LABEL_TEXT_SEL_OFF;
-#endif
-}
-
-/**
- * @brief Get the selection end index.
- * @param label pointer to a label object.
- * @return selection end index. `LV_LABEL_TXT_SEL_OFF` if nothing is selected.
- */
-uint32_t lv_label_get_text_sel_end(const lv_obj_t * label)
-{
-    LV_ASSERT_OBJ(label, LV_OBJX_NAME);
-
-#if LV_LABEL_TEXT_SEL
-    lv_label_ext_t * ext = lv_obj_get_ext_attr(label);
-    return ext->sel_end;
-#else
-    (void)label; /*Unused*/
-    return LV_LABEL_TEXT_SEL_OFF;
-#endif
-}
-
-/**
- * Check if a character is drawn under a point.
- * @param label Label object
- * @param pos Point to check for character under
- * @return whether a character is drawn under the point
- */
-bool lv_label_is_char_under_pos(const lv_obj_t * label, lv_point_t * pos)
-{
-    LV_ASSERT_OBJ(label, LV_OBJX_NAME);
-    LV_ASSERT_NULL(pos);
-
-    lv_area_t txt_coords;
-    get_txt_coords(label, &txt_coords);
-    const char * txt         = lv_label_get_text(label);
-    lv_label_ext_t * ext     = lv_obj_get_ext_attr(label);
-    uint32_t line_start      = 0;
-    uint32_t new_line_start  = 0;
-    lv_coord_t max_w         = lv_area_get_width(&txt_coords);
-    const lv_font_t * font   = lv_obj_get_style_text_font(label, LV_LABEL_PART_MAIN);
-    lv_style_int_t line_space = lv_obj_get_style_text_line_space(label, LV_LABEL_PART_MAIN);
-    lv_style_int_t letter_space = lv_obj_get_style_text_letter_space(label, LV_LABEL_PART_MAIN);
-    lv_coord_t letter_height    = lv_font_get_line_height(font);
-    lv_coord_t y             = 0;
-    lv_txt_flag_t flag       = LV_TXT_FLAG_NONE;
-    lv_label_align_t align = lv_label_get_align(label);
-
-    if(ext->recolor != 0) flag |= LV_TXT_FLAG_RECOLOR;
-    if(ext->expand != 0) flag |= LV_TXT_FLAG_EXPAND;
-    if(ext->long_mode == LV_LABEL_LONG_EXPAND) flag |= LV_TXT_FLAG_FIT;
-    if(align == LV_LABEL_ALIGN_CENTER) flag |= LV_TXT_FLAG_CENTER;
-
-    /*Search the line of the index letter */;
-    while(txt[line_start] != '\0') {
-        new_line_start += _lv_txt_get_next_line(&txt[line_start], font, letter_space, max_w, flag);
-
-        if(pos->y <= y + letter_height) break; /*The line is found (stored in 'line_start')*/
-        y += letter_height + line_space;
-
-        line_start = new_line_start;
-    }
-
-    /*Calculate the x coordinate*/
-    lv_coord_t x      = 0;
-    lv_coord_t last_x = 0;
-    if(align == LV_LABEL_ALIGN_CENTER) {
-        lv_coord_t line_w;
-        line_w = _lv_txt_get_width(&txt[line_start], new_line_start - line_start, font, letter_space, flag);
-        x += lv_area_get_width(&txt_coords) / 2 - line_w / 2;
-    }
-    else if(align == LV_LABEL_ALIGN_RIGHT) {
-        lv_coord_t line_w;
-        line_w = _lv_txt_get_width(&txt[line_start], new_line_start - line_start, font, letter_space, flag);
-        x += lv_area_get_width(&txt_coords) - line_w;
-    }
-
-    lv_txt_cmd_state_t cmd_state = LV_TXT_CMD_STATE_WAIT;
-
-    uint32_t i           = line_start;
-    uint32_t i_current   = i;
-    uint32_t letter      = '\0';
-    uint32_t letter_next = '\0';
-
-    if(new_line_start > 0) {
-        while(i <= new_line_start - 1) {
-            /* Get the current letter
-             * Be careful 'i' already points to the next character */
-            letter = _lv_txt_encoded_next(txt, &i);
-
-            /*Get the next letter for kerning*/
-            letter_next = _lv_txt_encoded_next(&txt[i], NULL);
-
-            /*Handle the recolor command*/
-            if((flag & LV_TXT_FLAG_RECOLOR) != 0) {
-                if(_lv_txt_is_cmd(&cmd_state, txt[i]) != false) {
-                    continue; /*Skip the letter is it is part of a command*/
-                }
-            }
-            last_x = x;
-            x += lv_font_get_glyph_width(font, letter, letter_next);
-            if(pos->x < x) {
-                i = i_current;
-                break;
-            }
-            x += letter_space;
-            i_current = i;
-        }
-    }
-
-    int32_t max_diff = lv_font_get_glyph_width(font, letter, letter_next) + letter_space + 1;
-    return (pos->x >= (last_x - letter_space) && pos->x <= (last_x + max_diff));
-}
-
-lv_style_list_t * lv_label_get_style(lv_obj_t * label, uint8_t type)
-{
-    lv_style_list_t * style_dsc_p;
-    switch(type) {
-        case LV_LABEL_PART_MAIN:
-            style_dsc_p = &label->style_list;
-            break;
-        default:
-            style_dsc_p = NULL;
-    }
-
-    return style_dsc_p;
-}
-/*=====================
- * Other functions
- *====================*/
-
-/**
- * Insert a text to the label. The label text can not be static.
- * @param label pointer to a label object
- * @param pos character index to insert. Expressed in character index and not byte index (Different
- * in UTF-8) 0: before first char. LV_LABEL_POS_LAST: after last char.
- * @param txt pointer to the text to insert
- */
-void lv_label_ins_text(lv_obj_t * label, uint32_t pos, const char * txt)
-{
-    LV_ASSERT_OBJ(label, LV_OBJX_NAME);
-    LV_ASSERT_STR(txt);
-
-    lv_label_ext_t * ext = lv_obj_get_ext_attr(label);
-
-    /*Can not append to static text*/
-    if(ext->static_txt != 0) return;
-
-    lv_obj_invalidate(label);
-
-    /*Allocate space for the new text*/
-    size_t old_len = strlen(ext->text);
-    size_t ins_len = strlen(txt);
-    size_t new_len = ins_len + old_len;
-    ext->text        = lv_mem_realloc(ext->text, new_len + 1);
-    LV_ASSERT_MEM(ext->text);
-    if(ext->text == NULL) return;
-
-    if(pos == LV_LABEL_POS_LAST) {
-        pos = _lv_txt_get_encoded_length(ext->text);
-    }
-
-#if LV_USE_BIDI
-    char * bidi_buf = _lv_mem_buf_get(ins_len + 1);
-    LV_ASSERT_MEM(bidi_buf);
-    if(bidi_buf == NULL) return;
-
-    _lv_bidi_process(txt, bidi_buf, lv_obj_get_base_dir(label));
-    _lv_txt_ins(ext->text, pos, bidi_buf);
-
-    _lv_mem_buf_release(bidi_buf);
-#else
-    _lv_txt_ins(ext->text, pos, txt);
-#endif
-    lv_label_set_text(label, NULL);
-}
-
-/**
- * Delete characters from a label. The label text can not be static.
- * @param label pointer to a label object
- * @param pos character index to insert. Expressed in character index and not byte index (Different
- * in UTF-8) 0: before first char.
- * @param cnt number of characters to cut
- */
-void lv_label_cut_text(lv_obj_t * label, uint32_t pos, uint32_t cnt)
-{
-    LV_ASSERT_OBJ(label, LV_OBJX_NAME);
-
-    lv_label_ext_t * ext = lv_obj_get_ext_attr(label);
-
-    /*Can not append to static text*/
-    if(ext->static_txt != 0) return;
-
-    lv_obj_invalidate(label);
-
-    char * label_txt = lv_label_get_text(label);
-    /*Delete the characters*/
-    _lv_txt_cut(label_txt, pos, cnt);
-
-    /*Refresh the label*/
-    lv_label_refr_text(label);
-}
-
-/**
- * Refresh the label with its text stored in its extended data
- * @param label pointer to a label object
- */
-void lv_label_refr_text(lv_obj_t * label)
-{
-    lv_label_ext_t * ext = lv_obj_get_ext_attr(label);
-
-    if(ext->text == NULL) return;
-#if LV_LABEL_LONG_TXT_HINT
-    ext->hint.line_start = -1; /*The hint is invalid if the text changes*/
-#endif
-
-    lv_area_t txt_coords;
-    get_txt_coords(label, &txt_coords);
-    lv_coord_t max_w         = lv_area_get_width(&txt_coords);
-    const lv_font_t * font   = lv_obj_get_style_text_font(label, LV_LABEL_PART_MAIN);
-    lv_style_int_t line_space = lv_obj_get_style_text_line_space(label, LV_LABEL_PART_MAIN);
-    lv_style_int_t letter_space = lv_obj_get_style_text_letter_space(label, LV_LABEL_PART_MAIN);
-
-    /*Calc. the height and longest line*/
-    lv_point_t size;
-    lv_txt_flag_t flag = LV_TXT_FLAG_NONE;
-    if(ext->recolor != 0) flag |= LV_TXT_FLAG_RECOLOR;
-    if(ext->expand != 0) flag |= LV_TXT_FLAG_EXPAND;
-    if(ext->long_mode == LV_LABEL_LONG_EXPAND) flag |= LV_TXT_FLAG_FIT;
-    _lv_txt_get_size(&size, ext->text, font, letter_space, line_space, max_w, flag);
-
-    /*Set the full size in expand mode*/
-    if(ext->long_mode == LV_LABEL_LONG_EXPAND) {
-        size.x += lv_obj_get_style_pad_left(label, LV_LABEL_PART_MAIN) + lv_obj_get_style_pad_right(label, LV_LABEL_PART_MAIN);
-        size.y += lv_obj_get_style_pad_top(label, LV_LABEL_PART_MAIN) + lv_obj_get_style_pad_bottom(label, LV_LABEL_PART_MAIN);
-        lv_obj_set_size(label, size.x, size.y);
-    }
-    /*In roll mode keep the size but start offset animations*/
-    else if(ext->long_mode == LV_LABEL_LONG_SROLL) {
-#if LV_USE_ANIMATION
-        lv_anim_t a;
-        lv_anim_init(&a);
-        lv_anim_set_var(&a, label);
-        lv_anim_set_repeat_count(&a, LV_ANIM_REPEAT_INFINITE);
-        lv_anim_set_playback_delay(&a, (((lv_font_get_glyph_width(font, ' ', ' ') + letter_space) * 1000) /
-                                        ext->anim_speed) *
-                                   LV_LABEL_WAIT_CHAR_COUNT);
-        lv_anim_set_repeat_delay(&a, a.playback_delay);
-
-        bool hor_anim = false;
-        if(size.x > lv_area_get_width(&txt_coords)) {
-            lv_anim_set_values(&a, 0, lv_area_get_width(&txt_coords) - size.x);
-            lv_anim_set_exec_cb(&a, (lv_anim_exec_xcb_t)lv_label_set_offset_x);
-            lv_anim_set_time(&a, lv_anim_speed_to_time(ext->anim_speed, a.start, a.end));
-            lv_anim_set_playback_time(&a, a.time);
-
-            lv_anim_t * anim_cur = lv_anim_get(label, (lv_anim_exec_xcb_t)lv_label_set_offset_x);
-            int32_t act_time = 0;
-            bool playback_now = false;
-            if(anim_cur) {
-                act_time = anim_cur->act_time;
-                playback_now = anim_cur->playback_now;
-            }
-            if(act_time < a.time) {
-                a.act_time = act_time;      /*To keep the old position*/
-                a.early_apply = 0;
-                if(playback_now) {
-                    a.playback_now = 1;
-                    /*Swap the start and end values*/
-                    int32_t tmp;
-                    tmp      = a.start;
-                    a.start = a.end;
-                    a.end   = tmp;
-                }
-            }
-
-            lv_anim_start(&a);
-            hor_anim = true;
-        }
-        else {
-            /*Delete the offset animation if not required*/
-            lv_anim_del(label, (lv_anim_exec_xcb_t)lv_label_set_offset_x);
-            ext->offset.x = 0;
-        }
-
-        if(size.y > lv_area_get_height(&txt_coords) && hor_anim == false) {
-            lv_anim_set_values(&a, 0, lv_area_get_height(&txt_coords) - size.y - (lv_font_get_line_height(font)));
-            lv_anim_set_exec_cb(&a, (lv_anim_exec_xcb_t)lv_label_set_offset_y);
-            lv_anim_set_time(&a, lv_anim_speed_to_time(ext->anim_speed, a.start, a.end));
-            lv_anim_set_playback_time(&a, a.time);
-
-            lv_anim_t * anim_cur = lv_anim_get(label, (lv_anim_exec_xcb_t)lv_label_set_offset_y);
-            int32_t act_time = 0;
-            bool playback_now = false;
-            if(anim_cur) {
-                act_time = anim_cur->act_time;
-                playback_now = anim_cur->playback_now;
-            }
-            if(act_time < a.time) {
-                a.act_time = act_time;      /*To keep the old position*/
-                a.early_apply = 0;
-                if(playback_now) {
-                    a.playback_now = 1;
-                    /*Swap the start and end values*/
-                    int32_t tmp;
-                    tmp      = a.start;
-                    a.start = a.end;
-                    a.end   = tmp;
-                }
-            }
-
-            lv_anim_start(&a);
-        }
-        else {
-            /*Delete the offset animation if not required*/
-            lv_anim_del(label, (lv_anim_exec_xcb_t)lv_label_set_offset_y);
-            ext->offset.y = 0;
-        }
-#endif
-    }
-    /*In roll inf. mode keep the size but start offset animations*/
-    else if(ext->long_mode == LV_LABEL_LONG_SROLL_CIRC) {
-#if LV_USE_ANIMATION
-        lv_anim_t a;
-        lv_anim_init(&a);
-        lv_anim_set_var(&a, label);
-        lv_anim_set_repeat_count(&a, LV_ANIM_REPEAT_INFINITE);
-
-        bool hor_anim = false;
-        if(size.x > lv_area_get_width(&txt_coords)) {
-            lv_anim_set_values(&a, 0, -size.x - lv_font_get_glyph_width(font, ' ', ' ') * LV_LABEL_WAIT_CHAR_COUNT);
-            lv_anim_set_exec_cb(&a, (lv_anim_exec_xcb_t)lv_label_set_offset_x);
-            lv_anim_set_time(&a, lv_anim_speed_to_time(ext->anim_speed, a.start, a.end));
-
-            lv_anim_t * anim_cur = lv_anim_get(label, (lv_anim_exec_xcb_t)lv_label_set_offset_x);
-            int32_t act_time = anim_cur ? anim_cur->act_time : 0;
-            if(act_time < a.time) {
-                a.act_time = act_time;      /*To keep the old position*/
-                a.early_apply = 0;
-            }
-
-            lv_anim_start(&a);
-            hor_anim = true;
-        }
-        else {
-            /*Delete the offset animation if not required*/
-            lv_anim_del(label, (lv_anim_exec_xcb_t)lv_label_set_offset_x);
-            ext->offset.x = 0;
-        }
-
-        if(size.y > lv_area_get_height(&txt_coords) && hor_anim == false) {
-            lv_anim_set_values(&a, 0, -size.y - (lv_font_get_line_height(font)));
-            lv_anim_set_exec_cb(&a, (lv_anim_exec_xcb_t)lv_label_set_offset_y);
-            lv_anim_set_time(&a, lv_anim_speed_to_time(ext->anim_speed, a.start, a.end));
-
-            lv_anim_t * anim_cur = lv_anim_get(label, (lv_anim_exec_xcb_t)lv_label_set_offset_y);
-            int32_t act_time = anim_cur ? anim_cur->act_time : 0;
-            if(act_time < a.time) {
-                a.act_time = act_time;      /*To keep the old position*/
-                a.early_apply = 0;
-            }
-
-            lv_anim_start(&a);
-        }
-        else {
-            /*Delete the offset animation if not required*/
-            lv_anim_del(label, (lv_anim_exec_xcb_t)lv_label_set_offset_y);
-            ext->offset.y = 0;
-        }
-#endif
-    }
-    else if(ext->long_mode == LV_LABEL_LONG_DOT) {
-        if(size.y <= lv_area_get_height(&txt_coords)) { /*No dots are required, the text is short enough*/
-            ext->dot_end = LV_LABEL_DOT_END_INV;
-        }
-        else if(_lv_txt_get_encoded_length(ext->text) <= LV_LABEL_DOT_NUM) {   /*Don't turn to dots all the characters*/
-            ext->dot_end = LV_LABEL_DOT_END_INV;
-        }
-        else {
-            lv_point_t p;
-            lv_coord_t y_overed;
-            p.x = lv_area_get_width(&txt_coords) -
-                  (lv_font_get_glyph_width(font, '.', '.') + letter_space) *
-                  LV_LABEL_DOT_NUM; /*Shrink with dots*/
-            p.y = lv_area_get_height(&txt_coords);
-            y_overed = p.y %
-                       (lv_font_get_line_height(font) + line_space); /*Round down to the last line*/
-            if(y_overed >= lv_font_get_line_height(font)) {
-                p.y -= y_overed;
-                p.y += lv_font_get_line_height(font);
-            }
-            else {
-                p.y -= y_overed;
-                p.y -= line_space;
-            }
-
-            uint32_t letter_id = lv_label_get_letter_on(label, &p);
-
-            /*Be sure there is space for the dots*/
-            size_t txt_len = strlen(ext->text);
-            uint32_t byte_id     = _lv_txt_encoded_get_byte_id(ext->text, letter_id);
-            while(byte_id + LV_LABEL_DOT_NUM > txt_len) {
-                _lv_txt_encoded_prev(ext->text, &byte_id);
-                letter_id--;
-            }
-
-            /*Save letters under the dots and replace them with dots*/
-            uint32_t byte_id_ori = byte_id;
-            uint32_t i;
-            uint8_t len          = 0;
-            for(i = 0; i <= LV_LABEL_DOT_NUM; i++) {
-                len += _lv_txt_encoded_size(&ext->text[byte_id]);
-                _lv_txt_encoded_next(ext->text, &byte_id);
-            }
-
-            if(lv_label_set_dot_tmp(label, &ext->text[byte_id_ori], len)) {
-                for(i = 0; i < LV_LABEL_DOT_NUM; i++) {
-                    ext->text[byte_id_ori + i] = '.';
-                }
-                ext->text[byte_id_ori + LV_LABEL_DOT_NUM] = '\0';
-                ext->dot_end                              = letter_id + LV_LABEL_DOT_NUM;
-            }
-        }
-    }
-    /*In break mode only the height can change*/
-    else if(ext->long_mode == LV_LABEL_LONG_BREAK) {
-        size.y += lv_obj_get_style_pad_top(label, LV_LABEL_PART_MAIN) + lv_obj_get_style_pad_bottom(label, LV_LABEL_PART_MAIN);
-        lv_obj_set_height(label, size.y);
-    }
-    /*Do not set the size in Clip mode*/
-    else if(ext->long_mode == LV_LABEL_LONG_CROP) {
-        /*Do nothing*/
-    }
-
-    lv_obj_invalidate(label);
-}
-
-/**********************
- *   STATIC FUNCTIONS
- **********************/
-
-/**
- * Handle the drawing related tasks of the labels
- * @param label pointer to a label object
- * @param clip_area the object will be drawn only in this area
- * @param mode LV_DESIGN_COVER_CHK: only check if the object fully covers the 'mask_p' area
- *                                  (return 'true' if yes)
- *             LV_DESIGN_DRAW: draw the object (always return 'true')
- *             LV_DESIGN_DRAW_POST: drawing after every children are drawn
- * @param return an element of `lv_design_res_t`
- */
-static lv_design_res_t lv_label_design(lv_obj_t * label, const lv_area_t * clip_area, lv_design_mode_t mode)
-{
-    /* A label never covers an area */
-    if(mode == LV_DESIGN_COVER_CHK)
-        return LV_DESIGN_RES_NOT_COVER;
-    else if(mode == LV_DESIGN_DRAW_MAIN) {
-        lv_label_ext_t * ext = lv_obj_get_ext_attr(label);
-
-        lv_coord_t w = lv_obj_get_style_transform_width(label, LV_LABEL_PART_MAIN);
-        lv_coord_t h = lv_obj_get_style_transform_height(label, LV_LABEL_PART_MAIN);
-        lv_area_t bg_coords;
-        lv_area_copy(&bg_coords, &label->coords);
-        bg_coords.x1 -= w;
-        bg_coords.x2 += w;
-        bg_coords.y1 -= h;
-        bg_coords.y2 += h;
-
-        lv_draw_rect_dsc_t draw_rect_dsc;
-        lv_draw_rect_dsc_init(&draw_rect_dsc);
-        lv_obj_init_draw_rect_dsc(label, LV_LABEL_PART_MAIN, &draw_rect_dsc);
-
-        lv_draw_rect(&bg_coords, clip_area, &draw_rect_dsc);
-
-        lv_area_t txt_coords;
-        get_txt_coords(label, &txt_coords);
-
-        lv_area_t txt_clip;
-        bool is_common = _lv_area_intersect(&txt_clip, clip_area, &txt_coords);
-        if(!is_common) return LV_DESIGN_RES_OK;
-
-        lv_label_align_t align = lv_label_get_align(label);
-
-        lv_txt_flag_t flag = LV_TXT_FLAG_NONE;
-        if(ext->recolor != 0) flag |= LV_TXT_FLAG_RECOLOR;
-        if(ext->expand != 0) flag |= LV_TXT_FLAG_EXPAND;
-        if(ext->long_mode == LV_LABEL_LONG_EXPAND) flag |= LV_TXT_FLAG_FIT;
-        if(align == LV_LABEL_ALIGN_CENTER) flag |= LV_TXT_FLAG_CENTER;
-        if(align == LV_LABEL_ALIGN_RIGHT) flag |= LV_TXT_FLAG_RIGHT;
-
-        lv_draw_label_dsc_t label_draw_dsc;
-        lv_draw_label_dsc_init(&label_draw_dsc);
-
-        label_draw_dsc.sel_start = lv_label_get_text_sel_start(label);
-        label_draw_dsc.sel_end = lv_label_get_text_sel_end(label);
-        label_draw_dsc.ofs_x = ext->offset.x;
-        label_draw_dsc.ofs_y = ext->offset.y;
-        label_draw_dsc.flag = flag;
-        lv_obj_init_draw_label_dsc(label, LV_LABEL_PART_MAIN, &label_draw_dsc);
-
-        /* In SROLL and SROLL_CIRC mode the CENTER and RIGHT are pointless so remove them.
-         * (In addition they will result misalignment is this case)*/
-        if((ext->long_mode == LV_LABEL_LONG_SROLL || ext->long_mode == LV_LABEL_LONG_SROLL_CIRC) &&
-           (ext->align == LV_LABEL_ALIGN_CENTER || ext->align == LV_LABEL_ALIGN_RIGHT)) {
-            lv_point_t size;
-            _lv_txt_get_size(&size, ext->text, label_draw_dsc.font, label_draw_dsc.letter_space, label_draw_dsc.line_space,
-                             LV_COORD_MAX, flag);
-            if(size.x > lv_area_get_width(&txt_coords)) {
-                label_draw_dsc.flag &= ~LV_TXT_FLAG_RIGHT;
-                label_draw_dsc.flag &= ~LV_TXT_FLAG_CENTER;
-            }
-        }
-#if LV_LABEL_LONG_TXT_HINT
-        lv_draw_label_hint_t * hint = &ext->hint;
-        if(ext->long_mode == LV_LABEL_LONG_SROLL_CIRC || lv_area_get_height(&txt_coords) < LV_LABEL_HINT_HEIGHT_LIMIT)
-            hint = NULL;
-
-#else
-        /*Just for compatibility*/
-        lv_draw_label_hint_t * hint = NULL;
-#endif
-
-        lv_draw_label(&txt_coords, &txt_clip, &label_draw_dsc, ext->text, hint);
-
-        if(ext->long_mode == LV_LABEL_LONG_SROLL_CIRC) {
-            lv_point_t size;
-            _lv_txt_get_size(&size, ext->text, label_draw_dsc.font, label_draw_dsc.letter_space, label_draw_dsc.line_space,
-                             LV_COORD_MAX, flag);
-
-            /*Draw the text again next to the original to make an circular effect */
-            if(size.x > lv_area_get_width(&txt_coords)) {
-                label_draw_dsc.ofs_x = ext->offset.x + size.x +
-                                       lv_font_get_glyph_width(label_draw_dsc.font, ' ', ' ') * LV_LABEL_WAIT_CHAR_COUNT;
-                label_draw_dsc.ofs_y = ext->offset.y;
-
-                lv_draw_label(&txt_coords, &txt_clip, &label_draw_dsc, ext->text, hint);
-            }
-
-            /*Draw the text again below the original to make an circular effect */
-            if(size.y > lv_area_get_height(&txt_coords)) {
-                label_draw_dsc.ofs_x = ext->offset.x;
-                label_draw_dsc.ofs_y = ext->offset.y + size.y + lv_font_get_line_height(label_draw_dsc.font);
-
-                lv_draw_label(&txt_coords, &txt_clip, &label_draw_dsc, ext->text, hint);
-            }
-        }
-    }
-
-    return LV_DESIGN_RES_OK;
-}
-
-/**
- * Signal function of the label
- * @param label pointer to a label object
- * @param sign a signal type from lv_signal_t enum
- * @param param pointer to a signal specific variable
- * @return LV_RES_OK: the object is not deleted in the function; LV_RES_INV: the object is deleted
- */
-static lv_res_t lv_label_signal(lv_obj_t * label, lv_signal_t sign, void * param)
-{
-    lv_res_t res;
-
-    if(sign == LV_SIGNAL_GET_STYLE) {
-        lv_get_style_info_t * info = param;
-        info->result = lv_label_get_style(label, info->part);
-        if(info->result != NULL) return LV_RES_OK;
-        else return ancestor_signal(label, sign, param);
-    }
-
-    /* Include the ancient signal function */
-    res = ancestor_signal(label, sign, param);
-    if(res != LV_RES_OK) return res;
-    if(sign == LV_SIGNAL_GET_TYPE) return lv_obj_handle_get_type_signal(param, LV_OBJX_NAME);
-
-    lv_label_ext_t * ext = lv_obj_get_ext_attr(label);
-    if(sign == LV_SIGNAL_CLEANUP) {
-        if(ext->static_txt == 0) {
-            lv_mem_free(ext->text);
-            ext->text = NULL;
-        }
-        lv_label_dot_tmp_free(label);
-    }
-    else if(sign == LV_SIGNAL_STYLE_CHG) {
-        /*Revert dots for proper refresh*/
-        lv_label_revert_dots(label);
-        lv_label_refr_text(label);
-    }
-    else if(sign == LV_SIGNAL_COORD_CHG) {
-        if(lv_area_get_width(&label->coords) != lv_area_get_width(param) ||
-           lv_area_get_height(&label->coords) != lv_area_get_height(param)) {
-            lv_label_revert_dots(label);
-            lv_label_refr_text(label);
-        }
-    }
-    else if(sign == LV_SIGNAL_BASE_DIR_CHG) {
-#if LV_USE_BIDI
-        if(ext->static_txt == 0) lv_label_set_text(label, NULL);
-#endif
-    }
-    else if(sign == LV_SIGNAL_GET_TYPE) {
-        lv_obj_type_t * buf = param;
-        uint8_t i;
-        for(i = 0; i < LV_MAX_ANCESTOR_NUM - 1; i++) { /*Find the last set data*/
-            if(buf->type[i] == NULL) break;
-        }
-        buf->type[i] = "lv_label";
-    }
-
-    return res;
-}
-
-static void lv_label_revert_dots(lv_obj_t * label)
-{
-    lv_label_ext_t * ext = lv_obj_get_ext_attr(label);
-    if(ext->long_mode != LV_LABEL_LONG_DOT) return;
-    if(ext->dot_end == LV_LABEL_DOT_END_INV) return;
-    uint32_t letter_i = ext->dot_end - LV_LABEL_DOT_NUM;
-    uint32_t byte_i   = _lv_txt_encoded_get_byte_id(ext->text, letter_i);
-
-    /*Restore the characters*/
-    uint8_t i      = 0;
-    char * dot_tmp = lv_label_get_dot_tmp(label);
-    while(ext->text[byte_i + i] != '\0') {
-        ext->text[byte_i + i] = dot_tmp[i];
-        i++;
-    }
-    ext->text[byte_i + i] = dot_tmp[i];
-    lv_label_dot_tmp_free(label);
-
-    ext->dot_end = LV_LABEL_DOT_END_INV;
-}
-
-#if LV_USE_ANIMATION
-static void lv_label_set_offset_x(lv_obj_t * label, lv_coord_t x)
-{
-    lv_label_ext_t * ext = lv_obj_get_ext_attr(label);
-    ext->offset.x        = x;
-    lv_obj_invalidate(label);
-}
-
-static void lv_label_set_offset_y(lv_obj_t * label, lv_coord_t y)
-{
-    lv_label_ext_t * ext = lv_obj_get_ext_attr(label);
-    ext->offset.y        = y;
-    lv_obj_invalidate(label);
-}
-#endif
-
-/**
- * Store `len` characters from `data`. Allocates space if necessary.
- *
- * @param label pointer to label object
- * @param len Number of characters to store.
- * @return true on success.
- */
-static bool lv_label_set_dot_tmp(lv_obj_t * label, char * data, uint32_t len)
-{
-    lv_label_ext_t * ext = lv_obj_get_ext_attr(label);
-    lv_label_dot_tmp_free(label); /* Deallocate any existing space */
-    if(len > sizeof(char *)) {
-        /* Memory needs to be allocated. Allocates an additional byte
-         * for a NULL-terminator so it can be copied. */
-        ext->dot.tmp_ptr = lv_mem_alloc(len + 1);
-        if(ext->dot.tmp_ptr == NULL) {
-            LV_LOG_ERROR("Failed to allocate memory for dot_tmp_ptr");
-            return false;
-        }
-        _lv_memcpy(ext->dot.tmp_ptr, data, len);
-        ext->dot.tmp_ptr[len] = '\0';
-        ext->dot_tmp_alloc    = true;
-    }
-    else {
-        /* Characters can be directly stored in object */
-        ext->dot_tmp_alloc = false;
-        _lv_memcpy(ext->dot.tmp, data, len);
-    }
-    return true;
-}
-
-/**
- * Get the stored dot_tmp characters
- * @param label pointer to label object
- * @return char pointer to a stored characters. Is *not* necessarily NULL-terminated.
- */
-static char * lv_label_get_dot_tmp(lv_obj_t * label)
-{
-    lv_label_ext_t * ext = lv_obj_get_ext_attr(label);
-    if(ext->dot_tmp_alloc) {
-        return ext->dot.tmp_ptr;
-    }
-    else {
-        return ext->dot.tmp;
-    }
-}
-
-/**
- * Free the dot_tmp_ptr field if it was previously allocated.
- * Always clears the field
- * @param label pointer to label object.
- */
-static void lv_label_dot_tmp_free(lv_obj_t * label)
-{
-    lv_label_ext_t * ext = lv_obj_get_ext_attr(label);
-    if(ext->dot_tmp_alloc && ext->dot.tmp_ptr) {
-        lv_mem_free(ext->dot.tmp_ptr);
-    }
-    ext->dot_tmp_alloc = false;
-    ext->dot.tmp_ptr   = NULL;
-}
-
-static void get_txt_coords(const lv_obj_t * label, lv_area_t * area)
-{
-    lv_obj_get_coords(label, area);
-
-    lv_coord_t left   = lv_obj_get_style_pad_left(label, LV_LABEL_PART_MAIN);
-    lv_coord_t right  = lv_obj_get_style_pad_right(label, LV_LABEL_PART_MAIN);
-    lv_coord_t top    = lv_obj_get_style_pad_top(label, LV_LABEL_PART_MAIN);
-    lv_coord_t bottom = lv_obj_get_style_pad_bottom(label, LV_LABEL_PART_MAIN);
-    area->x1 += left;
-    area->x2 -= right;
-    area->y1 += top;
-    area->y2 -= bottom;
-}
-
-#endif
->>>>>>> 9003f4a9
+#endif
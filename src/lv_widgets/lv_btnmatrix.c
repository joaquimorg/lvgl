/**
 * @file lv_btnm.c
 *
 */

/*********************
 *      INCLUDES
 *********************/
#include "lv_btnmatrix.h"
#if LV_USE_BTNMATRIX != 0

#include "../lv_misc/lv_debug.h"
#include "../lv_core/lv_group.h"
#include "../lv_draw/lv_draw.h"
#include "../lv_core/lv_refr.h"
#include "../lv_themes/lv_theme.h"
#include "../lv_misc/lv_txt.h"

/*********************
 *      DEFINES
 *********************/
#define LV_OBJX_NAME "lv_btnmatrix"
#define BTN_EXTRA_CLICK_AREA_MAX (LV_DPI / 4)

/**********************
 *      TYPEDEFS
 **********************/

/**********************
 *  STATIC PROTOTYPES
 **********************/
static lv_res_t lv_btnmatrix_signal(lv_obj_t * btnm, lv_signal_t sign, void * param);
static lv_design_res_t lv_btnmatrix_design(lv_obj_t * btnm, const lv_area_t * clip_area, lv_design_mode_t mode);
static lv_style_list_t * lv_btnmatrix_get_style(lv_obj_t * btnm, uint8_t part);

static uint8_t get_button_width(lv_btnmatrix_ctrl_t ctrl_bits);
static bool button_is_hidden(lv_btnmatrix_ctrl_t ctrl_bits);
static bool button_is_repeat_disabled(lv_btnmatrix_ctrl_t ctrl_bits);
static bool button_is_inactive(lv_btnmatrix_ctrl_t ctrl_bits);
static bool button_is_click_trig(lv_btnmatrix_ctrl_t ctrl_bits);
static bool button_is_tgl_enabled(lv_btnmatrix_ctrl_t ctrl_bits);
static bool button_get_checked(lv_btnmatrix_ctrl_t ctrl_bits);
static bool button_is_type2(lv_btnmatrix_ctrl_t ctrl_bits);
static uint16_t get_button_from_point(lv_obj_t * btnm, lv_point_t * p);
static void allocate_btn_areas_and_controls(const lv_obj_t * btnm, const char ** map);
static void invalidate_button_area(const lv_obj_t * btnm, uint16_t btn_idx);
<<<<<<< HEAD
static void make_one_button_toggled(lv_obj_t * btnm, uint16_t btn_idx);
=======
static bool maps_are_identical(const char ** map1, const char ** map2);
static void make_one_button_checked(lv_obj_t * btnm, uint16_t btn_idx);
>>>>>>> 263c04d7

/**********************
 *  STATIC VARIABLES
 **********************/
static const char * lv_btnmatrix_def_map[] = {"Btn1", "Btn2", "Btn3", "\n", "Btn4", "Btn5", ""};

static lv_design_cb_t ancestor_design_f;
static lv_signal_cb_t ancestor_signal;

/**********************
 *      MACROS
 **********************/

/**********************
 *   GLOBAL FUNCTIONS
 **********************/

/**
 * Create a button matrix objects
 * @param par pointer to an object, it will be the parent of the new button matrix
 * @param copy pointer to a button matrix object, if not NULL then the new object will be copied
 * from it
 * @return pointer to the created button matrix
 */
lv_obj_t * lv_btnmatrix_create(lv_obj_t * par, const lv_obj_t * copy)
{
    LV_LOG_TRACE("button matrix create started");

    /*Create the ancestor object*/
    lv_obj_t * btnm = lv_obj_create(par, copy);
    LV_ASSERT_MEM(btnm);
    if(btnm == NULL) return NULL;

    if(ancestor_signal == NULL) ancestor_signal = lv_obj_get_signal_cb(btnm);

    /*Allocate the object type specific extended data*/
    lv_btnmatrix_ext_t * ext = lv_obj_allocate_ext_attr(btnm, sizeof(lv_btnmatrix_ext_t));
    LV_ASSERT_MEM(ext);
    if(ext == NULL) {
        lv_obj_del(btnm);
        return NULL;
    }

    ext->btn_cnt        = 0;
    ext->btn_id_pr      = LV_BTNMATRIX_BTN_NONE;
    ext->btn_id_focused = LV_BTNMATRIX_BTN_NONE;
    ext->btn_id_act     = LV_BTNMATRIX_BTN_NONE;
    ext->button_areas   = NULL;
    ext->ctrl_bits      = NULL;
    ext->map_p          = NULL;
    ext->recolor        = 0;
    ext->one_check      = 0;
    lv_style_list_init(&ext->style_btn);
    lv_style_list_init(&ext->style_btn2);
    ext->style_btn.ignore_trans = 1;
    ext->style_btn2.ignore_trans = 1;

    if(ancestor_design_f == NULL) ancestor_design_f = lv_obj_get_design_cb(btnm);

    lv_obj_set_signal_cb(btnm, lv_btnmatrix_signal);
    lv_obj_set_design_cb(btnm, lv_btnmatrix_design);

    /*Init the new button matrix object*/
    if(copy == NULL) {
        lv_btnmatrix_set_map(btnm, lv_btnmatrix_def_map);
        lv_obj_set_size(btnm, LV_DPI * 2, LV_DPI * 1);
        lv_theme_apply(btnm, LV_THEME_BTNMATRIX);
    }
    /*Copy an existing object*/
    else {
        lv_btnmatrix_ext_t * copy_ext = lv_obj_get_ext_attr(copy);
        lv_btnmatrix_set_map(btnm, copy_ext->map_p);
        lv_btnmatrix_set_ctrl_map(btnm, copy_ext->ctrl_bits);
        lv_style_list_copy(&ext->style_btn, &copy_ext->style_btn);
    }

    LV_LOG_INFO("button matrix created");

    return btnm;
}

/*=====================
 * Setter functions
 *====================*/

/**
 * Set a new map. Buttons will be created/deleted according to the map. The
 * button matrix keeps a reference to the map and so the string array must not
 * be deallocated during the life of the matrix.
 * @param btnm pointer to a button matrix object
 * @param map pointer a string array. The last string has to be: "". Use "\n" to make a line break.
 */
void lv_btnmatrix_set_map(lv_obj_t * btnm, const char * map[])
{
    LV_ASSERT_OBJ(btnm, LV_OBJX_NAME);
    LV_ASSERT_NULL(map);

    lv_btnmatrix_ext_t * ext = lv_obj_get_ext_attr(btnm);

    /*Analyze the map and create the required number of buttons*/
    allocate_btn_areas_and_controls(btnm, map);
    ext->map_p = map;

    lv_bidi_dir_t base_dir = lv_obj_get_base_dir(btnm);

    /*Set size and positions of the buttons*/
    lv_style_int_t left = lv_obj_get_style_pad_left(btnm, LV_BTNMATRIX_PART_MAIN);
    lv_style_int_t top = lv_obj_get_style_pad_top(btnm, LV_BTNMATRIX_PART_MAIN);
    lv_coord_t row_gap = LV_MATH_MAX(lv_obj_get_style_margin_top(btnm, LV_BTNMATRIX_PART_BTN), lv_obj_get_style_margin_bottom(btnm, LV_BTNMATRIX_PART_BTN));
    lv_coord_t col_gap = LV_MATH_MAX(lv_obj_get_style_margin_left(btnm, LV_BTNMATRIX_PART_BTN), lv_obj_get_style_margin_right(btnm, LV_BTNMATRIX_PART_BTN));

    lv_coord_t max_w            = lv_obj_get_width_fit(btnm);
    lv_coord_t max_h            = lv_obj_get_height_fit(btnm);

    /*Count the lines to calculate button height*/
    uint8_t row_cnt = 1;
    uint32_t i;
    for(i = 0; strlen(map[i]) != 0; i++) {
        if(strcmp(map[i], "\n") == 0) row_cnt++;
    }

    /*Calculate the position of each row*/
    lv_coord_t max_h_no_gap = max_h - (row_gap * (row_cnt - 1));

    /* Count the units and the buttons in a line
     * (A button can be 1,2,3... unit wide)*/
    uint32_t txt_tot_i = 0; /*Act. index in the str map*/
    uint32_t btn_tot_i = 0; /*Act. index of button areas*/
    const char ** map_row = map;

    /*Count the units and the buttons in a line*/
    uint32_t row;
    for(row = 0; row < row_cnt; row++) {
        uint16_t unit_cnt = 0;           /*Number of units in a row*/
        uint16_t btn_cnt = 0;            /*Number of buttons in a row*/
        /*Count the buttons and units in this row*/
        while(strcmp(map_row[btn_cnt], "\n") != 0 && strlen(map_row[btn_cnt]) != '\0') {
            unit_cnt += get_button_width(ext->ctrl_bits[btn_tot_i + btn_cnt]);
            btn_cnt++;
        }

        /*Only deal with the non empty lines*/
        if(btn_cnt == 0) {
            map_row = &map_row[btn_cnt + 1];       /*Set the map to the next row*/
            continue;
        }

        lv_coord_t row_y1 = top + (max_h_no_gap * row) / row_cnt + row * row_gap;
        lv_coord_t row_y2 = top + (max_h_no_gap * (row + 1)) / row_cnt + row * row_gap - 1;

        /*Set the button size and positions*/
        lv_coord_t max_w_no_gap = max_w - (col_gap * (btn_cnt - 1));
        if(max_w_no_gap < 0) max_w_no_gap = 0;

        uint32_t row_unit_cnt = 0;  /*The current unit position in the row*/
        uint32_t btn;
        for(btn = 0; btn < btn_cnt; btn++, btn_tot_i++, txt_tot_i++) {
            uint32_t btn_u = get_button_width(ext->ctrl_bits[btn_tot_i]);

            lv_coord_t btn_x1 = left + (max_w_no_gap * row_unit_cnt) / unit_cnt + btn * col_gap;
            lv_coord_t btn_x2 = left + (max_w_no_gap * (row_unit_cnt + btn_u)) / unit_cnt + btn * col_gap - 1;

            /*If RTL start from the right*/
            if(base_dir == LV_BIDI_DIR_RTL) {
                lv_coord_t tmp = btn_x1;
                btn_x1 = btn_x2;
                btn_x2 = tmp;
                btn_x1 = max_w - btn_x1;
                btn_x2 = max_w - btn_x2;
            }

            lv_area_set(&ext->button_areas[btn_tot_i], btn_x1, row_y1, btn_x2, row_y2);

            row_unit_cnt += btn_u;
        }

        map_row = &map_row[btn_cnt + 1];       /*Set the map to the next line*/
    }

    lv_obj_invalidate(btnm);
}

/**
 * Set the button control map (hidden, disabled etc.) for a button matrix. The
 * control map array will be copied and so may be deallocated after this
 * function returns.
 * @param btnm pointer to a button matrix object
 * @param ctrl_map pointer to an array of `lv_btn_ctrl_t` control bytes. The
 *                 length of the array and position of the elements must match
 *                 the number and order of the individual buttons (i.e. excludes
 *                 newline entries).
 *                 An element of the map should look like e.g.:
 *                 `ctrl_map[0] = width | LV_BTNMATRIX_CTRL_NO_REPEAT |  LV_BTNMATRIX_CTRL_TGL_ENABLE`
 */
void lv_btnmatrix_set_ctrl_map(lv_obj_t * btnm, const lv_btnmatrix_ctrl_t ctrl_map[])
{
    LV_ASSERT_OBJ(btnm, LV_OBJX_NAME);

    lv_btnmatrix_ext_t * ext = lv_obj_get_ext_attr(btnm);
    _lv_memcpy(ext->ctrl_bits, ctrl_map, sizeof(lv_btnmatrix_ctrl_t) * ext->btn_cnt);

    lv_btnmatrix_set_map(btnm, ext->map_p);
}

/**
 * Set the focused button i.e. visually highlight it.
 * @param btnm pointer to button matrix object
 * @param id index of the button to focus(`LV_BTNMATRIX_BTN_NONE` to remove focus)
 */
void lv_btnmatrix_set_focused_btn(lv_obj_t * btnm, uint16_t id)
{
    LV_ASSERT_OBJ(btnm, LV_OBJX_NAME);

    lv_btnmatrix_ext_t * ext = lv_obj_get_ext_attr(btnm);

    if(id >= ext->btn_cnt && id != LV_BTNMATRIX_BTN_NONE) return;

    if(id == ext->btn_id_focused) return;

    ext->btn_id_focused = id;
    lv_obj_invalidate(btnm);
}


/**
 * Enable recoloring of button's texts
 * @param btnm pointer to button matrix object
 * @param en true: enable recoloring; false: disable
 */
void lv_btnmatrix_set_recolor(const lv_obj_t * btnm, bool en)
{
    LV_ASSERT_OBJ(btnm, LV_OBJX_NAME);

    lv_btnmatrix_ext_t * ext = lv_obj_get_ext_attr(btnm);

    ext->recolor = en;
    lv_obj_invalidate(btnm);
}

/**
 * Set the attributes of a button of the button matrix
 * @param btnm pointer to button matrix object
 * @param btn_id 0 based index of the button to modify. (Not counting new lines)
 */
void lv_btnmatrix_set_btn_ctrl(lv_obj_t * btnm, uint16_t btn_id, lv_btnmatrix_ctrl_t ctrl)
{
    LV_ASSERT_OBJ(btnm, LV_OBJX_NAME);

    lv_btnmatrix_ext_t * ext = lv_obj_get_ext_attr(btnm);

    if(btn_id >= ext->btn_cnt) return;

<<<<<<< HEAD
    /*Uncheck all buttons if required*/
    if(ext->one_check && (ctrl & LV_BTNMATRIX_CTRL_CHECK_STATE)) {
        lv_btnmatrix_clear_btn_ctrl_all(btnm, LV_BTNMATRIX_CTRL_CHECK_STATE);
        ext->btn_id_act = btn_id;
=======
    if(ext->one_check && (ctrl & LV_BTNMATRIX_CTRL_CHECKED)) {
        lv_btnmatrix_clear_btn_ctrl_all(btnm, LV_BTNMATRIX_CTRL_CHECKED);
>>>>>>> 263c04d7
    }

    ext->ctrl_bits[btn_id] |= ctrl;
    invalidate_button_area(btnm, btn_id);
}

/**
 * Clear the attributes of a button of the button matrix
 * @param btnm pointer to button matrix object
 * @param btn_id 0 based index of the button to modify. (Not counting new lines)
 */
void lv_btnmatrix_clear_btn_ctrl(const lv_obj_t * btnm, uint16_t btn_id, lv_btnmatrix_ctrl_t ctrl)
{
    LV_ASSERT_OBJ(btnm, LV_OBJX_NAME);

    lv_btnmatrix_ext_t * ext = lv_obj_get_ext_attr(btnm);

    if(btn_id >= ext->btn_cnt) return;

    ext->ctrl_bits[btn_id] &= (~ctrl);
    invalidate_button_area(btnm, btn_id);
}

/**
 * Set the attributes of all buttons of a button matrix
 * @param btnm pointer to a button matrix object
 * @param ctrl attribute(s) to set from `lv_btnmatrix_ctrl_t`. Values can be ORed.
 */
void lv_btnmatrix_set_btn_ctrl_all(lv_obj_t * btnm, lv_btnmatrix_ctrl_t ctrl)
{
    LV_ASSERT_OBJ(btnm, LV_OBJX_NAME);

    lv_btnmatrix_ext_t * ext = lv_obj_get_ext_attr(btnm);
    uint16_t i;
    for(i = 0; i < ext->btn_cnt; i++) {
        lv_btnmatrix_set_btn_ctrl(btnm, i, ctrl);
    }
}

/**
 * Clear the attributes of all buttons of a button matrix
 * @param btnm pointer to a button matrix object
 * @param ctrl attribute(s) to set from `lv_btnmatrix_ctrl_t`. Values can be ORed.
 * @param en true: set the attributes; false: clear the attributes
 */
void lv_btnmatrix_clear_btn_ctrl_all(lv_obj_t * btnm, lv_btnmatrix_ctrl_t ctrl)
{
    LV_ASSERT_OBJ(btnm, LV_OBJX_NAME);

    lv_btnmatrix_ext_t * ext = lv_obj_get_ext_attr(btnm);
    uint16_t i;
    for(i = 0; i < ext->btn_cnt; i++) {
        lv_btnmatrix_clear_btn_ctrl(btnm, i, ctrl);
    }
}

/**
 * Set a single buttons relative width.
 * This method will cause the matrix be regenerated and is a relatively
 * expensive operation. It is recommended that initial width be specified using
 * `lv_btnmatrix_set_ctrl_map` and this method only be used for dynamic changes.
 * @param btnm pointer to button matrix object
 * @param btn_id 0 based index of the button to modify.
 * @param width Relative width compared to the buttons in the same row. [1..7]
 */
void lv_btnmatrix_set_btn_width(lv_obj_t * btnm, uint16_t btn_id, uint8_t width)
{
    LV_ASSERT_OBJ(btnm, LV_OBJX_NAME);


    lv_btnmatrix_ext_t * ext = lv_obj_get_ext_attr(btnm);
    if(btn_id >= ext->btn_cnt) return;
    ext->ctrl_bits[btn_id] &= (~LV_BTNMATRIX_WIDTH_MASK);
    ext->ctrl_bits[btn_id] |= (LV_BTNMATRIX_WIDTH_MASK & width);

    lv_btnmatrix_set_map(btnm, ext->map_p);
}

/**
 * Make the button matrix like a selector widget (only one button may be checked at a time).
 * `Checkable` must be enabled on the buttons you want to be selected with `lv_btnmatrix_set_ctrl` or
 * `lv_btnmatrix_set_btn_ctrl_all`.
 * @param btnm pointer to a button matrix object
 * @param one_chk whether "one check" mode is enabled
 */
void lv_btnmatrix_set_one_checked(lv_obj_t * btnm, bool one_chk)
{
    LV_ASSERT_OBJ(btnm, LV_OBJX_NAME);

    lv_btnmatrix_ext_t * ext = lv_obj_get_ext_attr(btnm);
    ext->one_check     = one_chk;

    /*If more than one button is toggled only the first one should be*/
    make_one_button_checked(btnm, 0);
}

/**
 * Set the align of the map text (left, right or center)
 * @param btnm pointer to a btnmatrix object
 * @param align LV_LABEL_ALIGN_LEFT, LV_LABEL_ALIGN_RIGHT or LV_LABEL_ALIGN_CENTER
 */
void lv_btnmatrix_set_text_align(lv_obj_t * btnm, lv_label_align_t align)
{
    LV_ASSERT_OBJ(btnm, LV_OBJX_NAME);

    lv_btnmatrix_ext_t * ext = lv_obj_get_ext_attr(btnm);
    if(ext->align == align) return;

    ext->align = align;

    lv_obj_invalidate(btnm);
}

/*=====================
 * Getter functions
 *====================*/

/**
 * Get the current map of a button matrix
 * @param btnm pointer to a button matrix object
 * @return the current map
 */
const char ** lv_btnmatrix_get_map_array(const lv_obj_t * btnm)
{
    LV_ASSERT_OBJ(btnm, LV_OBJX_NAME);

    lv_btnmatrix_ext_t * ext = lv_obj_get_ext_attr(btnm);
    return ext->map_p;
}

/**
 * Check whether the button's text can use recolor or not
 * @param btnm pointer to button matrix object
 * @return true: text recolor enable; false: disabled
 */
bool lv_btnmatrix_get_recolor(const lv_obj_t * btnm)
{
    LV_ASSERT_OBJ(btnm, LV_OBJX_NAME);

    lv_btnmatrix_ext_t * ext = lv_obj_get_ext_attr(btnm);

    return ext->recolor;
}

/**
 * Get the index of the lastly "activated" button by the user (pressed, released etc)
 * Useful in the the `event_cb` to get the text of the button, check if hidden etc.
 * @param btnm pointer to button matrix object
 * @return  index of the last released button (LV_BTNMATRIX_BTN_NONE: if unset)
 */
uint16_t lv_btnmatrix_get_active_btn(const lv_obj_t * btnm)
{
    LV_ASSERT_OBJ(btnm, LV_OBJX_NAME);

    lv_btnmatrix_ext_t * ext = lv_obj_get_ext_attr(btnm);
    return ext->btn_id_act;
}

/**
 * Get the text of the lastly "activated" button by the user (pressed, released etc)
 * Useful in the the `event_cb`
 * @param btnm pointer to button matrix object
 * @return text of the last released button (NULL: if unset)
 */
const char * lv_btnmatrix_get_active_btn_text(const lv_obj_t * btnm)
{
    LV_ASSERT_OBJ(btnm, LV_OBJX_NAME);

    lv_btnmatrix_ext_t * ext = lv_obj_get_ext_attr(btnm);
    if(ext->btn_id_act != LV_BTNMATRIX_BTN_NONE) {
        return lv_btnmatrix_get_btn_text(btnm, ext->btn_id_act);
    }
    else {
        return NULL;
    }
}

/**
 * Get the pressed button's index.
 * The button be really pressed by the user or manually set to pressed with `lv_btnmatrix_set_pressed`
 * @param btnm pointer to button matrix object
 * @return  index of the pressed button (LV_BTNMATRIX_BTN_NONE: if unset)
 */
uint16_t lv_btnmatrix_get_focused_btn(const lv_obj_t * btnm)
{
    LV_ASSERT_OBJ(btnm, LV_OBJX_NAME);

    lv_btnmatrix_ext_t * ext = lv_obj_get_ext_attr(btnm);
    return ext->btn_id_focused;
}

/**
 * Get the button's text
 * @param btnm pointer to button matrix object
 * @param btn_id the index a button not counting new line characters. (The return value of
 * lv_btnmatrix_get_pressed/released)
 * @return  text of btn_index` button
 */
const char * lv_btnmatrix_get_btn_text(const lv_obj_t * btnm, uint16_t btn_id)
{
    LV_ASSERT_OBJ(btnm, LV_OBJX_NAME);

    lv_btnmatrix_ext_t * ext = lv_obj_get_ext_attr(btnm);
    if(btn_id > ext->btn_cnt) return NULL;

    uint16_t txt_i = 0;
    uint16_t btn_i = 0;

    /* Search the text of ext->btn_pr the buttons text in the map
     * Skip "\n"-s*/
    while(btn_i != btn_id) {
        btn_i++;
        txt_i++;
        if(strcmp(ext->map_p[txt_i], "\n") == 0) txt_i++;
    }

    if(btn_i == ext->btn_cnt) return NULL;

    return ext->map_p[txt_i];
}

/**
 * Get the whether a control value is enabled or disabled for button of a button matrix
 * @param btnm pointer to a button matrix object
 * @param btn_id the index a button not counting new line characters. (E.g. the return value of
 * lv_btnmatrix_get_pressed/released)
 * @param ctrl control values to check (ORed value can be used)
 * @return true: long press repeat is disabled; false: long press repeat enabled
 */
bool lv_btnmatrix_get_btn_ctrl(lv_obj_t * btnm, uint16_t btn_id, lv_btnmatrix_ctrl_t ctrl)
{
    LV_ASSERT_OBJ(btnm, LV_OBJX_NAME);

    lv_btnmatrix_ext_t * ext = lv_obj_get_ext_attr(btnm);
    if(btn_id >= ext->btn_cnt) return false;

    return (ext->ctrl_bits[btn_id] & ctrl) ? true : false;
}


/**
 * Find whether "one check" mode is enabled.
 * @param btnm Button matrix object
 * @return whether "one check" mode is enabled
 */
bool lv_btnmatrix_get_one_checked(const lv_obj_t * btnm)
{
    LV_ASSERT_OBJ(btnm, LV_OBJX_NAME);

    lv_btnmatrix_ext_t * ext = lv_obj_get_ext_attr(btnm);

    return ext->one_check;
}

/**
 * Get the align attribute
 * @param btnm pointer to a btnmatrix object
 * @return LV_LABEL_ALIGN_LEFT, LV_LABEL_ALIGN_RIGHT or LV_LABEL_ALIGN_CENTER
 */
lv_label_align_t lv_btnmatrix_get_align(const lv_obj_t * btnm)
{
    LV_ASSERT_OBJ(btnm, LV_OBJX_NAME);

    lv_btnmatrix_ext_t * ext = lv_obj_get_ext_attr(btnm);

    lv_label_align_t align = ext->align;

    if(align == LV_LABEL_ALIGN_AUTO) {
#if LV_USE_BIDI
        lv_bidi_dir_t base_dir = lv_obj_get_base_dir(btnm);
        if(base_dir == LV_BIDI_DIR_RTL) align = LV_LABEL_ALIGN_RIGHT;
        else align = LV_LABEL_ALIGN_LEFT;
#else
        align = LV_LABEL_ALIGN_LEFT;
#endif
    }

    return align;
}

/**********************
 *   STATIC FUNCTIONS
 **********************/

/**
 * Handle the drawing related tasks of the button matrix
 * @param btnm pointer to a button matrix object
 * @param clip_area the object will be drawn only in this area
 * @param mode LV_DESIGN_COVER_CHK: only check if the object fully covers the 'mask_p' area
 *                                  (return 'true' if yes)
 *             LV_DESIGN_DRAW: draw the object (always return 'true')
 *             LV_DESIGN_DRAW_POST: drawing after every children are drawn
 * @param return an element of `lv_design_res_t`
 */
static lv_design_res_t lv_btnmatrix_design(lv_obj_t * btnm, const lv_area_t * clip_area, lv_design_mode_t mode)
{
    if(mode == LV_DESIGN_COVER_CHK) {
        return ancestor_design_f(btnm, clip_area, mode);
    }
    /*Draw the object*/
    else if(mode == LV_DESIGN_DRAW_MAIN) {
        ancestor_design_f(btnm, clip_area, mode);

        lv_btnmatrix_ext_t * ext         = lv_obj_get_ext_attr(btnm);
        if(ext->btn_cnt == 0) return LV_DESIGN_RES_OK;
        lv_area_t area_btnm;
        lv_obj_get_coords(btnm, &area_btnm);

        lv_area_t area_tmp;
        lv_coord_t btn_w;
        lv_coord_t btn_h;

        uint16_t btn_i = 0;
        uint16_t txt_i = 0;
        lv_txt_flag_t txt_flag = LV_TXT_FLAG_NONE;
        if(ext->recolor) txt_flag |= LV_TXT_FLAG_RECOLOR;
        lv_label_align_t align = lv_btnmatrix_get_align(btnm);
        if(align == LV_LABEL_ALIGN_CENTER) txt_flag |= LV_TXT_FLAG_CENTER;
        if(align == LV_LABEL_ALIGN_RIGHT) txt_flag |= LV_TXT_FLAG_RIGHT;

        lv_draw_rect_dsc_t draw_rect_rel_dsc;
        lv_draw_label_dsc_t draw_label_rel_dsc;

        lv_draw_rect_dsc_t draw_rect_chk_dsc;
        lv_draw_label_dsc_t draw_label_chk_dsc;

        lv_draw_rect_dsc_t draw_rect_ina_dsc;
        lv_draw_label_dsc_t draw_label_ina_dsc;

        lv_draw_rect_dsc_t draw_rect_tmp_dsc;
        lv_draw_label_dsc_t draw_label_tmp_dsc;

        lv_state_t state_ori = btnm->state;
        _lv_obj_disable_style_caching(btnm, true);
        btnm->state = LV_STATE_DEFAULT;
        lv_draw_rect_dsc_init(&draw_rect_rel_dsc);
        lv_draw_label_dsc_init(&draw_label_rel_dsc);
        lv_obj_init_draw_rect_dsc(btnm, LV_BTNMATRIX_PART_BTN, &draw_rect_rel_dsc);
        lv_obj_init_draw_label_dsc(btnm, LV_BTNMATRIX_PART_BTN, &draw_label_rel_dsc);
        draw_label_rel_dsc.flag = txt_flag;
        btnm->state = state_ori;
        _lv_obj_disable_style_caching(btnm, false);

        bool chk_inited = false;
        bool disabled_inited = false;

        lv_style_int_t padding_top = lv_obj_get_style_pad_top(btnm, LV_BTNMATRIX_PART_MAIN);
        lv_style_int_t padding_bottom = lv_obj_get_style_pad_bottom(btnm, LV_BTNMATRIX_PART_MAIN);

#if LV_USE_ARABIC_PERSIAN_CHARS
        const size_t txt_ap_size = 256 ;
        char * txt_ap = _lv_mem_buf_get(txt_ap_size);
#endif
        for(btn_i = 0; btn_i < ext->btn_cnt; btn_i++, txt_i++) {
            /*Search the next valid text in the map*/
            while(strcmp(ext->map_p[txt_i], "\n") == 0) {
                txt_i++;
            }

            /*Skip hidden buttons*/
            if(button_is_hidden(ext->ctrl_bits[btn_i])) continue;

            lv_area_copy(&area_tmp, &ext->button_areas[btn_i]);
            area_tmp.x1 += area_btnm.x1;
            area_tmp.y1 += area_btnm.y1;
            area_tmp.x2 += area_btnm.x1;
            area_tmp.y2 += area_btnm.y1;

            btn_w = lv_area_get_width(&area_tmp);
            btn_h = lv_area_get_height(&area_tmp);

            /*Choose the style*/
            lv_draw_rect_dsc_t * draw_rect_dsc_act;
            lv_draw_label_dsc_t * draw_label_dsc_act;
            lv_state_t btn_state = LV_STATE_DEFAULT;
            if(button_get_checked(ext->ctrl_bits[btn_i])) btn_state |= LV_STATE_CHECKED;
            if(button_is_inactive(ext->ctrl_bits[btn_i])) btn_state |= LV_STATE_DISABLED;
            if(btn_i == ext->btn_id_pr) btn_state |= LV_STATE_PRESSED;
            if(btn_i == ext->btn_id_focused) {
                btn_state |= LV_STATE_FOCUSED;
                if(state_ori & LV_STATE_EDITED) btn_state |= LV_STATE_EDITED;
            }
            bool type2 = button_is_type2(ext->ctrl_bits[btn_i]);

            if(btn_state == LV_STATE_DEFAULT && type2 == false) {
                draw_rect_dsc_act = &draw_rect_rel_dsc;
                draw_label_dsc_act = &draw_label_rel_dsc;
            }
            else if(btn_state == LV_STATE_CHECKED && type2 == false) {
                if(!chk_inited) {
                    btnm->state = LV_STATE_CHECKED;
                    _lv_obj_disable_style_caching(btnm, true);
                    lv_draw_rect_dsc_init(&draw_rect_chk_dsc);
                    lv_draw_label_dsc_init(&draw_label_chk_dsc);
                    lv_obj_init_draw_rect_dsc(btnm, LV_BTNMATRIX_PART_BTN, &draw_rect_chk_dsc);
                    lv_obj_init_draw_label_dsc(btnm, LV_BTNMATRIX_PART_BTN, &draw_label_chk_dsc);
                    draw_label_chk_dsc.flag = txt_flag;
                    btnm->state = state_ori;
                    _lv_obj_disable_style_caching(btnm, false);
                    chk_inited = true;
                }
                draw_rect_dsc_act = &draw_rect_chk_dsc;
                draw_label_dsc_act = &draw_label_chk_dsc;
            }
            else if(btn_state == LV_STATE_DISABLED && type2 == false) {
                if(!disabled_inited) {
                    btnm->state = LV_STATE_DISABLED;
                    _lv_obj_disable_style_caching(btnm, true);
                    lv_draw_rect_dsc_init(&draw_rect_ina_dsc);
                    lv_draw_label_dsc_init(&draw_label_ina_dsc);
                    lv_obj_init_draw_rect_dsc(btnm, LV_BTNMATRIX_PART_BTN, &draw_rect_ina_dsc);
                    lv_obj_init_draw_label_dsc(btnm, LV_BTNMATRIX_PART_BTN, &draw_label_ina_dsc);
                    draw_label_ina_dsc.flag = txt_flag;
                    btnm->state = state_ori;
                    _lv_obj_disable_style_caching(btnm, false);
                    disabled_inited = true;
                }
                draw_rect_dsc_act = &draw_rect_ina_dsc;
                draw_label_dsc_act = &draw_label_ina_dsc;
            }
            /*In other cases get the styles directly without caching them*/
            else {
                btnm->state = btn_state;
                _lv_obj_disable_style_caching(btnm, true);
                lv_draw_rect_dsc_init(&draw_rect_tmp_dsc);
                lv_draw_label_dsc_init(&draw_label_tmp_dsc);
                lv_obj_init_draw_rect_dsc(btnm, type2 ? LV_BTNMATRIX_PART_BTN_2 : LV_BTNMATRIX_PART_BTN, &draw_rect_tmp_dsc);
                lv_obj_init_draw_label_dsc(btnm, type2 ? LV_BTNMATRIX_PART_BTN_2 : LV_BTNMATRIX_PART_BTN, &draw_label_tmp_dsc);
                draw_label_tmp_dsc.flag = txt_flag;
                draw_rect_dsc_act = &draw_rect_tmp_dsc;
                draw_label_dsc_act = &draw_label_tmp_dsc;
                btnm->state = state_ori;
                _lv_obj_disable_style_caching(btnm, false);
            }

            lv_style_int_t border_part_ori = draw_rect_dsc_act->border_side;

            /*Remove borders on the edges if `LV_BORDER_INTERNAL`*/
            if(border_part_ori & LV_BORDER_SIDE_INTERNAL) {
                /*Top/Bottom lines*/
                if(area_tmp.y1 == btnm->coords.y1 + padding_top) {
                    draw_rect_dsc_act->border_side &= ~LV_BORDER_SIDE_TOP;
                }
                if(area_tmp.y2 == btnm->coords.y2 - padding_bottom) {
                    draw_rect_dsc_act->border_side &= ~LV_BORDER_SIDE_BOTTOM;
                }

                /*Left/right columns*/
                if(txt_i == 0) { /*First button*/
                    draw_rect_dsc_act->border_side &= ~LV_BORDER_SIDE_LEFT;
                }
                else if(strcmp(ext->map_p[txt_i - 1], "\n") == 0) {
                    draw_rect_dsc_act->border_side &= ~LV_BORDER_SIDE_LEFT;
                }

                if(ext->map_p[txt_i + 1][0] == '\0' || strcmp(ext->map_p[txt_i + 1], "\n") == 0) {
                    draw_rect_dsc_act->border_side &= ~LV_BORDER_SIDE_RIGHT;
                }
            }

            lv_draw_rect(&area_tmp, clip_area, draw_rect_dsc_act);

            draw_rect_dsc_act->border_side = border_part_ori;

            /*Calculate the size of the text*/
            const lv_font_t * font = draw_label_dsc_act->font;
            lv_style_int_t letter_space = draw_label_dsc_act->letter_space;
            lv_style_int_t line_space = draw_label_dsc_act->line_space;
            const char * txt = ext->map_p[txt_i];

#if LV_USE_ARABIC_PERSIAN_CHARS
            /*Get the size of the Arabic text and process it*/
            size_t len_ap = _lv_txt_ap_calc_bytes_cnt(txt);
            if(len_ap < txt_ap_size) {
                _lv_txt_ap_proc(txt_ap, txt);
                txt = txt_ap;
            }
#endif

            lv_point_t txt_size;
            _lv_txt_get_size(&txt_size, txt, font, letter_space,
                             line_space, lv_area_get_width(&area_btnm), txt_flag);

            area_tmp.x1 += (btn_w - txt_size.x) / 2;
            area_tmp.y1 += (btn_h - txt_size.y) / 2;
            area_tmp.x2 = area_tmp.x1 + txt_size.x;
            area_tmp.y2 = area_tmp.y1 + txt_size.y;

            lv_draw_label(&area_tmp, clip_area, draw_label_dsc_act, txt, NULL);
        }

#if LV_USE_ARABIC_PERSIAN_CHARS
        _lv_mem_buf_release(txt_ap);
#endif
    }
    else if(mode == LV_DESIGN_DRAW_POST) {
        ancestor_design_f(btnm, clip_area, mode);
    }
    return LV_DESIGN_RES_OK;
}

/**
 * Signal function of the button matrix
 * @param btnm pointer to a button matrix object
 * @param sign a signal type from lv_signal_t enum
 * @param param pointer to a signal specific variable
 * @return LV_RES_OK: the object is not deleted in the function; LV_RES_INV: the object is deleted
 */
static lv_res_t lv_btnmatrix_signal(lv_obj_t * btnm, lv_signal_t sign, void * param)
{
    lv_res_t res;
    if(sign == LV_SIGNAL_GET_STYLE) {
        lv_get_style_info_t * info = param;
        info->result = lv_btnmatrix_get_style(btnm, info->part);
        if(info->result != NULL) return LV_RES_OK;
        else return ancestor_signal(btnm, sign, param);
    }

    /* Include the ancient signal function */
    res = ancestor_signal(btnm, sign, param);
    if(res != LV_RES_OK) return res;
    if(sign == LV_SIGNAL_GET_TYPE) return _lv_obj_handle_get_type_signal(param, LV_OBJX_NAME);

    lv_btnmatrix_ext_t * ext = lv_obj_get_ext_attr(btnm);
    lv_point_t p;
    if(sign == LV_SIGNAL_CLEANUP) {
        _lv_obj_reset_style_list_no_refr(btnm, LV_BTNMATRIX_PART_BTN);
        lv_mem_free(ext->button_areas);
        lv_mem_free(ext->ctrl_bits);
    }
    else if(sign == LV_SIGNAL_STYLE_CHG) {
        lv_btnmatrix_set_map(btnm, ext->map_p);
    }
    else if(sign == LV_SIGNAL_COORD_CHG) {
        if(param &&
           (lv_obj_get_width(btnm) != lv_area_get_width(param) || lv_obj_get_height(btnm) != lv_area_get_height(param)))
        {
            lv_btnmatrix_set_map(btnm, ext->map_p);
        }
    }
    else if(sign == LV_SIGNAL_PRESSED) {
        invalidate_button_area(btnm, ext->btn_id_pr);

        lv_indev_type_t indev_type = lv_indev_get_type(lv_indev_get_act());
        if(indev_type == LV_INDEV_TYPE_POINTER || indev_type == LV_INDEV_TYPE_BUTTON) {
            uint16_t btn_pr;
            /*Search the pressed area*/
            lv_indev_get_point(param, &p);
            btn_pr = get_button_from_point(btnm, &p);
            /*Handle the case where there is no button there*/
            if(btn_pr != LV_BTNMATRIX_BTN_NONE) {
                if(button_is_inactive(ext->ctrl_bits[btn_pr]) == false &&
                   button_is_hidden(ext->ctrl_bits[btn_pr]) == false) {
                    invalidate_button_area(btnm, ext->btn_id_pr) /*Invalidate the old area*/;
                    ext->btn_id_pr = btn_pr;
                    ext->btn_id_act = btn_pr;
                    invalidate_button_area(btnm, ext->btn_id_pr); /*Invalidate the new area*/
                }
            }
        }
#if LV_USE_GROUP
        else if(indev_type == LV_INDEV_TYPE_KEYPAD || (indev_type == LV_INDEV_TYPE_ENCODER &&
                                                       lv_group_get_editing(lv_obj_get_group(btnm)))) {
            ext->btn_id_pr = ext->btn_id_focused;
            invalidate_button_area(btnm, ext->btn_id_focused);
        }
#endif

        if(ext->btn_id_pr != LV_BTNMATRIX_BTN_NONE) {
            if(button_is_click_trig(ext->ctrl_bits[ext->btn_id_pr]) == false &&
               button_is_inactive(ext->ctrl_bits[ext->btn_id_pr]) == false &&
               button_is_hidden(ext->ctrl_bits[ext->btn_id_pr]) == false) {
                uint32_t b = ext->btn_id_pr;
                res        = lv_event_send(btnm, LV_EVENT_VALUE_CHANGED, &b);
            }
        }
    }
    else if(sign == LV_SIGNAL_PRESSING) {
        uint16_t btn_pr = LV_BTNMATRIX_BTN_NONE;
        /*Search the pressed area*/
        lv_indev_t * indev = lv_indev_get_act();
        lv_indev_type_t indev_type = lv_indev_get_type(indev);
        if(indev_type == LV_INDEV_TYPE_ENCODER || indev_type == LV_INDEV_TYPE_KEYPAD) return LV_RES_OK;

        lv_indev_get_point(indev, &p);
        btn_pr = get_button_from_point(btnm, &p);
        /*Invalidate to old and the new areas*/
        if(btn_pr != ext->btn_id_pr) {
            if(ext->btn_id_pr != LV_BTNMATRIX_BTN_NONE) {
                invalidate_button_area(btnm, ext->btn_id_pr);
            }

            ext->btn_id_pr  = btn_pr;
            ext->btn_id_act = btn_pr;

            lv_indev_reset_long_press(param); /*Start the log press time again on the new button*/
            if(btn_pr != LV_BTNMATRIX_BTN_NONE &&
               button_is_inactive(ext->ctrl_bits[btn_pr]) == false &&
               button_is_hidden(ext->ctrl_bits[btn_pr]) == false) {
                invalidate_button_area(btnm, btn_pr);
                /* Send VALUE_CHANGED for the newly pressed button */
                if(button_is_click_trig(ext->ctrl_bits[btn_pr]) == false) {
                    uint32_t b = btn_pr;
                    lv_event_send(btnm, LV_EVENT_VALUE_CHANGED, &b);
                }
            }
        }
    }
    else if(sign == LV_SIGNAL_RELEASED) {
        if(ext->btn_id_pr != LV_BTNMATRIX_BTN_NONE) {
            /*Toggle the button if enabled*/
            if(button_is_tgl_enabled(ext->ctrl_bits[ext->btn_id_pr]) &&
               !button_is_inactive(ext->ctrl_bits[ext->btn_id_pr])) {
                if(button_get_checked(ext->ctrl_bits[ext->btn_id_pr]) && !ext->one_check) {
                    ext->ctrl_bits[ext->btn_id_pr] &= (~LV_BTNMATRIX_CTRL_CHECKED);
                }
                else {
                    ext->ctrl_bits[ext->btn_id_pr] |= LV_BTNMATRIX_CTRL_CHECKED;
                }
                if(ext->one_check) make_one_button_checked(btnm, ext->btn_id_pr);
            }

            /*Invalidate to old pressed area*/;
            invalidate_button_area(btnm, ext->btn_id_pr);
            invalidate_button_area(btnm, ext->btn_id_focused);

            lv_indev_type_t indev_type = lv_indev_get_type(lv_indev_get_act());
            if(indev_type == LV_INDEV_TYPE_KEYPAD || indev_type == LV_INDEV_TYPE_ENCODER) {
                ext->btn_id_focused = ext->btn_id_pr;
            }

            ext->btn_id_pr = LV_BTNMATRIX_BTN_NONE;

            if(button_is_click_trig(ext->ctrl_bits[ext->btn_id_act]) == true &&
               button_is_inactive(ext->ctrl_bits[ext->btn_id_act]) == false &&
               button_is_hidden(ext->ctrl_bits[ext->btn_id_act]) == false) {
                uint32_t b = ext->btn_id_act;
                res        = lv_event_send(btnm, LV_EVENT_VALUE_CHANGED, &b);
            }
        }
    }
    else if(sign == LV_SIGNAL_LONG_PRESS_REP) {
        if(ext->btn_id_act != LV_BTNMATRIX_BTN_NONE) {
            if(button_is_repeat_disabled(ext->ctrl_bits[ext->btn_id_act]) == false &&
               button_is_inactive(ext->ctrl_bits[ext->btn_id_act]) == false &&
               button_is_hidden(ext->ctrl_bits[ext->btn_id_act]) == false) {
                uint32_t b = ext->btn_id_act;
                res        = lv_event_send(btnm, LV_EVENT_VALUE_CHANGED, &b);
            }
        }
    }
    else if(sign == LV_SIGNAL_PRESS_LOST) {
        ext->btn_id_pr  = LV_BTNMATRIX_BTN_NONE;
        ext->btn_id_act = LV_BTNMATRIX_BTN_NONE;
        lv_obj_invalidate(btnm);
    }
    else if(sign == LV_SIGNAL_FOCUS) {
#if LV_USE_GROUP
        lv_indev_t * indev         = lv_indev_get_act();
        lv_indev_type_t indev_type = lv_indev_get_type(indev);

        /*If not focused by an input device assume the last input device*/
        if(indev == NULL) {
            indev = lv_indev_get_next(NULL);
            indev_type = lv_indev_get_type(indev);
        }

        if(indev_type == LV_INDEV_TYPE_ENCODER) {
            /*In navigation mode don't select any button but in edit mode select the fist*/
            if(lv_group_get_editing(lv_obj_get_group(btnm))) {
                ext->btn_id_focused = 0;
                ext->btn_id_act = 0;
            }
            else {
                ext->btn_id_focused = LV_BTNMATRIX_BTN_NONE;
            }
        }
        else if(indev_type == LV_INDEV_TYPE_KEYPAD) {
            ext->btn_id_focused = 0;
            ext->btn_id_act = 0;
        }

#endif
    }
    else if(sign == LV_SIGNAL_DEFOCUS || sign == LV_SIGNAL_LEAVE) {
        if(ext->btn_id_focused != LV_BTNMATRIX_BTN_NONE) invalidate_button_area(btnm, ext->btn_id_focused);
        if(ext->btn_id_pr != LV_BTNMATRIX_BTN_NONE) invalidate_button_area(btnm, ext->btn_id_pr);
        ext->btn_id_focused = LV_BTNMATRIX_BTN_NONE;
        ext->btn_id_pr = LV_BTNMATRIX_BTN_NONE;
        ext->btn_id_act = LV_BTNMATRIX_BTN_NONE;
    }
    else if(sign == LV_SIGNAL_CONTROL) {
#if LV_USE_GROUP
        char c = *((char *)param);
        if(c == LV_KEY_RIGHT) {
            if(ext->btn_id_focused == LV_BTNMATRIX_BTN_NONE)
                ext->btn_id_focused = 0;
            else
                ext->btn_id_focused++;
            if(ext->btn_id_focused >= ext->btn_cnt - 1) ext->btn_id_focused = ext->btn_cnt - 1;
            ext->btn_id_act = ext->btn_id_focused;
            lv_obj_invalidate(btnm);
        }
        else if(c == LV_KEY_LEFT) {
            if(ext->btn_id_focused == LV_BTNMATRIX_BTN_NONE) ext->btn_id_focused = 0;
            if(ext->btn_id_focused > 0) ext->btn_id_focused--;
            ext->btn_id_act = ext->btn_id_focused;
            lv_obj_invalidate(btnm);
        }
        else if(c == LV_KEY_DOWN) {
            lv_coord_t col_gap = LV_MATH_MAX(lv_obj_get_style_margin_left(btnm, LV_BTNMATRIX_PART_BTN), lv_obj_get_style_margin_right(btnm, LV_BTNMATRIX_PART_BTN));

            /*Find the area below the the current*/
            if(ext->btn_id_focused == LV_BTNMATRIX_BTN_NONE) {
                ext->btn_id_focused = 0;
            }
            else {
                uint16_t area_below;
                lv_coord_t pr_center =
                    ext->button_areas[ext->btn_id_focused].x1 + (lv_area_get_width(&ext->button_areas[ext->btn_id_focused]) >> 1);

                for(area_below = ext->btn_id_focused; area_below < ext->btn_cnt; area_below++) {
                    if(ext->button_areas[area_below].y1 > ext->button_areas[ext->btn_id_focused].y1 &&
                       pr_center >= ext->button_areas[area_below].x1 &&
                       pr_center <= ext->button_areas[area_below].x2 + col_gap &&
                       button_is_inactive(ext->ctrl_bits[area_below]) == false &&
                       button_is_hidden(ext->ctrl_bits[area_below]) == false) {
                        break;
                    }
                }

                if(area_below < ext->btn_cnt) ext->btn_id_focused = area_below;
            }
            ext->btn_id_act = ext->btn_id_focused;
            lv_obj_invalidate(btnm);
        }
        else if(c == LV_KEY_UP) {
            lv_coord_t col_gap = LV_MATH_MAX(lv_obj_get_style_margin_left(btnm, LV_BTNMATRIX_PART_BTN), lv_obj_get_style_margin_right(btnm, LV_BTNMATRIX_PART_BTN));
            /*Find the area below the the current*/
            if(ext->btn_id_focused == LV_BTNMATRIX_BTN_NONE) {
                ext->btn_id_focused = 0;
            }
            else {
                int16_t area_above;
                lv_coord_t pr_center =
                    ext->button_areas[ext->btn_id_focused].x1 + (lv_area_get_width(&ext->button_areas[ext->btn_id_focused]) >> 1);

                for(area_above = ext->btn_id_focused; area_above >= 0; area_above--) {
                    if(ext->button_areas[area_above].y1 < ext->button_areas[ext->btn_id_focused].y1 &&
                       pr_center >= ext->button_areas[area_above].x1 - col_gap &&
                       pr_center <= ext->button_areas[area_above].x2 &&
                       button_is_inactive(ext->ctrl_bits[area_above]) == false &&
                       button_is_hidden(ext->ctrl_bits[area_above]) == false) {
                        break;
                    }
                }
                if(area_above >= 0) ext->btn_id_focused = area_above;
            }
            ext->btn_id_act = ext->btn_id_focused;
            lv_obj_invalidate(btnm);
        }
#endif
    }
    else if(sign == LV_SIGNAL_GET_EDITABLE) {
#if LV_USE_GROUP
        bool * editable = (bool *)param;
        *editable       = true;
#endif
    }
    return res;
}

/**
 * Get the style descriptor of a part of the object
 * @param btnm pointer the object
 * @param part the part of the object. (LV_BTNMATRIX_PART_...)
 * @return pointer to the style descriptor of the specified part
 */
static lv_style_list_t * lv_btnmatrix_get_style(lv_obj_t * btnm, uint8_t part)
{
    LV_ASSERT_OBJ(btnm, LV_OBJX_NAME);

    lv_btnmatrix_ext_t * ext = lv_obj_get_ext_attr(btnm);

    lv_style_list_t * style_dsc_p;

    switch(part) {
        case LV_BTNMATRIX_PART_MAIN:
            style_dsc_p = &btnm->style_list;
            break;
        case LV_BTNMATRIX_PART_BTN:
            style_dsc_p = &ext->style_btn;
            break;
        case LV_BTNMATRIX_PART_BTN_2:
            style_dsc_p = &ext->style_btn2;
            break;
        default:
            style_dsc_p = NULL;
    }

    return style_dsc_p;
}

/**
 * Create the required number of buttons and control bytes according to a map
 * @param btnm pointer to button matrix object
 * @param map_p pointer to a string array
 */
static void allocate_btn_areas_and_controls(const lv_obj_t * btnm, const char ** map)
{
    /*Count the buttons in the map*/
    uint16_t btn_cnt = 0;
    uint16_t i       = 0;
    while(strlen(map[i]) != 0) {
        if(strcmp(map[i], "\n") != 0) { /*Do not count line breaks*/
            btn_cnt++;
        }
        i++;
    }

    lv_btnmatrix_ext_t * ext = lv_obj_get_ext_attr(btnm);

    /*Do not allocate memory for the same amount of buttons*/
    if(btn_cnt == ext->btn_cnt) return;


    if(ext->button_areas != NULL) {
        lv_mem_free(ext->button_areas);
        ext->button_areas = NULL;
    }
    if(ext->ctrl_bits != NULL) {
        lv_mem_free(ext->ctrl_bits);
        ext->ctrl_bits = NULL;
    }

    ext->button_areas = lv_mem_alloc(sizeof(lv_area_t) * btn_cnt);
    LV_ASSERT_MEM(ext->button_areas);
    ext->ctrl_bits = lv_mem_alloc(sizeof(lv_btnmatrix_ctrl_t) * btn_cnt);
    LV_ASSERT_MEM(ext->ctrl_bits);
    if(ext->button_areas == NULL || ext->ctrl_bits == NULL) btn_cnt = 0;

    _lv_memset_00(ext->ctrl_bits, sizeof(lv_btnmatrix_ctrl_t) * btn_cnt);

    ext->btn_cnt = btn_cnt;
}

/**
 * Get the width of a button in units (default is 1).
 * @param ctrl_bits least significant 3 bits used (1..7 valid values)
 * @return the width of the button in units
 */
static uint8_t get_button_width(lv_btnmatrix_ctrl_t ctrl_bits)
{
    uint8_t w = ctrl_bits & LV_BTNMATRIX_WIDTH_MASK;
    return w != 0 ? w : 1;
}

static bool button_is_hidden(lv_btnmatrix_ctrl_t ctrl_bits)
{
    return (ctrl_bits & LV_BTNMATRIX_CTRL_HIDDEN) ? true : false;
}

static bool button_is_repeat_disabled(lv_btnmatrix_ctrl_t ctrl_bits)
{
    return (ctrl_bits & LV_BTNMATRIX_CTRL_NO_REPEAT) ? true : false;
}

static bool button_is_inactive(lv_btnmatrix_ctrl_t ctrl_bits)
{
    return (ctrl_bits & LV_BTNMATRIX_CTRL_DISABLED) ? true : false;
}

static bool button_is_click_trig(lv_btnmatrix_ctrl_t ctrl_bits)
{
    return (ctrl_bits & LV_BTNMATRIX_CTRL_CLICK_TRIG) ? true : false;
}

static bool button_is_tgl_enabled(lv_btnmatrix_ctrl_t ctrl_bits)
{
    return (ctrl_bits & LV_BTNMATRIX_CTRL_CHECKABLE) ? true : false;
}

static bool button_get_checked(lv_btnmatrix_ctrl_t ctrl_bits)
{
    return (ctrl_bits & LV_BTNMATRIX_CTRL_CHECKED) ? true : false;
}

static bool button_is_type2(lv_btnmatrix_ctrl_t ctrl_bits)
{
    return (ctrl_bits & LV_BTNMATRIX_CTRL_TYPE_2) ? true : false;
}


/**
 * Gives the button id of a button under a given point
 * @param btnm pointer to a button matrix object
 * @param p a point with absolute coordinates
 * @return the id of the button or LV_BTNMATRIX_BTN_NONE.
 */
static uint16_t get_button_from_point(lv_obj_t * btnm, lv_point_t * p)
{
    lv_area_t btnm_cords;
    lv_area_t btn_area;
    lv_btnmatrix_ext_t * ext = lv_obj_get_ext_attr(btnm);
    uint16_t i;
    lv_obj_get_coords(btnm, &btnm_cords);

    lv_coord_t w = lv_obj_get_width(btnm);
    lv_coord_t h = lv_obj_get_height(btnm);
    lv_style_int_t pleft = lv_obj_get_style_pad_left(btnm, LV_BTNMATRIX_PART_MAIN);
    lv_style_int_t pright = lv_obj_get_style_pad_right(btnm, LV_BTNMATRIX_PART_MAIN);
    lv_style_int_t ptop = lv_obj_get_style_pad_top(btnm, LV_BTNMATRIX_PART_MAIN);
    lv_style_int_t pbottom = lv_obj_get_style_pad_bottom(btnm, LV_BTNMATRIX_PART_MAIN);
    lv_coord_t row_gap = LV_MATH_MAX(lv_obj_get_style_margin_top(btnm, LV_BTNMATRIX_PART_BTN), lv_obj_get_style_margin_bottom(btnm, LV_BTNMATRIX_PART_BTN));
    lv_coord_t col_gap = LV_MATH_MAX(lv_obj_get_style_margin_left(btnm, LV_BTNMATRIX_PART_BTN), lv_obj_get_style_margin_right(btnm, LV_BTNMATRIX_PART_BTN));


    /*Get the half gap. Button look larger with this value. (+1 for rounding error)*/
    row_gap = (row_gap / 2) + 1 + (row_gap & 1);
    col_gap = (col_gap / 2) + 1 + (col_gap & 1);

    row_gap = LV_MATH_MIN(row_gap, BTN_EXTRA_CLICK_AREA_MAX);
    col_gap = LV_MATH_MIN(col_gap, BTN_EXTRA_CLICK_AREA_MAX);
    pright = LV_MATH_MIN(pright, BTN_EXTRA_CLICK_AREA_MAX);
    ptop = LV_MATH_MIN(ptop, BTN_EXTRA_CLICK_AREA_MAX);
    pbottom = LV_MATH_MIN(pbottom, BTN_EXTRA_CLICK_AREA_MAX);

    for(i = 0; i < ext->btn_cnt; i++) {
        lv_area_copy(&btn_area, &ext->button_areas[i]);
        if(btn_area.x1 <= pleft) btn_area.x1 += btnm_cords.x1 - LV_MATH_MIN(pleft, BTN_EXTRA_CLICK_AREA_MAX);
        else btn_area.x1 += btnm_cords.x1 - col_gap;

        if(btn_area.y1 <= ptop) btn_area.y1 += btnm_cords.y1 - LV_MATH_MIN(ptop, BTN_EXTRA_CLICK_AREA_MAX);
        else btn_area.y1 += btnm_cords.y1 - row_gap;

        if(btn_area.x2 >= w - pright - 2) btn_area.x2 += btnm_cords.x1 + LV_MATH_MIN(pright,
                                                                                         BTN_EXTRA_CLICK_AREA_MAX);  /*-2 for rounding error*/
        else btn_area.x2 += btnm_cords.x1 + col_gap;

        if(btn_area.y2 >= h - pbottom - 2) btn_area.y2 += btnm_cords.y1 + LV_MATH_MIN(pbottom,
                                                                                          BTN_EXTRA_CLICK_AREA_MAX); /*-2 for rounding error*/
        else btn_area.y2 += btnm_cords.y1 + row_gap;

        if(_lv_area_is_point_on(&btn_area, p, 0) != false) {
            break;
        }
    }

    if(i == ext->btn_cnt) i = LV_BTNMATRIX_BTN_NONE;

    return i;
}

static void invalidate_button_area(const lv_obj_t * btnm, uint16_t btn_idx)
{
    if(btn_idx == LV_BTNMATRIX_BTN_NONE) return;

    lv_area_t btn_area;
    lv_area_t btnm_area;

    lv_btnmatrix_ext_t * ext = lv_obj_get_ext_attr(btnm);
    lv_area_copy(&btn_area, &ext->button_areas[btn_idx]);
    lv_obj_get_coords(btnm, &btnm_area);

    /* Convert relative coordinates to absolute */
    btn_area.x1 += btnm_area.x1;
    btn_area.y1 += btnm_area.y1;
    btn_area.x2 += btnm_area.x1;
    btn_area.y2 += btnm_area.y1;

    lv_obj_invalidate_area(btnm, &btn_area);
}

/**
 * Enforces a single button being toggled on the button matrix.
 * It simply clears the toggle flag on other buttons.
 * @param btnm Button matrix object
 * @param btn_idx Button that should remain toggled
 */
static void make_one_button_checked(lv_obj_t * btnm, uint16_t btn_idx)
{
    /*Save whether the button was toggled*/
    bool was_toggled = lv_btnmatrix_get_btn_ctrl(btnm, btn_idx, LV_BTNMATRIX_CTRL_CHECKED);

    lv_btnmatrix_clear_btn_ctrl_all(btnm, LV_BTNMATRIX_CTRL_CHECKED);

    if(was_toggled) lv_btnmatrix_set_btn_ctrl(btnm, btn_idx, LV_BTNMATRIX_CTRL_CHECKED);
}

#endif<|MERGE_RESOLUTION|>--- conflicted
+++ resolved
@@ -44,12 +44,7 @@
 static uint16_t get_button_from_point(lv_obj_t * btnm, lv_point_t * p);
 static void allocate_btn_areas_and_controls(const lv_obj_t * btnm, const char ** map);
 static void invalidate_button_area(const lv_obj_t * btnm, uint16_t btn_idx);
-<<<<<<< HEAD
-static void make_one_button_toggled(lv_obj_t * btnm, uint16_t btn_idx);
-=======
-static bool maps_are_identical(const char ** map1, const char ** map2);
 static void make_one_button_checked(lv_obj_t * btnm, uint16_t btn_idx);
->>>>>>> 263c04d7
 
 /**********************
  *  STATIC VARIABLES
@@ -302,15 +297,8 @@
 
     if(btn_id >= ext->btn_cnt) return;
 
-<<<<<<< HEAD
-    /*Uncheck all buttons if required*/
-    if(ext->one_check && (ctrl & LV_BTNMATRIX_CTRL_CHECK_STATE)) {
-        lv_btnmatrix_clear_btn_ctrl_all(btnm, LV_BTNMATRIX_CTRL_CHECK_STATE);
-        ext->btn_id_act = btn_id;
-=======
     if(ext->one_check && (ctrl & LV_BTNMATRIX_CTRL_CHECKED)) {
         lv_btnmatrix_clear_btn_ctrl_all(btnm, LV_BTNMATRIX_CTRL_CHECKED);
->>>>>>> 263c04d7
     }
 
     ext->ctrl_bits[btn_id] |= ctrl;

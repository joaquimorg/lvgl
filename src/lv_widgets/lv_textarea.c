<<<<<<< HEAD
/**
 * @file lv_ta.c
 *
 */

/*********************
 *      INCLUDES
 *********************/
#include "lv_textarea.h"
#if LV_USE_TEXTAREA != 0

#include <string.h>
#include "../lv_misc/lv_debug.h"
#include "../lv_core/lv_group.h"
#include "../lv_core/lv_refr.h"
#include "../lv_draw/lv_draw.h"
#include "../lv_themes/lv_theme.h"
#include "../lv_misc/lv_anim.h"
#include "../lv_misc/lv_txt.h"
#include "../lv_misc/lv_math.h"

/*********************
 *      DEFINES
 *********************/
#define LV_OBJX_NAME "lv_textarea"

/*Test configuration*/
#ifndef LV_TEXTAREA_DEF_CURSOR_BLINK_TIME
    #define LV_TEXTAREA_DEF_CURSOR_BLINK_TIME 400 /*ms*/
#endif

#ifndef LV_TEXTAREA_DEF_PWD_SHOW_TIME
    #define LV_TEXTAREA_DEF_PWD_SHOW_TIME 1500 /*ms*/
#endif

#define LV_TEXTAREA_DEF_WIDTH (2 * LV_DPI)
#define LV_TEXTAREA_DEF_HEIGHT (1 * LV_DPI)

#define LV_TEXTAREA_PWD_BULLET_UNICODE      0x2022

/**********************
 *      TYPEDEFS
 **********************/

/**********************
 *  STATIC PROTOTYPES
 **********************/
static lv_design_res_t lv_textarea_design(lv_obj_t * ta, const lv_area_t * clip_area, lv_design_mode_t mode);
static lv_design_res_t lv_textarea_scrollable_design(lv_obj_t * scrl, const lv_area_t * clip_area,
                                                     lv_design_mode_t mode);
static lv_res_t lv_textarea_signal(lv_obj_t * ta, lv_signal_t sign, void * param);
static lv_res_t lv_textarea_scrollable_signal(lv_obj_t * scrl, lv_signal_t sign, void * param);
static lv_style_list_t * lv_textarea_get_style(lv_obj_t * ta, uint8_t part);
#if LV_USE_ANIMATION
    static void cursor_blink_anim(lv_obj_t * ta, lv_anim_value_t show);
    static void pwd_char_hider_anim(lv_obj_t * ta, lv_anim_value_t x);
    static void pwd_char_hider_anim_ready(lv_anim_t * a);
#endif
static void pwd_char_hider(lv_obj_t * ta);
static bool char_is_accepted(lv_obj_t * ta, uint32_t c);
static void refr_cursor_area(lv_obj_t * ta);
static void update_cursor_position_on_click(lv_obj_t * ta, lv_signal_t sign, lv_indev_t * click_source);
static lv_res_t insert_handler(lv_obj_t * ta, const char * txt);

/**********************
 *  STATIC VARIABLES
 **********************/
static lv_design_cb_t ancestor_design;
static lv_design_cb_t scrl_design;
static lv_signal_cb_t ancestor_signal;
static lv_signal_cb_t scrl_signal;
static const char * ta_insert_replace;

/**********************
 *      MACROS
 **********************/

/**********************
 *   GLOBAL FUNCTIONS
 **********************/

/**
 * Create a text area objects
 * @param par pointer to an object, it will be the parent of the new text area
 * @param copy pointer to a text area object, if not NULL then the new object will be copied from it
 * @return pointer to the created text area
 */
lv_obj_t * lv_textarea_create(lv_obj_t * par, const lv_obj_t * copy)
{
    LV_LOG_TRACE("text area create started");

    /*Create the ancestor object*/
    lv_obj_t * ta = lv_page_create(par, copy);
    LV_ASSERT_MEM(ta);
    if(ta == NULL) return NULL;

    if(ancestor_signal == NULL) ancestor_signal = lv_obj_get_signal_cb(ta);
    if(ancestor_design == NULL) ancestor_design = lv_obj_get_design_cb(ta);
    if(scrl_signal == NULL) scrl_signal = lv_obj_get_signal_cb(lv_page_get_scrollable(ta));
    if(scrl_design == NULL) scrl_design = lv_obj_get_design_cb(lv_page_get_scrollable(ta));

    /*Allocate the object type specific extended data*/
    lv_textarea_ext_t * ext = lv_obj_allocate_ext_attr(ta, sizeof(lv_textarea_ext_t));
    LV_ASSERT_MEM(ext);
    if(ext == NULL) {
        lv_obj_del(ta);
        return NULL;
    }

    ext->pwd_mode          = 0;
    ext->pwd_tmp           = NULL;
    ext->pwd_show_time     = LV_TEXTAREA_DEF_PWD_SHOW_TIME;
    ext->accepted_chars    = NULL;
    ext->max_length        = 0;
    ext->cursor.state      = 1;
    ext->cursor.hidden     = 0;
    ext->cursor.blink_time = LV_TEXTAREA_DEF_CURSOR_BLINK_TIME;
    ext->cursor.pos        = 0;
    ext->cursor.click_pos  = 1;
    ext->cursor.valid_x    = 0;
    ext->one_line          = 0;
#if LV_LABEL_TEXT_SEL
    ext->text_sel_en = 0;
#endif
    ext->label       = NULL;
    ext->placeholder_txt = NULL;

    lv_style_list_init(&ext->cursor.style);
    lv_style_list_init(&ext->style_placeholder);

#if LV_USE_ANIMATION == 0
    ext->pwd_show_time     = 0;
    ext->cursor.blink_time = 0;
#endif

    lv_obj_set_signal_cb(ta, lv_textarea_signal);
    lv_obj_set_signal_cb(lv_page_get_scrollable(ta), lv_textarea_scrollable_signal);
    lv_obj_set_design_cb(ta, lv_textarea_design);

    /*Init the new text area object*/
    if(copy == NULL) {
        lv_page_set_scrollable_fit2(ta, LV_FIT_PARENT, LV_FIT_TIGHT);

        ext->label = lv_label_create(ta, NULL);

        lv_obj_set_design_cb(ext->page.scrl, lv_textarea_scrollable_design);

        lv_label_set_long_mode(ext->label, LV_LABEL_LONG_BREAK);
        lv_label_set_text(ext->label, "Text area");
        lv_obj_set_click(ext->label, false);
        lv_obj_set_size(ta, LV_TEXTAREA_DEF_WIDTH, LV_TEXTAREA_DEF_HEIGHT);
        lv_textarea_set_scrollbar_mode(ta, LV_SCROLLBAR_MODE_DRAG);

        lv_obj_reset_style_list(ta, LV_PAGE_PART_SCROLLABLE);
        lv_theme_apply(ta, LV_THEME_TEXTAREA);

    }
    /*Copy an existing object*/
    else {
        lv_obj_set_design_cb(ext->page.scrl, lv_textarea_scrollable_design);
        lv_textarea_ext_t * copy_ext = lv_obj_get_ext_attr(copy);
        ext->label             = lv_label_create(ta, copy_ext->label);
        ext->pwd_mode          = copy_ext->pwd_mode;
        ext->accepted_chars    = copy_ext->accepted_chars;
        ext->max_length        = copy_ext->max_length;
        ext->cursor.pos        = copy_ext->cursor.pos;
        ext->cursor.valid_x    = copy_ext->cursor.valid_x;
        ext->cursor.hidden    = copy_ext->cursor.hidden;

        lv_style_list_copy(&ext->cursor.style, &copy_ext->cursor.style);
        lv_style_list_copy(&ext->style_placeholder, &copy_ext->style_placeholder);

        if(ext->pwd_mode != 0) pwd_char_hider(ta);

        if(copy_ext->placeholder_txt) {
            lv_textarea_set_placeholder_text(ta, copy_ext->placeholder_txt);
        }

        if(copy_ext->pwd_tmp) {
            uint32_t len = _lv_mem_get_size(copy_ext->pwd_tmp);
            ext->pwd_tmp = lv_mem_alloc(len);
            LV_ASSERT_MEM(ext->pwd_tmp);
            if(ext->pwd_tmp == NULL) return NULL;

            _lv_memcpy(ext->pwd_tmp, copy_ext->pwd_tmp, len);
        }

        if(copy_ext->one_line) lv_textarea_set_one_line(ta, true);

        /*Refresh the style with new signal function*/
        lv_obj_refresh_style(ta, LV_OBJ_PART_ALL, LV_STYLE_PROP_ALL);
    }

#if LV_USE_ANIMATION
    if(ext->cursor.blink_time) {
        /*Create a cursor blinker animation*/
        lv_anim_path_t path;
        lv_anim_path_init(&path);
        lv_anim_path_set_cb(&path, lv_anim_path_step);

        lv_anim_t a;
        lv_anim_init(&a);
        lv_anim_set_var(&a, ta);
        lv_anim_set_exec_cb(&a, (lv_anim_exec_xcb_t)cursor_blink_anim);
        lv_anim_set_time(&a, ext->cursor.blink_time);
        lv_anim_set_playback_time(&a, ext->cursor.blink_time);
        lv_anim_set_values(&a, 0, 1);
        lv_anim_set_path(&a, &path);
        lv_anim_set_repeat_count(&a, LV_ANIM_REPEAT_INFINITE);
        lv_anim_start(&a);
    }
#endif

    LV_LOG_INFO("text area created");

    return ta;
}

/*======================
 * Add/remove functions
 *=====================*/

/**
 * Insert a character to the current cursor position.
 * To add a wide char, e.g. 'Á' use `_lv_txt_encoded_conv_wc('Á')`
 * @param ta pointer to a text area object
 * @param c a character (e.g. 'a')
 */
void lv_textarea_add_char(lv_obj_t * ta, uint32_t c)
{
    LV_ASSERT_OBJ(ta, LV_OBJX_NAME);

    lv_textarea_ext_t * ext = lv_obj_get_ext_attr(ta);

    const char * letter_buf;

    uint32_t u32_buf[2];
    u32_buf[0] = c;
    u32_buf[1] = 0;

    letter_buf = (char *)&u32_buf;

#if LV_BIG_ENDIAN_SYSTEM
    if(c != 0) while(*letter_buf == 0) ++letter_buf;
#endif

    lv_res_t res = insert_handler(ta, letter_buf);
    if(res != LV_RES_OK) return;

    if(ext->one_line && (c == '\n' || c == '\r')) {
        LV_LOG_INFO("Text area: line break ignored in one-line mode");
        return;
    }

    uint32_t c_uni = _lv_txt_encoded_next((const char *)&c, NULL);

    if(char_is_accepted(ta, c_uni) == false) {
        LV_LOG_INFO("Character is no accepted by the text area (too long text or not in the "
                    "accepted list)");
        return;
    }

    /*If a new line was added it shouldn't show edge flash effect*/
    bool edge_flash_en = lv_textarea_get_edge_flash(ta);
    lv_textarea_set_edge_flash(ta, false);

    if(ext->pwd_mode != 0) pwd_char_hider(ta); /*Make sure all the current text contains only '*'*/

    /*If the textarea is empty, invalidate it to hide the placeholder*/
    if(ext->placeholder_txt) {
        const char * txt = lv_label_get_text(ext->label);
        if(txt[0] == '\0') lv_obj_invalidate(ta);
    }

    lv_label_ins_text(ext->label, ext->cursor.pos, letter_buf); /*Insert the character*/
    lv_textarea_clear_selection(ta);                                                /*Clear selection*/

    if(ext->pwd_mode != 0) {
        ext->pwd_tmp = lv_mem_realloc(ext->pwd_tmp, strlen(ext->pwd_tmp) + strlen(letter_buf) + 1); /*+2: the new char + \0 */
        LV_ASSERT_MEM(ext->pwd_tmp);
        if(ext->pwd_tmp == NULL) return;

        _lv_txt_ins(ext->pwd_tmp, ext->cursor.pos, (const char *)letter_buf);

#if LV_USE_ANIMATION
        /*Auto hide characters*/
        if(ext->pwd_show_time == 0) {
            pwd_char_hider(ta);
        }
        else {
            lv_anim_path_t path;
            lv_anim_path_init(&path);
            lv_anim_path_set_cb(&path, lv_anim_path_step);

            lv_anim_t a;
            lv_anim_init(&a);
            lv_anim_set_var(&a, ta);
            lv_anim_set_exec_cb(&a, (lv_anim_exec_xcb_t)pwd_char_hider_anim);
            lv_anim_set_time(&a, ext->pwd_show_time);
            lv_anim_set_values(&a, 0, 1);
            lv_anim_set_path(&a, &path);
            lv_anim_set_ready_cb(&a, pwd_char_hider_anim_ready);
            lv_anim_start(&a);
        }

#else
        pwd_char_hider(ta);
#endif
    }

    /*Move the cursor after the new character*/
    lv_textarea_set_cursor_pos(ta, lv_textarea_get_cursor_pos(ta) + 1);

    /*Revert the original edge flash state*/
    lv_textarea_set_edge_flash(ta, edge_flash_en);

    lv_event_send(ta, LV_EVENT_VALUE_CHANGED, NULL);
}

/**
 * Insert a text to the current cursor position
 * @param ta pointer to a text area object
 * @param txt a '\0' terminated string to insert
 */
void lv_textarea_add_text(lv_obj_t * ta, const char * txt)
{
    LV_ASSERT_OBJ(ta, LV_OBJX_NAME);
    LV_ASSERT_NULL(txt);

    lv_textarea_ext_t * ext = lv_obj_get_ext_attr(ta);

    if(ext->pwd_mode != 0) pwd_char_hider(ta); /*Make sure all the current text contains only '*'*/

    /*Add the character one-by-one if not all characters are accepted or there is character limit.*/
    if(lv_textarea_get_accepted_chars(ta) || lv_textarea_get_max_length(ta)) {
        uint32_t i = 0;
        while(txt[i] != '\0') {
            uint32_t c = _lv_txt_encoded_next(txt, &i);
            lv_textarea_add_char(ta, _lv_txt_unicode_to_encoded(c));
        }
        return;
    }

    lv_res_t res = insert_handler(ta, txt);
    if(res != LV_RES_OK) return;

    /*If a new line was added it shouldn't show edge flash effect*/
    bool edge_flash_en = lv_textarea_get_edge_flash(ta);
    lv_textarea_set_edge_flash(ta, false);

    /*If the textarea is empty, invalidate it to hide the placeholder*/
    if(ext->placeholder_txt) {
        const char * txt_act = lv_label_get_text(ext->label);
        if(txt_act[0] == '\0') lv_obj_invalidate(ta);
    }

    /*Insert the text*/
    lv_label_ins_text(ext->label, ext->cursor.pos, txt);
    lv_textarea_clear_selection(ta);

    if(ext->pwd_mode != 0) {
        ext->pwd_tmp = lv_mem_realloc(ext->pwd_tmp, strlen(ext->pwd_tmp) + strlen(txt) + 1);
        LV_ASSERT_MEM(ext->pwd_tmp);
        if(ext->pwd_tmp == NULL) return;

        _lv_txt_ins(ext->pwd_tmp, ext->cursor.pos, txt);

#if LV_USE_ANIMATION
        /*Auto hide characters*/
        if(ext->pwd_show_time == 0) {
            pwd_char_hider(ta);
        }
        else {
            lv_anim_path_t path;
            lv_anim_path_init(&path);
            lv_anim_path_set_cb(&path, lv_anim_path_step);

            lv_anim_t a;
            lv_anim_init(&a);
            lv_anim_set_var(&a, ta);
            lv_anim_set_exec_cb(&a, (lv_anim_exec_xcb_t)pwd_char_hider_anim);
            lv_anim_set_time(&a, ext->pwd_show_time);
            lv_anim_set_values(&a, 0, 1);
            lv_anim_set_path(&a, &path);
            lv_anim_set_ready_cb(&a, pwd_char_hider_anim_ready);
            lv_anim_start(&a);
        }
#else
        pwd_char_hider(ta);
#endif
    }

    /*Move the cursor after the new text*/
    lv_textarea_set_cursor_pos(ta, lv_textarea_get_cursor_pos(ta) + _lv_txt_get_encoded_length(txt));

    /*Revert the original edge flash state*/
    lv_textarea_set_edge_flash(ta, edge_flash_en);

    lv_event_send(ta, LV_EVENT_VALUE_CHANGED, NULL);
}

/**
 * Delete a the left character from the current cursor position
 * @param ta pointer to a text area object
 */
void lv_textarea_del_char(lv_obj_t * ta)
{
    LV_ASSERT_OBJ(ta, LV_OBJX_NAME);

    lv_textarea_ext_t * ext = lv_obj_get_ext_attr(ta);
    uint32_t cur_pos  = ext->cursor.pos;

    if(cur_pos == 0) return;

    char del_buf[2]   = {LV_KEY_DEL, '\0'};

    lv_res_t res = insert_handler(ta, del_buf);
    if(res != LV_RES_OK) return;

    char * label_txt = lv_label_get_text(ext->label);

    /*Delete a character*/
    _lv_txt_cut(label_txt, ext->cursor.pos - 1, 1);
    /*Refresh the label*/
    lv_label_set_text(ext->label, label_txt);
    lv_textarea_clear_selection(ta);


    /*If the textarea became empty, invalidate it to hide the placeholder*/
    if(ext->placeholder_txt) {
        const char * txt = lv_label_get_text(ext->label);
        if(txt[0] == '\0') lv_obj_invalidate(ta);
    }

    /*Don't let 'width == 0' because cursor will not be visible*/
    if(lv_obj_get_width(ext->label) == 0) {
        lv_style_int_t border_width = lv_obj_get_style_border_width(ta, LV_TEXTAREA_PART_CURSOR);
        lv_obj_set_width(ext->label, border_width == 0 ? 1 : border_width);
    }

    if(ext->pwd_mode != 0) {
        uint32_t byte_pos = _lv_txt_encoded_get_byte_id(ext->pwd_tmp, ext->cursor.pos - 1);
        _lv_txt_cut(ext->pwd_tmp, ext->cursor.pos - 1, _lv_txt_encoded_size(&ext->pwd_tmp[byte_pos]));

        ext->pwd_tmp = lv_mem_realloc(ext->pwd_tmp, strlen(ext->pwd_tmp) + 1);
        LV_ASSERT_MEM(ext->pwd_tmp);
        if(ext->pwd_tmp == NULL) return;
    }

    /*Move the cursor to the place of the deleted character*/
    lv_textarea_set_cursor_pos(ta, ext->cursor.pos - 1);

    lv_event_send(ta, LV_EVENT_VALUE_CHANGED, NULL);

}

/**
 * Delete the right character from the current cursor position
 * @param ta pointer to a text area object
 */
void lv_textarea_del_char_forward(lv_obj_t * ta)
{
    LV_ASSERT_OBJ(ta, LV_OBJX_NAME);

    uint32_t cp = lv_textarea_get_cursor_pos(ta);
    lv_textarea_set_cursor_pos(ta, cp + 1);
    if(cp != lv_textarea_get_cursor_pos(ta)) lv_textarea_del_char(ta);
}

/*=====================
 * Setter functions
 *====================*/

/**
 * Set the text of a text area
 * @param ta pointer to a text area
 * @param txt pointer to the text
 */
void lv_textarea_set_text(lv_obj_t * ta, const char * txt)
{
    LV_ASSERT_OBJ(ta, LV_OBJX_NAME);
    LV_ASSERT_NULL(txt);

    lv_textarea_ext_t * ext = lv_obj_get_ext_attr(ta);

    /*Clear the existing selection*/
    lv_textarea_clear_selection(ta);

    /*Add the character one-by-one if not all characters are accepted or there is character limit.*/
    if(lv_textarea_get_accepted_chars(ta) || lv_textarea_get_max_length(ta)) {
        lv_label_set_text(ext->label, "");
        lv_textarea_set_cursor_pos(ta, LV_TEXTAREA_CURSOR_LAST);
        if(ext->pwd_mode != 0) {
            ext->pwd_tmp[0] = '\0'; /*Clear the password too*/
        }
        uint32_t i = 0;
        while(txt[i] != '\0') {
            uint32_t c = _lv_txt_encoded_next(txt, &i);
            lv_textarea_add_char(ta, _lv_txt_unicode_to_encoded(c));
        }
    }
    else {
        lv_label_set_text(ext->label, txt);
        lv_textarea_set_cursor_pos(ta, LV_TEXTAREA_CURSOR_LAST);
    }


    /*If the textarea is empty, invalidate it to hide the placeholder*/
    if(ext->placeholder_txt) {
        const char * txt_act = lv_label_get_text(ext->label);
        if(txt_act[0] == '\0') lv_obj_invalidate(ta);
    }

    /*Don't let 'width == 0' because the cursor will not be visible*/
    if(lv_obj_get_width(ext->label) == 0) {
        lv_style_int_t border_width = lv_obj_get_style_border_width(ta, LV_TEXTAREA_PART_CURSOR);
        lv_obj_set_width(ext->label, border_width == 0 ? 1 : border_width);
    }

    if(ext->pwd_mode != 0) {
        ext->pwd_tmp = lv_mem_realloc(ext->pwd_tmp, strlen(txt) + 1);
        LV_ASSERT_MEM(ext->pwd_tmp);
        if(ext->pwd_tmp == NULL) return;
        strcpy(ext->pwd_tmp, txt);

#if LV_USE_ANIMATION
        /*Auto hide characters*/
        if(ext->pwd_show_time == 0) {
            pwd_char_hider(ta);
        }
        else {
            lv_anim_path_t path;
            lv_anim_path_init(&path);
            lv_anim_path_set_cb(&path, lv_anim_path_step);

            lv_anim_t a;
            lv_anim_init(&a);
            lv_anim_set_var(&a, ta);
            lv_anim_set_exec_cb(&a, (lv_anim_exec_xcb_t)pwd_char_hider_anim);
            lv_anim_set_time(&a, ext->pwd_show_time);
            lv_anim_set_values(&a, 0, 1);
            lv_anim_set_path(&a, &path);
            lv_anim_set_ready_cb(&a, pwd_char_hider_anim_ready);
            lv_anim_start(&a);
        }
#else
        pwd_char_hider(ta);
#endif
    }

    lv_event_send(ta, LV_EVENT_VALUE_CHANGED, NULL);
}

/**
 * Set the placeholder_txt text of a text area
 * @param ta pointer to a text area
 * @param txt pointer to the text
 */
void lv_textarea_set_placeholder_text(lv_obj_t * ta, const char * txt)
{
    LV_ASSERT_OBJ(ta, LV_OBJX_NAME);
    LV_ASSERT_NULL(txt);

    lv_textarea_ext_t * ext = lv_obj_get_ext_attr(ta);

    size_t txt_len = strlen(txt);

    if(txt_len == 0) {
        if(ext->placeholder_txt) {
            lv_mem_free(ext->placeholder_txt);
            ext->placeholder_txt = NULL;
        }
    }
    else {

        /*Allocate memory for the placeholder_txt text*/
        if(ext->placeholder_txt == NULL) {
            ext->placeholder_txt = lv_mem_alloc(txt_len + 1);
        }
        else {
            ext->placeholder_txt = lv_mem_realloc(ext->placeholder_txt, txt_len + 1);

        }
        LV_ASSERT_MEM(ext->placeholder_txt);
        if(ext->placeholder_txt == NULL) {
            LV_LOG_ERROR("lv_textarea_set_placeholder_text: couldn't allocate memory for placeholder");
            return;
        }
        strcpy(ext->placeholder_txt, txt);
    }

    lv_obj_invalidate(ta);
}

/**
 * Set the cursor position
 * @param obj pointer to a text area object
 * @param pos the new cursor position in character index
 *             < 0 : index from the end of the text
 *             LV_TEXTAREA_CURSOR_LAST: go after the last character
 */
void lv_textarea_set_cursor_pos(lv_obj_t * ta, int32_t pos)
{
    LV_ASSERT_OBJ(ta, LV_OBJX_NAME);

    lv_textarea_ext_t * ext = lv_obj_get_ext_attr(ta);
    if((uint32_t)ext->cursor.pos == (uint32_t)pos) return;

    uint32_t len = _lv_txt_get_encoded_length(lv_label_get_text(ext->label));

    if(pos < 0) pos = len + pos;

    if(pos > (int32_t)len || pos == LV_TEXTAREA_CURSOR_LAST) pos = len;

    ext->cursor.pos = pos;

    /*Position the label to make the cursor visible*/
    lv_obj_t * label_par = lv_obj_get_parent(ext->label);
    lv_point_t cur_pos;
    const lv_font_t * font = lv_obj_get_style_text_font(ta, LV_TEXTAREA_PART_BG);
    lv_style_int_t top = lv_obj_get_style_pad_top(ta, LV_TEXTAREA_PART_BG);
    lv_style_int_t bottom = lv_obj_get_style_pad_bottom(ta, LV_TEXTAREA_PART_BG);
    lv_area_t label_cords;
    lv_area_t ta_cords;
    lv_label_get_letter_pos(ext->label, pos, &cur_pos);
    lv_obj_get_coords(ta, &ta_cords);
    lv_obj_get_coords(ext->label, &label_cords);

    /*Check the top*/
    lv_coord_t font_h = lv_font_get_line_height(font);
    if(lv_obj_get_y(label_par) + cur_pos.y < 0) {
        lv_obj_set_y(label_par, -cur_pos.y + top);
    }

    /*Check the bottom*/
    if(label_cords.y1 + cur_pos.y + font_h + bottom > ta_cords.y2) {
        lv_obj_set_y(label_par, -(cur_pos.y - lv_obj_get_height(ta) + font_h + top + bottom));
    }
    /*Check the left (use the font_h as general unit)*/
    if(lv_obj_get_x(label_par) + cur_pos.x < font_h) {
        lv_obj_set_x(label_par, -cur_pos.x + font_h);
    }

    lv_style_int_t right = lv_obj_get_style_pad_right(ta, LV_TEXTAREA_PART_BG);
    lv_style_int_t left = lv_obj_get_style_pad_left(ta, LV_TEXTAREA_PART_BG);
    /*Check the right (use the font_h as general unit)*/
    if(label_cords.x1 + cur_pos.x + font_h + right > ta_cords.x2) {
        lv_obj_set_x(label_par, -(cur_pos.x - lv_obj_get_width(ta) + font_h + left + right));
    }

    ext->cursor.valid_x = cur_pos.x;

#if LV_USE_ANIMATION
    if(ext->cursor.blink_time) {
        /*Reset cursor blink animation*/
        lv_anim_path_t path;
        lv_anim_path_init(&path);
        lv_anim_path_set_cb(&path, lv_anim_path_step);

        lv_anim_t a;
        lv_anim_init(&a);
        lv_anim_set_var(&a, ta);
        lv_anim_set_exec_cb(&a, (lv_anim_exec_xcb_t)cursor_blink_anim);
        lv_anim_set_time(&a, ext->cursor.blink_time);
        lv_anim_set_playback_time(&a, ext->cursor.blink_time);
        lv_anim_set_values(&a, 1, 0);
        lv_anim_set_path(&a, &path);
        lv_anim_set_repeat_count(&a, LV_ANIM_REPEAT_INFINITE);
        lv_anim_start(&a);
    }
#endif

    refr_cursor_area(ta);
}

/**
 * Hide/Unhide the cursor.
 * @param ta pointer to a text area object
 * @param hide: true: hide the cursor
 */
void lv_textarea_set_cursor_hidden(lv_obj_t * ta, bool hide)
{
    LV_ASSERT_OBJ(ta, LV_OBJX_NAME);

    lv_textarea_ext_t * ext = lv_obj_get_ext_attr(ta);

    ext->cursor.hidden = hide ? 1 : 0;

    refr_cursor_area(ta);
}

/**
 * Enable/Disable the positioning of the the cursor by clicking the text on the text area.
 * @param ta pointer to a text area object
 * @param en true: enable click positions; false: disable
 */
void lv_textarea_set_cursor_click_pos(lv_obj_t * ta, bool en)
{
    LV_ASSERT_OBJ(ta, LV_OBJX_NAME);

    lv_textarea_ext_t * ext     = lv_obj_get_ext_attr(ta);
    ext->cursor.click_pos = en ? 1 : 0;
}

/**
 * Enable/Disable password mode
 * @param ta pointer to a text area object
 * @param en true: enable, false: disable
 */
void lv_textarea_set_pwd_mode(lv_obj_t * ta, bool en)
{
    LV_ASSERT_OBJ(ta, LV_OBJX_NAME);

    lv_textarea_ext_t * ext = lv_obj_get_ext_attr(ta);
    if(ext->pwd_mode == en) return;

    ext->pwd_mode = en == false ? 0 : 1;
    /*Pwd mode is now enabled*/
    if(en != false) {
        char * txt   = lv_label_get_text(ext->label);
        size_t len = strlen(txt);
        ext->pwd_tmp = lv_mem_alloc(len + 1);
        LV_ASSERT_MEM(ext->pwd_tmp);
        if(ext->pwd_tmp == NULL) return;

        strcpy(ext->pwd_tmp, txt);

        pwd_char_hider(ta);

        lv_textarea_clear_selection(ta);
    }
    /*Pwd mode is now disabled*/
    else {
        lv_textarea_clear_selection(ta);
        lv_label_set_text(ext->label, ext->pwd_tmp);
        lv_mem_free(ext->pwd_tmp);
        ext->pwd_tmp = NULL;
    }

    refr_cursor_area(ta);
}

/**
 * Configure the text area to one line or back to normal
 * @param ta pointer to a Text area object
 * @param en true: one line, false: normal
 */
void lv_textarea_set_one_line(lv_obj_t * ta, bool en)
{
    LV_ASSERT_OBJ(ta, LV_OBJX_NAME);

    lv_textarea_ext_t * ext = lv_obj_get_ext_attr(ta);
    if(ext->one_line == en) return;
    lv_label_align_t old_align = lv_label_get_align(ext->label);

    if(en) {
        lv_style_int_t top = lv_obj_get_style_pad_top(ta, LV_TEXTAREA_PART_BG);
        lv_style_int_t bottom = lv_obj_get_style_pad_bottom(ta, LV_TEXTAREA_PART_BG);
        lv_style_int_t left = lv_obj_get_style_pad_left(ta, LV_TEXTAREA_PART_BG);
        const lv_font_t * font = lv_obj_get_style_text_font(ta, LV_TEXTAREA_PART_BG);
        lv_coord_t font_h              = lv_font_get_line_height(font);

        ext->one_line = 1;
        lv_page_set_scrollable_fit2(ta, LV_FIT_MAX, LV_FIT_PARENT);
        lv_obj_set_height(ta, font_h + top + bottom);
        lv_label_set_long_mode(ext->label, LV_LABEL_LONG_EXPAND);
        lv_obj_set_pos(lv_page_get_scrollable(ta), left, top);
    }
    else {
        lv_style_int_t top = lv_obj_get_style_pad_top(ta, LV_TEXTAREA_PART_BG);
        lv_style_int_t left = lv_obj_get_style_pad_left(ta, LV_TEXTAREA_PART_BG);
        ext->one_line = 0;
        lv_page_set_scrollable_fit2(ta, LV_FIT_PARENT, LV_FIT_TIGHT);
        lv_label_set_long_mode(ext->label, LV_LABEL_LONG_BREAK);

        lv_obj_set_height(ta, LV_TEXTAREA_DEF_HEIGHT);
        lv_obj_set_pos(lv_page_get_scrollable(ta), left, top);
    }

    /* `refr_cursor_area` is called at the end of lv_ta_set_text_align */
    lv_textarea_set_text_align(ta, old_align);
}

/**
 * Set the alignment of the text area.
 * In one line mode the text can be scrolled only with `LV_LABEL_ALIGN_LEFT`.
 * This function should be called if the size of text area changes.
 * @param ta pointer to a text are object
 * @param align the desired alignment from `lv_label_align_t`. (LV_LABEL_ALIGN_LEFT/CENTER/RIGHT)
 */
void lv_textarea_set_text_align(lv_obj_t * ta, lv_label_align_t align)
{
    LV_ASSERT_OBJ(ta, LV_OBJX_NAME);

    lv_textarea_ext_t * ext = lv_obj_get_ext_attr(ta);
    lv_obj_t * label  = lv_textarea_get_label(ta);
    if(!ext->one_line) {
        lv_label_set_align(label, align);
    }
    else {
        /*Normal left align. Just let the text expand*/
        if(align == LV_LABEL_ALIGN_LEFT) {
            lv_label_set_long_mode(label, LV_LABEL_LONG_EXPAND);
            lv_page_set_scrollable_fit2(ta, LV_FIT_MAX, LV_FIT_PARENT);
            lv_label_set_align(label, align);
        }
        /*Else use fix label width equal to the Text area width*/
        else {
            lv_label_set_long_mode(label, LV_LABEL_LONG_CROP);
            lv_obj_set_width(label, lv_page_get_width_fit(ta));
            lv_label_set_align(label, align);
            lv_page_set_scrollable_fit2(ta, LV_FIT_PARENT, LV_FIT_PARENT);
        }
    }

    refr_cursor_area(ta);
}

/**
 * Set a list of characters. Only these characters will be accepted by the text area
 * @param ta pointer to  Text Area
 * @param list list of characters. Only the pointer is saved. E.g. "+-.,0123456789"
 */
void lv_textarea_set_accepted_chars(lv_obj_t * ta, const char * list)
{
    LV_ASSERT_OBJ(ta, LV_OBJX_NAME);

    lv_textarea_ext_t * ext = lv_obj_get_ext_attr(ta);

    ext->accepted_chars = list;
}

/**
 * Set max length of a Text Area.
 * @param ta pointer to  Text Area
 * @param num the maximal number of characters can be added (`lv_textarea_set_text` ignores it)
 */
void lv_textarea_set_max_length(lv_obj_t * ta, uint32_t num)
{
    LV_ASSERT_OBJ(ta, LV_OBJX_NAME);

    lv_textarea_ext_t * ext = lv_obj_get_ext_attr(ta);

    ext->max_length = num;
}

/**
 * In `LV_EVENT_INSERT` the text which planned to be inserted can be replaced by an other text.
 * It can be used to add automatic formatting to the text area.
 * @param ta pointer to a text area.
 * @param txt pointer to a new string to insert. If `""` no text will be added.
 *            The variable must be live after the `event_cb` exists. (Should be `global` or
 * `static`)
 */
void lv_textarea_set_insert_replace(lv_obj_t * ta, const char * txt)
{
    LV_ASSERT_OBJ(ta, LV_OBJX_NAME);

    (void)ta; /*Unused*/
    ta_insert_replace = txt;
}

/**
 * Enable/disable selection mode.
 * @param ta pointer to a text area object
 * @param en true or false to enable/disable selection mode
 */
void lv_textarea_set_text_sel(lv_obj_t * ta, bool en)
{
    LV_ASSERT_OBJ(ta, LV_OBJX_NAME);

#if LV_LABEL_TEXT_SEL
    lv_textarea_ext_t * ext = lv_obj_get_ext_attr(ta);

    ext->text_sel_en = en;

    if(!en) lv_textarea_clear_selection(ta);
#else
    (void)ta; /*Unused*/
    (void)en; /*Unused*/
#endif
}

/**
 * Set how long show the password before changing it to '*'
 * @param ta pointer to Text area
 * @param time show time in milliseconds. 0: hide immediately.
 */
void lv_textarea_set_pwd_show_time(lv_obj_t * ta, uint16_t time)
{
    LV_ASSERT_OBJ(ta, LV_OBJX_NAME);

#if LV_USE_ANIMATION == 0
    time = 0;
#endif

    lv_textarea_ext_t * ext  = lv_obj_get_ext_attr(ta);
    ext->pwd_show_time = time;
}

/**
 * Set cursor blink animation time
 * @param ta pointer to Text area
 * @param time blink period. 0: disable blinking
 */
void lv_textarea_set_cursor_blink_time(lv_obj_t * ta, uint16_t time)
{
    LV_ASSERT_OBJ(ta, LV_OBJX_NAME);

#if LV_USE_ANIMATION == 0
    time = 0;
#endif

    lv_textarea_ext_t * ext      = lv_obj_get_ext_attr(ta);
    ext->cursor.blink_time = time;

#if LV_USE_ANIMATION
    if(ext->cursor.blink_time) {
        /*Reset cursor blink animation*/
        lv_anim_path_t path;
        lv_anim_path_init(&path);
        lv_anim_path_set_cb(&path, lv_anim_path_step);

        lv_anim_t a;
        lv_anim_init(&a);
        lv_anim_set_var(&a, ta);
        lv_anim_set_exec_cb(&a, (lv_anim_exec_xcb_t)cursor_blink_anim);
        lv_anim_set_time(&a, ext->cursor.blink_time);
        lv_anim_set_playback_time(&a, ext->cursor.blink_time);
        lv_anim_set_values(&a, 1, 0);
        lv_anim_set_path(&a, &path);
        lv_anim_start(&a);
    }
    else {
        lv_anim_del(ta, (lv_anim_exec_xcb_t)cursor_blink_anim);
        ext->cursor.state = 1;
    }
#else
    ext->cursor.state = 1;
#endif
}

/*=====================
 * Getter functions
 *====================*/

/**
 * Get the text of a text area. In password mode it gives the real text (not '*'s).
 * @param ta pointer to a text area object
 * @return pointer to the text
 */
const char * lv_textarea_get_text(const lv_obj_t * ta)
{
    LV_ASSERT_OBJ(ta, LV_OBJX_NAME);

    lv_textarea_ext_t * ext = lv_obj_get_ext_attr(ta);

    const char * txt;
    if(ext->pwd_mode == 0) {
        txt = lv_label_get_text(ext->label);
    }
    else {
        txt = ext->pwd_tmp;
    }

    return txt;
}

/**
 * Get the placeholder_txt text of a text area
 * @param ta pointer to a text area object
 * @return pointer to the text
 */
const char * lv_textarea_get_placeholder_text(lv_obj_t * ta)
{
    LV_ASSERT_OBJ(ta, LV_OBJX_NAME);

    lv_textarea_ext_t * ext = lv_obj_get_ext_attr(ta);
    if(ext->placeholder_txt) return ext->placeholder_txt;
    else return "";
}

/**
 * Get the label of a text area
 * @param ta pointer to a text area object
 * @return pointer to the label object
 */
lv_obj_t * lv_textarea_get_label(const lv_obj_t * ta)
{
    LV_ASSERT_OBJ(ta, LV_OBJX_NAME);

    lv_textarea_ext_t * ext = lv_obj_get_ext_attr(ta);
    return ext->label;
}

/**
 * Get the current cursor position in character index
 * @param ta pointer to a text area object
 * @return the cursor position
 */
uint32_t lv_textarea_get_cursor_pos(const lv_obj_t * ta)
{
    LV_ASSERT_OBJ(ta, LV_OBJX_NAME);

    lv_textarea_ext_t * ext = lv_obj_get_ext_attr(ta);
    return ext->cursor.pos;
}

/**
 * Get whether the cursor is hidden or not
 * @param ta pointer to a text area object
 * @return true: the cursor is hidden
 */
bool lv_textarea_get_cursor_hidden(const lv_obj_t * ta)
{
    LV_ASSERT_OBJ(ta, LV_OBJX_NAME);

    lv_textarea_ext_t * ext = lv_obj_get_ext_attr(ta);
    return ext->cursor.hidden ? true : false;
}

/**
 * Get whether the cursor click positioning is enabled or not.
 * @param ta pointer to a text area object
 * @return true: enable click positions; false: disable
 */
bool lv_textarea_get_cursor_click_pos(lv_obj_t * ta)
{
    LV_ASSERT_OBJ(ta, LV_OBJX_NAME);

    lv_textarea_ext_t * ext = lv_obj_get_ext_attr(ta);
    return ext->cursor.click_pos ? true : false;
}

/**
 * Get the password mode attribute
 * @param ta pointer to a text area object
 * @return true: password mode is enabled, false: disabled
 */
bool lv_textarea_get_pwd_mode(const lv_obj_t * ta)
{
    LV_ASSERT_OBJ(ta, LV_OBJX_NAME);

    lv_textarea_ext_t * ext = lv_obj_get_ext_attr(ta);
    return ext->pwd_mode == 0 ? false : true;
}

/**
 * Get the one line configuration attribute
 * @param ta pointer to a text area object
 * @return true: one line configuration is enabled, false: disabled
 */
bool lv_textarea_get_one_line(const lv_obj_t * ta)
{
    LV_ASSERT_OBJ(ta, LV_OBJX_NAME);

    lv_textarea_ext_t * ext = lv_obj_get_ext_attr(ta);
    return ext->one_line == 0 ? false : true;
}

/**
 * Get a list of accepted characters.
 * @param ta pointer to  Text Area
 * @return list of accented characters.
 */
const char * lv_textarea_get_accepted_chars(lv_obj_t * ta)
{
    LV_ASSERT_OBJ(ta, LV_OBJX_NAME);

    lv_textarea_ext_t * ext = lv_obj_get_ext_attr(ta);

    return ext->accepted_chars;
}

/**
 * Set max length of a Text Area.
 * @param ta pointer to  Text Area
 * @return the maximal number of characters to be add
 */
uint32_t lv_textarea_get_max_length(lv_obj_t * ta)
{
    LV_ASSERT_OBJ(ta, LV_OBJX_NAME);

    lv_textarea_ext_t * ext = lv_obj_get_ext_attr(ta);
    return ext->max_length;
}

/**
 * Find whether text is selected or not.
 * @param ta Text area object
 * @return whether text is selected or not
 */
bool lv_textarea_text_is_selected(const lv_obj_t * ta)
{
    LV_ASSERT_OBJ(ta, LV_OBJX_NAME);

#if LV_LABEL_TEXT_SEL
    lv_textarea_ext_t * ext = lv_obj_get_ext_attr(ta);

    if((lv_label_get_text_sel_start(ext->label) == LV_DRAW_LABEL_NO_TXT_SEL ||
        lv_label_get_text_sel_end(ext->label) == LV_DRAW_LABEL_NO_TXT_SEL)) {
        return true;
    }
    else {
        return false;
    }
#else
    (void)ta; /*Unused*/
    return false;
#endif
}

/**
 * Find whether selection mode is enabled.
 * @param ta pointer to a text area object
 * @return true: selection mode is enabled, false: disabled
 */
bool lv_textarea_get_text_sel_en(lv_obj_t * ta)
{
    LV_ASSERT_OBJ(ta, LV_OBJX_NAME);

#if LV_LABEL_TEXT_SEL
    lv_textarea_ext_t * ext = lv_obj_get_ext_attr(ta);
    return ext->text_sel_en;
#else
    (void)ta; /*Unused*/
    return false;
#endif
}

/**
 * Set how long show the password before changing it to '*'
 * @param ta pointer to Text area
 * @return show time in milliseconds. 0: hide immediately.
 */
uint16_t lv_textarea_get_pwd_show_time(lv_obj_t * ta)
{
    LV_ASSERT_OBJ(ta, LV_OBJX_NAME);

    lv_textarea_ext_t * ext = lv_obj_get_ext_attr(ta);

    return ext->pwd_show_time;
}

/**
 * Set cursor blink animation time
 * @param ta pointer to Text area
 * @return time blink period. 0: disable blinking
 */
uint16_t lv_textarea_get_cursor_blink_time(lv_obj_t * ta)
{
    LV_ASSERT_OBJ(ta, LV_OBJX_NAME);

    lv_textarea_ext_t * ext = lv_obj_get_ext_attr(ta);
    return ext->cursor.blink_time;
}

/*=====================
 * Other functions
 *====================*/

/**
 * Clear the selection on the text area.
 * @param ta Text area object
 */
void lv_textarea_clear_selection(lv_obj_t * ta)
{
    LV_ASSERT_OBJ(ta, LV_OBJX_NAME);

#if LV_LABEL_TEXT_SEL
    lv_textarea_ext_t * ext = lv_obj_get_ext_attr(ta);

    if(lv_label_get_text_sel_start(ext->label) != LV_DRAW_LABEL_NO_TXT_SEL ||
       lv_label_get_text_sel_end(ext->label) != LV_DRAW_LABEL_NO_TXT_SEL) {
        lv_label_set_text_sel_start(ext->label, LV_DRAW_LABEL_NO_TXT_SEL);
        lv_label_set_text_sel_end(ext->label, LV_DRAW_LABEL_NO_TXT_SEL);
    }
#else
    (void)ta; /*Unused*/
#endif
}

/**
 * Move the cursor one character right
 * @param ta pointer to a text area object
 */
void lv_textarea_cursor_right(lv_obj_t * ta)
{
    LV_ASSERT_OBJ(ta, LV_OBJX_NAME);

    uint32_t cp = lv_textarea_get_cursor_pos(ta);
    cp++;
    lv_textarea_set_cursor_pos(ta, cp);
}

/**
 * Move the cursor one character left
 * @param ta pointer to a text area object
 */
void lv_textarea_cursor_left(lv_obj_t * ta)
{
    LV_ASSERT_OBJ(ta, LV_OBJX_NAME);

    uint32_t cp = lv_textarea_get_cursor_pos(ta);
    if(cp > 0) {
        cp--;
        lv_textarea_set_cursor_pos(ta, cp);
    }
}

/**
 * Move the cursor one line down
 * @param ta pointer to a text area object
 */
void lv_textarea_cursor_down(lv_obj_t * ta)
{
    LV_ASSERT_OBJ(ta, LV_OBJX_NAME);

    lv_textarea_ext_t * ext = lv_obj_get_ext_attr(ta);
    lv_point_t pos;

    /*Get the position of the current letter*/
    lv_label_get_letter_pos(ext->label, lv_textarea_get_cursor_pos(ta), &pos);

    /*Increment the y with one line and keep the valid x*/

    lv_style_int_t line_space = lv_obj_get_style_text_line_space(ta, LV_TEXTAREA_PART_BG);
    const lv_font_t * font = lv_obj_get_style_text_font(ta, LV_TEXTAREA_PART_BG);
    lv_coord_t font_h              = lv_font_get_line_height(font);
    pos.y += font_h + line_space + 1;
    pos.x = ext->cursor.valid_x;

    /*Do not go below the last line*/
    if(pos.y < lv_obj_get_height(ext->label)) {
        /*Get the letter index on the new cursor position and set it*/
        uint32_t new_cur_pos = lv_label_get_letter_on(ext->label, &pos);

        lv_coord_t cur_valid_x_tmp = ext->cursor.valid_x; /*Cursor position set overwrites the valid position */
        lv_textarea_set_cursor_pos(ta, new_cur_pos);
        ext->cursor.valid_x = cur_valid_x_tmp;
    }
}

/**
 * Move the cursor one line up
 * @param ta pointer to a text area object
 */
void lv_textarea_cursor_up(lv_obj_t * ta)
{
    LV_ASSERT_OBJ(ta, LV_OBJX_NAME);

    lv_textarea_ext_t * ext = lv_obj_get_ext_attr(ta);
    lv_point_t pos;

    /*Get the position of the current letter*/
    lv_label_get_letter_pos(ext->label, lv_textarea_get_cursor_pos(ta), &pos);

    /*Decrement the y with one line and keep the valid x*/
    lv_style_int_t line_space = lv_obj_get_style_text_line_space(ta, LV_TEXTAREA_PART_BG);
    const lv_font_t * font = lv_obj_get_style_text_font(ta, LV_TEXTAREA_PART_BG);
    lv_coord_t font_h              = lv_font_get_line_height(font);
    pos.y -= font_h + line_space - 1;
    pos.x = ext->cursor.valid_x;

    /*Get the letter index on the new cursor position and set it*/
    uint32_t new_cur_pos       = lv_label_get_letter_on(ext->label, &pos);
    lv_coord_t cur_valid_x_tmp = ext->cursor.valid_x; /*Cursor position set overwrites the valid position */
    lv_textarea_set_cursor_pos(ta, new_cur_pos);
    ext->cursor.valid_x = cur_valid_x_tmp;
}

/**********************
 *   STATIC FUNCTIONS
 **********************/

/**
 * Handle the drawing related tasks of the text areas
 * @param ta pointer to an object
 * @param clip_area the object will be drawn only in this area
 * @param mode LV_DESIGN_COVER_CHK: only check if the object fully covers the 'mask_p' area
 *                                  (return 'true' if yes)
 *             LV_DESIGN_DRAW_MAIN: draw the object (always return 'true')
 *             LV_DESIGN_DRAW_POST: drawing after every children are drawn
 * @param return an element of `lv_design_res_t`
 */
static lv_design_res_t lv_textarea_design(lv_obj_t * ta, const lv_area_t * clip_area, lv_design_mode_t mode)
{
    if(mode == LV_DESIGN_COVER_CHK) {
        /*Return false if the object is not covers the mask_p area*/
        return ancestor_design(ta, clip_area, mode);
    }
    else if(mode == LV_DESIGN_DRAW_MAIN) {
        /*Draw the object*/
        ancestor_design(ta, clip_area, mode);

    }
    else if(mode == LV_DESIGN_DRAW_POST) {
        ancestor_design(ta, clip_area, mode);
    }
    return LV_DESIGN_RES_OK;
}

/**
 * An extended scrollable design of the page. Calls the normal design function and draws a cursor.
 * @param scrl pointer to the scrollable part of the Text area
 * @param clip_area  the object will be drawn only in this area
 * @param mode LV_DESIGN_COVER_CHK: only check if the object fully covers the 'mask_p' area
 *                                  (return 'true' if yes)
 *             LV_DESIGN_DRAW_MAIN: draw the object (always return 'true')
 *             LV_DESIGN_DRAW_POST: drawing after every children are drawn
 * @return return true/false, depends on 'mode'
 */
static lv_design_res_t lv_textarea_scrollable_design(lv_obj_t * scrl, const lv_area_t * clip_area,
                                                     lv_design_mode_t mode)
{
    if(mode == LV_DESIGN_COVER_CHK) {
        /*Return false if the object is not covers the mask_p area*/
        return scrl_design(scrl, clip_area, mode);
    }
    else if(mode == LV_DESIGN_DRAW_MAIN) {
        /*Draw the object*/
        scrl_design(scrl, clip_area, mode);
    }
    else if(mode == LV_DESIGN_DRAW_POST) {
        scrl_design(scrl, clip_area, mode);

        lv_obj_t * ta     = lv_obj_get_parent(scrl);
        lv_textarea_ext_t * ext = lv_obj_get_ext_attr(ta);
        const char * txt = lv_label_get_text(ext->label);

        /*Draw the place holder*/
        if(txt[0] == '\0' && ext->placeholder_txt && ext->placeholder_txt[0] != 0) {
            lv_draw_label_dsc_t ph_dsc;
            lv_draw_label_dsc_init(&ph_dsc);
            lv_obj_init_draw_label_dsc(ta, LV_TEXTAREA_PART_PLACEHOLDER, &ph_dsc);
            switch(lv_label_get_align(ext->label)) {
                case LV_LABEL_ALIGN_CENTER:
                    ph_dsc.flag |= LV_TXT_FLAG_CENTER;
                    break;
                case LV_LABEL_ALIGN_RIGHT:
                    ph_dsc.flag |= LV_TXT_FLAG_RIGHT;
                    break;
                default:
                    break;
            }

            if(ext->one_line) ph_dsc.flag |= LV_TXT_FLAG_EXPAND;

            lv_draw_label(&scrl->coords, clip_area, &ph_dsc, ext->placeholder_txt, NULL);
        }

        /*Draw the cursor*/

        if(ext->cursor.hidden || ext->cursor.state == 0) {
            return LV_DESIGN_RES_OK; /*The cursor is not visible now*/
        }

        lv_draw_rect_dsc_t cur_dsc;
        lv_draw_rect_dsc_init(&cur_dsc);
        lv_obj_init_draw_rect_dsc(ta, LV_TEXTAREA_PART_CURSOR, &cur_dsc);

        /*Draw he cursor according to the type*/
        lv_area_t cur_area;
        lv_area_copy(&cur_area, &ext->cursor.area);

        cur_area.x1 += ext->label->coords.x1;
        cur_area.y1 += ext->label->coords.y1;
        cur_area.x2 += ext->label->coords.x1;
        cur_area.y2 += ext->label->coords.y1;

        lv_draw_rect(&cur_area, clip_area, &cur_dsc);

        char letter_buf[8] = {0};
        _lv_memcpy(letter_buf, &txt[ext->cursor.txt_byte_pos], _lv_txt_encoded_size(&txt[ext->cursor.txt_byte_pos]));

        if(cur_dsc.bg_opa == LV_OPA_COVER) {
            lv_style_int_t left = lv_obj_get_style_pad_left(ta, LV_TEXTAREA_PART_CURSOR);
            lv_style_int_t top = lv_obj_get_style_pad_top(ta, LV_TEXTAREA_PART_CURSOR);
            cur_area.x1 += left;
            cur_area.y1 += top;

            lv_draw_label_dsc_t cur_label_dsc;
            lv_draw_label_dsc_init(&cur_label_dsc);
            lv_obj_init_draw_label_dsc(ta, LV_TEXTAREA_PART_CURSOR, &cur_label_dsc);
            lv_draw_label(&cur_area, clip_area, &cur_label_dsc, letter_buf, NULL);
        }
    }

    return LV_DESIGN_RES_OK;
}

/**
 * Signal function of the text area
 * @param ta pointer to a text area object
 * @param sign a signal type from lv_signal_t enum
 * @param param pointer to a signal specific variable
 * @return LV_RES_OK: the object is not deleted in the function; LV_RES_INV: the object is deleted
 */
static lv_res_t lv_textarea_signal(lv_obj_t * ta, lv_signal_t sign, void * param)
{
    lv_res_t res;
    if(sign == LV_SIGNAL_GET_STYLE) {
        lv_get_style_info_t * info = param;
        info->result = lv_textarea_get_style(ta, info->part);
        if(info->result != NULL) return LV_RES_OK;
        else return ancestor_signal(ta, sign, param);
    }
    else if(sign == LV_SIGNAL_GET_STATE_DSC) {
        return ancestor_signal(ta, sign, param);
    }

    /* Include the ancient signal function */
    res = ancestor_signal(ta, sign, param);
    if(res != LV_RES_OK) return res;
    if(sign == LV_SIGNAL_GET_TYPE) return lv_obj_handle_get_type_signal(param, LV_OBJX_NAME);

    lv_textarea_ext_t * ext = lv_obj_get_ext_attr(ta);
    if(sign == LV_SIGNAL_CLEANUP) {
        if(ext->pwd_tmp != NULL) lv_mem_free(ext->pwd_tmp);
        if(ext->placeholder_txt != NULL) lv_mem_free(ext->placeholder_txt);

        ext->pwd_tmp = NULL;
        ext->placeholder_txt = NULL;

        lv_obj_clean_style_list(ta, LV_TEXTAREA_PART_CURSOR);
        lv_obj_clean_style_list(ta, LV_TEXTAREA_PART_PLACEHOLDER);

        /* (The created label will be deleted automatically) */

    }
    else if(sign == LV_SIGNAL_STYLE_CHG) {
        if(ext->label) {
            if(ext->one_line) {
                lv_style_int_t top = lv_obj_get_style_pad_top(ta, LV_TEXTAREA_PART_BG);
                lv_style_int_t bottom = lv_obj_get_style_pad_bottom(ta, LV_TEXTAREA_PART_BG);
                const lv_font_t * font = lv_obj_get_style_text_font(ta, LV_TEXTAREA_PART_BG);

                /*In one line mode refresh the Text Area height because 'vpad' can modify it*/
                lv_coord_t font_h              = lv_font_get_line_height(font);
                lv_obj_set_height(ext->label, font_h);
                lv_obj_set_height(ta, font_h + top + bottom);
            }
            else {
                /*In not one line mode refresh the Label width because 'hpad' can modify it*/
                lv_obj_set_width(ext->label, lv_page_get_width_fit(ta));
                lv_obj_set_pos(ext->label, 0, 0); /*Be sure the Label is in the correct position*/

            }
            lv_label_set_text(ext->label, NULL);
            refr_cursor_area(ta);
        }
    }
    else if(sign == LV_SIGNAL_COORD_CHG) {
        /*Set the label width according to the text area width*/
        if(ext->label) {
            if(lv_obj_get_width(ta) != lv_area_get_width(param) || lv_obj_get_height(ta) != lv_area_get_height(param)) {
                lv_obj_set_width(ext->label, lv_page_get_width_fit(ta));
                lv_obj_set_pos(ext->label, 0, 0);
                lv_label_set_text(ext->label, NULL); /*Refresh the label*/

                refr_cursor_area(ta);
            }
        }
    }
    else if(sign == LV_SIGNAL_CONTROL) {
#if LV_USE_GROUP
        uint32_t c = *((uint32_t *)param); /*uint32_t because can be UTF-8*/
        if(c == LV_KEY_RIGHT)
            lv_textarea_cursor_right(ta);
        else if(c == LV_KEY_LEFT)
            lv_textarea_cursor_left(ta);
        else if(c == LV_KEY_UP)
            lv_textarea_cursor_up(ta);
        else if(c == LV_KEY_DOWN)
            lv_textarea_cursor_down(ta);
        else if(c == LV_KEY_BACKSPACE)
            lv_textarea_del_char(ta);
        else if(c == LV_KEY_DEL)
            lv_textarea_del_char_forward(ta);
        else if(c == LV_KEY_HOME)
            lv_textarea_set_cursor_pos(ta, 0);
        else if(c == LV_KEY_END)
            lv_textarea_set_cursor_pos(ta, LV_TEXTAREA_CURSOR_LAST);
        else if(c == LV_KEY_ENTER && lv_textarea_get_one_line(ta))
            lv_event_send(ta, LV_EVENT_APPLY, NULL);
        else {
            lv_textarea_add_char(ta, c);
        }
#endif
    }
    else if(sign == LV_SIGNAL_GET_EDITABLE) {
#if LV_USE_GROUP
        bool * editable = (bool *)param;
        *editable       = true;
#endif
    }
    else if(sign == LV_SIGNAL_PRESSED || sign == LV_SIGNAL_PRESSING || sign == LV_SIGNAL_PRESS_LOST ||
            sign == LV_SIGNAL_RELEASED) {
        update_cursor_position_on_click(ta, sign, (lv_indev_t *)param);
    }
    return res;
}

/**
 * Signal function of the scrollable part of the text area
 * @param scrl pointer to scrollable part of a text area object
 * @param sign a signal type from lv_signal_t enum
 * @param param pointer to a signal specific variable
 * @return LV_RES_OK: the object is not deleted in the function; LV_RES_INV: the object is deleted
 */
static lv_res_t lv_textarea_scrollable_signal(lv_obj_t * scrl, lv_signal_t sign, void * param)
{
    lv_res_t res;

    /* Include the ancient signal function */
    res = scrl_signal(scrl, sign, param);

    if(res != LV_RES_OK) return res;
    if(sign == LV_SIGNAL_GET_TYPE) return lv_obj_handle_get_type_signal(param, "");

    lv_obj_t * ta     = lv_obj_get_parent(scrl);
    lv_textarea_ext_t * ext = lv_obj_get_ext_attr(ta);

    if(sign == LV_SIGNAL_REFR_EXT_DRAW_PAD) {
        /*Set ext. size because the cursor might be out of this object*/
        lv_style_int_t line_space = lv_obj_get_style_text_line_space(ta, LV_TEXTAREA_PART_BG);
        const lv_font_t * font = lv_obj_get_style_text_font(ta, LV_TEXTAREA_PART_BG);
        lv_coord_t font_h              = lv_font_get_line_height(font);
        scrl->ext_draw_pad             = LV_MATH_MAX(scrl->ext_draw_pad, line_space + font_h);
    }
    else if(sign == LV_SIGNAL_COORD_CHG) {
        /*Set the label width according to the text area width*/
        if(ext->label) {
            if(lv_obj_get_width(scrl) != lv_area_get_width(param) ||
               lv_obj_get_height(scrl) != lv_area_get_height(param)) {

                lv_obj_set_width(ext->label, lv_page_get_width_fit(ta));
                lv_obj_set_pos(ext->label, 0, 0);

                lv_label_set_text(ext->label, NULL); /*Refresh the label*/
                refr_cursor_area(ta);
            }

        }

    }
    else if(sign == LV_SIGNAL_PRESSING || sign == LV_SIGNAL_PRESSED || sign == LV_SIGNAL_PRESS_LOST ||
            sign == LV_SIGNAL_RELEASED) {
        update_cursor_position_on_click(ta, sign, (lv_indev_t *)param);
    }

    return res;
}

/**
 * Get the style descriptor of a part of the object
 * @param page pointer the object
 * @param part the part from `lv_textarea_part_t`. (LV_TEXTAREA_PART_...)
 * @return pointer to the style descriptor of the specified part
 */
static lv_style_list_t * lv_textarea_get_style(lv_obj_t * ta, uint8_t part)
{
    LV_ASSERT_OBJ(ta, LV_OBJX_NAME);

    lv_textarea_ext_t * ext = lv_obj_get_ext_attr(ta);
    lv_style_list_t * style_dsc_p;

    switch(part) {
        case LV_TEXTAREA_PART_BG:
            style_dsc_p = &ta->style_list;
            break;
        case LV_TEXTAREA_PART_SCROLLBAR:
            style_dsc_p = &ext->page.scrlbar.style;
            break;
        case LV_TEXTAREA_PART_CURSOR:
            style_dsc_p = &ext->cursor.style;
            break;
#if LV_USE_ANIMATION
        case LV_TEXTAREA_PART_EDGE_FLASH:
            style_dsc_p = &ext->page.edge_flash.style;
            break;
#endif
        case LV_TEXTAREA_PART_PLACEHOLDER:
            style_dsc_p = &ext->style_placeholder;
            break;
        default:
            style_dsc_p = NULL;
    }

    return style_dsc_p;
}

#if LV_USE_ANIMATION

/**
 * Called to blink the cursor
 * @param ta pointer to a text area
 * @param hide 1: hide the cursor, 0: show it
 */
static void cursor_blink_anim(lv_obj_t * ta, lv_anim_value_t show)
{
    lv_textarea_ext_t * ext = lv_obj_get_ext_attr(ta);
    if(show != ext->cursor.state) {
        ext->cursor.state = show == 0 ? 0 : 1;
        if(ext->cursor.hidden == 0) {
            lv_area_t area_tmp;
            lv_area_copy(&area_tmp, &ext->cursor.area);
            area_tmp.x1 += ext->label->coords.x1;
            area_tmp.y1 += ext->label->coords.y1;
            area_tmp.x2 += ext->label->coords.x1;
            area_tmp.y2 += ext->label->coords.y1;
            lv_obj_invalidate_area(ta, &area_tmp);
        }
    }
}

/**
 * Dummy function to animate char hiding in pwd mode.
 * Does nothing, but a function is required in car hiding anim.
 * (pwd_char_hider callback do the real job)
 * @param ta unused
 * @param x unused
 */
static void pwd_char_hider_anim(lv_obj_t * ta, lv_anim_value_t x)
{
    (void)ta;
    (void)x;
}

/**
 * Call when an animation is ready to convert all characters to '*'
 * @param a pointer to the animation
 */
static void pwd_char_hider_anim_ready(lv_anim_t * a)
{
    lv_obj_t * ta = a->var;
    pwd_char_hider(ta);
}
#endif

/**
 * Hide all characters (convert them to '*')
 * @param ta: pointer to text area object
 */
static void pwd_char_hider(lv_obj_t * ta)
{
    lv_textarea_ext_t * ext = lv_obj_get_ext_attr(ta);
    if(ext->pwd_mode != 0) {
        char * txt  = lv_label_get_text(ext->label);
        int32_t enc_len = _lv_txt_get_encoded_length(txt);
        if(enc_len == 0) return;

        /*If the textarea's font has "bullet" character use it else fallback to "*"*/
        const lv_font_t * font = lv_obj_get_style_text_font(ta, LV_TEXTAREA_PART_BG);
        lv_font_glyph_dsc_t g;
        bool has_bullet;
        has_bullet = lv_font_get_glyph_dsc(font, &g, LV_TEXTAREA_PWD_BULLET_UNICODE, 0);
        const char * bullet;
        if(has_bullet) bullet = LV_SYMBOL_BULLET;
        else bullet = "*";

        size_t bullet_len = strlen(bullet);
        char * txt_tmp = _lv_mem_buf_get(enc_len * bullet_len + 1);
        int32_t i;
        for(i = 0; i < enc_len; i++) {
            _lv_memcpy(&txt_tmp[i * bullet_len], bullet, bullet_len);
        }

        txt_tmp[i * bullet_len] = '\0';

        lv_label_set_text(ext->label, txt_tmp);
        _lv_mem_buf_release(txt_tmp);
        refr_cursor_area(ta);
    }
}

/**
 * Test an unicode character if it is accepted or not. Checks max length and accepted char list.
 * @param ta pointer to a test area object
 * @param c an unicode character
 * @return true: accepted; false: rejected
 */
static bool char_is_accepted(lv_obj_t * ta, uint32_t c)
{
    lv_textarea_ext_t * ext = lv_obj_get_ext_attr(ta);

    /*If no restriction accept it*/
    if(ext->accepted_chars == NULL && ext->max_length == 0) return true;

    /*Too many characters?*/
    if(ext->max_length > 0 && _lv_txt_get_encoded_length(lv_textarea_get_text(ta)) >= ext->max_length) {
        return false;
    }

    /*Accepted character?*/
    if(ext->accepted_chars) {
        uint32_t i = 0;

        while(ext->accepted_chars[i] != '\0') {
            uint32_t a = _lv_txt_encoded_next(ext->accepted_chars, &i);
            if(a == c) return true; /*Accepted*/
        }

        return false; /*The character wasn't in the list*/
    }
    else {
        return true; /*If the accepted char list in not specified the accept the character*/
    }
}


static void refr_cursor_area(lv_obj_t * ta)
{
    lv_textarea_ext_t * ext = lv_obj_get_ext_attr(ta);

    const lv_font_t * font = lv_obj_get_style_text_font(ta, LV_TEXTAREA_PART_BG);
    lv_style_int_t line_space = lv_obj_get_style_text_line_space(ta, LV_TEXTAREA_PART_BG);

    uint32_t cur_pos = lv_textarea_get_cursor_pos(ta);
    const char * txt = lv_label_get_text(ext->label);

    uint32_t byte_pos;
    byte_pos = _lv_txt_encoded_get_byte_id(txt, cur_pos);

    uint32_t letter = _lv_txt_encoded_next(&txt[byte_pos], NULL);

    lv_coord_t letter_h = lv_font_get_line_height(font);

    /*Set letter_w (set not 0 on non printable but valid chars)*/
    lv_coord_t letter_w;
    if(letter == '\0' || letter == '\n' || letter == '\r') {
        letter_w = lv_font_get_glyph_width(font, ' ', '\0');
    }
    else {
        /*`letter_next` parameter is '\0' to ignore kerning*/
        letter_w = lv_font_get_glyph_width(font, letter, '\0');
    }

    lv_point_t letter_pos;
    lv_label_get_letter_pos(ext->label, cur_pos, &letter_pos);

    /*If the cursor is out of the text (most right) draw it to the next line*/
    if(letter_pos.x + ext->label->coords.x1 + letter_w > ext->label->coords.x2 && ext->one_line == 0 &&
       lv_label_get_align(ext->label) != LV_LABEL_ALIGN_RIGHT) {
        letter_pos.x = 0;
        letter_pos.y += letter_h + line_space;

        if(letter != '\0') {
            byte_pos += _lv_txt_encoded_size(&txt[byte_pos]);
            letter = _lv_txt_encoded_next(&txt[byte_pos], NULL);
        }

        if(letter == '\0' || letter == '\n' || letter == '\r') {
            letter_w = lv_font_get_glyph_width(font, ' ', '\0');
        }
        else {
            letter_w = lv_font_get_glyph_width(font, letter, '\0');
        }
    }

    /*Save the byte position. It is required to draw `LV_CURSOR_BLOCK`*/
    ext->cursor.txt_byte_pos = byte_pos;

    /*Calculate the cursor according to its type*/
    lv_style_int_t top = lv_obj_get_style_pad_top(ta, LV_TEXTAREA_PART_CURSOR);
    lv_style_int_t bottom = lv_obj_get_style_pad_bottom(ta, LV_TEXTAREA_PART_CURSOR);
    lv_style_int_t left = lv_obj_get_style_pad_left(ta, LV_TEXTAREA_PART_CURSOR);
    lv_style_int_t right = lv_obj_get_style_pad_right(ta, LV_TEXTAREA_PART_CURSOR);

    lv_area_t cur_area;
    cur_area.x1 = letter_pos.x - left;
    cur_area.y1 = letter_pos.y - top;
    cur_area.x2 = letter_pos.x + right + letter_w;
    cur_area.y2 = letter_pos.y + bottom + letter_h;

    /*Save the new area*/
    lv_area_t area_tmp;
    lv_area_copy(&area_tmp, &ext->cursor.area);
    area_tmp.x1 += ext->label->coords.x1;
    area_tmp.y1 += ext->label->coords.y1;
    area_tmp.x2 += ext->label->coords.x1;
    area_tmp.y2 += ext->label->coords.y1;
    lv_obj_invalidate_area(ta, &area_tmp);

    lv_area_copy(&ext->cursor.area, &cur_area);

    lv_area_copy(&area_tmp, &ext->cursor.area);
    area_tmp.x1 += ext->label->coords.x1;
    area_tmp.y1 += ext->label->coords.y1;
    area_tmp.x2 += ext->label->coords.x1;
    area_tmp.y2 += ext->label->coords.y1;
    lv_obj_invalidate_area(ta, &area_tmp);
}

static void update_cursor_position_on_click(lv_obj_t * ta, lv_signal_t sign, lv_indev_t * click_source)
{

    if(click_source == NULL) return;

    lv_textarea_ext_t * ext = lv_obj_get_ext_attr(ta);
    if(ext->cursor.click_pos == 0) return;
    if(ext->cursor.hidden) return;

    if(lv_indev_get_type(click_source) == LV_INDEV_TYPE_KEYPAD ||
       lv_indev_get_type(click_source) == LV_INDEV_TYPE_ENCODER) {
        return;
    }

    lv_area_t label_coords;
    lv_obj_get_coords(ext->label, &label_coords);

    lv_point_t point_act, vect_act;
    lv_indev_get_point(click_source, &point_act);
    lv_indev_get_vect(click_source, &vect_act);

    if(point_act.x < 0 || point_act.y < 0) return; /*Ignore event from keypad*/
    lv_point_t rel_pos;
    rel_pos.x = point_act.x - label_coords.x1;
    rel_pos.y = point_act.y - label_coords.y1;

    lv_coord_t label_width = lv_obj_get_width(ext->label);

    uint16_t char_id_at_click;

#if LV_LABEL_TEXT_SEL
    lv_label_ext_t * ext_label = lv_obj_get_ext_attr(ext->label);
    bool click_outside_label;
    /*Check if the click happened on the left side of the area outside the label*/
    if(rel_pos.x < 0) {
        char_id_at_click = 0;
        click_outside_label       = true;
    }
    /*Check if the click happened on the right side of the area outside the label*/
    else if(rel_pos.x >= label_width) {
        char_id_at_click = LV_TEXTAREA_CURSOR_LAST;
        click_outside_label       = true;
    }
    else {
        char_id_at_click = lv_label_get_letter_on(ext->label, &rel_pos);
        click_outside_label       = !lv_label_is_char_under_pos(ext->label, &rel_pos);
    }

    if(ext->text_sel_en) {
        if(!ext->text_sel_in_prog && !click_outside_label && sign == LV_SIGNAL_PRESSED) {
            /*Input device just went down. Store the selection start position*/
            ext->sel_start    = char_id_at_click;
            ext->sel_end      = LV_LABEL_TEXT_SEL_OFF;
            ext->text_sel_in_prog = 1;
            lv_obj_set_drag(lv_page_get_scrollable(ta), false);
        }
        else if(ext->text_sel_in_prog && sign == LV_SIGNAL_PRESSING) {
            /*Input device may be moving. Store the end position */
            ext->sel_end = char_id_at_click;
        }
        else if(ext->text_sel_in_prog && (sign == LV_SIGNAL_PRESS_LOST || sign == LV_SIGNAL_RELEASED)) {
            /*Input device is released. Check if anything was selected.*/
            lv_obj_set_drag(lv_page_get_scrollable(ta), true);
        }
    }

    if(ext->text_sel_in_prog || sign == LV_SIGNAL_PRESSED) lv_textarea_set_cursor_pos(ta, char_id_at_click);

    if(ext->text_sel_in_prog) {
        /*If the selected area has changed then update the real values and*/

        /*Invalidate the text area.*/
        if(ext->sel_start > ext->sel_end) {
            if(ext_label->sel_start != ext->sel_end || ext_label->sel_end != ext->sel_start) {
                ext_label->sel_start = ext->sel_end;
                ext_label->sel_end   = ext->sel_start;
                lv_obj_invalidate(ta);
            }
        }
        else if(ext->sel_start < ext->sel_end) {
            if(ext_label->sel_start != ext->sel_start || ext_label->sel_end != ext->sel_end) {
                ext_label->sel_start = ext->sel_start;
                ext_label->sel_end   = ext->sel_end;
                lv_obj_invalidate(ta);
            }
        }
        else {
            if(ext_label->sel_start != LV_DRAW_LABEL_NO_TXT_SEL || ext_label->sel_end != LV_DRAW_LABEL_NO_TXT_SEL) {
                ext_label->sel_start = LV_DRAW_LABEL_NO_TXT_SEL;
                ext_label->sel_end   = LV_DRAW_LABEL_NO_TXT_SEL;
                lv_obj_invalidate(ta);
            }
        }
        /*Finish selection if necessary */
        if(sign == LV_SIGNAL_PRESS_LOST || sign == LV_SIGNAL_RELEASED) {
            ext->text_sel_in_prog = 0;
        }
    }
#else
    /*Check if the click happened on the left side of the area outside the label*/
    if(rel_pos.x < 0) {
        char_id_at_click = 0;
    }
    /*Check if the click happened on the right side of the area outside the label*/
    else if(rel_pos.x >= label_width) {
        char_id_at_click = LV_TEXTAREA_CURSOR_LAST;
    }
    else {
        char_id_at_click = lv_label_get_letter_on(ext->label, &rel_pos);
    }

    if(sign == LV_SIGNAL_PRESSED) lv_textarea_set_cursor_pos(ta, char_id_at_click);
#endif
}

static lv_res_t insert_handler(lv_obj_t * ta, const char * txt)
{
    ta_insert_replace = NULL;
    lv_event_send(ta, LV_EVENT_INSERT, txt);
    if(ta_insert_replace) {
        if(ta_insert_replace[0] == '\0') return LV_RES_INV; /*Drop this text*/

        /*Add the replaced text directly it's different from the original*/
        if(strcmp(ta_insert_replace, txt)) {
            lv_textarea_add_text(ta, ta_insert_replace);
            return LV_RES_INV;
        }
    }

    return LV_RES_OK;
}

#endif
=======
/**
 * @file lv_ta.c
 *
 */

/*********************
 *      INCLUDES
 *********************/
#include "lv_textarea.h"
#if LV_USE_TEXTAREA != 0

#include <string.h>
#include "../lv_misc/lv_debug.h"
#include "../lv_core/lv_group.h"
#include "../lv_core/lv_refr.h"
#include "../lv_draw/lv_draw.h"
#include "../lv_themes/lv_theme.h"
#include "../lv_misc/lv_anim.h"
#include "../lv_misc/lv_txt.h"
#include "../lv_misc/lv_math.h"

/*********************
 *      DEFINES
 *********************/
#define LV_OBJX_NAME "lv_textarea"

/*Test configuration*/
#ifndef LV_TEXTAREA_DEF_CURSOR_BLINK_TIME
    #define LV_TEXTAREA_DEF_CURSOR_BLINK_TIME 400 /*ms*/
#endif

#ifndef LV_TEXTAREA_DEF_PWD_SHOW_TIME
    #define LV_TEXTAREA_DEF_PWD_SHOW_TIME 1500 /*ms*/
#endif

#define LV_TEXTAREA_DEF_WIDTH (2 * LV_DPI)
#define LV_TEXTAREA_DEF_HEIGHT (1 * LV_DPI)

#define LV_TEXTAREA_PWD_BULLET_UNICODE      0x2022

/**********************
 *      TYPEDEFS
 **********************/

/**********************
 *  STATIC PROTOTYPES
 **********************/
static lv_design_res_t lv_textarea_design(lv_obj_t * ta, const lv_area_t * clip_area, lv_design_mode_t mode);
static lv_design_res_t lv_textarea_scrollable_design(lv_obj_t * scrl, const lv_area_t * clip_area,
                                                     lv_design_mode_t mode);
static lv_res_t lv_textarea_signal(lv_obj_t * ta, lv_signal_t sign, void * param);
static lv_res_t lv_textarea_scrollable_signal(lv_obj_t * scrl, lv_signal_t sign, void * param);
static lv_style_list_t * lv_textarea_get_style(lv_obj_t * ta, uint8_t part);
#if LV_USE_ANIMATION
    static void cursor_blink_anim(lv_obj_t * ta, lv_anim_value_t show);
    static void pwd_char_hider_anim(lv_obj_t * ta, lv_anim_value_t x);
    static void pwd_char_hider_anim_ready(lv_anim_t * a);
#endif
static void pwd_char_hider(lv_obj_t * ta);
static bool char_is_accepted(lv_obj_t * ta, uint32_t c);
static void refr_cursor_area(lv_obj_t * ta);
static void update_cursor_position_on_click(lv_obj_t * ta, lv_signal_t sign, lv_indev_t * click_source);
static lv_res_t insert_handler(lv_obj_t * ta, const char * txt);

/**********************
 *  STATIC VARIABLES
 **********************/
static lv_design_cb_t ancestor_design;
static lv_design_cb_t scrl_design;
static lv_signal_cb_t ancestor_signal;
static lv_signal_cb_t scrl_signal;
static const char * ta_insert_replace;

/**********************
 *      MACROS
 **********************/

/**********************
 *   GLOBAL FUNCTIONS
 **********************/

/**
 * Create a text area objects
 * @param par pointer to an object, it will be the parent of the new text area
 * @param copy pointer to a text area object, if not NULL then the new object will be copied from it
 * @return pointer to the created text area
 */
lv_obj_t * lv_textarea_create(lv_obj_t * par, const lv_obj_t * copy)
{
    LV_LOG_TRACE("text area create started");

    /*Create the ancestor object*/
    lv_obj_t * ta = lv_page_create(par, copy);
    LV_ASSERT_MEM(ta);
    if(ta == NULL) return NULL;

    if(ancestor_signal == NULL) ancestor_signal = lv_obj_get_signal_cb(ta);
    if(ancestor_design == NULL) ancestor_design = lv_obj_get_design_cb(ta);
    if(scrl_signal == NULL) scrl_signal = lv_obj_get_signal_cb(lv_page_get_scrollable(ta));
    if(scrl_design == NULL) scrl_design = lv_obj_get_design_cb(lv_page_get_scrollable(ta));

    /*Allocate the object type specific extended data*/
    lv_textarea_ext_t * ext = lv_obj_allocate_ext_attr(ta, sizeof(lv_textarea_ext_t));
    LV_ASSERT_MEM(ext);
    if(ext == NULL) {
        lv_obj_del(ta);
        return NULL;
    }

    ext->pwd_mode          = 0;
    ext->pwd_tmp           = NULL;
    ext->pwd_show_time     = LV_TEXTAREA_DEF_PWD_SHOW_TIME;
    ext->accepted_chars    = NULL;
    ext->max_length        = 0;
    ext->cursor.state      = 1;
    ext->cursor.hidden     = 0;
    ext->cursor.blink_time = LV_TEXTAREA_DEF_CURSOR_BLINK_TIME;
    ext->cursor.pos        = 0;
    ext->cursor.click_pos  = 1;
    ext->cursor.valid_x    = 0;
    ext->one_line          = 0;
#if LV_LABEL_TEXT_SEL
    ext->text_sel_en = 0;
#endif
    ext->label       = NULL;
    ext->placeholder_txt = NULL;

    lv_style_list_init(&ext->cursor.style);
    lv_style_list_init(&ext->style_placeholder);

#if LV_USE_ANIMATION == 0
    ext->pwd_show_time     = 0;
    ext->cursor.blink_time = 0;
#endif

    lv_obj_set_signal_cb(ta, lv_textarea_signal);
    lv_obj_set_signal_cb(lv_page_get_scrollable(ta), lv_textarea_scrollable_signal);
    lv_obj_set_design_cb(ta, lv_textarea_design);

    /*Init the new text area object*/
    if(copy == NULL) {
        lv_page_set_scrollable_fit2(ta, LV_FIT_PARENT, LV_FIT_TIGHT);

        ext->label = lv_label_create(ta, NULL);

        lv_obj_set_design_cb(ext->page.scrl, lv_textarea_scrollable_design);

        lv_label_set_long_mode(ext->label, LV_LABEL_LONG_BREAK);
        lv_label_set_text(ext->label, "Text area");
        lv_obj_set_click(ext->label, false);
        lv_obj_set_size(ta, LV_TEXTAREA_DEF_WIDTH, LV_TEXTAREA_DEF_HEIGHT);
        lv_textarea_set_scrollbar_mode(ta, LV_SCROLLBAR_MODE_DRAG);

        lv_obj_reset_style_list(ta, LV_PAGE_PART_SCROLLABLE);
        lv_theme_apply(ta, LV_THEME_TEXTAREA);

    }
    /*Copy an existing object*/
    else {
        lv_obj_set_design_cb(ext->page.scrl, lv_textarea_scrollable_design);
        lv_textarea_ext_t * copy_ext = lv_obj_get_ext_attr(copy);
        ext->label             = lv_label_create(ta, copy_ext->label);
        ext->pwd_mode          = copy_ext->pwd_mode;
        ext->accepted_chars    = copy_ext->accepted_chars;
        ext->max_length        = copy_ext->max_length;
        ext->cursor.pos        = copy_ext->cursor.pos;
        ext->cursor.valid_x    = copy_ext->cursor.valid_x;
        ext->cursor.hidden    = copy_ext->cursor.hidden;

        lv_style_list_copy(&ext->cursor.style, &copy_ext->cursor.style);
        lv_style_list_copy(&ext->style_placeholder, &copy_ext->style_placeholder);

        if(ext->pwd_mode != 0) pwd_char_hider(ta);

        if(copy_ext->placeholder_txt) {
            lv_textarea_set_placeholder_text(ta, copy_ext->placeholder_txt);
        }

        if(copy_ext->pwd_tmp) {
            uint32_t len = _lv_mem_get_size(copy_ext->pwd_tmp);
            ext->pwd_tmp = lv_mem_alloc(len);
            LV_ASSERT_MEM(ext->pwd_tmp);
            if(ext->pwd_tmp == NULL) return NULL;

            _lv_memcpy(ext->pwd_tmp, copy_ext->pwd_tmp, len);
        }

        if(copy_ext->one_line) lv_textarea_set_one_line(ta, true);

        /*Refresh the style with new signal function*/
        lv_obj_refresh_style(ta, LV_OBJ_PART_ALL, LV_STYLE_PROP_ALL);
    }

#if LV_USE_ANIMATION
    if(ext->cursor.blink_time) {
        /*Create a cursor blinker animation*/
        lv_anim_path_t path;
        lv_anim_path_init(&path);
        lv_anim_path_set_cb(&path, lv_anim_path_step);

        lv_anim_t a;
        lv_anim_init(&a);
        lv_anim_set_var(&a, ta);
        lv_anim_set_exec_cb(&a, (lv_anim_exec_xcb_t)cursor_blink_anim);
        lv_anim_set_time(&a, ext->cursor.blink_time);
        lv_anim_set_playback_time(&a, ext->cursor.blink_time);
        lv_anim_set_values(&a, 0, 1);
        lv_anim_set_path(&a, &path);
        lv_anim_set_repeat_count(&a, LV_ANIM_REPEAT_INFINITE);
        lv_anim_start(&a);
    }
#endif

    LV_LOG_INFO("text area created");

    return ta;
}

/*======================
 * Add/remove functions
 *=====================*/

/**
 * Insert a character to the current cursor position.
 * To add a wide char, e.g. 'Á' use `_lv_txt_encoded_conv_wc('Á')`
 * @param ta pointer to a text area object
 * @param c a character (e.g. 'a')
 */
void lv_textarea_add_char(lv_obj_t * ta, uint32_t c)
{
    LV_ASSERT_OBJ(ta, LV_OBJX_NAME);

    lv_textarea_ext_t * ext = lv_obj_get_ext_attr(ta);

    const char * letter_buf;

    uint32_t u32_buf[2];
    u32_buf[0] = c;
    u32_buf[1] = 0;

    letter_buf = (char *)&u32_buf;

#if LV_BIG_ENDIAN_SYSTEM
    if(c != 0) while(*letter_buf == 0) ++letter_buf;
#endif

    lv_res_t res = insert_handler(ta, letter_buf);
    if(res != LV_RES_OK) return;

    if(ext->one_line && (c == '\n' || c == '\r')) {
        LV_LOG_INFO("Text area: line break ignored in one-line mode");
        return;
    }

    uint32_t c_uni = _lv_txt_encoded_next((const char *)&c, NULL);

    if(char_is_accepted(ta, c_uni) == false) {
        LV_LOG_INFO("Character is no accepted by the text area (too long text or not in the "
                    "accepted list)");
        return;
    }

    /*If a new line was added it shouldn't show edge flash effect*/
    bool edge_flash_en = lv_textarea_get_edge_flash(ta);
    lv_textarea_set_edge_flash(ta, false);

    if(ext->pwd_mode != 0) pwd_char_hider(ta); /*Make sure all the current text contains only '*'*/

    /*If the textarea is empty, invalidate it to hide the placeholder*/
    if(ext->placeholder_txt) {
        const char * txt = lv_label_get_text(ext->label);
        if(txt[0] == '\0') lv_obj_invalidate(ta);
    }

    lv_label_ins_text(ext->label, ext->cursor.pos, letter_buf); /*Insert the character*/
    lv_textarea_clear_selection(ta);                                                /*Clear selection*/

    if(ext->pwd_mode != 0) {
        ext->pwd_tmp = lv_mem_realloc(ext->pwd_tmp, strlen(ext->pwd_tmp) + strlen(letter_buf) + 1); /*+2: the new char + \0 */
        LV_ASSERT_MEM(ext->pwd_tmp);
        if(ext->pwd_tmp == NULL) return;

        _lv_txt_ins(ext->pwd_tmp, ext->cursor.pos, (const char *)letter_buf);

#if LV_USE_ANIMATION
        /*Auto hide characters*/
        if(ext->pwd_show_time == 0) {
            pwd_char_hider(ta);
        }
        else {
            lv_anim_path_t path;
            lv_anim_path_init(&path);
            lv_anim_path_set_cb(&path, lv_anim_path_step);

            lv_anim_t a;
            lv_anim_init(&a);
            lv_anim_set_var(&a, ta);
            lv_anim_set_exec_cb(&a, (lv_anim_exec_xcb_t)pwd_char_hider_anim);
            lv_anim_set_time(&a, ext->pwd_show_time);
            lv_anim_set_values(&a, 0, 1);
            lv_anim_set_path(&a, &path);
            lv_anim_set_ready_cb(&a, pwd_char_hider_anim_ready);
            lv_anim_start(&a);
        }

#else
        pwd_char_hider(ta);
#endif
    }

    /*Move the cursor after the new character*/
    lv_textarea_set_cursor_pos(ta, lv_textarea_get_cursor_pos(ta) + 1);

    /*Revert the original edge flash state*/
    lv_textarea_set_edge_flash(ta, edge_flash_en);

    lv_event_send(ta, LV_EVENT_VALUE_CHANGED, NULL);
}

/**
 * Insert a text to the current cursor position
 * @param ta pointer to a text area object
 * @param txt a '\0' terminated string to insert
 */
void lv_textarea_add_text(lv_obj_t * ta, const char * txt)
{
    LV_ASSERT_OBJ(ta, LV_OBJX_NAME);
    LV_ASSERT_NULL(txt);

    lv_textarea_ext_t * ext = lv_obj_get_ext_attr(ta);

    if(ext->pwd_mode != 0) pwd_char_hider(ta); /*Make sure all the current text contains only '*'*/

    /*Add the character one-by-one if not all characters are accepted or there is character limit.*/
    if(lv_textarea_get_accepted_chars(ta) || lv_textarea_get_max_length(ta)) {
        uint32_t i = 0;
        while(txt[i] != '\0') {
            uint32_t c = _lv_txt_encoded_next(txt, &i);
            lv_textarea_add_char(ta, _lv_txt_unicode_to_encoded(c));
        }
        return;
    }

    lv_res_t res = insert_handler(ta, txt);
    if(res != LV_RES_OK) return;

    /*If a new line was added it shouldn't show edge flash effect*/
    bool edge_flash_en = lv_textarea_get_edge_flash(ta);
    lv_textarea_set_edge_flash(ta, false);

    /*If the textarea is empty, invalidate it to hide the placeholder*/
    if(ext->placeholder_txt) {
        const char * txt_act = lv_label_get_text(ext->label);
        if(txt_act[0] == '\0') lv_obj_invalidate(ta);
    }

    /*Insert the text*/
    lv_label_ins_text(ext->label, ext->cursor.pos, txt);
    lv_textarea_clear_selection(ta);

    if(ext->pwd_mode != 0) {
        ext->pwd_tmp = lv_mem_realloc(ext->pwd_tmp, strlen(ext->pwd_tmp) + strlen(txt) + 1);
        LV_ASSERT_MEM(ext->pwd_tmp);
        if(ext->pwd_tmp == NULL) return;

        _lv_txt_ins(ext->pwd_tmp, ext->cursor.pos, txt);

#if LV_USE_ANIMATION
        /*Auto hide characters*/
        if(ext->pwd_show_time == 0) {
            pwd_char_hider(ta);
        }
        else {
            lv_anim_path_t path;
            lv_anim_path_init(&path);
            lv_anim_path_set_cb(&path, lv_anim_path_step);

            lv_anim_t a;
            lv_anim_init(&a);
            lv_anim_set_var(&a, ta);
            lv_anim_set_exec_cb(&a, (lv_anim_exec_xcb_t)pwd_char_hider_anim);
            lv_anim_set_time(&a, ext->pwd_show_time);
            lv_anim_set_values(&a, 0, 1);
            lv_anim_set_path(&a, &path);
            lv_anim_set_ready_cb(&a, pwd_char_hider_anim_ready);
            lv_anim_start(&a);
        }
#else
        pwd_char_hider(ta);
#endif
    }

    /*Move the cursor after the new text*/
    lv_textarea_set_cursor_pos(ta, lv_textarea_get_cursor_pos(ta) + _lv_txt_get_encoded_length(txt));

    /*Revert the original edge flash state*/
    lv_textarea_set_edge_flash(ta, edge_flash_en);

    lv_event_send(ta, LV_EVENT_VALUE_CHANGED, NULL);
}

/**
 * Delete a the left character from the current cursor position
 * @param ta pointer to a text area object
 */
void lv_textarea_del_char(lv_obj_t * ta)
{
    LV_ASSERT_OBJ(ta, LV_OBJX_NAME);

    lv_textarea_ext_t * ext = lv_obj_get_ext_attr(ta);
    uint32_t cur_pos  = ext->cursor.pos;

    if(cur_pos == 0) return;

    char del_buf[2]   = {LV_KEY_DEL, '\0'};

    lv_res_t res = insert_handler(ta, del_buf);
    if(res != LV_RES_OK) return;

    char * label_txt = lv_label_get_text(ext->label);

    /*Delete a character*/
    _lv_txt_cut(label_txt, ext->cursor.pos - 1, 1);
    /*Refresh the label*/
    lv_label_set_text(ext->label, label_txt);
    lv_textarea_clear_selection(ta);

    /*If the textarea became empty, invalidate it to hide the placeholder*/
    if(ext->placeholder_txt) {
        const char * txt = lv_label_get_text(ext->label);
        if(txt[0] == '\0') lv_obj_invalidate(ta);
    }

    /*Don't let 'width == 0' because cursor will not be visible*/
    if(lv_obj_get_width(ext->label) == 0) {
        lv_style_int_t border_width = lv_obj_get_style_border_width(ta, LV_TEXTAREA_PART_CURSOR);
        lv_obj_set_width(ext->label, border_width == 0 ? 1 : border_width);
    }

    if(ext->pwd_mode != 0) {
        uint32_t byte_pos = _lv_txt_encoded_get_byte_id(ext->pwd_tmp, ext->cursor.pos - 1);
        _lv_txt_cut(ext->pwd_tmp, ext->cursor.pos - 1, _lv_txt_encoded_size(&ext->pwd_tmp[byte_pos]));

        ext->pwd_tmp = lv_mem_realloc(ext->pwd_tmp, strlen(ext->pwd_tmp) + 1);
        LV_ASSERT_MEM(ext->pwd_tmp);
        if(ext->pwd_tmp == NULL) return;
    }

    /*Move the cursor to the place of the deleted character*/
    lv_textarea_set_cursor_pos(ta, ext->cursor.pos - 1);

    lv_event_send(ta, LV_EVENT_VALUE_CHANGED, NULL);

}

/**
 * Delete the right character from the current cursor position
 * @param ta pointer to a text area object
 */
void lv_textarea_del_char_forward(lv_obj_t * ta)
{
    LV_ASSERT_OBJ(ta, LV_OBJX_NAME);

    uint32_t cp = lv_textarea_get_cursor_pos(ta);
    lv_textarea_set_cursor_pos(ta, cp + 1);
    if(cp != lv_textarea_get_cursor_pos(ta)) lv_textarea_del_char(ta);
}

/*=====================
 * Setter functions
 *====================*/

/**
 * Set the text of a text area
 * @param ta pointer to a text area
 * @param txt pointer to the text
 */
void lv_textarea_set_text(lv_obj_t * ta, const char * txt)
{
    LV_ASSERT_OBJ(ta, LV_OBJX_NAME);
    LV_ASSERT_NULL(txt);

    lv_textarea_ext_t * ext = lv_obj_get_ext_attr(ta);

    /*Clear the existing selection*/
    lv_textarea_clear_selection(ta);

    /*Add the character one-by-one if not all characters are accepted or there is character limit.*/
    if(lv_textarea_get_accepted_chars(ta) || lv_textarea_get_max_length(ta)) {
        lv_label_set_text(ext->label, "");
        lv_textarea_set_cursor_pos(ta, LV_TEXTAREA_CURSOR_LAST);
        if(ext->pwd_mode != 0) {
            ext->pwd_tmp[0] = '\0'; /*Clear the password too*/
        }
        uint32_t i = 0;
        while(txt[i] != '\0') {
            uint32_t c = _lv_txt_encoded_next(txt, &i);
            lv_textarea_add_char(ta, _lv_txt_unicode_to_encoded(c));
        }
    }
    else {
        lv_label_set_text(ext->label, txt);
        lv_textarea_set_cursor_pos(ta, LV_TEXTAREA_CURSOR_LAST);
    }

    /*If the textarea is empty, invalidate it to hide the placeholder*/
    if(ext->placeholder_txt) {
        const char * txt_act = lv_label_get_text(ext->label);
        if(txt_act[0] == '\0') lv_obj_invalidate(ta);
    }

    /*Don't let 'width == 0' because the cursor will not be visible*/
    if(lv_obj_get_width(ext->label) == 0) {
        lv_style_int_t border_width = lv_obj_get_style_border_width(ta, LV_TEXTAREA_PART_CURSOR);
        lv_obj_set_width(ext->label, border_width == 0 ? 1 : border_width);
    }

    if(ext->pwd_mode != 0) {
        ext->pwd_tmp = lv_mem_realloc(ext->pwd_tmp, strlen(txt) + 1);
        LV_ASSERT_MEM(ext->pwd_tmp);
        if(ext->pwd_tmp == NULL) return;
        strcpy(ext->pwd_tmp, txt);

#if LV_USE_ANIMATION
        /*Auto hide characters*/
        if(ext->pwd_show_time == 0) {
            pwd_char_hider(ta);
        }
        else {
            lv_anim_path_t path;
            lv_anim_path_init(&path);
            lv_anim_path_set_cb(&path, lv_anim_path_step);

            lv_anim_t a;
            lv_anim_init(&a);
            lv_anim_set_var(&a, ta);
            lv_anim_set_exec_cb(&a, (lv_anim_exec_xcb_t)pwd_char_hider_anim);
            lv_anim_set_time(&a, ext->pwd_show_time);
            lv_anim_set_values(&a, 0, 1);
            lv_anim_set_path(&a, &path);
            lv_anim_set_ready_cb(&a, pwd_char_hider_anim_ready);
            lv_anim_start(&a);
        }
#else
        pwd_char_hider(ta);
#endif
    }

    lv_event_send(ta, LV_EVENT_VALUE_CHANGED, NULL);
}

/**
 * Set the placeholder_txt text of a text area
 * @param ta pointer to a text area
 * @param txt pointer to the text
 */
void lv_textarea_set_placeholder_text(lv_obj_t * ta, const char * txt)
{
    LV_ASSERT_OBJ(ta, LV_OBJX_NAME);
    LV_ASSERT_NULL(txt);

    lv_textarea_ext_t * ext = lv_obj_get_ext_attr(ta);

    size_t txt_len = strlen(txt);

    if(txt_len == 0) {
        if(ext->placeholder_txt) {
            lv_mem_free(ext->placeholder_txt);
            ext->placeholder_txt = NULL;
        }
    }
    else {

        /*Allocate memory for the placeholder_txt text*/
        if(ext->placeholder_txt == NULL) {
            ext->placeholder_txt = lv_mem_alloc(txt_len + 1);
        }
        else {
            ext->placeholder_txt = lv_mem_realloc(ext->placeholder_txt, txt_len + 1);

        }
        LV_ASSERT_MEM(ext->placeholder_txt);
        if(ext->placeholder_txt == NULL) {
            LV_LOG_ERROR("lv_textarea_set_placeholder_text: couldn't allocate memory for placeholder");
            return;
        }
        strcpy(ext->placeholder_txt, txt);
    }

    lv_obj_invalidate(ta);
}

/**
 * Set the cursor position
 * @param obj pointer to a text area object
 * @param pos the new cursor position in character index
 *             < 0 : index from the end of the text
 *             LV_TEXTAREA_CURSOR_LAST: go after the last character
 */
void lv_textarea_set_cursor_pos(lv_obj_t * ta, int32_t pos)
{
    LV_ASSERT_OBJ(ta, LV_OBJX_NAME);

    lv_textarea_ext_t * ext = lv_obj_get_ext_attr(ta);
    if((uint32_t)ext->cursor.pos == (uint32_t)pos) return;

    uint32_t len = _lv_txt_get_encoded_length(lv_label_get_text(ext->label));

    if(pos < 0) pos = len + pos;

    if(pos > (int32_t)len || pos == LV_TEXTAREA_CURSOR_LAST) pos = len;

    ext->cursor.pos = pos;

    /*Position the label to make the cursor visible*/
    lv_obj_t * label_par = lv_obj_get_parent(ext->label);
    lv_point_t cur_pos;
    const lv_font_t * font = lv_obj_get_style_text_font(ta, LV_TEXTAREA_PART_BG);
    lv_style_int_t top = lv_obj_get_style_pad_top(ta, LV_TEXTAREA_PART_BG);
    lv_style_int_t bottom = lv_obj_get_style_pad_bottom(ta, LV_TEXTAREA_PART_BG);
    lv_area_t label_cords;
    lv_area_t ta_cords;
    lv_label_get_letter_pos(ext->label, pos, &cur_pos);
    lv_obj_get_coords(ta, &ta_cords);
    lv_obj_get_coords(ext->label, &label_cords);

    /*Check the top*/
    lv_coord_t font_h = lv_font_get_line_height(font);
    if(lv_obj_get_y(label_par) + cur_pos.y < 0) {
        lv_obj_set_y(label_par, -cur_pos.y + top);
    }

    /*Check the bottom*/
    if(label_cords.y1 + cur_pos.y + font_h + bottom > ta_cords.y2) {
        lv_obj_set_y(label_par, -(cur_pos.y - lv_obj_get_height(ta) + font_h + top + bottom));
    }
    /*Check the left (use the font_h as general unit)*/
    if(lv_obj_get_x(label_par) + cur_pos.x < font_h) {
        lv_obj_set_x(label_par, -cur_pos.x + font_h);
    }

    lv_style_int_t right = lv_obj_get_style_pad_right(ta, LV_TEXTAREA_PART_BG);
    lv_style_int_t left = lv_obj_get_style_pad_left(ta, LV_TEXTAREA_PART_BG);
    /*Check the right (use the font_h as general unit)*/
    if(label_cords.x1 + cur_pos.x + font_h + right > ta_cords.x2) {
        lv_obj_set_x(label_par, -(cur_pos.x - lv_obj_get_width(ta) + font_h + left + right));
    }

    ext->cursor.valid_x = cur_pos.x;

#if LV_USE_ANIMATION
    if(ext->cursor.blink_time) {
        /*Reset cursor blink animation*/
        lv_anim_path_t path;
        lv_anim_path_init(&path);
        lv_anim_path_set_cb(&path, lv_anim_path_step);

        lv_anim_t a;
        lv_anim_init(&a);
        lv_anim_set_var(&a, ta);
        lv_anim_set_exec_cb(&a, (lv_anim_exec_xcb_t)cursor_blink_anim);
        lv_anim_set_time(&a, ext->cursor.blink_time);
        lv_anim_set_playback_time(&a, ext->cursor.blink_time);
        lv_anim_set_values(&a, 1, 0);
        lv_anim_set_path(&a, &path);
        lv_anim_set_repeat_count(&a, LV_ANIM_REPEAT_INFINITE);
        lv_anim_start(&a);
    }
#endif

    refr_cursor_area(ta);
}

/**
 * Hide/Unhide the cursor.
 * @param ta pointer to a text area object
 * @param hide: true: hide the cursor
 */
void lv_textarea_set_cursor_hidden(lv_obj_t * ta, bool hide)
{
    LV_ASSERT_OBJ(ta, LV_OBJX_NAME);

    lv_textarea_ext_t * ext = lv_obj_get_ext_attr(ta);

    ext->cursor.hidden = hide ? 1 : 0;

    refr_cursor_area(ta);
}

/**
 * Enable/Disable the positioning of the cursor by clicking the text on the text area.
 * @param ta pointer to a text area object
 * @param en true: enable click positions; false: disable
 */
void lv_textarea_set_cursor_click_pos(lv_obj_t * ta, bool en)
{
    LV_ASSERT_OBJ(ta, LV_OBJX_NAME);

    lv_textarea_ext_t * ext     = lv_obj_get_ext_attr(ta);
    ext->cursor.click_pos = en ? 1 : 0;
}

/**
 * Enable/Disable password mode
 * @param ta pointer to a text area object
 * @param en true: enable, false: disable
 */
void lv_textarea_set_pwd_mode(lv_obj_t * ta, bool en)
{
    LV_ASSERT_OBJ(ta, LV_OBJX_NAME);

    lv_textarea_ext_t * ext = lv_obj_get_ext_attr(ta);
    if(ext->pwd_mode == en) return;

    ext->pwd_mode = en == false ? 0 : 1;
    /*Pwd mode is now enabled*/
    if(en != false) {
        char * txt   = lv_label_get_text(ext->label);
        size_t len = strlen(txt);
        ext->pwd_tmp = lv_mem_alloc(len + 1);
        LV_ASSERT_MEM(ext->pwd_tmp);
        if(ext->pwd_tmp == NULL) return;

        strcpy(ext->pwd_tmp, txt);

        pwd_char_hider(ta);

        lv_textarea_clear_selection(ta);
    }
    /*Pwd mode is now disabled*/
    else {
        lv_textarea_clear_selection(ta);
        lv_label_set_text(ext->label, ext->pwd_tmp);
        lv_mem_free(ext->pwd_tmp);
        ext->pwd_tmp = NULL;
    }

    refr_cursor_area(ta);
}

/**
 * Configure the text area to one line or back to normal
 * @param ta pointer to a Text area object
 * @param en true: one line, false: normal
 */
void lv_textarea_set_one_line(lv_obj_t * ta, bool en)
{
    LV_ASSERT_OBJ(ta, LV_OBJX_NAME);

    lv_textarea_ext_t * ext = lv_obj_get_ext_attr(ta);
    if(ext->one_line == en) return;
    lv_label_align_t old_align = lv_label_get_align(ext->label);

    if(en) {
        lv_style_int_t top = lv_obj_get_style_pad_top(ta, LV_TEXTAREA_PART_BG);
        lv_style_int_t bottom = lv_obj_get_style_pad_bottom(ta, LV_TEXTAREA_PART_BG);
        lv_style_int_t left = lv_obj_get_style_pad_left(ta, LV_TEXTAREA_PART_BG);
        const lv_font_t * font = lv_obj_get_style_text_font(ta, LV_TEXTAREA_PART_BG);
        lv_coord_t font_h              = lv_font_get_line_height(font);

        ext->one_line = 1;
        lv_page_set_scrollable_fit2(ta, LV_FIT_MAX, LV_FIT_PARENT);
        lv_obj_set_height(ta, font_h + top + bottom);
        lv_label_set_long_mode(ext->label, LV_LABEL_LONG_EXPAND);
        lv_obj_set_pos(lv_page_get_scrollable(ta), left, top);
    }
    else {
        lv_style_int_t top = lv_obj_get_style_pad_top(ta, LV_TEXTAREA_PART_BG);
        lv_style_int_t left = lv_obj_get_style_pad_left(ta, LV_TEXTAREA_PART_BG);
        ext->one_line = 0;
        lv_page_set_scrollable_fit2(ta, LV_FIT_PARENT, LV_FIT_TIGHT);
        lv_label_set_long_mode(ext->label, LV_LABEL_LONG_BREAK);

        lv_obj_set_height(ta, LV_TEXTAREA_DEF_HEIGHT);
        lv_obj_set_pos(lv_page_get_scrollable(ta), left, top);
    }

    /* `refr_cursor_area` is called at the end of lv_ta_set_text_align */
    lv_textarea_set_text_align(ta, old_align);
}

/**
 * Set the alignment of the text area.
 * In one line mode the text can be scrolled only with `LV_LABEL_ALIGN_LEFT`.
 * This function should be called if the size of text area changes.
 * @param ta pointer to a text are object
 * @param align the desired alignment from `lv_label_align_t`. (LV_LABEL_ALIGN_LEFT/CENTER/RIGHT)
 */
void lv_textarea_set_text_align(lv_obj_t * ta, lv_label_align_t align)
{
    LV_ASSERT_OBJ(ta, LV_OBJX_NAME);

    lv_textarea_ext_t * ext = lv_obj_get_ext_attr(ta);
    lv_obj_t * label  = lv_textarea_get_label(ta);
    if(!ext->one_line) {
        lv_label_set_align(label, align);
    }
    else {
        /*Normal left align. Just let the text expand*/
        if(align == LV_LABEL_ALIGN_LEFT) {
            lv_label_set_long_mode(label, LV_LABEL_LONG_EXPAND);
            lv_page_set_scrollable_fit2(ta, LV_FIT_MAX, LV_FIT_PARENT);
            lv_label_set_align(label, align);
        }
        /*Else use fix label width equal to the Text area width*/
        else {
            lv_label_set_long_mode(label, LV_LABEL_LONG_CROP);
            lv_obj_set_width(label, lv_page_get_width_fit(ta));
            lv_label_set_align(label, align);
            lv_page_set_scrollable_fit2(ta, LV_FIT_PARENT, LV_FIT_PARENT);
        }
    }

    refr_cursor_area(ta);
}

/**
 * Set a list of characters. Only these characters will be accepted by the text area
 * @param ta pointer to Text Area
 * @param list list of characters. Only the pointer is saved. E.g. "+-.,0123456789"
 */
void lv_textarea_set_accepted_chars(lv_obj_t * ta, const char * list)
{
    LV_ASSERT_OBJ(ta, LV_OBJX_NAME);

    lv_textarea_ext_t * ext = lv_obj_get_ext_attr(ta);

    ext->accepted_chars = list;
}

/**
 * Set max length of a Text Area.
 * @param ta pointer to Text Area
 * @param num the maximal number of characters can be added (`lv_textarea_set_text` ignores it)
 */
void lv_textarea_set_max_length(lv_obj_t * ta, uint32_t num)
{
    LV_ASSERT_OBJ(ta, LV_OBJX_NAME);

    lv_textarea_ext_t * ext = lv_obj_get_ext_attr(ta);

    ext->max_length = num;
}

/**
 * In `LV_EVENT_INSERT` the text which planned to be inserted can be replaced by an other text.
 * It can be used to add automatic formatting to the text area.
 * @param ta pointer to a text area.
 * @param txt pointer to a new string to insert. If `""` no text will be added.
 *            The variable must be live after the `event_cb` exists. (Should be `global` or
 * `static`)
 */
void lv_textarea_set_insert_replace(lv_obj_t * ta, const char * txt)
{
    LV_ASSERT_OBJ(ta, LV_OBJX_NAME);

    (void)ta; /*Unused*/
    ta_insert_replace = txt;
}

/**
 * Enable/disable selection mode.
 * @param ta pointer to a text area object
 * @param en true or false to enable/disable selection mode
 */
void lv_textarea_set_text_sel(lv_obj_t * ta, bool en)
{
    LV_ASSERT_OBJ(ta, LV_OBJX_NAME);

#if LV_LABEL_TEXT_SEL
    lv_textarea_ext_t * ext = lv_obj_get_ext_attr(ta);

    ext->text_sel_en = en;

    if(!en) lv_textarea_clear_selection(ta);
#else
    (void)ta; /*Unused*/
    (void)en; /*Unused*/
#endif
}

/**
 * Set how long show the password before changing it to '*'
 * @param ta pointer to Text area
 * @param time show time in milliseconds. 0: hide immediately.
 */
void lv_textarea_set_pwd_show_time(lv_obj_t * ta, uint16_t time)
{
    LV_ASSERT_OBJ(ta, LV_OBJX_NAME);

#if LV_USE_ANIMATION == 0
    time = 0;
#endif

    lv_textarea_ext_t * ext  = lv_obj_get_ext_attr(ta);
    ext->pwd_show_time = time;
}

/**
 * Set cursor blink animation time
 * @param ta pointer to Text area
 * @param time blink period. 0: disable blinking
 */
void lv_textarea_set_cursor_blink_time(lv_obj_t * ta, uint16_t time)
{
    LV_ASSERT_OBJ(ta, LV_OBJX_NAME);

#if LV_USE_ANIMATION == 0
    time = 0;
#endif

    lv_textarea_ext_t * ext      = lv_obj_get_ext_attr(ta);
    ext->cursor.blink_time = time;

#if LV_USE_ANIMATION
    if(ext->cursor.blink_time) {
        /*Reset cursor blink animation*/
        lv_anim_path_t path;
        lv_anim_path_init(&path);
        lv_anim_path_set_cb(&path, lv_anim_path_step);

        lv_anim_t a;
        lv_anim_init(&a);
        lv_anim_set_var(&a, ta);
        lv_anim_set_exec_cb(&a, (lv_anim_exec_xcb_t)cursor_blink_anim);
        lv_anim_set_time(&a, ext->cursor.blink_time);
        lv_anim_set_playback_time(&a, ext->cursor.blink_time);
        lv_anim_set_values(&a, 1, 0);
        lv_anim_set_path(&a, &path);
        lv_anim_start(&a);
    }
    else {
        lv_anim_del(ta, (lv_anim_exec_xcb_t)cursor_blink_anim);
        ext->cursor.state = 1;
    }
#else
    ext->cursor.state = 1;
#endif
}

/*=====================
 * Getter functions
 *====================*/

/**
 * Get the text of a text area. In password mode it gives the real text (not '*'s).
 * @param ta pointer to a text area object
 * @return pointer to the text
 */
const char * lv_textarea_get_text(const lv_obj_t * ta)
{
    LV_ASSERT_OBJ(ta, LV_OBJX_NAME);

    lv_textarea_ext_t * ext = lv_obj_get_ext_attr(ta);

    const char * txt;
    if(ext->pwd_mode == 0) {
        txt = lv_label_get_text(ext->label);
    }
    else {
        txt = ext->pwd_tmp;
    }

    return txt;
}

/**
 * Get the placeholder_txt text of a text area
 * @param ta pointer to a text area object
 * @return pointer to the text
 */
const char * lv_textarea_get_placeholder_text(lv_obj_t * ta)
{
    LV_ASSERT_OBJ(ta, LV_OBJX_NAME);

    lv_textarea_ext_t * ext = lv_obj_get_ext_attr(ta);
    if(ext->placeholder_txt) return ext->placeholder_txt;
    else return "";
}

/**
 * Get the label of a text area
 * @param ta pointer to a text area object
 * @return pointer to the label object
 */
lv_obj_t * lv_textarea_get_label(const lv_obj_t * ta)
{
    LV_ASSERT_OBJ(ta, LV_OBJX_NAME);

    lv_textarea_ext_t * ext = lv_obj_get_ext_attr(ta);
    return ext->label;
}

/**
 * Get the current cursor position in character index
 * @param ta pointer to a text area object
 * @return the cursor position
 */
uint32_t lv_textarea_get_cursor_pos(const lv_obj_t * ta)
{
    LV_ASSERT_OBJ(ta, LV_OBJX_NAME);

    lv_textarea_ext_t * ext = lv_obj_get_ext_attr(ta);
    return ext->cursor.pos;
}

/**
 * Get whether the cursor is hidden or not
 * @param ta pointer to a text area object
 * @return true: the cursor is hidden
 */
bool lv_textarea_get_cursor_hidden(const lv_obj_t * ta)
{
    LV_ASSERT_OBJ(ta, LV_OBJX_NAME);

    lv_textarea_ext_t * ext = lv_obj_get_ext_attr(ta);
    return ext->cursor.hidden ? true : false;
}

/**
 * Get whether the cursor click positioning is enabled or not.
 * @param ta pointer to a text area object
 * @return true: enable click positions; false: disable
 */
bool lv_textarea_get_cursor_click_pos(lv_obj_t * ta)
{
    LV_ASSERT_OBJ(ta, LV_OBJX_NAME);

    lv_textarea_ext_t * ext = lv_obj_get_ext_attr(ta);
    return ext->cursor.click_pos ? true : false;
}

/**
 * Get the password mode attribute
 * @param ta pointer to a text area object
 * @return true: password mode is enabled, false: disabled
 */
bool lv_textarea_get_pwd_mode(const lv_obj_t * ta)
{
    LV_ASSERT_OBJ(ta, LV_OBJX_NAME);

    lv_textarea_ext_t * ext = lv_obj_get_ext_attr(ta);
    return ext->pwd_mode == 0 ? false : true;
}

/**
 * Get the one line configuration attribute
 * @param ta pointer to a text area object
 * @return true: one line configuration is enabled, false: disabled
 */
bool lv_textarea_get_one_line(const lv_obj_t * ta)
{
    LV_ASSERT_OBJ(ta, LV_OBJX_NAME);

    lv_textarea_ext_t * ext = lv_obj_get_ext_attr(ta);
    return ext->one_line == 0 ? false : true;
}

/**
 * Get a list of accepted characters.
 * @param ta pointer to Text Area
 * @return list of accented characters.
 */
const char * lv_textarea_get_accepted_chars(lv_obj_t * ta)
{
    LV_ASSERT_OBJ(ta, LV_OBJX_NAME);

    lv_textarea_ext_t * ext = lv_obj_get_ext_attr(ta);

    return ext->accepted_chars;
}

/**
 * Set max length of a Text Area.
 * @param ta pointer to Text Area
 * @return the maximal number of characters to be add
 */
uint32_t lv_textarea_get_max_length(lv_obj_t * ta)
{
    LV_ASSERT_OBJ(ta, LV_OBJX_NAME);

    lv_textarea_ext_t * ext = lv_obj_get_ext_attr(ta);
    return ext->max_length;
}

/**
 * Find whether text is selected or not.
 * @param ta Text area object
 * @return whether text is selected or not
 */
bool lv_textarea_text_is_selected(const lv_obj_t * ta)
{
    LV_ASSERT_OBJ(ta, LV_OBJX_NAME);

#if LV_LABEL_TEXT_SEL
    lv_textarea_ext_t * ext = lv_obj_get_ext_attr(ta);

    if((lv_label_get_text_sel_start(ext->label) == LV_DRAW_LABEL_NO_TXT_SEL ||
        lv_label_get_text_sel_end(ext->label) == LV_DRAW_LABEL_NO_TXT_SEL)) {
        return true;
    }
    else {
        return false;
    }
#else
    (void)ta; /*Unused*/
    return false;
#endif
}

/**
 * Find whether selection mode is enabled.
 * @param ta pointer to a text area object
 * @return true: selection mode is enabled, false: disabled
 */
bool lv_textarea_get_text_sel_en(lv_obj_t * ta)
{
    LV_ASSERT_OBJ(ta, LV_OBJX_NAME);

#if LV_LABEL_TEXT_SEL
    lv_textarea_ext_t * ext = lv_obj_get_ext_attr(ta);
    return ext->text_sel_en;
#else
    (void)ta; /*Unused*/
    return false;
#endif
}

/**
 * Set how long show the password before changing it to '*'
 * @param ta pointer to Text area
 * @return show time in milliseconds. 0: hide immediately.
 */
uint16_t lv_textarea_get_pwd_show_time(lv_obj_t * ta)
{
    LV_ASSERT_OBJ(ta, LV_OBJX_NAME);

    lv_textarea_ext_t * ext = lv_obj_get_ext_attr(ta);

    return ext->pwd_show_time;
}

/**
 * Set cursor blink animation time
 * @param ta pointer to Text area
 * @return time blink period. 0: disable blinking
 */
uint16_t lv_textarea_get_cursor_blink_time(lv_obj_t * ta)
{
    LV_ASSERT_OBJ(ta, LV_OBJX_NAME);

    lv_textarea_ext_t * ext = lv_obj_get_ext_attr(ta);
    return ext->cursor.blink_time;
}

/*=====================
 * Other functions
 *====================*/

/**
 * Clear the selection on the text area.
 * @param ta Text area object
 */
void lv_textarea_clear_selection(lv_obj_t * ta)
{
    LV_ASSERT_OBJ(ta, LV_OBJX_NAME);

#if LV_LABEL_TEXT_SEL
    lv_textarea_ext_t * ext = lv_obj_get_ext_attr(ta);

    if(lv_label_get_text_sel_start(ext->label) != LV_DRAW_LABEL_NO_TXT_SEL ||
       lv_label_get_text_sel_end(ext->label) != LV_DRAW_LABEL_NO_TXT_SEL) {
        lv_label_set_text_sel_start(ext->label, LV_DRAW_LABEL_NO_TXT_SEL);
        lv_label_set_text_sel_end(ext->label, LV_DRAW_LABEL_NO_TXT_SEL);
    }
#else
    (void)ta; /*Unused*/
#endif
}

/**
 * Move the cursor one character right
 * @param ta pointer to a text area object
 */
void lv_textarea_cursor_right(lv_obj_t * ta)
{
    LV_ASSERT_OBJ(ta, LV_OBJX_NAME);

    uint32_t cp = lv_textarea_get_cursor_pos(ta);
    cp++;
    lv_textarea_set_cursor_pos(ta, cp);
}

/**
 * Move the cursor one character left
 * @param ta pointer to a text area object
 */
void lv_textarea_cursor_left(lv_obj_t * ta)
{
    LV_ASSERT_OBJ(ta, LV_OBJX_NAME);

    uint32_t cp = lv_textarea_get_cursor_pos(ta);
    if(cp > 0) {
        cp--;
        lv_textarea_set_cursor_pos(ta, cp);
    }
}

/**
 * Move the cursor one line down
 * @param ta pointer to a text area object
 */
void lv_textarea_cursor_down(lv_obj_t * ta)
{
    LV_ASSERT_OBJ(ta, LV_OBJX_NAME);

    lv_textarea_ext_t * ext = lv_obj_get_ext_attr(ta);
    lv_point_t pos;

    /*Get the position of the current letter*/
    lv_label_get_letter_pos(ext->label, lv_textarea_get_cursor_pos(ta), &pos);

    /*Increment the y with one line and keep the valid x*/

    lv_style_int_t line_space = lv_obj_get_style_text_line_space(ta, LV_TEXTAREA_PART_BG);
    const lv_font_t * font = lv_obj_get_style_text_font(ta, LV_TEXTAREA_PART_BG);
    lv_coord_t font_h              = lv_font_get_line_height(font);
    pos.y += font_h + line_space + 1;
    pos.x = ext->cursor.valid_x;

    /*Do not go below the last line*/
    if(pos.y < lv_obj_get_height(ext->label)) {
        /*Get the letter index on the new cursor position and set it*/
        uint32_t new_cur_pos = lv_label_get_letter_on(ext->label, &pos);

        lv_coord_t cur_valid_x_tmp = ext->cursor.valid_x; /*Cursor position set overwrites the valid position */
        lv_textarea_set_cursor_pos(ta, new_cur_pos);
        ext->cursor.valid_x = cur_valid_x_tmp;
    }
}

/**
 * Move the cursor one line up
 * @param ta pointer to a text area object
 */
void lv_textarea_cursor_up(lv_obj_t * ta)
{
    LV_ASSERT_OBJ(ta, LV_OBJX_NAME);

    lv_textarea_ext_t * ext = lv_obj_get_ext_attr(ta);
    lv_point_t pos;

    /*Get the position of the current letter*/
    lv_label_get_letter_pos(ext->label, lv_textarea_get_cursor_pos(ta), &pos);

    /*Decrement the y with one line and keep the valid x*/
    lv_style_int_t line_space = lv_obj_get_style_text_line_space(ta, LV_TEXTAREA_PART_BG);
    const lv_font_t * font = lv_obj_get_style_text_font(ta, LV_TEXTAREA_PART_BG);
    lv_coord_t font_h              = lv_font_get_line_height(font);
    pos.y -= font_h + line_space - 1;
    pos.x = ext->cursor.valid_x;

    /*Get the letter index on the new cursor position and set it*/
    uint32_t new_cur_pos       = lv_label_get_letter_on(ext->label, &pos);
    lv_coord_t cur_valid_x_tmp = ext->cursor.valid_x; /*Cursor position set overwrites the valid position */
    lv_textarea_set_cursor_pos(ta, new_cur_pos);
    ext->cursor.valid_x = cur_valid_x_tmp;
}

/**********************
 *   STATIC FUNCTIONS
 **********************/

/**
 * Handle the drawing related tasks of the text areas
 * @param ta pointer to an object
 * @param clip_area the object will be drawn only in this area
 * @param mode LV_DESIGN_COVER_CHK: only check if the object fully covers the 'mask_p' area
 *                                  (return 'true' if yes)
 *             LV_DESIGN_DRAW_MAIN: draw the object (always return 'true')
 *             LV_DESIGN_DRAW_POST: drawing after every children are drawn
 * @param return an element of `lv_design_res_t`
 */
static lv_design_res_t lv_textarea_design(lv_obj_t * ta, const lv_area_t * clip_area, lv_design_mode_t mode)
{
    if(mode == LV_DESIGN_COVER_CHK) {
        /*Return false if the object is not covers the mask_p area*/
        return ancestor_design(ta, clip_area, mode);
    }
    else if(mode == LV_DESIGN_DRAW_MAIN) {
        /*Draw the object*/
        ancestor_design(ta, clip_area, mode);

    }
    else if(mode == LV_DESIGN_DRAW_POST) {
        ancestor_design(ta, clip_area, mode);
    }
    return LV_DESIGN_RES_OK;
}

/**
 * An extended scrollable design of the page. Calls the normal design function and draws a cursor.
 * @param scrl pointer to the scrollable part of the Text area
 * @param clip_area the object will be drawn only in this area
 * @param mode LV_DESIGN_COVER_CHK: only check if the object fully covers the 'mask_p' area
 *                                  (return 'true' if yes)
 *             LV_DESIGN_DRAW_MAIN: draw the object (always return 'true')
 *             LV_DESIGN_DRAW_POST: drawing after every children are drawn
 * @return return true/false, depends on 'mode'
 */
static lv_design_res_t lv_textarea_scrollable_design(lv_obj_t * scrl, const lv_area_t * clip_area,
                                                     lv_design_mode_t mode)
{
    if(mode == LV_DESIGN_COVER_CHK) {
        /*Return false if the object is not covers the mask_p area*/
        return scrl_design(scrl, clip_area, mode);
    }
    else if(mode == LV_DESIGN_DRAW_MAIN) {
        /*Draw the object*/
        scrl_design(scrl, clip_area, mode);
    }
    else if(mode == LV_DESIGN_DRAW_POST) {
        scrl_design(scrl, clip_area, mode);

        lv_obj_t * ta     = lv_obj_get_parent(scrl);
        lv_textarea_ext_t * ext = lv_obj_get_ext_attr(ta);
        const char * txt = lv_label_get_text(ext->label);

        /*Draw the place holder*/
        if(txt[0] == '\0' && ext->placeholder_txt && ext->placeholder_txt[0] != 0) {
            lv_draw_label_dsc_t ph_dsc;
            lv_draw_label_dsc_init(&ph_dsc);
            lv_obj_init_draw_label_dsc(ta, LV_TEXTAREA_PART_PLACEHOLDER, &ph_dsc);
            switch(lv_label_get_align(ext->label)) {
                case LV_LABEL_ALIGN_CENTER:
                    ph_dsc.flag |= LV_TXT_FLAG_CENTER;
                    break;
                case LV_LABEL_ALIGN_RIGHT:
                    ph_dsc.flag |= LV_TXT_FLAG_RIGHT;
                    break;
                default:
                    break;
            }

            if(ext->one_line) ph_dsc.flag |= LV_TXT_FLAG_EXPAND;

            lv_draw_label(&scrl->coords, clip_area, &ph_dsc, ext->placeholder_txt, NULL);
        }

        /*Draw the cursor*/

        if(ext->cursor.hidden || ext->cursor.state == 0) {
            return LV_DESIGN_RES_OK; /*The cursor is not visible now*/
        }

        lv_draw_rect_dsc_t cur_dsc;
        lv_draw_rect_dsc_init(&cur_dsc);
        lv_obj_init_draw_rect_dsc(ta, LV_TEXTAREA_PART_CURSOR, &cur_dsc);

        /*Draw he cursor according to the type*/
        lv_area_t cur_area;
        lv_area_copy(&cur_area, &ext->cursor.area);

        cur_area.x1 += ext->label->coords.x1;
        cur_area.y1 += ext->label->coords.y1;
        cur_area.x2 += ext->label->coords.x1;
        cur_area.y2 += ext->label->coords.y1;

        lv_draw_rect(&cur_area, clip_area, &cur_dsc);

        char letter_buf[8] = {0};
        _lv_memcpy(letter_buf, &txt[ext->cursor.txt_byte_pos], _lv_txt_encoded_size(&txt[ext->cursor.txt_byte_pos]));

        if(cur_dsc.bg_opa == LV_OPA_COVER) {
            lv_style_int_t left = lv_obj_get_style_pad_left(ta, LV_TEXTAREA_PART_CURSOR);
            lv_style_int_t top = lv_obj_get_style_pad_top(ta, LV_TEXTAREA_PART_CURSOR);
            cur_area.x1 += left;
            cur_area.y1 += top;

            lv_draw_label_dsc_t cur_label_dsc;
            lv_draw_label_dsc_init(&cur_label_dsc);
            lv_obj_init_draw_label_dsc(ta, LV_TEXTAREA_PART_CURSOR, &cur_label_dsc);
            lv_draw_label(&cur_area, clip_area, &cur_label_dsc, letter_buf, NULL);
        }
    }

    return LV_DESIGN_RES_OK;
}

/**
 * Signal function of the text area
 * @param ta pointer to a text area object
 * @param sign a signal type from lv_signal_t enum
 * @param param pointer to a signal specific variable
 * @return LV_RES_OK: the object is not deleted in the function; LV_RES_INV: the object is deleted
 */
static lv_res_t lv_textarea_signal(lv_obj_t * ta, lv_signal_t sign, void * param)
{
    lv_res_t res;
    if(sign == LV_SIGNAL_GET_STYLE) {
        lv_get_style_info_t * info = param;
        info->result = lv_textarea_get_style(ta, info->part);
        if(info->result != NULL) return LV_RES_OK;
        else return ancestor_signal(ta, sign, param);
    }
    else if(sign == LV_SIGNAL_GET_STATE_DSC) {
        return ancestor_signal(ta, sign, param);
    }

    /* Include the ancient signal function */
    res = ancestor_signal(ta, sign, param);
    if(res != LV_RES_OK) return res;
    if(sign == LV_SIGNAL_GET_TYPE) return lv_obj_handle_get_type_signal(param, LV_OBJX_NAME);

    lv_textarea_ext_t * ext = lv_obj_get_ext_attr(ta);
    if(sign == LV_SIGNAL_CLEANUP) {
        if(ext->pwd_tmp != NULL) lv_mem_free(ext->pwd_tmp);
        if(ext->placeholder_txt != NULL) lv_mem_free(ext->placeholder_txt);

        ext->pwd_tmp = NULL;
        ext->placeholder_txt = NULL;

        lv_obj_clean_style_list(ta, LV_TEXTAREA_PART_CURSOR);
        lv_obj_clean_style_list(ta, LV_TEXTAREA_PART_PLACEHOLDER);

        /* (The created label will be deleted automatically) */

    }
    else if(sign == LV_SIGNAL_STYLE_CHG) {
        if(ext->label) {
            if(ext->one_line) {
                lv_style_int_t top = lv_obj_get_style_pad_top(ta, LV_TEXTAREA_PART_BG);
                lv_style_int_t bottom = lv_obj_get_style_pad_bottom(ta, LV_TEXTAREA_PART_BG);
                const lv_font_t * font = lv_obj_get_style_text_font(ta, LV_TEXTAREA_PART_BG);

                /*In one line mode refresh the Text Area height because 'vpad' can modify it*/
                lv_coord_t font_h              = lv_font_get_line_height(font);
                lv_obj_set_height(ext->label, font_h);
                lv_obj_set_height(ta, font_h + top + bottom);
            }
            else {
                /*In not one line mode refresh the Label width because 'hpad' can modify it*/
                lv_obj_set_width(ext->label, lv_page_get_width_fit(ta));
                lv_obj_set_pos(ext->label, 0, 0); /*Be sure the Label is in the correct position*/

            }
            lv_label_set_text(ext->label, NULL);
            refr_cursor_area(ta);
        }
    }
    else if(sign == LV_SIGNAL_COORD_CHG) {
        /*Set the label width according to the text area width*/
        if(ext->label) {
            if(lv_obj_get_width(ta) != lv_area_get_width(param) || lv_obj_get_height(ta) != lv_area_get_height(param)) {
                lv_obj_set_width(ext->label, lv_page_get_width_fit(ta));
                lv_obj_set_pos(ext->label, 0, 0);
                lv_label_set_text(ext->label, NULL); /*Refresh the label*/

                refr_cursor_area(ta);
            }
        }
    }
    else if(sign == LV_SIGNAL_CONTROL) {
#if LV_USE_GROUP
        uint32_t c = *((uint32_t *)param); /*uint32_t because can be UTF-8*/
        if(c == LV_KEY_RIGHT)
            lv_textarea_cursor_right(ta);
        else if(c == LV_KEY_LEFT)
            lv_textarea_cursor_left(ta);
        else if(c == LV_KEY_UP)
            lv_textarea_cursor_up(ta);
        else if(c == LV_KEY_DOWN)
            lv_textarea_cursor_down(ta);
        else if(c == LV_KEY_BACKSPACE)
            lv_textarea_del_char(ta);
        else if(c == LV_KEY_DEL)
            lv_textarea_del_char_forward(ta);
        else if(c == LV_KEY_HOME)
            lv_textarea_set_cursor_pos(ta, 0);
        else if(c == LV_KEY_END)
            lv_textarea_set_cursor_pos(ta, LV_TEXTAREA_CURSOR_LAST);
        else if(c == LV_KEY_ENTER && lv_textarea_get_one_line(ta))
            lv_event_send(ta, LV_EVENT_APPLY, NULL);
        else {
            lv_textarea_add_char(ta, c);
        }
#endif
    }
    else if(sign == LV_SIGNAL_GET_EDITABLE) {
#if LV_USE_GROUP
        bool * editable = (bool *)param;
        *editable       = true;
#endif
    }
    else if(sign == LV_SIGNAL_PRESSED || sign == LV_SIGNAL_PRESSING || sign == LV_SIGNAL_PRESS_LOST ||
            sign == LV_SIGNAL_RELEASED) {
        update_cursor_position_on_click(ta, sign, (lv_indev_t *)param);
    }
    return res;
}

/**
 * Signal function of the scrollable part of the text area
 * @param scrl pointer to scrollable part of a text area object
 * @param sign a signal type from lv_signal_t enum
 * @param param pointer to a signal specific variable
 * @return LV_RES_OK: the object is not deleted in the function; LV_RES_INV: the object is deleted
 */
static lv_res_t lv_textarea_scrollable_signal(lv_obj_t * scrl, lv_signal_t sign, void * param)
{
    lv_res_t res;

    /* Include the ancient signal function */
    res = scrl_signal(scrl, sign, param);

    if(res != LV_RES_OK) return res;
    if(sign == LV_SIGNAL_GET_TYPE) return lv_obj_handle_get_type_signal(param, "");

    lv_obj_t * ta     = lv_obj_get_parent(scrl);
    lv_textarea_ext_t * ext = lv_obj_get_ext_attr(ta);

    if(sign == LV_SIGNAL_REFR_EXT_DRAW_PAD) {
        /*Set ext. size because the cursor might be out of this object*/
        lv_style_int_t line_space = lv_obj_get_style_text_line_space(ta, LV_TEXTAREA_PART_BG);
        const lv_font_t * font = lv_obj_get_style_text_font(ta, LV_TEXTAREA_PART_BG);
        lv_coord_t font_h              = lv_font_get_line_height(font);
        scrl->ext_draw_pad             = LV_MATH_MAX(scrl->ext_draw_pad, line_space + font_h);
    }
    else if(sign == LV_SIGNAL_COORD_CHG) {
        /*Set the label width according to the text area width*/
        if(ext->label) {
            if(lv_obj_get_width(scrl) != lv_area_get_width(param) ||
               lv_obj_get_height(scrl) != lv_area_get_height(param)) {

                lv_obj_set_width(ext->label, lv_page_get_width_fit(ta));
                lv_obj_set_pos(ext->label, 0, 0);

                lv_label_set_text(ext->label, NULL); /*Refresh the label*/
                refr_cursor_area(ta);
            }

        }

    }
    else if(sign == LV_SIGNAL_PRESSING || sign == LV_SIGNAL_PRESSED || sign == LV_SIGNAL_PRESS_LOST ||
            sign == LV_SIGNAL_RELEASED) {
        update_cursor_position_on_click(ta, sign, (lv_indev_t *)param);
    }

    return res;
}

/**
 * Get the style descriptor of a part of the object
 * @param page pointer the object
 * @param part the part from `lv_textarea_part_t`. (LV_TEXTAREA_PART_...)
 * @return pointer to the style descriptor of the specified part
 */
static lv_style_list_t * lv_textarea_get_style(lv_obj_t * ta, uint8_t part)
{
    LV_ASSERT_OBJ(ta, LV_OBJX_NAME);

    lv_textarea_ext_t * ext = lv_obj_get_ext_attr(ta);
    lv_style_list_t * style_dsc_p;

    switch(part) {
        case LV_TEXTAREA_PART_BG:
            style_dsc_p = &ta->style_list;
            break;
        case LV_TEXTAREA_PART_SCROLLBAR:
            style_dsc_p = &ext->page.scrlbar.style;
            break;
        case LV_TEXTAREA_PART_CURSOR:
            style_dsc_p = &ext->cursor.style;
            break;
#if LV_USE_ANIMATION
        case LV_TEXTAREA_PART_EDGE_FLASH:
            style_dsc_p = &ext->page.edge_flash.style;
            break;
#endif
        case LV_TEXTAREA_PART_PLACEHOLDER:
            style_dsc_p = &ext->style_placeholder;
            break;
        default:
            style_dsc_p = NULL;
    }

    return style_dsc_p;
}

#if LV_USE_ANIMATION

/**
 * Called to blink the cursor
 * @param ta pointer to a text area
 * @param hide 1: hide the cursor, 0: show it
 */
static void cursor_blink_anim(lv_obj_t * ta, lv_anim_value_t show)
{
    lv_textarea_ext_t * ext = lv_obj_get_ext_attr(ta);
    if(show != ext->cursor.state) {
        ext->cursor.state = show == 0 ? 0 : 1;
        if(ext->cursor.hidden == 0) {
            lv_area_t area_tmp;
            lv_area_copy(&area_tmp, &ext->cursor.area);
            area_tmp.x1 += ext->label->coords.x1;
            area_tmp.y1 += ext->label->coords.y1;
            area_tmp.x2 += ext->label->coords.x1;
            area_tmp.y2 += ext->label->coords.y1;
            lv_obj_invalidate_area(ta, &area_tmp);
        }
    }
}

/**
 * Dummy function to animate char hiding in pwd mode.
 * Does nothing, but a function is required in car hiding anim.
 * (pwd_char_hider callback do the real job)
 * @param ta unused
 * @param x unused
 */
static void pwd_char_hider_anim(lv_obj_t * ta, lv_anim_value_t x)
{
    (void)ta;
    (void)x;
}

/**
 * Call when an animation is ready to convert all characters to '*'
 * @param a pointer to the animation
 */
static void pwd_char_hider_anim_ready(lv_anim_t * a)
{
    lv_obj_t * ta = a->var;
    pwd_char_hider(ta);
}
#endif

/**
 * Hide all characters (convert them to '*')
 * @param ta: pointer to text area object
 */
static void pwd_char_hider(lv_obj_t * ta)
{
    lv_textarea_ext_t * ext = lv_obj_get_ext_attr(ta);
    if(ext->pwd_mode != 0) {
        char * txt  = lv_label_get_text(ext->label);
        int32_t enc_len = _lv_txt_get_encoded_length(txt);
        if(enc_len == 0) return;

        /*If the textarea's font has "bullet" character use it else fallback to "*"*/
        const lv_font_t * font = lv_obj_get_style_text_font(ta, LV_TEXTAREA_PART_BG);
        lv_font_glyph_dsc_t g;
        bool has_bullet;
        has_bullet = lv_font_get_glyph_dsc(font, &g, LV_TEXTAREA_PWD_BULLET_UNICODE, 0);
        const char * bullet;
        if(has_bullet) bullet = LV_SYMBOL_BULLET;
        else bullet = "*";

        size_t bullet_len = strlen(bullet);
        char * txt_tmp = _lv_mem_buf_get(enc_len * bullet_len + 1);
        int32_t i;
        for(i = 0; i < enc_len; i++) {
            _lv_memcpy(&txt_tmp[i * bullet_len], bullet, bullet_len);
        }

        txt_tmp[i * bullet_len] = '\0';

        lv_label_set_text(ext->label, txt_tmp);
        _lv_mem_buf_release(txt_tmp);
        refr_cursor_area(ta);
    }
}

/**
 * Test an unicode character if it is accepted or not. Checks max length and accepted char list.
 * @param ta pointer to a test area object
 * @param c an unicode character
 * @return true: accepted; false: rejected
 */
static bool char_is_accepted(lv_obj_t * ta, uint32_t c)
{
    lv_textarea_ext_t * ext = lv_obj_get_ext_attr(ta);

    /*If no restriction accept it*/
    if(ext->accepted_chars == NULL && ext->max_length == 0) return true;

    /*Too many characters?*/
    if(ext->max_length > 0 && _lv_txt_get_encoded_length(lv_textarea_get_text(ta)) >= ext->max_length) {
        return false;
    }

    /*Accepted character?*/
    if(ext->accepted_chars) {
        uint32_t i = 0;

        while(ext->accepted_chars[i] != '\0') {
            uint32_t a = _lv_txt_encoded_next(ext->accepted_chars, &i);
            if(a == c) return true; /*Accepted*/
        }

        return false; /*The character wasn't in the list*/
    }
    else {
        return true; /*If the accepted char list in not specified the accept the character*/
    }
}

static void refr_cursor_area(lv_obj_t * ta)
{
    lv_textarea_ext_t * ext = lv_obj_get_ext_attr(ta);

    const lv_font_t * font = lv_obj_get_style_text_font(ta, LV_TEXTAREA_PART_BG);
    lv_style_int_t line_space = lv_obj_get_style_text_line_space(ta, LV_TEXTAREA_PART_BG);

    uint32_t cur_pos = lv_textarea_get_cursor_pos(ta);
    const char * txt = lv_label_get_text(ext->label);

    uint32_t byte_pos;
    byte_pos = _lv_txt_encoded_get_byte_id(txt, cur_pos);

    uint32_t letter = _lv_txt_encoded_next(&txt[byte_pos], NULL);

    lv_coord_t letter_h = lv_font_get_line_height(font);

    /*Set letter_w (set not 0 on non printable but valid chars)*/
    lv_coord_t letter_w;
    if(letter == '\0' || letter == '\n' || letter == '\r') {
        letter_w = lv_font_get_glyph_width(font, ' ', '\0');
    }
    else {
        /*`letter_next` parameter is '\0' to ignore kerning*/
        letter_w = lv_font_get_glyph_width(font, letter, '\0');
    }

    lv_point_t letter_pos;
    lv_label_get_letter_pos(ext->label, cur_pos, &letter_pos);

    /*If the cursor is out of the text (most right) draw it to the next line*/
    if(letter_pos.x + ext->label->coords.x1 + letter_w > ext->label->coords.x2 && ext->one_line == 0 &&
       lv_label_get_align(ext->label) != LV_LABEL_ALIGN_RIGHT) {
        letter_pos.x = 0;
        letter_pos.y += letter_h + line_space;

        if(letter != '\0') {
            byte_pos += _lv_txt_encoded_size(&txt[byte_pos]);
            letter = _lv_txt_encoded_next(&txt[byte_pos], NULL);
        }

        if(letter == '\0' || letter == '\n' || letter == '\r') {
            letter_w = lv_font_get_glyph_width(font, ' ', '\0');
        }
        else {
            letter_w = lv_font_get_glyph_width(font, letter, '\0');
        }
    }

    /*Save the byte position. It is required to draw `LV_CURSOR_BLOCK`*/
    ext->cursor.txt_byte_pos = byte_pos;

    /*Calculate the cursor according to its type*/
    lv_style_int_t top = lv_obj_get_style_pad_top(ta, LV_TEXTAREA_PART_CURSOR);
    lv_style_int_t bottom = lv_obj_get_style_pad_bottom(ta, LV_TEXTAREA_PART_CURSOR);
    lv_style_int_t left = lv_obj_get_style_pad_left(ta, LV_TEXTAREA_PART_CURSOR);
    lv_style_int_t right = lv_obj_get_style_pad_right(ta, LV_TEXTAREA_PART_CURSOR);

    lv_area_t cur_area;
    cur_area.x1 = letter_pos.x - left;
    cur_area.y1 = letter_pos.y - top;
    cur_area.x2 = letter_pos.x + right + letter_w;
    cur_area.y2 = letter_pos.y + bottom + letter_h;

    /*Save the new area*/
    lv_area_t area_tmp;
    lv_area_copy(&area_tmp, &ext->cursor.area);
    area_tmp.x1 += ext->label->coords.x1;
    area_tmp.y1 += ext->label->coords.y1;
    area_tmp.x2 += ext->label->coords.x1;
    area_tmp.y2 += ext->label->coords.y1;
    lv_obj_invalidate_area(ta, &area_tmp);

    lv_area_copy(&ext->cursor.area, &cur_area);

    lv_area_copy(&area_tmp, &ext->cursor.area);
    area_tmp.x1 += ext->label->coords.x1;
    area_tmp.y1 += ext->label->coords.y1;
    area_tmp.x2 += ext->label->coords.x1;
    area_tmp.y2 += ext->label->coords.y1;
    lv_obj_invalidate_area(ta, &area_tmp);
}

static void update_cursor_position_on_click(lv_obj_t * ta, lv_signal_t sign, lv_indev_t * click_source)
{

    if(click_source == NULL) return;

    lv_textarea_ext_t * ext = lv_obj_get_ext_attr(ta);
    if(ext->cursor.click_pos == 0) return;
    if(ext->cursor.hidden) return;

    if(lv_indev_get_type(click_source) == LV_INDEV_TYPE_KEYPAD ||
       lv_indev_get_type(click_source) == LV_INDEV_TYPE_ENCODER) {
        return;
    }

    lv_area_t label_coords;
    lv_obj_get_coords(ext->label, &label_coords);

    lv_point_t point_act, vect_act;
    lv_indev_get_point(click_source, &point_act);
    lv_indev_get_vect(click_source, &vect_act);

    if(point_act.x < 0 || point_act.y < 0) return; /*Ignore event from keypad*/
    lv_point_t rel_pos;
    rel_pos.x = point_act.x - label_coords.x1;
    rel_pos.y = point_act.y - label_coords.y1;

    lv_coord_t label_width = lv_obj_get_width(ext->label);

    uint16_t char_id_at_click;

#if LV_LABEL_TEXT_SEL
    lv_label_ext_t * ext_label = lv_obj_get_ext_attr(ext->label);
    bool click_outside_label;
    /*Check if the click happened on the left side of the area outside the label*/
    if(rel_pos.x < 0) {
        char_id_at_click = 0;
        click_outside_label       = true;
    }
    /*Check if the click happened on the right side of the area outside the label*/
    else if(rel_pos.x >= label_width) {
        char_id_at_click = LV_TEXTAREA_CURSOR_LAST;
        click_outside_label       = true;
    }
    else {
        char_id_at_click = lv_label_get_letter_on(ext->label, &rel_pos);
        click_outside_label       = !lv_label_is_char_under_pos(ext->label, &rel_pos);
    }

    if(ext->text_sel_en) {
        if(!ext->text_sel_in_prog && !click_outside_label && sign == LV_SIGNAL_PRESSED) {
            /*Input device just went down. Store the selection start position*/
            ext->sel_start    = char_id_at_click;
            ext->sel_end      = LV_LABEL_TEXT_SEL_OFF;
            ext->text_sel_in_prog = 1;
            lv_obj_set_drag(lv_page_get_scrollable(ta), false);
        }
        else if(ext->text_sel_in_prog && sign == LV_SIGNAL_PRESSING) {
            /*Input device may be moving. Store the end position */
            ext->sel_end = char_id_at_click;
        }
        else if(ext->text_sel_in_prog && (sign == LV_SIGNAL_PRESS_LOST || sign == LV_SIGNAL_RELEASED)) {
            /*Input device is released. Check if anything was selected.*/
            lv_obj_set_drag(lv_page_get_scrollable(ta), true);
        }
    }

    if(ext->text_sel_in_prog || sign == LV_SIGNAL_PRESSED) lv_textarea_set_cursor_pos(ta, char_id_at_click);

    if(ext->text_sel_in_prog) {
        /*If the selected area has changed then update the real values and*/

        /*Invalidate the text area.*/
        if(ext->sel_start > ext->sel_end) {
            if(ext_label->sel_start != ext->sel_end || ext_label->sel_end != ext->sel_start) {
                ext_label->sel_start = ext->sel_end;
                ext_label->sel_end   = ext->sel_start;
                lv_obj_invalidate(ta);
            }
        }
        else if(ext->sel_start < ext->sel_end) {
            if(ext_label->sel_start != ext->sel_start || ext_label->sel_end != ext->sel_end) {
                ext_label->sel_start = ext->sel_start;
                ext_label->sel_end   = ext->sel_end;
                lv_obj_invalidate(ta);
            }
        }
        else {
            if(ext_label->sel_start != LV_DRAW_LABEL_NO_TXT_SEL || ext_label->sel_end != LV_DRAW_LABEL_NO_TXT_SEL) {
                ext_label->sel_start = LV_DRAW_LABEL_NO_TXT_SEL;
                ext_label->sel_end   = LV_DRAW_LABEL_NO_TXT_SEL;
                lv_obj_invalidate(ta);
            }
        }
        /*Finish selection if necessary */
        if(sign == LV_SIGNAL_PRESS_LOST || sign == LV_SIGNAL_RELEASED) {
            ext->text_sel_in_prog = 0;
        }
    }
#else
    /*Check if the click happened on the left side of the area outside the label*/
    if(rel_pos.x < 0) {
        char_id_at_click = 0;
    }
    /*Check if the click happened on the right side of the area outside the label*/
    else if(rel_pos.x >= label_width) {
        char_id_at_click = LV_TEXTAREA_CURSOR_LAST;
    }
    else {
        char_id_at_click = lv_label_get_letter_on(ext->label, &rel_pos);
    }

    if(sign == LV_SIGNAL_PRESSED) lv_textarea_set_cursor_pos(ta, char_id_at_click);
#endif
}

static lv_res_t insert_handler(lv_obj_t * ta, const char * txt)
{
    ta_insert_replace = NULL;
    lv_event_send(ta, LV_EVENT_INSERT, txt);
    if(ta_insert_replace) {
        if(ta_insert_replace[0] == '\0') return LV_RES_INV; /*Drop this text*/

        /*Add the replaced text directly it's different from the original*/
        if(strcmp(ta_insert_replace, txt)) {
            lv_textarea_add_text(ta, ta_insert_replace);
            return LV_RES_INV;
        }
    }

    return LV_RES_OK;
}

#endif
>>>>>>> 9003f4a9
<|MERGE_RESOLUTION|>--- conflicted
+++ resolved
@@ -1,4 +1,3 @@
-<<<<<<< HEAD
 /**
  * @file lv_ta.c
  *
@@ -426,7 +425,6 @@
     lv_label_set_text(ext->label, label_txt);
     lv_textarea_clear_selection(ta);
 
-
     /*If the textarea became empty, invalidate it to hide the placeholder*/
     if(ext->placeholder_txt) {
         const char * txt = lv_label_get_text(ext->label);
@@ -504,7 +502,6 @@
         lv_label_set_text(ext->label, txt);
         lv_textarea_set_cursor_pos(ta, LV_TEXTAREA_CURSOR_LAST);
     }
-
 
     /*If the textarea is empty, invalidate it to hide the placeholder*/
     if(ext->placeholder_txt) {
@@ -691,7 +688,7 @@
 }
 
 /**
- * Enable/Disable the positioning of the the cursor by clicking the text on the text area.
+ * Enable/Disable the positioning of the cursor by clicking the text on the text area.
  * @param ta pointer to a text area object
  * @param en true: enable click positions; false: disable
  */
@@ -819,7 +816,7 @@
 
 /**
  * Set a list of characters. Only these characters will be accepted by the text area
- * @param ta pointer to  Text Area
+ * @param ta pointer to Text Area
  * @param list list of characters. Only the pointer is saved. E.g. "+-.,0123456789"
  */
 void lv_textarea_set_accepted_chars(lv_obj_t * ta, const char * list)
@@ -833,7 +830,7 @@
 
 /**
  * Set max length of a Text Area.
- * @param ta pointer to  Text Area
+ * @param ta pointer to Text Area
  * @param num the maximal number of characters can be added (`lv_textarea_set_text` ignores it)
  */
 void lv_textarea_set_max_length(lv_obj_t * ta, uint32_t num)
@@ -1061,7 +1058,7 @@
 
 /**
  * Get a list of accepted characters.
- * @param ta pointer to  Text Area
+ * @param ta pointer to Text Area
  * @return list of accented characters.
  */
 const char * lv_textarea_get_accepted_chars(lv_obj_t * ta)
@@ -1075,7 +1072,7 @@
 
 /**
  * Set max length of a Text Area.
- * @param ta pointer to  Text Area
+ * @param ta pointer to Text Area
  * @return the maximal number of characters to be add
  */
 uint32_t lv_textarea_get_max_length(lv_obj_t * ta)
@@ -1304,7 +1301,7 @@
 /**
  * An extended scrollable design of the page. Calls the normal design function and draws a cursor.
  * @param scrl pointer to the scrollable part of the Text area
- * @param clip_area  the object will be drawn only in this area
+ * @param clip_area the object will be drawn only in this area
  * @param mode LV_DESIGN_COVER_CHK: only check if the object fully covers the 'mask_p' area
  *                                  (return 'true' if yes)
  *             LV_DESIGN_DRAW_MAIN: draw the object (always return 'true')
@@ -1709,7 +1706,6 @@
     }
 }
 
-
 static void refr_cursor_area(lv_obj_t * ta)
 {
     lv_textarea_ext_t * ext = lv_obj_get_ext_attr(ta);
@@ -1925,1930 +1921,4 @@
     return LV_RES_OK;
 }
 
-#endif
-=======
-/**
- * @file lv_ta.c
- *
- */
-
-/*********************
- *      INCLUDES
- *********************/
-#include "lv_textarea.h"
-#if LV_USE_TEXTAREA != 0
-
-#include <string.h>
-#include "../lv_misc/lv_debug.h"
-#include "../lv_core/lv_group.h"
-#include "../lv_core/lv_refr.h"
-#include "../lv_draw/lv_draw.h"
-#include "../lv_themes/lv_theme.h"
-#include "../lv_misc/lv_anim.h"
-#include "../lv_misc/lv_txt.h"
-#include "../lv_misc/lv_math.h"
-
-/*********************
- *      DEFINES
- *********************/
-#define LV_OBJX_NAME "lv_textarea"
-
-/*Test configuration*/
-#ifndef LV_TEXTAREA_DEF_CURSOR_BLINK_TIME
-    #define LV_TEXTAREA_DEF_CURSOR_BLINK_TIME 400 /*ms*/
-#endif
-
-#ifndef LV_TEXTAREA_DEF_PWD_SHOW_TIME
-    #define LV_TEXTAREA_DEF_PWD_SHOW_TIME 1500 /*ms*/
-#endif
-
-#define LV_TEXTAREA_DEF_WIDTH (2 * LV_DPI)
-#define LV_TEXTAREA_DEF_HEIGHT (1 * LV_DPI)
-
-#define LV_TEXTAREA_PWD_BULLET_UNICODE      0x2022
-
-/**********************
- *      TYPEDEFS
- **********************/
-
-/**********************
- *  STATIC PROTOTYPES
- **********************/
-static lv_design_res_t lv_textarea_design(lv_obj_t * ta, const lv_area_t * clip_area, lv_design_mode_t mode);
-static lv_design_res_t lv_textarea_scrollable_design(lv_obj_t * scrl, const lv_area_t * clip_area,
-                                                     lv_design_mode_t mode);
-static lv_res_t lv_textarea_signal(lv_obj_t * ta, lv_signal_t sign, void * param);
-static lv_res_t lv_textarea_scrollable_signal(lv_obj_t * scrl, lv_signal_t sign, void * param);
-static lv_style_list_t * lv_textarea_get_style(lv_obj_t * ta, uint8_t part);
-#if LV_USE_ANIMATION
-    static void cursor_blink_anim(lv_obj_t * ta, lv_anim_value_t show);
-    static void pwd_char_hider_anim(lv_obj_t * ta, lv_anim_value_t x);
-    static void pwd_char_hider_anim_ready(lv_anim_t * a);
-#endif
-static void pwd_char_hider(lv_obj_t * ta);
-static bool char_is_accepted(lv_obj_t * ta, uint32_t c);
-static void refr_cursor_area(lv_obj_t * ta);
-static void update_cursor_position_on_click(lv_obj_t * ta, lv_signal_t sign, lv_indev_t * click_source);
-static lv_res_t insert_handler(lv_obj_t * ta, const char * txt);
-
-/**********************
- *  STATIC VARIABLES
- **********************/
-static lv_design_cb_t ancestor_design;
-static lv_design_cb_t scrl_design;
-static lv_signal_cb_t ancestor_signal;
-static lv_signal_cb_t scrl_signal;
-static const char * ta_insert_replace;
-
-/**********************
- *      MACROS
- **********************/
-
-/**********************
- *   GLOBAL FUNCTIONS
- **********************/
-
-/**
- * Create a text area objects
- * @param par pointer to an object, it will be the parent of the new text area
- * @param copy pointer to a text area object, if not NULL then the new object will be copied from it
- * @return pointer to the created text area
- */
-lv_obj_t * lv_textarea_create(lv_obj_t * par, const lv_obj_t * copy)
-{
-    LV_LOG_TRACE("text area create started");
-
-    /*Create the ancestor object*/
-    lv_obj_t * ta = lv_page_create(par, copy);
-    LV_ASSERT_MEM(ta);
-    if(ta == NULL) return NULL;
-
-    if(ancestor_signal == NULL) ancestor_signal = lv_obj_get_signal_cb(ta);
-    if(ancestor_design == NULL) ancestor_design = lv_obj_get_design_cb(ta);
-    if(scrl_signal == NULL) scrl_signal = lv_obj_get_signal_cb(lv_page_get_scrollable(ta));
-    if(scrl_design == NULL) scrl_design = lv_obj_get_design_cb(lv_page_get_scrollable(ta));
-
-    /*Allocate the object type specific extended data*/
-    lv_textarea_ext_t * ext = lv_obj_allocate_ext_attr(ta, sizeof(lv_textarea_ext_t));
-    LV_ASSERT_MEM(ext);
-    if(ext == NULL) {
-        lv_obj_del(ta);
-        return NULL;
-    }
-
-    ext->pwd_mode          = 0;
-    ext->pwd_tmp           = NULL;
-    ext->pwd_show_time     = LV_TEXTAREA_DEF_PWD_SHOW_TIME;
-    ext->accepted_chars    = NULL;
-    ext->max_length        = 0;
-    ext->cursor.state      = 1;
-    ext->cursor.hidden     = 0;
-    ext->cursor.blink_time = LV_TEXTAREA_DEF_CURSOR_BLINK_TIME;
-    ext->cursor.pos        = 0;
-    ext->cursor.click_pos  = 1;
-    ext->cursor.valid_x    = 0;
-    ext->one_line          = 0;
-#if LV_LABEL_TEXT_SEL
-    ext->text_sel_en = 0;
-#endif
-    ext->label       = NULL;
-    ext->placeholder_txt = NULL;
-
-    lv_style_list_init(&ext->cursor.style);
-    lv_style_list_init(&ext->style_placeholder);
-
-#if LV_USE_ANIMATION == 0
-    ext->pwd_show_time     = 0;
-    ext->cursor.blink_time = 0;
-#endif
-
-    lv_obj_set_signal_cb(ta, lv_textarea_signal);
-    lv_obj_set_signal_cb(lv_page_get_scrollable(ta), lv_textarea_scrollable_signal);
-    lv_obj_set_design_cb(ta, lv_textarea_design);
-
-    /*Init the new text area object*/
-    if(copy == NULL) {
-        lv_page_set_scrollable_fit2(ta, LV_FIT_PARENT, LV_FIT_TIGHT);
-
-        ext->label = lv_label_create(ta, NULL);
-
-        lv_obj_set_design_cb(ext->page.scrl, lv_textarea_scrollable_design);
-
-        lv_label_set_long_mode(ext->label, LV_LABEL_LONG_BREAK);
-        lv_label_set_text(ext->label, "Text area");
-        lv_obj_set_click(ext->label, false);
-        lv_obj_set_size(ta, LV_TEXTAREA_DEF_WIDTH, LV_TEXTAREA_DEF_HEIGHT);
-        lv_textarea_set_scrollbar_mode(ta, LV_SCROLLBAR_MODE_DRAG);
-
-        lv_obj_reset_style_list(ta, LV_PAGE_PART_SCROLLABLE);
-        lv_theme_apply(ta, LV_THEME_TEXTAREA);
-
-    }
-    /*Copy an existing object*/
-    else {
-        lv_obj_set_design_cb(ext->page.scrl, lv_textarea_scrollable_design);
-        lv_textarea_ext_t * copy_ext = lv_obj_get_ext_attr(copy);
-        ext->label             = lv_label_create(ta, copy_ext->label);
-        ext->pwd_mode          = copy_ext->pwd_mode;
-        ext->accepted_chars    = copy_ext->accepted_chars;
-        ext->max_length        = copy_ext->max_length;
-        ext->cursor.pos        = copy_ext->cursor.pos;
-        ext->cursor.valid_x    = copy_ext->cursor.valid_x;
-        ext->cursor.hidden    = copy_ext->cursor.hidden;
-
-        lv_style_list_copy(&ext->cursor.style, &copy_ext->cursor.style);
-        lv_style_list_copy(&ext->style_placeholder, &copy_ext->style_placeholder);
-
-        if(ext->pwd_mode != 0) pwd_char_hider(ta);
-
-        if(copy_ext->placeholder_txt) {
-            lv_textarea_set_placeholder_text(ta, copy_ext->placeholder_txt);
-        }
-
-        if(copy_ext->pwd_tmp) {
-            uint32_t len = _lv_mem_get_size(copy_ext->pwd_tmp);
-            ext->pwd_tmp = lv_mem_alloc(len);
-            LV_ASSERT_MEM(ext->pwd_tmp);
-            if(ext->pwd_tmp == NULL) return NULL;
-
-            _lv_memcpy(ext->pwd_tmp, copy_ext->pwd_tmp, len);
-        }
-
-        if(copy_ext->one_line) lv_textarea_set_one_line(ta, true);
-
-        /*Refresh the style with new signal function*/
-        lv_obj_refresh_style(ta, LV_OBJ_PART_ALL, LV_STYLE_PROP_ALL);
-    }
-
-#if LV_USE_ANIMATION
-    if(ext->cursor.blink_time) {
-        /*Create a cursor blinker animation*/
-        lv_anim_path_t path;
-        lv_anim_path_init(&path);
-        lv_anim_path_set_cb(&path, lv_anim_path_step);
-
-        lv_anim_t a;
-        lv_anim_init(&a);
-        lv_anim_set_var(&a, ta);
-        lv_anim_set_exec_cb(&a, (lv_anim_exec_xcb_t)cursor_blink_anim);
-        lv_anim_set_time(&a, ext->cursor.blink_time);
-        lv_anim_set_playback_time(&a, ext->cursor.blink_time);
-        lv_anim_set_values(&a, 0, 1);
-        lv_anim_set_path(&a, &path);
-        lv_anim_set_repeat_count(&a, LV_ANIM_REPEAT_INFINITE);
-        lv_anim_start(&a);
-    }
-#endif
-
-    LV_LOG_INFO("text area created");
-
-    return ta;
-}
-
-/*======================
- * Add/remove functions
- *=====================*/
-
-/**
- * Insert a character to the current cursor position.
- * To add a wide char, e.g. 'Á' use `_lv_txt_encoded_conv_wc('Á')`
- * @param ta pointer to a text area object
- * @param c a character (e.g. 'a')
- */
-void lv_textarea_add_char(lv_obj_t * ta, uint32_t c)
-{
-    LV_ASSERT_OBJ(ta, LV_OBJX_NAME);
-
-    lv_textarea_ext_t * ext = lv_obj_get_ext_attr(ta);
-
-    const char * letter_buf;
-
-    uint32_t u32_buf[2];
-    u32_buf[0] = c;
-    u32_buf[1] = 0;
-
-    letter_buf = (char *)&u32_buf;
-
-#if LV_BIG_ENDIAN_SYSTEM
-    if(c != 0) while(*letter_buf == 0) ++letter_buf;
-#endif
-
-    lv_res_t res = insert_handler(ta, letter_buf);
-    if(res != LV_RES_OK) return;
-
-    if(ext->one_line && (c == '\n' || c == '\r')) {
-        LV_LOG_INFO("Text area: line break ignored in one-line mode");
-        return;
-    }
-
-    uint32_t c_uni = _lv_txt_encoded_next((const char *)&c, NULL);
-
-    if(char_is_accepted(ta, c_uni) == false) {
-        LV_LOG_INFO("Character is no accepted by the text area (too long text or not in the "
-                    "accepted list)");
-        return;
-    }
-
-    /*If a new line was added it shouldn't show edge flash effect*/
-    bool edge_flash_en = lv_textarea_get_edge_flash(ta);
-    lv_textarea_set_edge_flash(ta, false);
-
-    if(ext->pwd_mode != 0) pwd_char_hider(ta); /*Make sure all the current text contains only '*'*/
-
-    /*If the textarea is empty, invalidate it to hide the placeholder*/
-    if(ext->placeholder_txt) {
-        const char * txt = lv_label_get_text(ext->label);
-        if(txt[0] == '\0') lv_obj_invalidate(ta);
-    }
-
-    lv_label_ins_text(ext->label, ext->cursor.pos, letter_buf); /*Insert the character*/
-    lv_textarea_clear_selection(ta);                                                /*Clear selection*/
-
-    if(ext->pwd_mode != 0) {
-        ext->pwd_tmp = lv_mem_realloc(ext->pwd_tmp, strlen(ext->pwd_tmp) + strlen(letter_buf) + 1); /*+2: the new char + \0 */
-        LV_ASSERT_MEM(ext->pwd_tmp);
-        if(ext->pwd_tmp == NULL) return;
-
-        _lv_txt_ins(ext->pwd_tmp, ext->cursor.pos, (const char *)letter_buf);
-
-#if LV_USE_ANIMATION
-        /*Auto hide characters*/
-        if(ext->pwd_show_time == 0) {
-            pwd_char_hider(ta);
-        }
-        else {
-            lv_anim_path_t path;
-            lv_anim_path_init(&path);
-            lv_anim_path_set_cb(&path, lv_anim_path_step);
-
-            lv_anim_t a;
-            lv_anim_init(&a);
-            lv_anim_set_var(&a, ta);
-            lv_anim_set_exec_cb(&a, (lv_anim_exec_xcb_t)pwd_char_hider_anim);
-            lv_anim_set_time(&a, ext->pwd_show_time);
-            lv_anim_set_values(&a, 0, 1);
-            lv_anim_set_path(&a, &path);
-            lv_anim_set_ready_cb(&a, pwd_char_hider_anim_ready);
-            lv_anim_start(&a);
-        }
-
-#else
-        pwd_char_hider(ta);
-#endif
-    }
-
-    /*Move the cursor after the new character*/
-    lv_textarea_set_cursor_pos(ta, lv_textarea_get_cursor_pos(ta) + 1);
-
-    /*Revert the original edge flash state*/
-    lv_textarea_set_edge_flash(ta, edge_flash_en);
-
-    lv_event_send(ta, LV_EVENT_VALUE_CHANGED, NULL);
-}
-
-/**
- * Insert a text to the current cursor position
- * @param ta pointer to a text area object
- * @param txt a '\0' terminated string to insert
- */
-void lv_textarea_add_text(lv_obj_t * ta, const char * txt)
-{
-    LV_ASSERT_OBJ(ta, LV_OBJX_NAME);
-    LV_ASSERT_NULL(txt);
-
-    lv_textarea_ext_t * ext = lv_obj_get_ext_attr(ta);
-
-    if(ext->pwd_mode != 0) pwd_char_hider(ta); /*Make sure all the current text contains only '*'*/
-
-    /*Add the character one-by-one if not all characters are accepted or there is character limit.*/
-    if(lv_textarea_get_accepted_chars(ta) || lv_textarea_get_max_length(ta)) {
-        uint32_t i = 0;
-        while(txt[i] != '\0') {
-            uint32_t c = _lv_txt_encoded_next(txt, &i);
-            lv_textarea_add_char(ta, _lv_txt_unicode_to_encoded(c));
-        }
-        return;
-    }
-
-    lv_res_t res = insert_handler(ta, txt);
-    if(res != LV_RES_OK) return;
-
-    /*If a new line was added it shouldn't show edge flash effect*/
-    bool edge_flash_en = lv_textarea_get_edge_flash(ta);
-    lv_textarea_set_edge_flash(ta, false);
-
-    /*If the textarea is empty, invalidate it to hide the placeholder*/
-    if(ext->placeholder_txt) {
-        const char * txt_act = lv_label_get_text(ext->label);
-        if(txt_act[0] == '\0') lv_obj_invalidate(ta);
-    }
-
-    /*Insert the text*/
-    lv_label_ins_text(ext->label, ext->cursor.pos, txt);
-    lv_textarea_clear_selection(ta);
-
-    if(ext->pwd_mode != 0) {
-        ext->pwd_tmp = lv_mem_realloc(ext->pwd_tmp, strlen(ext->pwd_tmp) + strlen(txt) + 1);
-        LV_ASSERT_MEM(ext->pwd_tmp);
-        if(ext->pwd_tmp == NULL) return;
-
-        _lv_txt_ins(ext->pwd_tmp, ext->cursor.pos, txt);
-
-#if LV_USE_ANIMATION
-        /*Auto hide characters*/
-        if(ext->pwd_show_time == 0) {
-            pwd_char_hider(ta);
-        }
-        else {
-            lv_anim_path_t path;
-            lv_anim_path_init(&path);
-            lv_anim_path_set_cb(&path, lv_anim_path_step);
-
-            lv_anim_t a;
-            lv_anim_init(&a);
-            lv_anim_set_var(&a, ta);
-            lv_anim_set_exec_cb(&a, (lv_anim_exec_xcb_t)pwd_char_hider_anim);
-            lv_anim_set_time(&a, ext->pwd_show_time);
-            lv_anim_set_values(&a, 0, 1);
-            lv_anim_set_path(&a, &path);
-            lv_anim_set_ready_cb(&a, pwd_char_hider_anim_ready);
-            lv_anim_start(&a);
-        }
-#else
-        pwd_char_hider(ta);
-#endif
-    }
-
-    /*Move the cursor after the new text*/
-    lv_textarea_set_cursor_pos(ta, lv_textarea_get_cursor_pos(ta) + _lv_txt_get_encoded_length(txt));
-
-    /*Revert the original edge flash state*/
-    lv_textarea_set_edge_flash(ta, edge_flash_en);
-
-    lv_event_send(ta, LV_EVENT_VALUE_CHANGED, NULL);
-}
-
-/**
- * Delete a the left character from the current cursor position
- * @param ta pointer to a text area object
- */
-void lv_textarea_del_char(lv_obj_t * ta)
-{
-    LV_ASSERT_OBJ(ta, LV_OBJX_NAME);
-
-    lv_textarea_ext_t * ext = lv_obj_get_ext_attr(ta);
-    uint32_t cur_pos  = ext->cursor.pos;
-
-    if(cur_pos == 0) return;
-
-    char del_buf[2]   = {LV_KEY_DEL, '\0'};
-
-    lv_res_t res = insert_handler(ta, del_buf);
-    if(res != LV_RES_OK) return;
-
-    char * label_txt = lv_label_get_text(ext->label);
-
-    /*Delete a character*/
-    _lv_txt_cut(label_txt, ext->cursor.pos - 1, 1);
-    /*Refresh the label*/
-    lv_label_set_text(ext->label, label_txt);
-    lv_textarea_clear_selection(ta);
-
-    /*If the textarea became empty, invalidate it to hide the placeholder*/
-    if(ext->placeholder_txt) {
-        const char * txt = lv_label_get_text(ext->label);
-        if(txt[0] == '\0') lv_obj_invalidate(ta);
-    }
-
-    /*Don't let 'width == 0' because cursor will not be visible*/
-    if(lv_obj_get_width(ext->label) == 0) {
-        lv_style_int_t border_width = lv_obj_get_style_border_width(ta, LV_TEXTAREA_PART_CURSOR);
-        lv_obj_set_width(ext->label, border_width == 0 ? 1 : border_width);
-    }
-
-    if(ext->pwd_mode != 0) {
-        uint32_t byte_pos = _lv_txt_encoded_get_byte_id(ext->pwd_tmp, ext->cursor.pos - 1);
-        _lv_txt_cut(ext->pwd_tmp, ext->cursor.pos - 1, _lv_txt_encoded_size(&ext->pwd_tmp[byte_pos]));
-
-        ext->pwd_tmp = lv_mem_realloc(ext->pwd_tmp, strlen(ext->pwd_tmp) + 1);
-        LV_ASSERT_MEM(ext->pwd_tmp);
-        if(ext->pwd_tmp == NULL) return;
-    }
-
-    /*Move the cursor to the place of the deleted character*/
-    lv_textarea_set_cursor_pos(ta, ext->cursor.pos - 1);
-
-    lv_event_send(ta, LV_EVENT_VALUE_CHANGED, NULL);
-
-}
-
-/**
- * Delete the right character from the current cursor position
- * @param ta pointer to a text area object
- */
-void lv_textarea_del_char_forward(lv_obj_t * ta)
-{
-    LV_ASSERT_OBJ(ta, LV_OBJX_NAME);
-
-    uint32_t cp = lv_textarea_get_cursor_pos(ta);
-    lv_textarea_set_cursor_pos(ta, cp + 1);
-    if(cp != lv_textarea_get_cursor_pos(ta)) lv_textarea_del_char(ta);
-}
-
-/*=====================
- * Setter functions
- *====================*/
-
-/**
- * Set the text of a text area
- * @param ta pointer to a text area
- * @param txt pointer to the text
- */
-void lv_textarea_set_text(lv_obj_t * ta, const char * txt)
-{
-    LV_ASSERT_OBJ(ta, LV_OBJX_NAME);
-    LV_ASSERT_NULL(txt);
-
-    lv_textarea_ext_t * ext = lv_obj_get_ext_attr(ta);
-
-    /*Clear the existing selection*/
-    lv_textarea_clear_selection(ta);
-
-    /*Add the character one-by-one if not all characters are accepted or there is character limit.*/
-    if(lv_textarea_get_accepted_chars(ta) || lv_textarea_get_max_length(ta)) {
-        lv_label_set_text(ext->label, "");
-        lv_textarea_set_cursor_pos(ta, LV_TEXTAREA_CURSOR_LAST);
-        if(ext->pwd_mode != 0) {
-            ext->pwd_tmp[0] = '\0'; /*Clear the password too*/
-        }
-        uint32_t i = 0;
-        while(txt[i] != '\0') {
-            uint32_t c = _lv_txt_encoded_next(txt, &i);
-            lv_textarea_add_char(ta, _lv_txt_unicode_to_encoded(c));
-        }
-    }
-    else {
-        lv_label_set_text(ext->label, txt);
-        lv_textarea_set_cursor_pos(ta, LV_TEXTAREA_CURSOR_LAST);
-    }
-
-    /*If the textarea is empty, invalidate it to hide the placeholder*/
-    if(ext->placeholder_txt) {
-        const char * txt_act = lv_label_get_text(ext->label);
-        if(txt_act[0] == '\0') lv_obj_invalidate(ta);
-    }
-
-    /*Don't let 'width == 0' because the cursor will not be visible*/
-    if(lv_obj_get_width(ext->label) == 0) {
-        lv_style_int_t border_width = lv_obj_get_style_border_width(ta, LV_TEXTAREA_PART_CURSOR);
-        lv_obj_set_width(ext->label, border_width == 0 ? 1 : border_width);
-    }
-
-    if(ext->pwd_mode != 0) {
-        ext->pwd_tmp = lv_mem_realloc(ext->pwd_tmp, strlen(txt) + 1);
-        LV_ASSERT_MEM(ext->pwd_tmp);
-        if(ext->pwd_tmp == NULL) return;
-        strcpy(ext->pwd_tmp, txt);
-
-#if LV_USE_ANIMATION
-        /*Auto hide characters*/
-        if(ext->pwd_show_time == 0) {
-            pwd_char_hider(ta);
-        }
-        else {
-            lv_anim_path_t path;
-            lv_anim_path_init(&path);
-            lv_anim_path_set_cb(&path, lv_anim_path_step);
-
-            lv_anim_t a;
-            lv_anim_init(&a);
-            lv_anim_set_var(&a, ta);
-            lv_anim_set_exec_cb(&a, (lv_anim_exec_xcb_t)pwd_char_hider_anim);
-            lv_anim_set_time(&a, ext->pwd_show_time);
-            lv_anim_set_values(&a, 0, 1);
-            lv_anim_set_path(&a, &path);
-            lv_anim_set_ready_cb(&a, pwd_char_hider_anim_ready);
-            lv_anim_start(&a);
-        }
-#else
-        pwd_char_hider(ta);
-#endif
-    }
-
-    lv_event_send(ta, LV_EVENT_VALUE_CHANGED, NULL);
-}
-
-/**
- * Set the placeholder_txt text of a text area
- * @param ta pointer to a text area
- * @param txt pointer to the text
- */
-void lv_textarea_set_placeholder_text(lv_obj_t * ta, const char * txt)
-{
-    LV_ASSERT_OBJ(ta, LV_OBJX_NAME);
-    LV_ASSERT_NULL(txt);
-
-    lv_textarea_ext_t * ext = lv_obj_get_ext_attr(ta);
-
-    size_t txt_len = strlen(txt);
-
-    if(txt_len == 0) {
-        if(ext->placeholder_txt) {
-            lv_mem_free(ext->placeholder_txt);
-            ext->placeholder_txt = NULL;
-        }
-    }
-    else {
-
-        /*Allocate memory for the placeholder_txt text*/
-        if(ext->placeholder_txt == NULL) {
-            ext->placeholder_txt = lv_mem_alloc(txt_len + 1);
-        }
-        else {
-            ext->placeholder_txt = lv_mem_realloc(ext->placeholder_txt, txt_len + 1);
-
-        }
-        LV_ASSERT_MEM(ext->placeholder_txt);
-        if(ext->placeholder_txt == NULL) {
-            LV_LOG_ERROR("lv_textarea_set_placeholder_text: couldn't allocate memory for placeholder");
-            return;
-        }
-        strcpy(ext->placeholder_txt, txt);
-    }
-
-    lv_obj_invalidate(ta);
-}
-
-/**
- * Set the cursor position
- * @param obj pointer to a text area object
- * @param pos the new cursor position in character index
- *             < 0 : index from the end of the text
- *             LV_TEXTAREA_CURSOR_LAST: go after the last character
- */
-void lv_textarea_set_cursor_pos(lv_obj_t * ta, int32_t pos)
-{
-    LV_ASSERT_OBJ(ta, LV_OBJX_NAME);
-
-    lv_textarea_ext_t * ext = lv_obj_get_ext_attr(ta);
-    if((uint32_t)ext->cursor.pos == (uint32_t)pos) return;
-
-    uint32_t len = _lv_txt_get_encoded_length(lv_label_get_text(ext->label));
-
-    if(pos < 0) pos = len + pos;
-
-    if(pos > (int32_t)len || pos == LV_TEXTAREA_CURSOR_LAST) pos = len;
-
-    ext->cursor.pos = pos;
-
-    /*Position the label to make the cursor visible*/
-    lv_obj_t * label_par = lv_obj_get_parent(ext->label);
-    lv_point_t cur_pos;
-    const lv_font_t * font = lv_obj_get_style_text_font(ta, LV_TEXTAREA_PART_BG);
-    lv_style_int_t top = lv_obj_get_style_pad_top(ta, LV_TEXTAREA_PART_BG);
-    lv_style_int_t bottom = lv_obj_get_style_pad_bottom(ta, LV_TEXTAREA_PART_BG);
-    lv_area_t label_cords;
-    lv_area_t ta_cords;
-    lv_label_get_letter_pos(ext->label, pos, &cur_pos);
-    lv_obj_get_coords(ta, &ta_cords);
-    lv_obj_get_coords(ext->label, &label_cords);
-
-    /*Check the top*/
-    lv_coord_t font_h = lv_font_get_line_height(font);
-    if(lv_obj_get_y(label_par) + cur_pos.y < 0) {
-        lv_obj_set_y(label_par, -cur_pos.y + top);
-    }
-
-    /*Check the bottom*/
-    if(label_cords.y1 + cur_pos.y + font_h + bottom > ta_cords.y2) {
-        lv_obj_set_y(label_par, -(cur_pos.y - lv_obj_get_height(ta) + font_h + top + bottom));
-    }
-    /*Check the left (use the font_h as general unit)*/
-    if(lv_obj_get_x(label_par) + cur_pos.x < font_h) {
-        lv_obj_set_x(label_par, -cur_pos.x + font_h);
-    }
-
-    lv_style_int_t right = lv_obj_get_style_pad_right(ta, LV_TEXTAREA_PART_BG);
-    lv_style_int_t left = lv_obj_get_style_pad_left(ta, LV_TEXTAREA_PART_BG);
-    /*Check the right (use the font_h as general unit)*/
-    if(label_cords.x1 + cur_pos.x + font_h + right > ta_cords.x2) {
-        lv_obj_set_x(label_par, -(cur_pos.x - lv_obj_get_width(ta) + font_h + left + right));
-    }
-
-    ext->cursor.valid_x = cur_pos.x;
-
-#if LV_USE_ANIMATION
-    if(ext->cursor.blink_time) {
-        /*Reset cursor blink animation*/
-        lv_anim_path_t path;
-        lv_anim_path_init(&path);
-        lv_anim_path_set_cb(&path, lv_anim_path_step);
-
-        lv_anim_t a;
-        lv_anim_init(&a);
-        lv_anim_set_var(&a, ta);
-        lv_anim_set_exec_cb(&a, (lv_anim_exec_xcb_t)cursor_blink_anim);
-        lv_anim_set_time(&a, ext->cursor.blink_time);
-        lv_anim_set_playback_time(&a, ext->cursor.blink_time);
-        lv_anim_set_values(&a, 1, 0);
-        lv_anim_set_path(&a, &path);
-        lv_anim_set_repeat_count(&a, LV_ANIM_REPEAT_INFINITE);
-        lv_anim_start(&a);
-    }
-#endif
-
-    refr_cursor_area(ta);
-}
-
-/**
- * Hide/Unhide the cursor.
- * @param ta pointer to a text area object
- * @param hide: true: hide the cursor
- */
-void lv_textarea_set_cursor_hidden(lv_obj_t * ta, bool hide)
-{
-    LV_ASSERT_OBJ(ta, LV_OBJX_NAME);
-
-    lv_textarea_ext_t * ext = lv_obj_get_ext_attr(ta);
-
-    ext->cursor.hidden = hide ? 1 : 0;
-
-    refr_cursor_area(ta);
-}
-
-/**
- * Enable/Disable the positioning of the cursor by clicking the text on the text area.
- * @param ta pointer to a text area object
- * @param en true: enable click positions; false: disable
- */
-void lv_textarea_set_cursor_click_pos(lv_obj_t * ta, bool en)
-{
-    LV_ASSERT_OBJ(ta, LV_OBJX_NAME);
-
-    lv_textarea_ext_t * ext     = lv_obj_get_ext_attr(ta);
-    ext->cursor.click_pos = en ? 1 : 0;
-}
-
-/**
- * Enable/Disable password mode
- * @param ta pointer to a text area object
- * @param en true: enable, false: disable
- */
-void lv_textarea_set_pwd_mode(lv_obj_t * ta, bool en)
-{
-    LV_ASSERT_OBJ(ta, LV_OBJX_NAME);
-
-    lv_textarea_ext_t * ext = lv_obj_get_ext_attr(ta);
-    if(ext->pwd_mode == en) return;
-
-    ext->pwd_mode = en == false ? 0 : 1;
-    /*Pwd mode is now enabled*/
-    if(en != false) {
-        char * txt   = lv_label_get_text(ext->label);
-        size_t len = strlen(txt);
-        ext->pwd_tmp = lv_mem_alloc(len + 1);
-        LV_ASSERT_MEM(ext->pwd_tmp);
-        if(ext->pwd_tmp == NULL) return;
-
-        strcpy(ext->pwd_tmp, txt);
-
-        pwd_char_hider(ta);
-
-        lv_textarea_clear_selection(ta);
-    }
-    /*Pwd mode is now disabled*/
-    else {
-        lv_textarea_clear_selection(ta);
-        lv_label_set_text(ext->label, ext->pwd_tmp);
-        lv_mem_free(ext->pwd_tmp);
-        ext->pwd_tmp = NULL;
-    }
-
-    refr_cursor_area(ta);
-}
-
-/**
- * Configure the text area to one line or back to normal
- * @param ta pointer to a Text area object
- * @param en true: one line, false: normal
- */
-void lv_textarea_set_one_line(lv_obj_t * ta, bool en)
-{
-    LV_ASSERT_OBJ(ta, LV_OBJX_NAME);
-
-    lv_textarea_ext_t * ext = lv_obj_get_ext_attr(ta);
-    if(ext->one_line == en) return;
-    lv_label_align_t old_align = lv_label_get_align(ext->label);
-
-    if(en) {
-        lv_style_int_t top = lv_obj_get_style_pad_top(ta, LV_TEXTAREA_PART_BG);
-        lv_style_int_t bottom = lv_obj_get_style_pad_bottom(ta, LV_TEXTAREA_PART_BG);
-        lv_style_int_t left = lv_obj_get_style_pad_left(ta, LV_TEXTAREA_PART_BG);
-        const lv_font_t * font = lv_obj_get_style_text_font(ta, LV_TEXTAREA_PART_BG);
-        lv_coord_t font_h              = lv_font_get_line_height(font);
-
-        ext->one_line = 1;
-        lv_page_set_scrollable_fit2(ta, LV_FIT_MAX, LV_FIT_PARENT);
-        lv_obj_set_height(ta, font_h + top + bottom);
-        lv_label_set_long_mode(ext->label, LV_LABEL_LONG_EXPAND);
-        lv_obj_set_pos(lv_page_get_scrollable(ta), left, top);
-    }
-    else {
-        lv_style_int_t top = lv_obj_get_style_pad_top(ta, LV_TEXTAREA_PART_BG);
-        lv_style_int_t left = lv_obj_get_style_pad_left(ta, LV_TEXTAREA_PART_BG);
-        ext->one_line = 0;
-        lv_page_set_scrollable_fit2(ta, LV_FIT_PARENT, LV_FIT_TIGHT);
-        lv_label_set_long_mode(ext->label, LV_LABEL_LONG_BREAK);
-
-        lv_obj_set_height(ta, LV_TEXTAREA_DEF_HEIGHT);
-        lv_obj_set_pos(lv_page_get_scrollable(ta), left, top);
-    }
-
-    /* `refr_cursor_area` is called at the end of lv_ta_set_text_align */
-    lv_textarea_set_text_align(ta, old_align);
-}
-
-/**
- * Set the alignment of the text area.
- * In one line mode the text can be scrolled only with `LV_LABEL_ALIGN_LEFT`.
- * This function should be called if the size of text area changes.
- * @param ta pointer to a text are object
- * @param align the desired alignment from `lv_label_align_t`. (LV_LABEL_ALIGN_LEFT/CENTER/RIGHT)
- */
-void lv_textarea_set_text_align(lv_obj_t * ta, lv_label_align_t align)
-{
-    LV_ASSERT_OBJ(ta, LV_OBJX_NAME);
-
-    lv_textarea_ext_t * ext = lv_obj_get_ext_attr(ta);
-    lv_obj_t * label  = lv_textarea_get_label(ta);
-    if(!ext->one_line) {
-        lv_label_set_align(label, align);
-    }
-    else {
-        /*Normal left align. Just let the text expand*/
-        if(align == LV_LABEL_ALIGN_LEFT) {
-            lv_label_set_long_mode(label, LV_LABEL_LONG_EXPAND);
-            lv_page_set_scrollable_fit2(ta, LV_FIT_MAX, LV_FIT_PARENT);
-            lv_label_set_align(label, align);
-        }
-        /*Else use fix label width equal to the Text area width*/
-        else {
-            lv_label_set_long_mode(label, LV_LABEL_LONG_CROP);
-            lv_obj_set_width(label, lv_page_get_width_fit(ta));
-            lv_label_set_align(label, align);
-            lv_page_set_scrollable_fit2(ta, LV_FIT_PARENT, LV_FIT_PARENT);
-        }
-    }
-
-    refr_cursor_area(ta);
-}
-
-/**
- * Set a list of characters. Only these characters will be accepted by the text area
- * @param ta pointer to Text Area
- * @param list list of characters. Only the pointer is saved. E.g. "+-.,0123456789"
- */
-void lv_textarea_set_accepted_chars(lv_obj_t * ta, const char * list)
-{
-    LV_ASSERT_OBJ(ta, LV_OBJX_NAME);
-
-    lv_textarea_ext_t * ext = lv_obj_get_ext_attr(ta);
-
-    ext->accepted_chars = list;
-}
-
-/**
- * Set max length of a Text Area.
- * @param ta pointer to Text Area
- * @param num the maximal number of characters can be added (`lv_textarea_set_text` ignores it)
- */
-void lv_textarea_set_max_length(lv_obj_t * ta, uint32_t num)
-{
-    LV_ASSERT_OBJ(ta, LV_OBJX_NAME);
-
-    lv_textarea_ext_t * ext = lv_obj_get_ext_attr(ta);
-
-    ext->max_length = num;
-}
-
-/**
- * In `LV_EVENT_INSERT` the text which planned to be inserted can be replaced by an other text.
- * It can be used to add automatic formatting to the text area.
- * @param ta pointer to a text area.
- * @param txt pointer to a new string to insert. If `""` no text will be added.
- *            The variable must be live after the `event_cb` exists. (Should be `global` or
- * `static`)
- */
-void lv_textarea_set_insert_replace(lv_obj_t * ta, const char * txt)
-{
-    LV_ASSERT_OBJ(ta, LV_OBJX_NAME);
-
-    (void)ta; /*Unused*/
-    ta_insert_replace = txt;
-}
-
-/**
- * Enable/disable selection mode.
- * @param ta pointer to a text area object
- * @param en true or false to enable/disable selection mode
- */
-void lv_textarea_set_text_sel(lv_obj_t * ta, bool en)
-{
-    LV_ASSERT_OBJ(ta, LV_OBJX_NAME);
-
-#if LV_LABEL_TEXT_SEL
-    lv_textarea_ext_t * ext = lv_obj_get_ext_attr(ta);
-
-    ext->text_sel_en = en;
-
-    if(!en) lv_textarea_clear_selection(ta);
-#else
-    (void)ta; /*Unused*/
-    (void)en; /*Unused*/
-#endif
-}
-
-/**
- * Set how long show the password before changing it to '*'
- * @param ta pointer to Text area
- * @param time show time in milliseconds. 0: hide immediately.
- */
-void lv_textarea_set_pwd_show_time(lv_obj_t * ta, uint16_t time)
-{
-    LV_ASSERT_OBJ(ta, LV_OBJX_NAME);
-
-#if LV_USE_ANIMATION == 0
-    time = 0;
-#endif
-
-    lv_textarea_ext_t * ext  = lv_obj_get_ext_attr(ta);
-    ext->pwd_show_time = time;
-}
-
-/**
- * Set cursor blink animation time
- * @param ta pointer to Text area
- * @param time blink period. 0: disable blinking
- */
-void lv_textarea_set_cursor_blink_time(lv_obj_t * ta, uint16_t time)
-{
-    LV_ASSERT_OBJ(ta, LV_OBJX_NAME);
-
-#if LV_USE_ANIMATION == 0
-    time = 0;
-#endif
-
-    lv_textarea_ext_t * ext      = lv_obj_get_ext_attr(ta);
-    ext->cursor.blink_time = time;
-
-#if LV_USE_ANIMATION
-    if(ext->cursor.blink_time) {
-        /*Reset cursor blink animation*/
-        lv_anim_path_t path;
-        lv_anim_path_init(&path);
-        lv_anim_path_set_cb(&path, lv_anim_path_step);
-
-        lv_anim_t a;
-        lv_anim_init(&a);
-        lv_anim_set_var(&a, ta);
-        lv_anim_set_exec_cb(&a, (lv_anim_exec_xcb_t)cursor_blink_anim);
-        lv_anim_set_time(&a, ext->cursor.blink_time);
-        lv_anim_set_playback_time(&a, ext->cursor.blink_time);
-        lv_anim_set_values(&a, 1, 0);
-        lv_anim_set_path(&a, &path);
-        lv_anim_start(&a);
-    }
-    else {
-        lv_anim_del(ta, (lv_anim_exec_xcb_t)cursor_blink_anim);
-        ext->cursor.state = 1;
-    }
-#else
-    ext->cursor.state = 1;
-#endif
-}
-
-/*=====================
- * Getter functions
- *====================*/
-
-/**
- * Get the text of a text area. In password mode it gives the real text (not '*'s).
- * @param ta pointer to a text area object
- * @return pointer to the text
- */
-const char * lv_textarea_get_text(const lv_obj_t * ta)
-{
-    LV_ASSERT_OBJ(ta, LV_OBJX_NAME);
-
-    lv_textarea_ext_t * ext = lv_obj_get_ext_attr(ta);
-
-    const char * txt;
-    if(ext->pwd_mode == 0) {
-        txt = lv_label_get_text(ext->label);
-    }
-    else {
-        txt = ext->pwd_tmp;
-    }
-
-    return txt;
-}
-
-/**
- * Get the placeholder_txt text of a text area
- * @param ta pointer to a text area object
- * @return pointer to the text
- */
-const char * lv_textarea_get_placeholder_text(lv_obj_t * ta)
-{
-    LV_ASSERT_OBJ(ta, LV_OBJX_NAME);
-
-    lv_textarea_ext_t * ext = lv_obj_get_ext_attr(ta);
-    if(ext->placeholder_txt) return ext->placeholder_txt;
-    else return "";
-}
-
-/**
- * Get the label of a text area
- * @param ta pointer to a text area object
- * @return pointer to the label object
- */
-lv_obj_t * lv_textarea_get_label(const lv_obj_t * ta)
-{
-    LV_ASSERT_OBJ(ta, LV_OBJX_NAME);
-
-    lv_textarea_ext_t * ext = lv_obj_get_ext_attr(ta);
-    return ext->label;
-}
-
-/**
- * Get the current cursor position in character index
- * @param ta pointer to a text area object
- * @return the cursor position
- */
-uint32_t lv_textarea_get_cursor_pos(const lv_obj_t * ta)
-{
-    LV_ASSERT_OBJ(ta, LV_OBJX_NAME);
-
-    lv_textarea_ext_t * ext = lv_obj_get_ext_attr(ta);
-    return ext->cursor.pos;
-}
-
-/**
- * Get whether the cursor is hidden or not
- * @param ta pointer to a text area object
- * @return true: the cursor is hidden
- */
-bool lv_textarea_get_cursor_hidden(const lv_obj_t * ta)
-{
-    LV_ASSERT_OBJ(ta, LV_OBJX_NAME);
-
-    lv_textarea_ext_t * ext = lv_obj_get_ext_attr(ta);
-    return ext->cursor.hidden ? true : false;
-}
-
-/**
- * Get whether the cursor click positioning is enabled or not.
- * @param ta pointer to a text area object
- * @return true: enable click positions; false: disable
- */
-bool lv_textarea_get_cursor_click_pos(lv_obj_t * ta)
-{
-    LV_ASSERT_OBJ(ta, LV_OBJX_NAME);
-
-    lv_textarea_ext_t * ext = lv_obj_get_ext_attr(ta);
-    return ext->cursor.click_pos ? true : false;
-}
-
-/**
- * Get the password mode attribute
- * @param ta pointer to a text area object
- * @return true: password mode is enabled, false: disabled
- */
-bool lv_textarea_get_pwd_mode(const lv_obj_t * ta)
-{
-    LV_ASSERT_OBJ(ta, LV_OBJX_NAME);
-
-    lv_textarea_ext_t * ext = lv_obj_get_ext_attr(ta);
-    return ext->pwd_mode == 0 ? false : true;
-}
-
-/**
- * Get the one line configuration attribute
- * @param ta pointer to a text area object
- * @return true: one line configuration is enabled, false: disabled
- */
-bool lv_textarea_get_one_line(const lv_obj_t * ta)
-{
-    LV_ASSERT_OBJ(ta, LV_OBJX_NAME);
-
-    lv_textarea_ext_t * ext = lv_obj_get_ext_attr(ta);
-    return ext->one_line == 0 ? false : true;
-}
-
-/**
- * Get a list of accepted characters.
- * @param ta pointer to Text Area
- * @return list of accented characters.
- */
-const char * lv_textarea_get_accepted_chars(lv_obj_t * ta)
-{
-    LV_ASSERT_OBJ(ta, LV_OBJX_NAME);
-
-    lv_textarea_ext_t * ext = lv_obj_get_ext_attr(ta);
-
-    return ext->accepted_chars;
-}
-
-/**
- * Set max length of a Text Area.
- * @param ta pointer to Text Area
- * @return the maximal number of characters to be add
- */
-uint32_t lv_textarea_get_max_length(lv_obj_t * ta)
-{
-    LV_ASSERT_OBJ(ta, LV_OBJX_NAME);
-
-    lv_textarea_ext_t * ext = lv_obj_get_ext_attr(ta);
-    return ext->max_length;
-}
-
-/**
- * Find whether text is selected or not.
- * @param ta Text area object
- * @return whether text is selected or not
- */
-bool lv_textarea_text_is_selected(const lv_obj_t * ta)
-{
-    LV_ASSERT_OBJ(ta, LV_OBJX_NAME);
-
-#if LV_LABEL_TEXT_SEL
-    lv_textarea_ext_t * ext = lv_obj_get_ext_attr(ta);
-
-    if((lv_label_get_text_sel_start(ext->label) == LV_DRAW_LABEL_NO_TXT_SEL ||
-        lv_label_get_text_sel_end(ext->label) == LV_DRAW_LABEL_NO_TXT_SEL)) {
-        return true;
-    }
-    else {
-        return false;
-    }
-#else
-    (void)ta; /*Unused*/
-    return false;
-#endif
-}
-
-/**
- * Find whether selection mode is enabled.
- * @param ta pointer to a text area object
- * @return true: selection mode is enabled, false: disabled
- */
-bool lv_textarea_get_text_sel_en(lv_obj_t * ta)
-{
-    LV_ASSERT_OBJ(ta, LV_OBJX_NAME);
-
-#if LV_LABEL_TEXT_SEL
-    lv_textarea_ext_t * ext = lv_obj_get_ext_attr(ta);
-    return ext->text_sel_en;
-#else
-    (void)ta; /*Unused*/
-    return false;
-#endif
-}
-
-/**
- * Set how long show the password before changing it to '*'
- * @param ta pointer to Text area
- * @return show time in milliseconds. 0: hide immediately.
- */
-uint16_t lv_textarea_get_pwd_show_time(lv_obj_t * ta)
-{
-    LV_ASSERT_OBJ(ta, LV_OBJX_NAME);
-
-    lv_textarea_ext_t * ext = lv_obj_get_ext_attr(ta);
-
-    return ext->pwd_show_time;
-}
-
-/**
- * Set cursor blink animation time
- * @param ta pointer to Text area
- * @return time blink period. 0: disable blinking
- */
-uint16_t lv_textarea_get_cursor_blink_time(lv_obj_t * ta)
-{
-    LV_ASSERT_OBJ(ta, LV_OBJX_NAME);
-
-    lv_textarea_ext_t * ext = lv_obj_get_ext_attr(ta);
-    return ext->cursor.blink_time;
-}
-
-/*=====================
- * Other functions
- *====================*/
-
-/**
- * Clear the selection on the text area.
- * @param ta Text area object
- */
-void lv_textarea_clear_selection(lv_obj_t * ta)
-{
-    LV_ASSERT_OBJ(ta, LV_OBJX_NAME);
-
-#if LV_LABEL_TEXT_SEL
-    lv_textarea_ext_t * ext = lv_obj_get_ext_attr(ta);
-
-    if(lv_label_get_text_sel_start(ext->label) != LV_DRAW_LABEL_NO_TXT_SEL ||
-       lv_label_get_text_sel_end(ext->label) != LV_DRAW_LABEL_NO_TXT_SEL) {
-        lv_label_set_text_sel_start(ext->label, LV_DRAW_LABEL_NO_TXT_SEL);
-        lv_label_set_text_sel_end(ext->label, LV_DRAW_LABEL_NO_TXT_SEL);
-    }
-#else
-    (void)ta; /*Unused*/
-#endif
-}
-
-/**
- * Move the cursor one character right
- * @param ta pointer to a text area object
- */
-void lv_textarea_cursor_right(lv_obj_t * ta)
-{
-    LV_ASSERT_OBJ(ta, LV_OBJX_NAME);
-
-    uint32_t cp = lv_textarea_get_cursor_pos(ta);
-    cp++;
-    lv_textarea_set_cursor_pos(ta, cp);
-}
-
-/**
- * Move the cursor one character left
- * @param ta pointer to a text area object
- */
-void lv_textarea_cursor_left(lv_obj_t * ta)
-{
-    LV_ASSERT_OBJ(ta, LV_OBJX_NAME);
-
-    uint32_t cp = lv_textarea_get_cursor_pos(ta);
-    if(cp > 0) {
-        cp--;
-        lv_textarea_set_cursor_pos(ta, cp);
-    }
-}
-
-/**
- * Move the cursor one line down
- * @param ta pointer to a text area object
- */
-void lv_textarea_cursor_down(lv_obj_t * ta)
-{
-    LV_ASSERT_OBJ(ta, LV_OBJX_NAME);
-
-    lv_textarea_ext_t * ext = lv_obj_get_ext_attr(ta);
-    lv_point_t pos;
-
-    /*Get the position of the current letter*/
-    lv_label_get_letter_pos(ext->label, lv_textarea_get_cursor_pos(ta), &pos);
-
-    /*Increment the y with one line and keep the valid x*/
-
-    lv_style_int_t line_space = lv_obj_get_style_text_line_space(ta, LV_TEXTAREA_PART_BG);
-    const lv_font_t * font = lv_obj_get_style_text_font(ta, LV_TEXTAREA_PART_BG);
-    lv_coord_t font_h              = lv_font_get_line_height(font);
-    pos.y += font_h + line_space + 1;
-    pos.x = ext->cursor.valid_x;
-
-    /*Do not go below the last line*/
-    if(pos.y < lv_obj_get_height(ext->label)) {
-        /*Get the letter index on the new cursor position and set it*/
-        uint32_t new_cur_pos = lv_label_get_letter_on(ext->label, &pos);
-
-        lv_coord_t cur_valid_x_tmp = ext->cursor.valid_x; /*Cursor position set overwrites the valid position */
-        lv_textarea_set_cursor_pos(ta, new_cur_pos);
-        ext->cursor.valid_x = cur_valid_x_tmp;
-    }
-}
-
-/**
- * Move the cursor one line up
- * @param ta pointer to a text area object
- */
-void lv_textarea_cursor_up(lv_obj_t * ta)
-{
-    LV_ASSERT_OBJ(ta, LV_OBJX_NAME);
-
-    lv_textarea_ext_t * ext = lv_obj_get_ext_attr(ta);
-    lv_point_t pos;
-
-    /*Get the position of the current letter*/
-    lv_label_get_letter_pos(ext->label, lv_textarea_get_cursor_pos(ta), &pos);
-
-    /*Decrement the y with one line and keep the valid x*/
-    lv_style_int_t line_space = lv_obj_get_style_text_line_space(ta, LV_TEXTAREA_PART_BG);
-    const lv_font_t * font = lv_obj_get_style_text_font(ta, LV_TEXTAREA_PART_BG);
-    lv_coord_t font_h              = lv_font_get_line_height(font);
-    pos.y -= font_h + line_space - 1;
-    pos.x = ext->cursor.valid_x;
-
-    /*Get the letter index on the new cursor position and set it*/
-    uint32_t new_cur_pos       = lv_label_get_letter_on(ext->label, &pos);
-    lv_coord_t cur_valid_x_tmp = ext->cursor.valid_x; /*Cursor position set overwrites the valid position */
-    lv_textarea_set_cursor_pos(ta, new_cur_pos);
-    ext->cursor.valid_x = cur_valid_x_tmp;
-}
-
-/**********************
- *   STATIC FUNCTIONS
- **********************/
-
-/**
- * Handle the drawing related tasks of the text areas
- * @param ta pointer to an object
- * @param clip_area the object will be drawn only in this area
- * @param mode LV_DESIGN_COVER_CHK: only check if the object fully covers the 'mask_p' area
- *                                  (return 'true' if yes)
- *             LV_DESIGN_DRAW_MAIN: draw the object (always return 'true')
- *             LV_DESIGN_DRAW_POST: drawing after every children are drawn
- * @param return an element of `lv_design_res_t`
- */
-static lv_design_res_t lv_textarea_design(lv_obj_t * ta, const lv_area_t * clip_area, lv_design_mode_t mode)
-{
-    if(mode == LV_DESIGN_COVER_CHK) {
-        /*Return false if the object is not covers the mask_p area*/
-        return ancestor_design(ta, clip_area, mode);
-    }
-    else if(mode == LV_DESIGN_DRAW_MAIN) {
-        /*Draw the object*/
-        ancestor_design(ta, clip_area, mode);
-
-    }
-    else if(mode == LV_DESIGN_DRAW_POST) {
-        ancestor_design(ta, clip_area, mode);
-    }
-    return LV_DESIGN_RES_OK;
-}
-
-/**
- * An extended scrollable design of the page. Calls the normal design function and draws a cursor.
- * @param scrl pointer to the scrollable part of the Text area
- * @param clip_area the object will be drawn only in this area
- * @param mode LV_DESIGN_COVER_CHK: only check if the object fully covers the 'mask_p' area
- *                                  (return 'true' if yes)
- *             LV_DESIGN_DRAW_MAIN: draw the object (always return 'true')
- *             LV_DESIGN_DRAW_POST: drawing after every children are drawn
- * @return return true/false, depends on 'mode'
- */
-static lv_design_res_t lv_textarea_scrollable_design(lv_obj_t * scrl, const lv_area_t * clip_area,
-                                                     lv_design_mode_t mode)
-{
-    if(mode == LV_DESIGN_COVER_CHK) {
-        /*Return false if the object is not covers the mask_p area*/
-        return scrl_design(scrl, clip_area, mode);
-    }
-    else if(mode == LV_DESIGN_DRAW_MAIN) {
-        /*Draw the object*/
-        scrl_design(scrl, clip_area, mode);
-    }
-    else if(mode == LV_DESIGN_DRAW_POST) {
-        scrl_design(scrl, clip_area, mode);
-
-        lv_obj_t * ta     = lv_obj_get_parent(scrl);
-        lv_textarea_ext_t * ext = lv_obj_get_ext_attr(ta);
-        const char * txt = lv_label_get_text(ext->label);
-
-        /*Draw the place holder*/
-        if(txt[0] == '\0' && ext->placeholder_txt && ext->placeholder_txt[0] != 0) {
-            lv_draw_label_dsc_t ph_dsc;
-            lv_draw_label_dsc_init(&ph_dsc);
-            lv_obj_init_draw_label_dsc(ta, LV_TEXTAREA_PART_PLACEHOLDER, &ph_dsc);
-            switch(lv_label_get_align(ext->label)) {
-                case LV_LABEL_ALIGN_CENTER:
-                    ph_dsc.flag |= LV_TXT_FLAG_CENTER;
-                    break;
-                case LV_LABEL_ALIGN_RIGHT:
-                    ph_dsc.flag |= LV_TXT_FLAG_RIGHT;
-                    break;
-                default:
-                    break;
-            }
-
-            if(ext->one_line) ph_dsc.flag |= LV_TXT_FLAG_EXPAND;
-
-            lv_draw_label(&scrl->coords, clip_area, &ph_dsc, ext->placeholder_txt, NULL);
-        }
-
-        /*Draw the cursor*/
-
-        if(ext->cursor.hidden || ext->cursor.state == 0) {
-            return LV_DESIGN_RES_OK; /*The cursor is not visible now*/
-        }
-
-        lv_draw_rect_dsc_t cur_dsc;
-        lv_draw_rect_dsc_init(&cur_dsc);
-        lv_obj_init_draw_rect_dsc(ta, LV_TEXTAREA_PART_CURSOR, &cur_dsc);
-
-        /*Draw he cursor according to the type*/
-        lv_area_t cur_area;
-        lv_area_copy(&cur_area, &ext->cursor.area);
-
-        cur_area.x1 += ext->label->coords.x1;
-        cur_area.y1 += ext->label->coords.y1;
-        cur_area.x2 += ext->label->coords.x1;
-        cur_area.y2 += ext->label->coords.y1;
-
-        lv_draw_rect(&cur_area, clip_area, &cur_dsc);
-
-        char letter_buf[8] = {0};
-        _lv_memcpy(letter_buf, &txt[ext->cursor.txt_byte_pos], _lv_txt_encoded_size(&txt[ext->cursor.txt_byte_pos]));
-
-        if(cur_dsc.bg_opa == LV_OPA_COVER) {
-            lv_style_int_t left = lv_obj_get_style_pad_left(ta, LV_TEXTAREA_PART_CURSOR);
-            lv_style_int_t top = lv_obj_get_style_pad_top(ta, LV_TEXTAREA_PART_CURSOR);
-            cur_area.x1 += left;
-            cur_area.y1 += top;
-
-            lv_draw_label_dsc_t cur_label_dsc;
-            lv_draw_label_dsc_init(&cur_label_dsc);
-            lv_obj_init_draw_label_dsc(ta, LV_TEXTAREA_PART_CURSOR, &cur_label_dsc);
-            lv_draw_label(&cur_area, clip_area, &cur_label_dsc, letter_buf, NULL);
-        }
-    }
-
-    return LV_DESIGN_RES_OK;
-}
-
-/**
- * Signal function of the text area
- * @param ta pointer to a text area object
- * @param sign a signal type from lv_signal_t enum
- * @param param pointer to a signal specific variable
- * @return LV_RES_OK: the object is not deleted in the function; LV_RES_INV: the object is deleted
- */
-static lv_res_t lv_textarea_signal(lv_obj_t * ta, lv_signal_t sign, void * param)
-{
-    lv_res_t res;
-    if(sign == LV_SIGNAL_GET_STYLE) {
-        lv_get_style_info_t * info = param;
-        info->result = lv_textarea_get_style(ta, info->part);
-        if(info->result != NULL) return LV_RES_OK;
-        else return ancestor_signal(ta, sign, param);
-    }
-    else if(sign == LV_SIGNAL_GET_STATE_DSC) {
-        return ancestor_signal(ta, sign, param);
-    }
-
-    /* Include the ancient signal function */
-    res = ancestor_signal(ta, sign, param);
-    if(res != LV_RES_OK) return res;
-    if(sign == LV_SIGNAL_GET_TYPE) return lv_obj_handle_get_type_signal(param, LV_OBJX_NAME);
-
-    lv_textarea_ext_t * ext = lv_obj_get_ext_attr(ta);
-    if(sign == LV_SIGNAL_CLEANUP) {
-        if(ext->pwd_tmp != NULL) lv_mem_free(ext->pwd_tmp);
-        if(ext->placeholder_txt != NULL) lv_mem_free(ext->placeholder_txt);
-
-        ext->pwd_tmp = NULL;
-        ext->placeholder_txt = NULL;
-
-        lv_obj_clean_style_list(ta, LV_TEXTAREA_PART_CURSOR);
-        lv_obj_clean_style_list(ta, LV_TEXTAREA_PART_PLACEHOLDER);
-
-        /* (The created label will be deleted automatically) */
-
-    }
-    else if(sign == LV_SIGNAL_STYLE_CHG) {
-        if(ext->label) {
-            if(ext->one_line) {
-                lv_style_int_t top = lv_obj_get_style_pad_top(ta, LV_TEXTAREA_PART_BG);
-                lv_style_int_t bottom = lv_obj_get_style_pad_bottom(ta, LV_TEXTAREA_PART_BG);
-                const lv_font_t * font = lv_obj_get_style_text_font(ta, LV_TEXTAREA_PART_BG);
-
-                /*In one line mode refresh the Text Area height because 'vpad' can modify it*/
-                lv_coord_t font_h              = lv_font_get_line_height(font);
-                lv_obj_set_height(ext->label, font_h);
-                lv_obj_set_height(ta, font_h + top + bottom);
-            }
-            else {
-                /*In not one line mode refresh the Label width because 'hpad' can modify it*/
-                lv_obj_set_width(ext->label, lv_page_get_width_fit(ta));
-                lv_obj_set_pos(ext->label, 0, 0); /*Be sure the Label is in the correct position*/
-
-            }
-            lv_label_set_text(ext->label, NULL);
-            refr_cursor_area(ta);
-        }
-    }
-    else if(sign == LV_SIGNAL_COORD_CHG) {
-        /*Set the label width according to the text area width*/
-        if(ext->label) {
-            if(lv_obj_get_width(ta) != lv_area_get_width(param) || lv_obj_get_height(ta) != lv_area_get_height(param)) {
-                lv_obj_set_width(ext->label, lv_page_get_width_fit(ta));
-                lv_obj_set_pos(ext->label, 0, 0);
-                lv_label_set_text(ext->label, NULL); /*Refresh the label*/
-
-                refr_cursor_area(ta);
-            }
-        }
-    }
-    else if(sign == LV_SIGNAL_CONTROL) {
-#if LV_USE_GROUP
-        uint32_t c = *((uint32_t *)param); /*uint32_t because can be UTF-8*/
-        if(c == LV_KEY_RIGHT)
-            lv_textarea_cursor_right(ta);
-        else if(c == LV_KEY_LEFT)
-            lv_textarea_cursor_left(ta);
-        else if(c == LV_KEY_UP)
-            lv_textarea_cursor_up(ta);
-        else if(c == LV_KEY_DOWN)
-            lv_textarea_cursor_down(ta);
-        else if(c == LV_KEY_BACKSPACE)
-            lv_textarea_del_char(ta);
-        else if(c == LV_KEY_DEL)
-            lv_textarea_del_char_forward(ta);
-        else if(c == LV_KEY_HOME)
-            lv_textarea_set_cursor_pos(ta, 0);
-        else if(c == LV_KEY_END)
-            lv_textarea_set_cursor_pos(ta, LV_TEXTAREA_CURSOR_LAST);
-        else if(c == LV_KEY_ENTER && lv_textarea_get_one_line(ta))
-            lv_event_send(ta, LV_EVENT_APPLY, NULL);
-        else {
-            lv_textarea_add_char(ta, c);
-        }
-#endif
-    }
-    else if(sign == LV_SIGNAL_GET_EDITABLE) {
-#if LV_USE_GROUP
-        bool * editable = (bool *)param;
-        *editable       = true;
-#endif
-    }
-    else if(sign == LV_SIGNAL_PRESSED || sign == LV_SIGNAL_PRESSING || sign == LV_SIGNAL_PRESS_LOST ||
-            sign == LV_SIGNAL_RELEASED) {
-        update_cursor_position_on_click(ta, sign, (lv_indev_t *)param);
-    }
-    return res;
-}
-
-/**
- * Signal function of the scrollable part of the text area
- * @param scrl pointer to scrollable part of a text area object
- * @param sign a signal type from lv_signal_t enum
- * @param param pointer to a signal specific variable
- * @return LV_RES_OK: the object is not deleted in the function; LV_RES_INV: the object is deleted
- */
-static lv_res_t lv_textarea_scrollable_signal(lv_obj_t * scrl, lv_signal_t sign, void * param)
-{
-    lv_res_t res;
-
-    /* Include the ancient signal function */
-    res = scrl_signal(scrl, sign, param);
-
-    if(res != LV_RES_OK) return res;
-    if(sign == LV_SIGNAL_GET_TYPE) return lv_obj_handle_get_type_signal(param, "");
-
-    lv_obj_t * ta     = lv_obj_get_parent(scrl);
-    lv_textarea_ext_t * ext = lv_obj_get_ext_attr(ta);
-
-    if(sign == LV_SIGNAL_REFR_EXT_DRAW_PAD) {
-        /*Set ext. size because the cursor might be out of this object*/
-        lv_style_int_t line_space = lv_obj_get_style_text_line_space(ta, LV_TEXTAREA_PART_BG);
-        const lv_font_t * font = lv_obj_get_style_text_font(ta, LV_TEXTAREA_PART_BG);
-        lv_coord_t font_h              = lv_font_get_line_height(font);
-        scrl->ext_draw_pad             = LV_MATH_MAX(scrl->ext_draw_pad, line_space + font_h);
-    }
-    else if(sign == LV_SIGNAL_COORD_CHG) {
-        /*Set the label width according to the text area width*/
-        if(ext->label) {
-            if(lv_obj_get_width(scrl) != lv_area_get_width(param) ||
-               lv_obj_get_height(scrl) != lv_area_get_height(param)) {
-
-                lv_obj_set_width(ext->label, lv_page_get_width_fit(ta));
-                lv_obj_set_pos(ext->label, 0, 0);
-
-                lv_label_set_text(ext->label, NULL); /*Refresh the label*/
-                refr_cursor_area(ta);
-            }
-
-        }
-
-    }
-    else if(sign == LV_SIGNAL_PRESSING || sign == LV_SIGNAL_PRESSED || sign == LV_SIGNAL_PRESS_LOST ||
-            sign == LV_SIGNAL_RELEASED) {
-        update_cursor_position_on_click(ta, sign, (lv_indev_t *)param);
-    }
-
-    return res;
-}
-
-/**
- * Get the style descriptor of a part of the object
- * @param page pointer the object
- * @param part the part from `lv_textarea_part_t`. (LV_TEXTAREA_PART_...)
- * @return pointer to the style descriptor of the specified part
- */
-static lv_style_list_t * lv_textarea_get_style(lv_obj_t * ta, uint8_t part)
-{
-    LV_ASSERT_OBJ(ta, LV_OBJX_NAME);
-
-    lv_textarea_ext_t * ext = lv_obj_get_ext_attr(ta);
-    lv_style_list_t * style_dsc_p;
-
-    switch(part) {
-        case LV_TEXTAREA_PART_BG:
-            style_dsc_p = &ta->style_list;
-            break;
-        case LV_TEXTAREA_PART_SCROLLBAR:
-            style_dsc_p = &ext->page.scrlbar.style;
-            break;
-        case LV_TEXTAREA_PART_CURSOR:
-            style_dsc_p = &ext->cursor.style;
-            break;
-#if LV_USE_ANIMATION
-        case LV_TEXTAREA_PART_EDGE_FLASH:
-            style_dsc_p = &ext->page.edge_flash.style;
-            break;
-#endif
-        case LV_TEXTAREA_PART_PLACEHOLDER:
-            style_dsc_p = &ext->style_placeholder;
-            break;
-        default:
-            style_dsc_p = NULL;
-    }
-
-    return style_dsc_p;
-}
-
-#if LV_USE_ANIMATION
-
-/**
- * Called to blink the cursor
- * @param ta pointer to a text area
- * @param hide 1: hide the cursor, 0: show it
- */
-static void cursor_blink_anim(lv_obj_t * ta, lv_anim_value_t show)
-{
-    lv_textarea_ext_t * ext = lv_obj_get_ext_attr(ta);
-    if(show != ext->cursor.state) {
-        ext->cursor.state = show == 0 ? 0 : 1;
-        if(ext->cursor.hidden == 0) {
-            lv_area_t area_tmp;
-            lv_area_copy(&area_tmp, &ext->cursor.area);
-            area_tmp.x1 += ext->label->coords.x1;
-            area_tmp.y1 += ext->label->coords.y1;
-            area_tmp.x2 += ext->label->coords.x1;
-            area_tmp.y2 += ext->label->coords.y1;
-            lv_obj_invalidate_area(ta, &area_tmp);
-        }
-    }
-}
-
-/**
- * Dummy function to animate char hiding in pwd mode.
- * Does nothing, but a function is required in car hiding anim.
- * (pwd_char_hider callback do the real job)
- * @param ta unused
- * @param x unused
- */
-static void pwd_char_hider_anim(lv_obj_t * ta, lv_anim_value_t x)
-{
-    (void)ta;
-    (void)x;
-}
-
-/**
- * Call when an animation is ready to convert all characters to '*'
- * @param a pointer to the animation
- */
-static void pwd_char_hider_anim_ready(lv_anim_t * a)
-{
-    lv_obj_t * ta = a->var;
-    pwd_char_hider(ta);
-}
-#endif
-
-/**
- * Hide all characters (convert them to '*')
- * @param ta: pointer to text area object
- */
-static void pwd_char_hider(lv_obj_t * ta)
-{
-    lv_textarea_ext_t * ext = lv_obj_get_ext_attr(ta);
-    if(ext->pwd_mode != 0) {
-        char * txt  = lv_label_get_text(ext->label);
-        int32_t enc_len = _lv_txt_get_encoded_length(txt);
-        if(enc_len == 0) return;
-
-        /*If the textarea's font has "bullet" character use it else fallback to "*"*/
-        const lv_font_t * font = lv_obj_get_style_text_font(ta, LV_TEXTAREA_PART_BG);
-        lv_font_glyph_dsc_t g;
-        bool has_bullet;
-        has_bullet = lv_font_get_glyph_dsc(font, &g, LV_TEXTAREA_PWD_BULLET_UNICODE, 0);
-        const char * bullet;
-        if(has_bullet) bullet = LV_SYMBOL_BULLET;
-        else bullet = "*";
-
-        size_t bullet_len = strlen(bullet);
-        char * txt_tmp = _lv_mem_buf_get(enc_len * bullet_len + 1);
-        int32_t i;
-        for(i = 0; i < enc_len; i++) {
-            _lv_memcpy(&txt_tmp[i * bullet_len], bullet, bullet_len);
-        }
-
-        txt_tmp[i * bullet_len] = '\0';
-
-        lv_label_set_text(ext->label, txt_tmp);
-        _lv_mem_buf_release(txt_tmp);
-        refr_cursor_area(ta);
-    }
-}
-
-/**
- * Test an unicode character if it is accepted or not. Checks max length and accepted char list.
- * @param ta pointer to a test area object
- * @param c an unicode character
- * @return true: accepted; false: rejected
- */
-static bool char_is_accepted(lv_obj_t * ta, uint32_t c)
-{
-    lv_textarea_ext_t * ext = lv_obj_get_ext_attr(ta);
-
-    /*If no restriction accept it*/
-    if(ext->accepted_chars == NULL && ext->max_length == 0) return true;
-
-    /*Too many characters?*/
-    if(ext->max_length > 0 && _lv_txt_get_encoded_length(lv_textarea_get_text(ta)) >= ext->max_length) {
-        return false;
-    }
-
-    /*Accepted character?*/
-    if(ext->accepted_chars) {
-        uint32_t i = 0;
-
-        while(ext->accepted_chars[i] != '\0') {
-            uint32_t a = _lv_txt_encoded_next(ext->accepted_chars, &i);
-            if(a == c) return true; /*Accepted*/
-        }
-
-        return false; /*The character wasn't in the list*/
-    }
-    else {
-        return true; /*If the accepted char list in not specified the accept the character*/
-    }
-}
-
-static void refr_cursor_area(lv_obj_t * ta)
-{
-    lv_textarea_ext_t * ext = lv_obj_get_ext_attr(ta);
-
-    const lv_font_t * font = lv_obj_get_style_text_font(ta, LV_TEXTAREA_PART_BG);
-    lv_style_int_t line_space = lv_obj_get_style_text_line_space(ta, LV_TEXTAREA_PART_BG);
-
-    uint32_t cur_pos = lv_textarea_get_cursor_pos(ta);
-    const char * txt = lv_label_get_text(ext->label);
-
-    uint32_t byte_pos;
-    byte_pos = _lv_txt_encoded_get_byte_id(txt, cur_pos);
-
-    uint32_t letter = _lv_txt_encoded_next(&txt[byte_pos], NULL);
-
-    lv_coord_t letter_h = lv_font_get_line_height(font);
-
-    /*Set letter_w (set not 0 on non printable but valid chars)*/
-    lv_coord_t letter_w;
-    if(letter == '\0' || letter == '\n' || letter == '\r') {
-        letter_w = lv_font_get_glyph_width(font, ' ', '\0');
-    }
-    else {
-        /*`letter_next` parameter is '\0' to ignore kerning*/
-        letter_w = lv_font_get_glyph_width(font, letter, '\0');
-    }
-
-    lv_point_t letter_pos;
-    lv_label_get_letter_pos(ext->label, cur_pos, &letter_pos);
-
-    /*If the cursor is out of the text (most right) draw it to the next line*/
-    if(letter_pos.x + ext->label->coords.x1 + letter_w > ext->label->coords.x2 && ext->one_line == 0 &&
-       lv_label_get_align(ext->label) != LV_LABEL_ALIGN_RIGHT) {
-        letter_pos.x = 0;
-        letter_pos.y += letter_h + line_space;
-
-        if(letter != '\0') {
-            byte_pos += _lv_txt_encoded_size(&txt[byte_pos]);
-            letter = _lv_txt_encoded_next(&txt[byte_pos], NULL);
-        }
-
-        if(letter == '\0' || letter == '\n' || letter == '\r') {
-            letter_w = lv_font_get_glyph_width(font, ' ', '\0');
-        }
-        else {
-            letter_w = lv_font_get_glyph_width(font, letter, '\0');
-        }
-    }
-
-    /*Save the byte position. It is required to draw `LV_CURSOR_BLOCK`*/
-    ext->cursor.txt_byte_pos = byte_pos;
-
-    /*Calculate the cursor according to its type*/
-    lv_style_int_t top = lv_obj_get_style_pad_top(ta, LV_TEXTAREA_PART_CURSOR);
-    lv_style_int_t bottom = lv_obj_get_style_pad_bottom(ta, LV_TEXTAREA_PART_CURSOR);
-    lv_style_int_t left = lv_obj_get_style_pad_left(ta, LV_TEXTAREA_PART_CURSOR);
-    lv_style_int_t right = lv_obj_get_style_pad_right(ta, LV_TEXTAREA_PART_CURSOR);
-
-    lv_area_t cur_area;
-    cur_area.x1 = letter_pos.x - left;
-    cur_area.y1 = letter_pos.y - top;
-    cur_area.x2 = letter_pos.x + right + letter_w;
-    cur_area.y2 = letter_pos.y + bottom + letter_h;
-
-    /*Save the new area*/
-    lv_area_t area_tmp;
-    lv_area_copy(&area_tmp, &ext->cursor.area);
-    area_tmp.x1 += ext->label->coords.x1;
-    area_tmp.y1 += ext->label->coords.y1;
-    area_tmp.x2 += ext->label->coords.x1;
-    area_tmp.y2 += ext->label->coords.y1;
-    lv_obj_invalidate_area(ta, &area_tmp);
-
-    lv_area_copy(&ext->cursor.area, &cur_area);
-
-    lv_area_copy(&area_tmp, &ext->cursor.area);
-    area_tmp.x1 += ext->label->coords.x1;
-    area_tmp.y1 += ext->label->coords.y1;
-    area_tmp.x2 += ext->label->coords.x1;
-    area_tmp.y2 += ext->label->coords.y1;
-    lv_obj_invalidate_area(ta, &area_tmp);
-}
-
-static void update_cursor_position_on_click(lv_obj_t * ta, lv_signal_t sign, lv_indev_t * click_source)
-{
-
-    if(click_source == NULL) return;
-
-    lv_textarea_ext_t * ext = lv_obj_get_ext_attr(ta);
-    if(ext->cursor.click_pos == 0) return;
-    if(ext->cursor.hidden) return;
-
-    if(lv_indev_get_type(click_source) == LV_INDEV_TYPE_KEYPAD ||
-       lv_indev_get_type(click_source) == LV_INDEV_TYPE_ENCODER) {
-        return;
-    }
-
-    lv_area_t label_coords;
-    lv_obj_get_coords(ext->label, &label_coords);
-
-    lv_point_t point_act, vect_act;
-    lv_indev_get_point(click_source, &point_act);
-    lv_indev_get_vect(click_source, &vect_act);
-
-    if(point_act.x < 0 || point_act.y < 0) return; /*Ignore event from keypad*/
-    lv_point_t rel_pos;
-    rel_pos.x = point_act.x - label_coords.x1;
-    rel_pos.y = point_act.y - label_coords.y1;
-
-    lv_coord_t label_width = lv_obj_get_width(ext->label);
-
-    uint16_t char_id_at_click;
-
-#if LV_LABEL_TEXT_SEL
-    lv_label_ext_t * ext_label = lv_obj_get_ext_attr(ext->label);
-    bool click_outside_label;
-    /*Check if the click happened on the left side of the area outside the label*/
-    if(rel_pos.x < 0) {
-        char_id_at_click = 0;
-        click_outside_label       = true;
-    }
-    /*Check if the click happened on the right side of the area outside the label*/
-    else if(rel_pos.x >= label_width) {
-        char_id_at_click = LV_TEXTAREA_CURSOR_LAST;
-        click_outside_label       = true;
-    }
-    else {
-        char_id_at_click = lv_label_get_letter_on(ext->label, &rel_pos);
-        click_outside_label       = !lv_label_is_char_under_pos(ext->label, &rel_pos);
-    }
-
-    if(ext->text_sel_en) {
-        if(!ext->text_sel_in_prog && !click_outside_label && sign == LV_SIGNAL_PRESSED) {
-            /*Input device just went down. Store the selection start position*/
-            ext->sel_start    = char_id_at_click;
-            ext->sel_end      = LV_LABEL_TEXT_SEL_OFF;
-            ext->text_sel_in_prog = 1;
-            lv_obj_set_drag(lv_page_get_scrollable(ta), false);
-        }
-        else if(ext->text_sel_in_prog && sign == LV_SIGNAL_PRESSING) {
-            /*Input device may be moving. Store the end position */
-            ext->sel_end = char_id_at_click;
-        }
-        else if(ext->text_sel_in_prog && (sign == LV_SIGNAL_PRESS_LOST || sign == LV_SIGNAL_RELEASED)) {
-            /*Input device is released. Check if anything was selected.*/
-            lv_obj_set_drag(lv_page_get_scrollable(ta), true);
-        }
-    }
-
-    if(ext->text_sel_in_prog || sign == LV_SIGNAL_PRESSED) lv_textarea_set_cursor_pos(ta, char_id_at_click);
-
-    if(ext->text_sel_in_prog) {
-        /*If the selected area has changed then update the real values and*/
-
-        /*Invalidate the text area.*/
-        if(ext->sel_start > ext->sel_end) {
-            if(ext_label->sel_start != ext->sel_end || ext_label->sel_end != ext->sel_start) {
-                ext_label->sel_start = ext->sel_end;
-                ext_label->sel_end   = ext->sel_start;
-                lv_obj_invalidate(ta);
-            }
-        }
-        else if(ext->sel_start < ext->sel_end) {
-            if(ext_label->sel_start != ext->sel_start || ext_label->sel_end != ext->sel_end) {
-                ext_label->sel_start = ext->sel_start;
-                ext_label->sel_end   = ext->sel_end;
-                lv_obj_invalidate(ta);
-            }
-        }
-        else {
-            if(ext_label->sel_start != LV_DRAW_LABEL_NO_TXT_SEL || ext_label->sel_end != LV_DRAW_LABEL_NO_TXT_SEL) {
-                ext_label->sel_start = LV_DRAW_LABEL_NO_TXT_SEL;
-                ext_label->sel_end   = LV_DRAW_LABEL_NO_TXT_SEL;
-                lv_obj_invalidate(ta);
-            }
-        }
-        /*Finish selection if necessary */
-        if(sign == LV_SIGNAL_PRESS_LOST || sign == LV_SIGNAL_RELEASED) {
-            ext->text_sel_in_prog = 0;
-        }
-    }
-#else
-    /*Check if the click happened on the left side of the area outside the label*/
-    if(rel_pos.x < 0) {
-        char_id_at_click = 0;
-    }
-    /*Check if the click happened on the right side of the area outside the label*/
-    else if(rel_pos.x >= label_width) {
-        char_id_at_click = LV_TEXTAREA_CURSOR_LAST;
-    }
-    else {
-        char_id_at_click = lv_label_get_letter_on(ext->label, &rel_pos);
-    }
-
-    if(sign == LV_SIGNAL_PRESSED) lv_textarea_set_cursor_pos(ta, char_id_at_click);
-#endif
-}
-
-static lv_res_t insert_handler(lv_obj_t * ta, const char * txt)
-{
-    ta_insert_replace = NULL;
-    lv_event_send(ta, LV_EVENT_INSERT, txt);
-    if(ta_insert_replace) {
-        if(ta_insert_replace[0] == '\0') return LV_RES_INV; /*Drop this text*/
-
-        /*Add the replaced text directly it's different from the original*/
-        if(strcmp(ta_insert_replace, txt)) {
-            lv_textarea_add_text(ta, ta_insert_replace);
-            return LV_RES_INV;
-        }
-    }
-
-    return LV_RES_OK;
-}
-
-#endif
->>>>>>> 9003f4a9
+#endif
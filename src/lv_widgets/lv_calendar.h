<<<<<<< HEAD
/**
 * @file lv_calendar.h
 *
 */

#ifndef LV_CALENDAR_H
#define LV_CALENDAR_H

#ifdef __cplusplus
extern "C" {
#endif

/*********************
 *      INCLUDES
 *********************/
#include "../lv_conf_internal.h"

#if LV_USE_CALENDAR != 0

#include "../lv_core/lv_obj.h"

/*********************
 *      DEFINES
 *********************/

/**********************
 *      TYPEDEFS
 **********************/

/**
 * Represents a date on the calendar object (platform-agnostic).
 */
typedef struct {
    uint16_t year;
    int8_t month;
    int8_t day;
} lv_calendar_date_t;

/*Data of calendar*/
typedef struct {
    /*None*/ /*Ext. of ancestor*/
    /*New data for this type */
    lv_calendar_date_t today;               /*Date of today*/
    lv_calendar_date_t showed_date;         /*Currently visible month (day is ignored)*/
    lv_calendar_date_t * highlighted_dates; /*Apply different style on these days (pointer to an
                                               array defined by the user)*/
    int8_t btn_pressing;                    /*-1: prev month pressing, +1 next month pressing on the header*/
    uint16_t highlighted_dates_num;          /*Number of elements in `highlighted_days`*/
    lv_calendar_date_t pressed_date;
    const char ** day_names;   /*Pointer to an array with the name of the days (NULL: use default names)*/
    const char ** month_names; /*Pointer to an array with the name of the month (NULL. use default names)*/

    /*Styles*/
    lv_style_list_t style_header;
    lv_style_list_t style_day_names;
    lv_style_list_t style_date_nums;
} lv_calendar_ext_t;

/** Calendar parts*/
enum {
    LV_CALENDAR_PART_BG, /**< Background and "normal" date numbers style */
    LV_CALENDAR_PART_HEADER, /** Calendar header style */
    LV_CALENDAR_PART_DAY_NAMES, /** Day name style */
    LV_CALENDAR_PART_DATE, /** Day name style */
};
typedef uint8_t lv_calendar_part_t;

/**********************
 * GLOBAL PROTOTYPES
 **********************/

/**
 * Create a calendar objects
 * @param par pointer to an object, it will be the parent of the new calendar
 * @param copy pointer to a calendar object, if not NULL then the new object will be copied from it
 * @return pointer to the created calendar
 */
lv_obj_t * lv_calendar_create(lv_obj_t * par, const lv_obj_t * copy);

/*======================
 * Add/remove functions
 *=====================*/

/*=====================
 * Setter functions
 *====================*/

/**
 * Set the today's date
 * @param calendar pointer to a calendar object
 * @param today pointer to an `lv_calendar_date_t` variable containing the date of today. The value
 * will be saved it can be local variable too.
 */
void lv_calendar_set_today_date(lv_obj_t * calendar, lv_calendar_date_t * today);

/**
 * Set the currently showed
 * @param calendar pointer to a calendar object
 * @param showed pointer to an `lv_calendar_date_t` variable containing the date to show. The value
 * will be saved it can be local variable too.
 */
void lv_calendar_set_showed_date(lv_obj_t * calendar, lv_calendar_date_t * showed);

/**
 * Set the the highlighted dates
 * @param calendar pointer to a calendar object
 * @param highlighted pointer to an `lv_calendar_date_t` array containing the dates. ONLY A POINTER
 * WILL BE SAVED! CAN'T BE LOCAL ARRAY.
 * @param date_num number of dates in the array
 */
void lv_calendar_set_highlighted_dates(lv_obj_t * calendar, lv_calendar_date_t highlighted[], uint16_t date_num);

/**
 * Set the name of the days
 * @param calendar pointer to a calendar object
 * @param day_names pointer to an array with the names. E.g. `const char * days[7] = {"Sun", "Mon",
 * ...}` Only the pointer will be saved so this variable can't be local which will be destroyed
 * later.
 */
void lv_calendar_set_day_names(lv_obj_t * calendar, const char ** day_names);

/**
 * Set the name of the month
 * @param calendar pointer to a calendar object
 * @param month_names pointer to an array with the names. E.g. `const char * days[12] = {"Jan", "Feb",
 * ...}` Only the pointer will be saved so this variable can't be local which will be destroyed
 * later.
 */
void lv_calendar_set_month_names(lv_obj_t * calendar, const char ** month_names);

/*=====================
 * Getter functions
 *====================*/

/**
 * Get the today's date
 * @param calendar pointer to a calendar object
 * @return return pointer to an `lv_calendar_date_t` variable containing the date of today.
 */
lv_calendar_date_t * lv_calendar_get_today_date(const lv_obj_t * calendar);

/**
 * Get the currently showed
 * @param calendar pointer to a calendar object
 * @return pointer to an `lv_calendar_date_t` variable containing the date is being shown.
 */
lv_calendar_date_t * lv_calendar_get_showed_date(const lv_obj_t * calendar);

/**
 * Get the the pressed date.
 * @param calendar pointer to a calendar object
 * @return pointer to an `lv_calendar_date_t` variable containing the pressed date.
 *         `NULL` if not date pressed (e.g. the header)
 */
lv_calendar_date_t * lv_calendar_get_pressed_date(const lv_obj_t * calendar);

/**
 * Get the the highlighted dates
 * @param calendar pointer to a calendar object
 * @return pointer to an `lv_calendar_date_t` array containing the dates.
 */
lv_calendar_date_t * lv_calendar_get_highlighted_dates(const lv_obj_t * calendar);

/**
 * Get the number of the highlighted dates
 * @param calendar pointer to a calendar object
 * @return number of highlighted days
 */
uint16_t lv_calendar_get_highlighted_dates_num(const lv_obj_t * calendar);

/**
 * Get the name of the days
 * @param calendar pointer to a calendar object
 * @return pointer to the array of day names
 */
const char ** lv_calendar_get_day_names(const lv_obj_t * calendar);

/**
 * Get the name of the month
 * @param calendar pointer to a calendar object
 * @return pointer to the array of month names
 */
const char ** lv_calendar_get_month_names(const lv_obj_t * calendar);

/**
 * Get the day of the week
 * @param year a year
 * @param month a  month (1..12)
 * @param day a day (1..31)
 * @return [0..6] which means [Sun..Sat] or [Mon..Sun] depending on LV_CALENDAR_WEEK_STARTS_MONDAY
 */
uint8_t lv_calendar_get_day_of_week(uint32_t year, uint32_t month, uint32_t day);

/*=====================
 * Other functions
 *====================*/

/**********************
 *      MACROS
 **********************/

#endif /*LV_USE_CALENDAR*/

#ifdef __cplusplus
} /* extern "C" */
#endif

#endif /*LV_CALENDAR_H*/
=======
/**
 * @file lv_calendar.h
 *
 */

#ifndef LV_CALENDAR_H
#define LV_CALENDAR_H

#ifdef __cplusplus
extern "C" {
#endif

/*********************
 *      INCLUDES
 *********************/
#include "../lv_conf_internal.h"

#if LV_USE_CALENDAR != 0

#include "../lv_core/lv_obj.h"

/*********************
 *      DEFINES
 *********************/

/**********************
 *      TYPEDEFS
 **********************/

/**
 * Represents a date on the calendar object (platform-agnostic).
 */
typedef struct {
    uint16_t year;
    int8_t month;
    int8_t day;
} lv_calendar_date_t;

/*Data of calendar*/
typedef struct {
    /*None*/ /*Ext. of ancestor*/
    /*New data for this type */
    lv_calendar_date_t today;               /*Date of today*/
    lv_calendar_date_t showed_date;         /*Currently visible month (day is ignored)*/
    lv_calendar_date_t * highlighted_dates; /*Apply different style on these days (pointer to an
                                               array defined by the user)*/
    int8_t btn_pressing;                    /*-1: prev month pressing, +1 next month pressing on the header*/
    uint16_t highlighted_dates_num;          /*Number of elements in `highlighted_days`*/
    lv_calendar_date_t pressed_date;
    const char ** day_names;   /*Pointer to an array with the name of the days (NULL: use default names)*/
    const char ** month_names; /*Pointer to an array with the name of the month (NULL. use default names)*/

    /*Styles*/
    lv_style_list_t style_header;
    lv_style_list_t style_day_names;
    lv_style_list_t style_date_nums;
} lv_calendar_ext_t;

/** Calendar parts*/
enum {
    LV_CALENDAR_PART_BG, /**< Background and "normal" date numbers style */
    LV_CALENDAR_PART_HEADER, /** Calendar header style */
    LV_CALENDAR_PART_DAY_NAMES, /** Day name style */
    LV_CALENDAR_PART_DATE, /** Day name style */
};
typedef uint8_t lv_calendar_part_t;

/**********************
 * GLOBAL PROTOTYPES
 **********************/

/**
 * Create a calendar objects
 * @param par pointer to an object, it will be the parent of the new calendar
 * @param copy pointer to a calendar object, if not NULL then the new object will be copied from it
 * @return pointer to the created calendar
 */
lv_obj_t * lv_calendar_create(lv_obj_t * par, const lv_obj_t * copy);

/*======================
 * Add/remove functions
 *=====================*/

/*=====================
 * Setter functions
 *====================*/

/**
 * Set the today's date
 * @param calendar pointer to a calendar object
 * @param today pointer to an `lv_calendar_date_t` variable containing the date of today. The value
 * will be saved it can be local variable too.
 */
void lv_calendar_set_today_date(lv_obj_t * calendar, lv_calendar_date_t * today);

/**
 * Set the currently showed
 * @param calendar pointer to a calendar object
 * @param showed pointer to an `lv_calendar_date_t` variable containing the date to show. The value
 * will be saved it can be local variable too.
 */
void lv_calendar_set_showed_date(lv_obj_t * calendar, lv_calendar_date_t * showed);

/**
 * Set the highlighted dates
 * @param calendar pointer to a calendar object
 * @param highlighted pointer to an `lv_calendar_date_t` array containing the dates. ONLY A POINTER
 * WILL BE SAVED! CAN'T BE LOCAL ARRAY.
 * @param date_num number of dates in the array
 */
void lv_calendar_set_highlighted_dates(lv_obj_t * calendar, lv_calendar_date_t highlighted[], uint16_t date_num);

/**
 * Set the name of the days
 * @param calendar pointer to a calendar object
 * @param day_names pointer to an array with the names. E.g. `const char * days[7] = {"Sun", "Mon",
 * ...}` Only the pointer will be saved so this variable can't be local which will be destroyed
 * later.
 */
void lv_calendar_set_day_names(lv_obj_t * calendar, const char ** day_names);

/**
 * Set the name of the month
 * @param calendar pointer to a calendar object
 * @param month_names pointer to an array with the names. E.g. `const char * days[12] = {"Jan", "Feb",
 * ...}` Only the pointer will be saved so this variable can't be local which will be destroyed
 * later.
 */
void lv_calendar_set_month_names(lv_obj_t * calendar, const char ** month_names);

/*=====================
 * Getter functions
 *====================*/

/**
 * Get the today's date
 * @param calendar pointer to a calendar object
 * @return return pointer to an `lv_calendar_date_t` variable containing the date of today.
 */
lv_calendar_date_t * lv_calendar_get_today_date(const lv_obj_t * calendar);

/**
 * Get the currently showed
 * @param calendar pointer to a calendar object
 * @return pointer to an `lv_calendar_date_t` variable containing the date is being shown.
 */
lv_calendar_date_t * lv_calendar_get_showed_date(const lv_obj_t * calendar);

/**
 * Get the pressed date.
 * @param calendar pointer to a calendar object
 * @return pointer to an `lv_calendar_date_t` variable containing the pressed date.
 *         `NULL` if not date pressed (e.g. the header)
 */
lv_calendar_date_t * lv_calendar_get_pressed_date(const lv_obj_t * calendar);

/**
 * Get the highlighted dates
 * @param calendar pointer to a calendar object
 * @return pointer to an `lv_calendar_date_t` array containing the dates.
 */
lv_calendar_date_t * lv_calendar_get_highlighted_dates(const lv_obj_t * calendar);

/**
 * Get the number of the highlighted dates
 * @param calendar pointer to a calendar object
 * @return number of highlighted days
 */
uint16_t lv_calendar_get_highlighted_dates_num(const lv_obj_t * calendar);

/**
 * Get the name of the days
 * @param calendar pointer to a calendar object
 * @return pointer to the array of day names
 */
const char ** lv_calendar_get_day_names(const lv_obj_t * calendar);

/**
 * Get the name of the month
 * @param calendar pointer to a calendar object
 * @return pointer to the array of month names
 */
const char ** lv_calendar_get_month_names(const lv_obj_t * calendar);

/**
 * Get the day of the week
 * @param year a year
 * @param month a month (1..12)
 * @param day a day (1..31)
 * @return [0..6] which means [Sun..Sat] or [Mon..Sun] depending on LV_CALENDAR_WEEK_STARTS_MONDAY
 */
uint8_t lv_calendar_get_day_of_week(uint32_t year, uint32_t month, uint32_t day);

/*=====================
 * Other functions
 *====================*/

/**********************
 *      MACROS
 **********************/

#endif /*LV_USE_CALENDAR*/

#ifdef __cplusplus
} /* extern "C" */
#endif

#endif /*LV_CALENDAR_H*/
>>>>>>> 9003f4a9
<|MERGE_RESOLUTION|>--- conflicted
+++ resolved
@@ -1,4 +1,3 @@
-<<<<<<< HEAD
 /**
  * @file lv_calendar.h
  *
@@ -103,215 +102,6 @@
 void lv_calendar_set_showed_date(lv_obj_t * calendar, lv_calendar_date_t * showed);
 
 /**
- * Set the the highlighted dates
- * @param calendar pointer to a calendar object
- * @param highlighted pointer to an `lv_calendar_date_t` array containing the dates. ONLY A POINTER
- * WILL BE SAVED! CAN'T BE LOCAL ARRAY.
- * @param date_num number of dates in the array
- */
-void lv_calendar_set_highlighted_dates(lv_obj_t * calendar, lv_calendar_date_t highlighted[], uint16_t date_num);
-
-/**
- * Set the name of the days
- * @param calendar pointer to a calendar object
- * @param day_names pointer to an array with the names. E.g. `const char * days[7] = {"Sun", "Mon",
- * ...}` Only the pointer will be saved so this variable can't be local which will be destroyed
- * later.
- */
-void lv_calendar_set_day_names(lv_obj_t * calendar, const char ** day_names);
-
-/**
- * Set the name of the month
- * @param calendar pointer to a calendar object
- * @param month_names pointer to an array with the names. E.g. `const char * days[12] = {"Jan", "Feb",
- * ...}` Only the pointer will be saved so this variable can't be local which will be destroyed
- * later.
- */
-void lv_calendar_set_month_names(lv_obj_t * calendar, const char ** month_names);
-
-/*=====================
- * Getter functions
- *====================*/
-
-/**
- * Get the today's date
- * @param calendar pointer to a calendar object
- * @return return pointer to an `lv_calendar_date_t` variable containing the date of today.
- */
-lv_calendar_date_t * lv_calendar_get_today_date(const lv_obj_t * calendar);
-
-/**
- * Get the currently showed
- * @param calendar pointer to a calendar object
- * @return pointer to an `lv_calendar_date_t` variable containing the date is being shown.
- */
-lv_calendar_date_t * lv_calendar_get_showed_date(const lv_obj_t * calendar);
-
-/**
- * Get the the pressed date.
- * @param calendar pointer to a calendar object
- * @return pointer to an `lv_calendar_date_t` variable containing the pressed date.
- *         `NULL` if not date pressed (e.g. the header)
- */
-lv_calendar_date_t * lv_calendar_get_pressed_date(const lv_obj_t * calendar);
-
-/**
- * Get the the highlighted dates
- * @param calendar pointer to a calendar object
- * @return pointer to an `lv_calendar_date_t` array containing the dates.
- */
-lv_calendar_date_t * lv_calendar_get_highlighted_dates(const lv_obj_t * calendar);
-
-/**
- * Get the number of the highlighted dates
- * @param calendar pointer to a calendar object
- * @return number of highlighted days
- */
-uint16_t lv_calendar_get_highlighted_dates_num(const lv_obj_t * calendar);
-
-/**
- * Get the name of the days
- * @param calendar pointer to a calendar object
- * @return pointer to the array of day names
- */
-const char ** lv_calendar_get_day_names(const lv_obj_t * calendar);
-
-/**
- * Get the name of the month
- * @param calendar pointer to a calendar object
- * @return pointer to the array of month names
- */
-const char ** lv_calendar_get_month_names(const lv_obj_t * calendar);
-
-/**
- * Get the day of the week
- * @param year a year
- * @param month a  month (1..12)
- * @param day a day (1..31)
- * @return [0..6] which means [Sun..Sat] or [Mon..Sun] depending on LV_CALENDAR_WEEK_STARTS_MONDAY
- */
-uint8_t lv_calendar_get_day_of_week(uint32_t year, uint32_t month, uint32_t day);
-
-/*=====================
- * Other functions
- *====================*/
-
-/**********************
- *      MACROS
- **********************/
-
-#endif /*LV_USE_CALENDAR*/
-
-#ifdef __cplusplus
-} /* extern "C" */
-#endif
-
-#endif /*LV_CALENDAR_H*/
-=======
-/**
- * @file lv_calendar.h
- *
- */
-
-#ifndef LV_CALENDAR_H
-#define LV_CALENDAR_H
-
-#ifdef __cplusplus
-extern "C" {
-#endif
-
-/*********************
- *      INCLUDES
- *********************/
-#include "../lv_conf_internal.h"
-
-#if LV_USE_CALENDAR != 0
-
-#include "../lv_core/lv_obj.h"
-
-/*********************
- *      DEFINES
- *********************/
-
-/**********************
- *      TYPEDEFS
- **********************/
-
-/**
- * Represents a date on the calendar object (platform-agnostic).
- */
-typedef struct {
-    uint16_t year;
-    int8_t month;
-    int8_t day;
-} lv_calendar_date_t;
-
-/*Data of calendar*/
-typedef struct {
-    /*None*/ /*Ext. of ancestor*/
-    /*New data for this type */
-    lv_calendar_date_t today;               /*Date of today*/
-    lv_calendar_date_t showed_date;         /*Currently visible month (day is ignored)*/
-    lv_calendar_date_t * highlighted_dates; /*Apply different style on these days (pointer to an
-                                               array defined by the user)*/
-    int8_t btn_pressing;                    /*-1: prev month pressing, +1 next month pressing on the header*/
-    uint16_t highlighted_dates_num;          /*Number of elements in `highlighted_days`*/
-    lv_calendar_date_t pressed_date;
-    const char ** day_names;   /*Pointer to an array with the name of the days (NULL: use default names)*/
-    const char ** month_names; /*Pointer to an array with the name of the month (NULL. use default names)*/
-
-    /*Styles*/
-    lv_style_list_t style_header;
-    lv_style_list_t style_day_names;
-    lv_style_list_t style_date_nums;
-} lv_calendar_ext_t;
-
-/** Calendar parts*/
-enum {
-    LV_CALENDAR_PART_BG, /**< Background and "normal" date numbers style */
-    LV_CALENDAR_PART_HEADER, /** Calendar header style */
-    LV_CALENDAR_PART_DAY_NAMES, /** Day name style */
-    LV_CALENDAR_PART_DATE, /** Day name style */
-};
-typedef uint8_t lv_calendar_part_t;
-
-/**********************
- * GLOBAL PROTOTYPES
- **********************/
-
-/**
- * Create a calendar objects
- * @param par pointer to an object, it will be the parent of the new calendar
- * @param copy pointer to a calendar object, if not NULL then the new object will be copied from it
- * @return pointer to the created calendar
- */
-lv_obj_t * lv_calendar_create(lv_obj_t * par, const lv_obj_t * copy);
-
-/*======================
- * Add/remove functions
- *=====================*/
-
-/*=====================
- * Setter functions
- *====================*/
-
-/**
- * Set the today's date
- * @param calendar pointer to a calendar object
- * @param today pointer to an `lv_calendar_date_t` variable containing the date of today. The value
- * will be saved it can be local variable too.
- */
-void lv_calendar_set_today_date(lv_obj_t * calendar, lv_calendar_date_t * today);
-
-/**
- * Set the currently showed
- * @param calendar pointer to a calendar object
- * @param showed pointer to an `lv_calendar_date_t` variable containing the date to show. The value
- * will be saved it can be local variable too.
- */
-void lv_calendar_set_showed_date(lv_obj_t * calendar, lv_calendar_date_t * showed);
-
-/**
  * Set the highlighted dates
  * @param calendar pointer to a calendar object
  * @param highlighted pointer to an `lv_calendar_date_t` array containing the dates. ONLY A POINTER
@@ -415,5 +205,4 @@
 } /* extern "C" */
 #endif
 
-#endif /*LV_CALENDAR_H*/
->>>>>>> 9003f4a9
+#endif /*LV_CALENDAR_H*/
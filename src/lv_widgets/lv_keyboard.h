/**
 * @file lv_keyboard.h
 *
 */

#ifndef LV_KEYBOARD_H
#define LV_KEYBOARD_H

#ifdef __cplusplus
extern "C" {
#endif

/*********************
 *      INCLUDES
 *********************/
#include "../lv_conf_internal.h"

#if LV_USE_KEYBOARD != 0

/*Testing of dependencies*/
#if LV_USE_BTNMATRIX == 0
#error "lv_kb: lv_btnm is required. Enable it in lv_conf.h (LV_USE_BTNMATRIX 1)"
#endif

#if LV_USE_TEXTAREA == 0
#error "lv_kb: lv_ta is required. Enable it in lv_conf.h (LV_USE_TEXTAREA 1)"
#endif

#include "../lv_core/lv_obj.h"
#include "lv_btnmatrix.h"

/*********************
 *      DEFINES
 *********************/
#define LV_KEYBOARD_CTRL_BTN_FLAGS (LV_BTNMATRIX_CTRL_NO_REPEAT | LV_BTNMATRIX_CTRL_CLICK_TRIG)

/**********************
 *      TYPEDEFS
 **********************/

/** Current keyboard mode. */
enum {
    LV_KEYBOARD_MODE_TEXT_LOWER,
    LV_KEYBOARD_MODE_TEXT_UPPER,
    LV_KEYBOARD_MODE_SPECIAL,
    LV_KEYBOARD_MODE_NUM
#if LV_USE_ARABIC_PERSIAN_CHARS == 1
<<<<<<< HEAD
    ,LV_KEYBOARD_MODE_TEXT_ARABIC
=======
    , LV_KEYBOARD_MODE_TEXT_ARABIC
>>>>>>> 21051b8d
#endif
};
typedef uint8_t lv_keyboard_mode_t;

/*Data of keyboard*/
typedef struct {
    lv_btnmatrix_ext_t btnm; /*Ext. of ancestor*/
    /*New data for this type */
    lv_obj_t * ta;          /*Pointer to the assigned text area*/
    lv_keyboard_mode_t mode;      /*Key map type*/
    uint8_t cursor_mng : 1; /*1: automatically show/hide cursor when a text area is assigned or left*/
} lv_keyboard_ext_t;

enum {
    LV_KEYBOARD_PART_BG,
    LV_KEYBOARD_PART_BTN,
};
typedef uint8_t lv_keyboard_style_t;

/**********************
 * GLOBAL PROTOTYPES
 **********************/

/**
 * Create a keyboard objects
 * @param par pointer to an object, it will be the parent of the new keyboard
 * @param copy pointer to a keyboard object, if not NULL then the new object will be copied from it
 * @return pointer to the created keyboard
 */
lv_obj_t * lv_keyboard_create(lv_obj_t * par, const lv_obj_t * copy);

/*=====================
 * Setter functions
 *====================*/

/**
 * Assign a Text Area to the Keyboard. The pressed characters will be put there.
 * @param kb pointer to a Keyboard object
 * @param ta pointer to a Text Area object to write there
 */
void lv_keyboard_set_textarea(lv_obj_t * kb, lv_obj_t * ta);

/**
 * Set a new a mode (text or number map)
 * @param kb pointer to a Keyboard object
 * @param mode the mode from 'lv_keyboard_mode_t'
 */
void lv_keyboard_set_mode(lv_obj_t * kb, lv_keyboard_mode_t mode);

/**
 * Automatically hide or show the cursor of the current Text Area
 * @param kb pointer to a Keyboard object
 * @param en true: show cursor on the current text area, false: hide cursor
 */
void lv_keyboard_set_cursor_manage(lv_obj_t * kb, bool en);

/**
 * Set a new map for the keyboard
 * @param kb pointer to a Keyboard object
 * @param mode keyboard map to alter 'lv_keyboard_mode_t'
 * @param map pointer to a string array to describe the map.
 *            See 'lv_btnmatrix_set_map()' for more info.
 */
void lv_keyboard_set_map(lv_obj_t * kb, lv_keyboard_mode_t mode, const char * map[]);

/**
 * Set the button control map (hidden, disabled etc.) for the keyboard. The
 * control map array will be copied and so may be deallocated after this
 * function returns.
 * @param kb pointer to a keyboard object
 * @param mode keyboard ctrl map to alter 'lv_keyboard_mode_t'
 * @param ctrl_map pointer to an array of `lv_btn_ctrl_t` control bytes.
 *                 See: `lv_btnmatrix_set_ctrl_map` for more details.
 */
void lv_keyboard_set_ctrl_map(lv_obj_t * kb, lv_keyboard_mode_t mode, const lv_btnmatrix_ctrl_t ctrl_map[]);

/*=====================
 * Getter functions
 *====================*/

/**
 * Assign a Text Area to the Keyboard. The pressed characters will be put there.
 * @param kb pointer to a Keyboard object
 * @return pointer to the assigned Text Area object
 */
lv_obj_t * lv_keyboard_get_textarea(const lv_obj_t * kb);

/**
 * Set a new a mode (text or number map)
 * @param kb pointer to a Keyboard object
 * @return the current mode from 'lv_keyboard_mode_t'
 */
lv_keyboard_mode_t lv_keyboard_get_mode(const lv_obj_t * kb);

/**
 * Get the current cursor manage mode.
 * @param kb pointer to a Keyboard object
 * @return true: show cursor on the current text area, false: hide cursor
 */
bool lv_keyboard_get_cursor_manage(const lv_obj_t * kb);

/**
 * Get the current map of a keyboard
 * @param kb pointer to a keyboard object
 * @return the current map
 */
static inline const char ** lv_keyboard_get_map_array(const lv_obj_t * kb)
{
    return lv_btnmatrix_get_map_array(kb);
}

/*=====================
 * Other functions
 *====================*/

/**
 * Default keyboard event to add characters to the Text area and change the map.
 * If a custom `event_cb` is added to the keyboard this function be called from it to handle the
 * button clicks
 * @param kb pointer to a keyboard
 * @param event the triggering event
 */
void lv_keyboard_def_event_cb(lv_obj_t * kb, lv_event_t event);

/**********************
 *      MACROS
 **********************/

#endif /*LV_USE_KEYBOARD*/

#ifdef __cplusplus
} /* extern "C" */
#endif

#endif /*LV_KEYBOARD_H*/<|MERGE_RESOLUTION|>--- conflicted
+++ resolved
@@ -45,11 +45,7 @@
     LV_KEYBOARD_MODE_SPECIAL,
     LV_KEYBOARD_MODE_NUM
 #if LV_USE_ARABIC_PERSIAN_CHARS == 1
-<<<<<<< HEAD
-    ,LV_KEYBOARD_MODE_TEXT_ARABIC
-=======
     , LV_KEYBOARD_MODE_TEXT_ARABIC
->>>>>>> 21051b8d
 #endif
 };
 typedef uint8_t lv_keyboard_mode_t;

--- conflicted
+++ resolved
@@ -43,10 +43,6 @@
 typedef union {
     struct {
         uint8_t right_merge : 1;
-<<<<<<< HEAD
-=======
-        uint8_t type : 4; // up to 16 values
->>>>>>> eaacde67
         uint8_t crop : 1;
     } s;
     uint8_t format_byte;
@@ -59,28 +55,10 @@
     uint16_t row_cnt;
     char ** cell_data;
     lv_coord_t * row_h;
-<<<<<<< HEAD
     lv_coord_t * col_w;
 } lv_table_t;
 
 extern const lv_obj_class_t lv_table;
-=======
-    lv_style_list_t cell_style[LV_TABLE_CELL_STYLE_CNT];
-    lv_coord_t col_w[LV_TABLE_COL_MAX];
-uint16_t cell_types :
-    LV_TABLE_CELL_STYLE_CNT; /*Keep track which cell types exists to avoid dealing with unused ones*/
-} lv_table_ext_t;
-
-/*Parts of the table*/
-enum {
-    LV_TABLE_PART_BG,     /* Because of this member, LV_PART.*CELL1 has enum value of 1,        */
-    LV_TABLE_PART_CELL1,  /*   LV_PART.*CELL2 has an enum value of 2 and so on up to the maximum */
-    LV_TABLE_PART_CELL2,  /*   number of styles specified by LV_TABLE_CELL_STYLE_CNT            */
-    LV_TABLE_PART_CELL3,
-    LV_TABLE_PART_CELL4,  /* CELL 5-16 are not needed to be defined, the values in this enum
-                             are there for backward compatibility */
-};
->>>>>>> eaacde67
 
 /**********************
  * GLOBAL PROTOTYPES

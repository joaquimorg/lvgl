/**
 * @file lv_ddlist.c
 *
 */

/*********************
 *      INCLUDES
 *********************/
#include "lv_dropdown.h"
#if LV_USE_DROPDOWN != 0

#include "../lv_misc/lv_debug.h"
#include "../lv_draw/lv_draw.h"
#include "../lv_core/lv_group.h"
#include "../lv_core/lv_indev.h"
#include "../lv_core/lv_disp.h"
#include "../lv_themes/lv_theme.h"
#include "../lv_font/lv_symbol_def.h"
#include "../lv_misc/lv_anim.h"
#include "../lv_misc/lv_math.h"
#include "../lv_misc/lv_txt_ap.h"
#include <string.h>

/*********************
 *      DEFINES
 *********************/
#define LV_OBJX_NAME "lv_dropdown"

#if LV_USE_ANIMATION == 0
    #undef LV_DROPDOWN_DEF_ANIM_TIME
    #define LV_DROPDOWN_DEF_ANIM_TIME 0 /*No animation*/
#endif

#define LV_DROPDOWN_PR_NONE 0xFFFF

/**********************
 *      TYPEDEFS
 **********************/

/**********************
 *  STATIC PROTOTYPES
 **********************/
static void lv_dropdown_constructor(lv_obj_t * obj, lv_obj_t * parent, const lv_obj_t * copy);
static void lv_dropdown_destructor(lv_obj_t * obj);
static lv_draw_res_t lv_dropdown_draw(lv_obj_t * obj, const lv_area_t * clip_area, lv_draw_mode_t mode);
static lv_res_t lv_dropdown_signal(lv_obj_t * obj, lv_signal_t sign, void * param);

static void lv_dropdown_list_constructor(lv_obj_t * obj, lv_obj_t * parent, const lv_obj_t * copy);
static void lv_dropdown_list_destructor(lv_obj_t * obj);
static lv_draw_res_t lv_dropdown_list_draw(lv_obj_t * obj, const lv_area_t * clip_area, lv_draw_mode_t mode);
static lv_res_t lv_dropdown_list_signal(lv_obj_t * list, lv_signal_t sign, void * param);
static void draw_box(lv_obj_t * dropdown_obj, const lv_area_t * clip_area, uint16_t id, lv_state_t state);
static void draw_box_label(lv_obj_t * dropdown_obj, const lv_area_t * clip_area, uint16_t id, lv_state_t state);
static lv_res_t list_release_handler(lv_obj_t * list_obj);
static void page_press_handler(lv_obj_t * page);
static uint16_t get_id_on_point(lv_obj_t * dropdown_obj, lv_coord_t y);
static void position_to_selected(lv_obj_t * obj);
static lv_obj_t * get_label(const lv_obj_t * obj);

/**********************
 *  STATIC VARIABLES
 **********************/
const lv_obj_class_t lv_dropdown = {
    .constructor = lv_dropdown_constructor,
    .destructor = lv_dropdown_destructor,
    .signal_cb = lv_dropdown_signal,
    .draw_cb = lv_dropdown_draw,
    .instance_size = sizeof(lv_dropdown_t),
    .base_class = &lv_obj
};

const lv_obj_class_t lv_dropdown_list = {
    .constructor = lv_dropdown_list_constructor,
    .destructor = lv_dropdown_list_destructor,
    .signal_cb = lv_dropdown_list_signal,
    .draw_cb = lv_dropdown_list_draw,
    .instance_size = sizeof(lv_dropdown_list_t),
    .base_class = &lv_obj
};


/**********************
 *      MACROS
 **********************/

/**********************
 *   GLOBAL FUNCTIONS
 **********************/

/**
 * Create a drop down list objects
 * @param par pointer to an object, it will be the parent of the new drop down list
 * @param copy pointer to a drop down list object, if not NULL then the new object will be copied
 * from it
 * @return pointer to the created drop down list
 */
lv_obj_t * lv_dropdown_create(lv_obj_t * parent, const lv_obj_t * copy)
{
    return lv_obj_create_from_class(&lv_dropdown, parent, copy);
}

/*=====================
 * Setter functions
 *====================*/

/**
 * Set text of the ddlist (Displayed on the button if `show_selected = false`)
 * @param ddlist pointer to a drop down list object
 * @param txt the text as a string (Only it's pointer is saved)
 */
void lv_dropdown_set_text(lv_obj_t * obj, const char * txt)
{
    LV_ASSERT_OBJ(obj, LV_OBJX_NAME);
    lv_dropdown_t * dropdown = (lv_dropdown_t *) obj;
    if(dropdown->text == txt) return;

    dropdown->text = txt;

    lv_obj_invalidate(obj);
}

/**
 * Clear all options in a drop down list.  Static or dynamic.
 * @param ddlist pointer to drop down list object
 */
void lv_dropdown_clear_options(lv_obj_t * obj)
{
    LV_ASSERT_OBJ(obj, LV_OBJX_NAME);
    lv_dropdown_t * dropdown = (lv_dropdown_t *) obj;
    if(dropdown->options == NULL) return;

    if(dropdown->static_txt == 0)
        lv_mem_free(dropdown->options);

    dropdown->options = NULL;
    dropdown->static_txt = 0;
    dropdown->option_cnt = 0;

    lv_obj_invalidate(obj);
}

/**
 * Set the options in a drop down list from a string
 * @param ddlist pointer to drop down list object
 * @param options a string with '\n' separated options. E.g. "One\nTwo\nThree"
 * The options string can be destroyed after calling this function
 */
void lv_dropdown_set_options(lv_obj_t * obj, const char * options)
{
    LV_ASSERT_OBJ(obj, LV_OBJX_NAME);
    LV_ASSERT_STR(options);

    lv_dropdown_t * dropdown = (lv_dropdown_t *) obj;

    /*Count the '\n'-s to determine the number of options*/
    dropdown->option_cnt = 0;
    uint32_t i;
    for(i = 0; options[i] != '\0'; i++) {
        if(options[i] == '\n') dropdown->option_cnt++;
    }
    dropdown->option_cnt++;   /*Last option has no `\n`*/
    dropdown->sel_opt_id      = 0;
    dropdown->sel_opt_id_orig = 0;

    /*Allocate space for the new text*/
#if LV_USE_ARABIC_PERSIAN_CHARS == 0
    size_t len = strlen(options) + 1;
#else
    size_t len = _lv_txt_ap_calc_bytes_cnt(options) + 1;
#endif

    if(dropdown->options != NULL && dropdown->static_txt == 0) {
        lv_mem_free(dropdown->options);
        dropdown->options = NULL;
    }

    dropdown->options = lv_mem_alloc(len);

    LV_ASSERT_MEM(dropdown->options);
    if(dropdown->options == NULL) return;

#if LV_USE_ARABIC_PERSIAN_CHARS == 0
    strcpy(dropdown->options, options);
#else
    _lv_txt_ap_proc(options, dropdown->options);
#endif

    /*Now the text is dynamically allocated*/
    dropdown->static_txt = 0;
}

/**
 * Set the options in a drop down list from a string
 * @param ddlist pointer to drop down list object
 * @param options a static string with '\n' separated options. E.g. "One\nTwo\nThree"
 */
void lv_dropdown_set_options_static(lv_obj_t * obj, const char * options)
{
    LV_ASSERT_OBJ(obj, LV_OBJX_NAME);
    LV_ASSERT_STR(options);

    lv_dropdown_t * dropdown = (lv_dropdown_t *) obj;

    /*Count the '\n'-s to determine the number of options*/
    dropdown->option_cnt = 0;
    uint32_t i;
    for(i = 0; options[i] != '\0'; i++) {
        if(options[i] == '\n') dropdown->option_cnt++;
    }
    dropdown->option_cnt++;   /*Last option has no `\n`*/
    dropdown->sel_opt_id      = 0;
    dropdown->sel_opt_id_orig = 0;

    if(dropdown->static_txt == 0 && dropdown->options != NULL) {
        lv_mem_free(dropdown->options);
        dropdown->options = NULL;
    }

    dropdown->static_txt = 1;
    dropdown->options = (char *)options;
}

/**
 * Add an options to a drop down list from a string.  Only works for dynamic options.
 * @param ddlist pointer to drop down list object
 * @param option a string without '\n'. E.g. "Four"
 * @param pos the insert position, indexed from 0, LV_DROPDOWN_POS_LAST = end of string
 */
void lv_dropdown_add_option(lv_obj_t * obj, const char * option, uint32_t pos)
{
    LV_ASSERT_OBJ(obj, LV_OBJX_NAME);
    LV_ASSERT_STR(option);

    lv_dropdown_t * dropdown = (lv_dropdown_t *) obj;

    /*Convert static options to dynamic*/
    if(dropdown->static_txt != 0) {
        char * static_options = dropdown->options;
        size_t len = strlen(static_options) + 1;

        dropdown->options = lv_mem_alloc(len);
        LV_ASSERT_MEM(dropdown->options);
        if(dropdown->options == NULL) return;

        strcpy(dropdown->options, static_options);
        dropdown->static_txt = 0;
    }

    /*Allocate space for the new option*/
    size_t old_len = (dropdown->options == NULL) ? 0 : strlen(dropdown->options);
#if LV_USE_ARABIC_PERSIAN_CHARS == 0
    size_t ins_len = strlen(option) + 1;
#else
    size_t ins_len = _lv_txt_ap_calc_bytes_cnt(option) + 1;
#endif

    size_t new_len = ins_len + old_len + 2; /* +2 for terminating NULL and possible \n */
    dropdown->options        = lv_mem_realloc(dropdown->options, new_len + 1);
    LV_ASSERT_MEM(dropdown->options);
    if(dropdown->options == NULL) return;

    dropdown->options[old_len] = '\0';

    /*Find the insert character position*/
    uint32_t insert_pos = old_len;
    if(pos != LV_DROPDOWN_POS_LAST) {
        uint32_t opcnt = 0;
        for(insert_pos = 0; dropdown->options[insert_pos] != 0; insert_pos++) {
            if(opcnt == pos)
                break;
            if(dropdown->options[insert_pos] == '\n')
                opcnt++;
        }
    }

    /*Add delimiter to existing options*/
    if((insert_pos > 0) && (pos >= dropdown->option_cnt))
        _lv_txt_ins(dropdown->options, _lv_txt_encoded_get_char_id(dropdown->options, insert_pos++), "\n");

    /*Insert the new option, adding \n if necessary*/
    char * ins_buf = lv_mem_buf_get(ins_len + 2); /* + 2 for terminating NULL and possible \n */
    LV_ASSERT_MEM(ins_buf);
    if(ins_buf == NULL) return;
#if LV_USE_ARABIC_PERSIAN_CHARS == 0
    strcpy(ins_buf, option);
#else
    _lv_txt_ap_proc(option, ins_buf);
#endif
    if(pos < dropdown->option_cnt) strcat(ins_buf, "\n");

    _lv_txt_ins(dropdown->options, _lv_txt_encoded_get_char_id(dropdown->options, insert_pos), ins_buf);
    lv_mem_buf_release(ins_buf);

    dropdown->option_cnt++;

    lv_obj_invalidate(obj);
}

/**
 * Set the selected option
 * @param ddlist pointer to drop down list object
 * @param sel_opt id of the selected option (0 ... number of option - 1);
 */
void lv_dropdown_set_selected(lv_obj_t * obj, uint16_t sel_opt)
{
    LV_ASSERT_OBJ(obj, LV_OBJX_NAME);

    lv_dropdown_t * dropdown = (lv_dropdown_t *) obj;
    if(dropdown->sel_opt_id == sel_opt) return;

    dropdown->sel_opt_id      = sel_opt < dropdown->option_cnt ? sel_opt : dropdown->option_cnt - 1;
    dropdown->sel_opt_id_orig = dropdown->sel_opt_id;

    lv_obj_invalidate(obj);
}

/**
 * Set the direction of the a drop down list
 * @param ddlist pointer to a drop down list object
 * @param dir LV_DIR_LEFT/RIGHT/TOP/BOTTOM
 */
void lv_dropdown_set_dir(lv_obj_t * obj, lv_dir_t dir)
{
    LV_ASSERT_OBJ(obj, LV_OBJX_NAME);

    lv_dropdown_t * dropdown = (lv_dropdown_t *) obj;
    if(dropdown->dir == dir) return;

    dropdown->dir = dir;

    lv_obj_invalidate(obj);
}

/**
 * Set the maximal height for the drop down list
 * @param ddlist pointer to a drop down list
 * @param h the maximal height
 */
void lv_dropdown_set_max_height(lv_obj_t * obj, lv_coord_t h)
{
    LV_ASSERT_OBJ(obj, LV_OBJX_NAME);

    lv_dropdown_t * dropdown = (lv_dropdown_t *) obj;
    if(dropdown->max_height == h) return;

    dropdown->max_height = h;
}

/**
 * Set an arrow or other symbol to display when the drop-down list is closed.
 * @param ddlist pointer to drop down list object
 * @param symbol a text like `LV_SYMBOL_DOWN` or NULL to not draw icon
 */
void lv_dropdown_set_symbol(lv_obj_t * obj, const void * symbol)
{
    LV_ASSERT_OBJ(obj, LV_OBJX_NAME);

    lv_dropdown_t * dropdown = (lv_dropdown_t *) obj;
    dropdown->symbol = symbol;
    lv_obj_invalidate(obj);
}

/*=====================
 * Getter functions
 *====================*/

/**
 * Get text of the ddlist (Displayed on the button if `show_selected = false`)
 * @param ddlist pointer to a drop down list object
 * @return the text string
 */
const char * lv_dropdown_get_text(lv_obj_t * obj)
{
    LV_ASSERT_OBJ(obj, LV_OBJX_NAME);
    lv_dropdown_t * dropdown = (lv_dropdown_t *) obj;

    return dropdown->text;
}

/**
 * Get the options of a drop down list
 * @param ddlist pointer to drop down list object
 * @return the options separated by '\n'-s (E.g. "Option1\nOption2\nOption3")
 */
const char * lv_dropdown_get_options(const lv_obj_t * obj)
{
    LV_ASSERT_OBJ(obj, LV_OBJX_NAME);

    lv_dropdown_t * dropdown = (lv_dropdown_t *) obj;
    return dropdown->options;
}

/**
 * Get the selected option
 * @param ddlist pointer to drop down list object
 * @return id of the selected option (0 ... number of option - 1);
 */
uint16_t lv_dropdown_get_selected(const lv_obj_t * obj)
{
    LV_ASSERT_OBJ(obj, LV_OBJX_NAME);

    lv_dropdown_t * dropdown = (lv_dropdown_t *) obj;

    return dropdown->sel_opt_id;
}

/**
 * Get the total number of options
 * @param ddlist pointer to drop down list object
 * @return the total number of options in the list
 */
uint16_t lv_dropdown_get_option_cnt(const lv_obj_t * obj)
{
    LV_ASSERT_OBJ(obj, LV_OBJX_NAME);

    lv_dropdown_t * dropdown = (lv_dropdown_t *) obj;

    return dropdown->option_cnt;
}

/**
 * Get the current selected option as a string
 * @param ddlist pointer to ddlist object
 * @param buf pointer to an array to store the string
 * @param buf_size size of `buf` in bytes. 0: to ignore it.
 */
void lv_dropdown_get_selected_str(const lv_obj_t * obj, char * buf, uint32_t buf_size)
{
    LV_ASSERT_OBJ(obj, LV_OBJX_NAME);

    lv_dropdown_t * dropdown = (lv_dropdown_t *) obj;

    uint32_t i;
    uint32_t line        = 0;
    size_t txt_len     = strlen(dropdown->options);

    for(i = 0; i < txt_len && line != dropdown->sel_opt_id_orig; i++) {
        if(dropdown->options[i] == '\n') line++;
    }

    uint32_t c;
    for(c = 0; i < txt_len && dropdown->options[i] != '\n'; c++, i++) {
        if(buf_size && c >= buf_size - 1) {
            LV_LOG_WARN("lv_dropdown_get_selected_str: the buffer was too small")
            break;
        }
        buf[c] = dropdown->options[i];
    }

    buf[c] = '\0';
}

/**
 * Get the fix height value.
 * @param ddlist pointer to a drop down list object
 * @return the height if the ddlist is opened (0: auto size)
 */
lv_coord_t lv_dropdown_get_max_height(const lv_obj_t * obj)
{
    LV_ASSERT_OBJ(obj, LV_OBJX_NAME);

    lv_dropdown_t * dropdown = (lv_dropdown_t *) obj;
    return dropdown->max_height;
}

/**
 * Get the symbol to draw when the drop-down list is closed
 * @param ddlist pointer to drop down list object
 * @return the symbol or NULL if not enabled
 */
const char * lv_dropdown_get_symbol(lv_obj_t * obj)
{
    LV_ASSERT_OBJ(obj, LV_OBJX_NAME);

    lv_dropdown_t * dropdown = (lv_dropdown_t *) obj;

    return dropdown->symbol;
}

/**
 * Get the direction of the drop down list
 * @param ddlist pointer to a drop down list object
 * @return LV_DIR_LEF/RIGHT/TOP/BOTTOM
 */
lv_dir_t lv_dropdown_get_dir(const lv_obj_t * obj)
{
    LV_ASSERT_OBJ(obj, LV_OBJX_NAME);

    lv_dropdown_t * dropdown = (lv_dropdown_t *) obj;

    return dropdown->dir;
}

/*=====================
 * Other functions
 *====================*/

/**
 * Open the drop down list with or without animation
 * @param ddlist pointer to drop down list object
 */
void lv_dropdown_open(lv_obj_t * dropdown_obj)
{
    lv_dropdown_t * dropdown = (lv_dropdown_t *) dropdown_obj;

    lv_obj_add_state(dropdown_obj, LV_STATE_CHECKED);

    lv_obj_clear_flag(dropdown->list, LV_OBJ_FLAG_HIDDEN);
    lv_obj_clear_flag(dropdown->list, LV_OBJ_FLAG_CLICK_FOCUSABLE);
    lv_obj_set_parent(dropdown->list, lv_obj_get_screen(dropdown_obj));
    /*Set smaller width to the width of the button*/
    if(lv_obj_get_width(dropdown->list) <= lv_obj_get_width(dropdown_obj) &&
       (dropdown->dir == LV_DIR_TOP || dropdown->dir == LV_DIR_BOTTOM)) {
        lv_obj_set_width(dropdown->list, lv_obj_get_width(dropdown_obj));
    } else {
        lv_obj_set_width(dropdown->list, LV_SIZE_AUTO);
    }

    lv_obj_t * label = get_label(dropdown_obj);
    lv_label_set_text_static(label, dropdown->options);

    lv_coord_t label_h = lv_obj_get_height(label);
    lv_coord_t top = lv_obj_get_style_pad_top(dropdown->list, LV_PART_MAIN);
    lv_coord_t bottom = lv_obj_get_style_pad_bottom(dropdown->list, LV_PART_MAIN);

    lv_coord_t list_fit_h = label_h + top + bottom;
    lv_coord_t list_h = list_fit_h;
    if(list_h > dropdown->max_height) list_h = dropdown->max_height;

    lv_dir_t dir = dropdown->dir;
    /*No space on the bottom? See if top is better.*/
    if(dropdown->dir == LV_DIR_BOTTOM) {
        if(dropdown_obj->coords.y2 + list_h > LV_VER_RES) {
            if(dropdown_obj->coords.y1 > LV_VER_RES - dropdown_obj->coords.y2) {
                /*There is more space on the top, so make it drop up*/
                dir = LV_DIR_TOP;
                list_h = dropdown_obj->coords.y1;
            }
            else {
                list_h = LV_VER_RES - dropdown_obj->coords.y2;
            }
        }
    }
    /*No space on the top? See if bottom is better.*/
    else if(dropdown->dir == LV_DIR_TOP) {
        if(dropdown_obj->coords.y1 - list_h < 0) {
            if(dropdown_obj->coords.y1 < LV_VER_RES - dropdown_obj->coords.y2) {
                /*There is more space on the top, so make it drop up*/
                dir = LV_DIR_BOTTOM;
                list_h = LV_VER_RES - dropdown_obj->coords.y2;
            }
            else {
                list_h = dropdown_obj->coords.y1;
            }
        }
    }

    if(list_h > list_fit_h) list_h = list_fit_h;
    if(list_h > dropdown->max_height) list_h = dropdown->max_height;

    lv_obj_set_height(dropdown->list, list_h);

    position_to_selected(dropdown_obj);

    if(dir == LV_DIR_BOTTOM)      lv_obj_align(dropdown->list, dropdown_obj, LV_ALIGN_OUT_BOTTOM_LEFT, 0, 0);
    else if(dir == LV_DIR_TOP)   lv_obj_align(dropdown->list, dropdown_obj, LV_ALIGN_OUT_TOP_LEFT, 0, 0);
    else if(dir == LV_DIR_LEFT) lv_obj_align(dropdown->list, dropdown_obj, LV_ALIGN_OUT_LEFT_TOP, 0, 0);
    else if(dir == LV_DIR_RIGHT)lv_obj_align(dropdown->list, dropdown_obj, LV_ALIGN_OUT_RIGHT_TOP, 0, 0);

    if(dropdown->dir == LV_DIR_LEFT || dropdown->dir == LV_DIR_RIGHT) {
        if(dropdown->list->coords.y2 > LV_VER_RES) {
            lv_obj_set_y(dropdown->list, lv_obj_get_y(dropdown->list) - (dropdown->list->coords.y2 - LV_VER_RES));
        }
    }

    lv_text_align_t align = lv_obj_get_style_text_align(label, LV_PART_MAIN);
    switch(align) {
    default:
    case LV_TEXT_ALIGN_LEFT:
        lv_obj_set_x(label, 0);
        break;
    case LV_TEXT_ALIGN_RIGHT:
        lv_obj_set_x(label, lv_obj_get_width_fit(dropdown->list) - lv_obj_get_width(label));
        break;
    case LV_TEXT_ALIGN_CENTER:
        lv_obj_set_x(label, lv_obj_get_width_fit(dropdown->list) / 2 - lv_obj_get_width(label) / 2);
        break;

    }
}

/**
 * Close (Collapse) the drop down list
 * @param ddlist pointer to drop down list object
 */
void lv_dropdown_close(lv_obj_t * obj)
{
    lv_obj_clear_state(obj, LV_STATE_CHECKED);
    lv_dropdown_t * dropdown = (lv_dropdown_t *) obj;

    dropdown->pr_opt_id = LV_DROPDOWN_PR_NONE;
    lv_obj_add_flag(dropdown->list, LV_OBJ_FLAG_HIDDEN);
}

/**********************
 *   STATIC FUNCTIONS
 **********************/

/**
 * Create a switch objects
 * @param parent pointer to an object, it will be the parent of the new switch
 * @param copy DEPRECATED, will be removed in v9.
 *             Pointer to an other switch to copy.
 * @return pointer to the created switch
 */
lv_obj_t * lv_dropdown_list_create(lv_obj_t * parent, const lv_obj_t * copy)
{
    return lv_obj_create_from_class(&lv_dropdown_list, parent, copy);
}

static void lv_dropdown_constructor(lv_obj_t * obj, lv_obj_t * parent, const lv_obj_t * copy)
{
    LV_LOG_TRACE("dropdown create started");

    lv_obj_construct_base(obj, parent, copy);

    lv_dropdown_t * dropdown = (lv_dropdown_t *) obj;

    /*Initialize the allocated 'ext' */
    dropdown->list          = NULL;
    dropdown->options     = NULL;
    dropdown->symbol         = LV_SYMBOL_DOWN;
    dropdown->text         = NULL;
    dropdown->static_txt = 1;
    dropdown->sel_opt_id      = 0;
    dropdown->sel_opt_id_orig = 0;
    dropdown->pr_opt_id = LV_DROPDOWN_PR_NONE;
    dropdown->option_cnt      = 0;
    dropdown->dir = LV_DIR_BOTTOM;
    dropdown->max_height = (3 * lv_disp_get_ver_res(NULL)) / 4;

    lv_obj_t * list_obj = lv_dropdown_list_create(parent, copy);
    ((lv_dropdown_list_t*)list_obj)->dropdown = (lv_obj_t *) dropdown;
    dropdown->list = list_obj;
    lv_obj_add_flag(dropdown->list, LV_OBJ_FLAG_HIDDEN);

    if(copy == NULL) {
        lv_obj_set_width(obj, LV_DPX(150));
        lv_dropdown_set_options_static(obj, "Option 1\nOption 2\nOption 3");
    }
    /*Copy an existing drop down list*/
    else {
//        lv_dropdown_ext_t * copy_ext = lv_obj_get_ext_attr(copy);
//        if(copy_dropdown->static_txt == 0)
//            lv_dropdown_set_options(ddlist, lv_dropdown_get_options(copy));
//        else
//            lv_dropdown_set_options_static(ddlist, lv_dropdown_get_options(copy));
//        dropdown->option_cnt        = copy_dropdown->option_cnt;
//        dropdown->sel_opt_id     = copy_dropdown->sel_opt_id;
//        dropdown->sel_opt_id_orig = copy_dropdown->sel_opt_id;
//        dropdown->symbol           = copy_dropdown->symbol;
//        dropdown->max_height      = copy_dropdown->max_height;
//        dropdown->text      = copy_dropdown->text;
//        dropdown->dir      = copy_dropdown->dir;
    }

   LV_LOG_INFO("dropdown created");
}

static void lv_dropdown_destructor(lv_obj_t * obj)
{
//    lv_bar_t * bar = obj;
//
//    _lv_obj_reset_style_list_no_refr(obj, LV_BAR_PART_INDIC);
//    _lv_obj_reset_style_list_no_refr(sw, LV_PART_KNOB);
//
//    bar->class_p->base_p->destructor(obj);
}

/**
 * Handle the drawing related tasks of the drop down list
 * @param ddlist pointer to an object
 * @param clip_area the object will be drawn only in this area
 * @param mode LV_DRAW_COVER_CHK: only check if the object fully covers the 'mask_p' area
 *                                  (return 'true' if yes)
 *             LV_DRAW_DRAW: draw the object (always return 'true')
 *             LV_DRAW_DRAW_POST: drawing after every children are drawn
 * @param return an element of `lv_draw_res_t`
 */
static lv_draw_res_t lv_dropdown_draw(lv_obj_t * obj, const lv_area_t * clip_area, lv_draw_mode_t mode)
{
    /*Return false if the object is not covers the mask_p area*/
    if(mode == LV_DRAW_MODE_COVER_CHECK) {
        return lv_obj.draw_cb(obj, clip_area, mode);
    }
    /*Draw the object*/
    else if(mode == LV_DRAW_MODE_MAIN_DRAW) {
        lv_obj.draw_cb(obj, clip_area, mode);

        lv_dropdown_t * dropdown = (lv_dropdown_t *) obj;

        lv_coord_t left = lv_obj_get_style_pad_left(obj, LV_PART_MAIN);
        lv_coord_t right = lv_obj_get_style_pad_right(obj, LV_PART_MAIN);
        lv_coord_t top = lv_obj_get_style_pad_top(obj, LV_PART_MAIN);

        lv_draw_label_dsc_t label_dsc;
        lv_draw_label_dsc_init(&label_dsc);
        lv_obj_init_draw_label_dsc(obj, LV_PART_MAIN, &label_dsc);

        /*If no text specified use the selected option*/
        const char * opt_txt;
        if(dropdown->text) opt_txt = dropdown->text;
        else {
            char * buf = lv_mem_buf_get(128);
            lv_dropdown_get_selected_str(obj, buf, 128);
            opt_txt = buf;
        }

        bool symbol_to_left = false;
        if(dropdown->dir == LV_DIR_LEFT) symbol_to_left = true;
        if(lv_obj_get_base_dir(obj) == LV_BIDI_DIR_RTL) symbol_to_left = true;

        if(dropdown->symbol) {
            lv_img_src_t symbol_type = lv_img_src_get_type(dropdown->symbol);
            lv_coord_t symbol_w;
            lv_coord_t symbol_h;
            if(symbol_type == LV_IMG_SRC_SYMBOL) {
                lv_point_t size;
                _lv_txt_get_size(&size, dropdown->symbol, label_dsc.font, label_dsc.letter_space, label_dsc.line_space, LV_COORD_MAX,
                                           label_dsc.flag);
                symbol_w = size.x;
                symbol_h = size.y;
            } else {
                lv_img_header_t header;
                lv_res_t res = lv_img_decoder_get_info(dropdown->symbol, &header);
                if(res == LV_RES_OK) {
                    symbol_w = header.w;
                    symbol_h = header.h;
                } else {
                    symbol_w = -1;
                    symbol_h = -1;
                }
            }

            lv_area_t symbol_area;
            symbol_area.y1 = obj->coords.y1 + top;
            symbol_area.y2 = symbol_area.y1 + symbol_h - 1;
            if(symbol_to_left) {
                symbol_area.x1 = obj->coords.x1 + left;
                symbol_area.x2 = symbol_area.x1 + symbol_w - 1;
            } else {
                symbol_area.x1 = obj->coords.x2 - right - symbol_w;
                symbol_area.x2 = symbol_area.x1 + symbol_w - 1;
            }

            if(symbol_type == LV_IMG_SRC_SYMBOL) {
                lv_draw_label(&symbol_area, clip_area, &label_dsc, dropdown->symbol, NULL);
            } else {
                lv_draw_img_dsc_t img_dsc;
                lv_draw_img_dsc_init(&img_dsc);
                lv_obj_init_draw_img_dsc(obj, LV_PART_MAIN, &img_dsc);
                img_dsc.pivot.x = symbol_w / 2;
                img_dsc.pivot.y = symbol_h / 2;
                img_dsc.angle = lv_obj_get_style_transform_angle(obj, LV_PART_MAIN);
                lv_draw_img(&symbol_area, clip_area, dropdown->symbol, &img_dsc);
            }

            lv_point_t size;
            _lv_txt_get_size(&size, opt_txt, label_dsc.font, label_dsc.letter_space, label_dsc.line_space, LV_COORD_MAX,
                    label_dsc.flag);

            lv_area_t txt_area;
            txt_area.y1 = obj->coords.y1 + top;
            txt_area.y2 = txt_area.y1 + size.y;
            /*Center align the text if no symbol*/
            if(dropdown->symbol == NULL) {
                txt_area.x1 = obj->coords.x1 + (lv_obj_get_width(obj) - size.x) / 2;
                txt_area.x2 = txt_area.x1 + size.x;
            }
            else {
                /*Text to the right*/
                if(symbol_to_left) {
                    txt_area.x1 = obj->coords.x2 - right - size.x;
                    txt_area.x2 = txt_area.x1 + size.x;
                } else {
                    txt_area.x1 = obj->coords.x1 + left;
                    txt_area.x2 = txt_area.x1 + size.x;
                }
            }
            lv_draw_label(&txt_area, clip_area, &label_dsc, opt_txt, NULL);
        }

        if(dropdown->text == NULL) {
            lv_mem_buf_release((char *)opt_txt);
        }

    }
    else if(mode == LV_DRAW_MODE_POST_DRAW) {
        lv_obj.draw_cb(obj, clip_area, mode);
    }

    return LV_DRAW_RES_OK;
}

/**
 * Handle the drawing related tasks of the drop down list's list
 * @param list pointer to an object
 * @param clip_area the object will be drawn only in this area
 * @param mode LV_DRAW_COVER_CHK: only check if the object fully covers the 'mask_p' area
 *                                  (return 'true' if yes)
 *             LV_DRAW_DRAW: draw the object (always return 'true')
 *             LV_DRAW_DRAW_POST: drawing after every children are drawn
 * @param return an element of `lv_draw_res_t`
 */
static lv_draw_res_t lv_dropdown_list_draw(lv_obj_t * list_obj, const lv_area_t * clip_area, lv_draw_mode_t mode)
{
    /*Return false if the object is not covers the mask_p area*/
    if(mode == LV_DRAW_MODE_COVER_CHECK) {
        return lv_obj.draw_cb(list_obj, clip_area, mode);
    }
    /*Draw the object*/
    else if(mode == LV_DRAW_MODE_MAIN_DRAW) {
        lv_obj.draw_cb(list_obj, clip_area, mode);

        lv_dropdown_list_t * list = (lv_dropdown_list_t *)list_obj;
        lv_obj_t * dropdown_obj = list->dropdown;
        lv_dropdown_t * dropdown = (lv_dropdown_t *) dropdown_obj;

        /*Draw the boxes if the page is not being deleted*/
        if(dropdown->list) {
            /* Clip area might be too large too to shadow but
             * the selected option can be drawn on only the background*/
            lv_area_t clip_area_core;
            bool has_common;
            has_common = _lv_area_intersect(&clip_area_core, clip_area, &dropdown->list->coords);
            if(has_common) {
                if(dropdown->pr_opt_id != LV_DROPDOWN_PR_NONE) {
                    draw_box(dropdown_obj, &clip_area_core, dropdown->pr_opt_id, LV_STATE_PRESSED);
                }

                draw_box(dropdown_obj, &clip_area_core, dropdown->sel_opt_id, LV_STATE_DEFAULT);
            }
        }
    }
    /*Post draw when the children are drawn*/
    else if(mode == LV_DRAW_MODE_POST_DRAW) {
        lv_obj.draw_cb(list_obj, clip_area, mode);

        lv_dropdown_list_t * list = (lv_dropdown_list_t *)list_obj;
        lv_obj_t * dropdown_obj = list->dropdown;
        lv_dropdown_t * dropdown = (lv_dropdown_t *) dropdown_obj;

        /*Draw the box labels if the list is not being deleted*/
        if(dropdown->list) {
            /* Clip area might be too large too to shadow but
             * the selected option can be drawn on only the background*/
            lv_area_t clip_area_core;
            bool has_common;
            has_common = _lv_area_intersect(&clip_area_core, clip_area, &dropdown->list->coords);
            if(has_common) {
                if(dropdown->pr_opt_id != LV_DROPDOWN_PR_NONE) {
                    draw_box_label(dropdown_obj, &clip_area_core, dropdown->pr_opt_id, LV_STATE_PRESSED);
                }

                draw_box_label(dropdown_obj, &clip_area_core, dropdown->sel_opt_id, LV_STATE_DEFAULT);
            }
        }
    }

    return LV_DRAW_RES_OK;
}

static void lv_dropdown_list_constructor(lv_obj_t * obj, lv_obj_t * parent, const lv_obj_t * copy)
{
    lv_obj_construct_base(obj, parent, copy);

    lv_label_create(obj, NULL);
}

static void lv_dropdown_list_destructor(lv_obj_t * obj)
{

}

/**
 * Signal function of the drop down list
 * @param ddlist pointer to a drop down list object
 * @param sign a signal type from lv_signal_t enum
 * @param param pointer to a signal specific variable
 * @return LV_RES_OK: the object is not deleted in the function; LV_RES_INV: the object is deleted
 */
static lv_res_t lv_dropdown_signal(lv_obj_t * obj, lv_signal_t sign, void * param)
{
    lv_res_t res;

    /* Include the ancient signal function */
    res = lv_obj.signal_cb(obj, sign, param);
    if(res != LV_RES_OK) return res;

    lv_dropdown_t * dropdown = (lv_dropdown_t *) obj;

    if(sign == LV_SIGNAL_FOCUS) {
#if LV_USE_GROUP
        lv_group_t * g             = lv_obj_get_group(ddlist);
        bool editing               = lv_group_get_editing(g);
        lv_indev_type_t indev_type = lv_indev_get_type(lv_indev_get_act());

        /*Encoders need special handling*/
        if(indev_type == LV_INDEV_TYPE_ENCODER) {
            /*Open the list if editing*/
            if(editing) lv_dropdown_open(ddlist);
            /*Close the list if navigating*/
            else
                lv_dropdown_close(ddlist);
        }
#endif
    }
    else if(sign == LV_SIGNAL_DEFOCUS || sign == LV_SIGNAL_LEAVE) {
        lv_dropdown_close(obj);
    }
    else if(sign == LV_SIGNAL_RELEASED) {
        lv_indev_t * indev = lv_indev_get_act();
        if(lv_indev_get_scroll_obj(indev) == NULL) {
            if(!lv_obj_has_flag(dropdown->list, LV_OBJ_FLAG_HIDDEN)) {
                lv_dropdown_close(obj);
                if(dropdown->sel_opt_id_orig != dropdown->sel_opt_id) {
                    dropdown->sel_opt_id_orig = dropdown->sel_opt_id;
                    uint32_t id  = dropdown->sel_opt_id; /*Just to use uint32_t in event data*/
                    res = lv_event_send(obj, LV_EVENT_VALUE_CHANGED, &id);
                    if(res != LV_RES_OK) return res;
                    lv_obj_invalidate(obj);
                }
#if LV_USE_GROUP
                lv_indev_type_t indev_type = lv_indev_get_type(indev);
                if(indev_type == LV_INDEV_TYPE_ENCODER) {
                    lv_group_set_editing(lv_obj_get_group(ddlist), false);
                }
#endif
            }
            else {
                lv_dropdown_open(obj);
            }
        }
        else {
            dropdown->sel_opt_id = dropdown->sel_opt_id_orig;
            lv_obj_invalidate(obj);
        }
    }
    else if(sign == LV_SIGNAL_COORD_CHG) {
        if(dropdown->list) lv_dropdown_close(obj);
    }
    else if(sign == LV_SIGNAL_STYLE_CHG) {
        lv_coord_t top = lv_obj_get_style_pad_top(obj, LV_PART_MAIN);
        lv_coord_t bottom = lv_obj_get_style_pad_bottom(obj, LV_PART_MAIN);
        const lv_font_t * font = lv_obj_get_style_text_font(obj, LV_PART_MAIN);
        lv_obj_set_height(obj, top + bottom + lv_font_get_line_height(font));
    }
    else if(sign == LV_SIGNAL_CONTROL) {
#if LV_USE_GROUP
        char c = *((char *)param);
        if(c == LV_KEY_RIGHT || c == LV_KEY_DOWN) {
            if(dropdown->list == NULL) {
                lv_dropdown_open(ddlist);
            }
            else if(dropdown->sel_opt_id + 1 < dropdown->option_cnt) {
                dropdown->sel_opt_id++;
                position_to_selected(ddlist);
            }
        }
        else if(c == LV_KEY_LEFT || c == LV_KEY_UP) {

            if(dropdown->list == NULL) {
                lv_dropdown_open(ddlist);
            }
            else if(dropdown->sel_opt_id > 0) {
                dropdown->sel_opt_id--;
                position_to_selected(ddlist);
            }
        }
        else if(c == LV_KEY_ESC) {
            dropdown->sel_opt_id = dropdown->sel_opt_id_orig;
            lv_dropdown_close(ddlist);
        }
#endif
    }
    else if(sign == LV_SIGNAL_GET_EDITABLE) {
#if LV_USE_GROUP
        bool * editable = (bool *)param;
        *editable       = true;
#endif
    }

    return res;
}

/**
 * Signal function of the drop down list's scrollable part
 * @param scrl pointer to a drop down list's scrollable part
 * @param sign a signal type from lv_signal_t enum
 * @param param pointer to a signal specific variable
 * @return LV_RES_OK: the object is not deleted in the function; LV_RES_INV: the object is deleted
 */
static lv_res_t lv_dropdown_list_signal(lv_obj_t * list, lv_signal_t sign, void * param)
{
    lv_res_t res;

    /* Include the ancient signal function */
    res = lv_obj.signal_cb(list, sign, param);
    if(res != LV_RES_OK) return res;

    lv_obj_t * dropdown_obj = ((lv_dropdown_list_t *)list)->dropdown;
    lv_dropdown_t * dropdown = (lv_dropdown_t *) dropdown_obj;

    if(sign == LV_SIGNAL_RELEASED) {
        if(lv_indev_get_scroll_obj(lv_indev_get_act()) == NULL) {
            list_release_handler(list);
        }
    }
    else if(sign == LV_SIGNAL_PRESSED) {
        page_press_handler(list);
    }
<<<<<<< HEAD
    else if(sign == LV_SIGNAL_SCROLL_BEGIN) {
        dropdown->pr_opt_id = LV_DROPDOWN_PR_NONE;
        lv_obj_invalidate(list);
=======
    else if(sign == LV_SIGNAL_REFR_EXT_DRAW_PAD) {
        /* Make possible to draw on the full width of the background to redraw the selected rectangle
         * when the ddlist is scrolled in fix height mode.
         * (The scrollable is scrolled then "select rectangle" is drawn on the bg too)*/
        lv_style_int_t left = lv_obj_get_style_pad_left(ddlist, LV_DROPDOWN_PART_LIST);
        lv_style_int_t right = lv_obj_get_style_pad_right(ddlist, LV_DROPDOWN_PART_LIST);
        scrl->ext_draw_pad = LV_MATH_MAX3(scrl->ext_draw_pad, left, right);
>>>>>>> eaacde67
    }
    return res;
}

<<<<<<< HEAD
static void draw_box(lv_obj_t * dropdown_obj, const lv_area_t * clip_area, uint16_t id, lv_state_t state)
=======
/**
 * Get the style descriptor of a part of the object
 * @param page pointer the object
 * @param part the part from `lv_dropdown_part_t`. (LV_DROPDOWN_PART_...)
 * @return pointer to the style descriptor of the specified part
 */
static lv_style_list_t * lv_dropdown_get_style(lv_obj_t * ddlist, uint8_t part)
{
    LV_ASSERT_OBJ(ddlist, LV_OBJX_NAME);

    lv_dropdown_ext_t * ext = lv_obj_get_ext_attr(ddlist);
    lv_style_list_t * style_dsc_p;

    switch(part) {
        case LV_DROPDOWN_PART_MAIN:
            style_dsc_p = &ddlist->style_list;
            break;
        case LV_DROPDOWN_PART_LIST:
            style_dsc_p = &ext->style_page;
            break;
        case LV_DROPDOWN_PART_SCROLLBAR:
            style_dsc_p = &ext->style_scrlbar;
            break;
        case LV_DROPDOWN_PART_SELECTED:
            style_dsc_p = &ext->style_selected;
            break;
        default:
            style_dsc_p = NULL;
    }

    return style_dsc_p;
}

static void draw_box(lv_obj_t * ddlist, const lv_area_t * clip_area, uint16_t id, lv_state_t state)
>>>>>>> eaacde67
{
    lv_dropdown_t * dropdown = (lv_dropdown_t *) dropdown_obj;
    lv_obj_t * list_obj = dropdown->list;
    lv_state_t state_orig = list_obj->state;

    if(state != list_obj->state) {
        list_obj->state = state;
    }

    /*Draw a rectangle under the selected item*/
    const lv_font_t * font    = lv_obj_get_style_text_font(list_obj, LV_PART_HIGHLIGHT);
    lv_coord_t line_space = lv_obj_get_style_text_line_space(list_obj,  LV_PART_HIGHLIGHT);
    lv_coord_t font_h         = lv_font_get_line_height(font);

    /*Draw the selected*/
    lv_obj_t * label = get_label(dropdown_obj);
    lv_area_t rect_area;
    rect_area.y1 = label->coords.y1;
    rect_area.y1 += id * (font_h + line_space);
    rect_area.y1 -= line_space / 2;

    rect_area.y2 = rect_area.y1 + font_h + line_space - 1;
    rect_area.x1 = dropdown->list->coords.x1;
    rect_area.x2 = dropdown->list->coords.x2;

    lv_draw_rect_dsc_t sel_rect;
    lv_draw_rect_dsc_init(&sel_rect);
    lv_obj_init_draw_rect_dsc(list_obj,  LV_PART_HIGHLIGHT, &sel_rect);
    lv_draw_rect(&rect_area, clip_area, &sel_rect);

    list_obj->state = state_orig;
}

<<<<<<< HEAD
static void draw_box_label(lv_obj_t * dropdown_obj, const lv_area_t * clip_area, uint16_t id, lv_state_t state)
=======
static void draw_box_label(lv_obj_t * ddlist, const lv_area_t * clip_area, uint16_t id, lv_state_t state)
>>>>>>> eaacde67
{
    lv_dropdown_t * dropdown = (lv_dropdown_t *) dropdown_obj;
    lv_obj_t * list_obj = dropdown->list;
    lv_state_t state_orig = list_obj->state;

    if(state != list_obj->state) {
        list_obj->state =  state;
    }

    lv_draw_label_dsc_t label_dsc;
    lv_draw_label_dsc_init(&label_dsc);
    lv_obj_init_draw_label_dsc(list_obj, LV_PART_HIGHLIGHT, &label_dsc);

    label_dsc.line_space = lv_obj_get_style_text_line_space(list_obj, LV_PART_HIGHLIGHT);  /*Line space should come from the list*/

    lv_obj_t * label = get_label(dropdown_obj);
    if(label == NULL) return;

    lv_coord_t font_h        = lv_font_get_line_height(label_dsc.font);

    lv_area_t area_sel;
    area_sel.y1 = label->coords.y1;
    area_sel.y1 += id * (font_h + label_dsc.line_space);
    area_sel.y1 -= label_dsc.line_space / 2;

    area_sel.y2 = area_sel.y1 + font_h + label_dsc.line_space - 1;
    area_sel.x1 = list_obj->coords.x1;
    area_sel.x2 = list_obj->coords.x2;
    lv_area_t mask_sel;
    bool area_ok;
    area_ok = _lv_area_intersect(&mask_sel, clip_area, &area_sel);
    if(area_ok) {
        lv_draw_label(&label->coords, &mask_sel, &label_dsc, lv_label_get_text(label), NULL);
    }
    list_obj->state = state_orig;
}

/**
 * Called when a drop down list is released to open it or set new option
 * @param list pointer to the drop down list's list
 * @return LV_RES_INV if the list is not being deleted in the user callback. Else LV_RES_OK
 */
static lv_res_t list_release_handler(lv_obj_t * list_obj)
{
    lv_dropdown_list_t * list = (lv_dropdown_list_t*) list_obj;
    lv_obj_t * dropdown_obj = list->dropdown;
    lv_dropdown_t * dropdown = (lv_dropdown_t *) dropdown_obj;

    lv_indev_t * indev = lv_indev_get_act();
#if LV_USE_GROUP
    /*Leave edit mode once a new item is selected*/
    if(lv_indev_get_type(indev) == LV_INDEV_TYPE_ENCODER) {
        dropdown->sel_opt_id_orig = dropdown->sel_opt_id;
        lv_group_t * g      = lv_obj_get_group(ddlist);
        if(lv_group_get_editing(g)) {
            lv_group_set_editing(g, false);
        }
    }
#endif

    /*Search the clicked option (For KEYPAD and ENCODER the new value should be already set)*/
    if(lv_indev_get_type(indev) == LV_INDEV_TYPE_POINTER || lv_indev_get_type(indev) == LV_INDEV_TYPE_BUTTON) {
        lv_point_t p;
        lv_indev_get_point(indev, &p);
        dropdown->sel_opt_id     = get_id_on_point(dropdown_obj, p.y);
        dropdown->sel_opt_id_orig = dropdown->sel_opt_id;
    }

    lv_dropdown_close(dropdown_obj);

    /*Invalidate to refresh the text*/
    if(dropdown->text == NULL) lv_obj_invalidate(dropdown_obj);

    uint32_t id  = dropdown->sel_opt_id; /*Just to use uint32_t in event data*/
    lv_res_t res = lv_event_send(dropdown_obj, LV_EVENT_VALUE_CHANGED, &id);
    if(res != LV_RES_OK) return res;

    return LV_RES_OK;
}

static void page_press_handler(lv_obj_t * list_obj)
{
    lv_dropdown_list_t * list = (lv_dropdown_list_t*) list_obj;
    lv_obj_t * dropdown_obj = list->dropdown;
    lv_dropdown_t * dropdown = (lv_dropdown_t *) dropdown_obj;

    lv_indev_t * indev = lv_indev_get_act();
    if(indev && (lv_indev_get_type(indev) == LV_INDEV_TYPE_POINTER || lv_indev_get_type(indev) == LV_INDEV_TYPE_BUTTON)) {
        lv_point_t p;
        lv_indev_get_point(indev, &p);
        dropdown->pr_opt_id = get_id_on_point(dropdown_obj, p.y);
        lv_obj_invalidate(list_obj);
    }
}

static uint16_t get_id_on_point(lv_obj_t * dropdown_obj, lv_coord_t y)
{
<<<<<<< HEAD
    lv_obj_t * label = get_label(dropdown_obj);
=======
    lv_dropdown_ext_t * ext          = lv_obj_get_ext_attr(ddlist);
    lv_obj_t * label = get_label(ddlist);
>>>>>>> eaacde67
    if(label == NULL) return 0;
    y -= label->coords.y1;

    const lv_font_t * font         = lv_obj_get_style_text_font(label, LV_PART_MAIN);
    lv_coord_t font_h              = lv_font_get_line_height(font);
    lv_coord_t line_space = lv_obj_get_style_text_line_space(label, LV_PART_MAIN);

    y += line_space / 2;
    lv_coord_t h = font_h + line_space;

    uint16_t opt = y / h;

    if(opt >= ext->option_cnt) opt = ext->option_cnt - 1;
    return opt;
}

/**
 * Set the position of list when it is closed to show the selected item
 * @param ddlist pointer to a drop down list
 */
static void position_to_selected(lv_obj_t * dropdown_obj)
{
    lv_dropdown_t * dropdown = (lv_dropdown_t *) dropdown_obj;
    lv_obj_t * list_obj = dropdown->list;

    lv_obj_t * label = get_label(dropdown_obj);
    if(label == NULL) return;

    if(lv_obj_get_height(label) <= lv_obj_get_height_fit(dropdown_obj)) return;

    const lv_font_t * font         = lv_obj_get_style_text_font(label, LV_PART_MAIN);
    lv_coord_t font_h              = lv_font_get_line_height(font);
    lv_coord_t line_space = lv_obj_get_style_text_line_space(label, LV_PART_MAIN);

    lv_coord_t line_y1 = dropdown->sel_opt_id * (font_h + line_space);

<<<<<<< HEAD
    /*Do not allow scrolling in*/
    lv_coord_t bottom_diff = dropdown->list->coords.y2 - lv_obj_get_style_pad_bottom(dropdown->list, LV_PART_MAIN) - (label->coords.y2 - line_y1);
    if(bottom_diff > 0) line_y1 -= bottom_diff;

    /*Scroll to the selected option*/
    lv_obj_scroll_to_y(dropdown->list, line_y1, LV_ANIM_OFF);
    lv_obj_invalidate(dropdown->list);
}

static lv_obj_t * get_label(const lv_obj_t * obj)
=======
static lv_obj_t * get_label(const lv_obj_t * ddlist)
>>>>>>> eaacde67
{
    lv_dropdown_t * dropdown = (lv_dropdown_t *) obj;
    if(dropdown->list == NULL) return NULL;

    return lv_obj_get_child(dropdown->list, 0);
}

#endif<|MERGE_RESOLUTION|>--- conflicted
+++ resolved
@@ -1019,61 +1019,14 @@
     else if(sign == LV_SIGNAL_PRESSED) {
         page_press_handler(list);
     }
-<<<<<<< HEAD
     else if(sign == LV_SIGNAL_SCROLL_BEGIN) {
         dropdown->pr_opt_id = LV_DROPDOWN_PR_NONE;
         lv_obj_invalidate(list);
-=======
-    else if(sign == LV_SIGNAL_REFR_EXT_DRAW_PAD) {
-        /* Make possible to draw on the full width of the background to redraw the selected rectangle
-         * when the ddlist is scrolled in fix height mode.
-         * (The scrollable is scrolled then "select rectangle" is drawn on the bg too)*/
-        lv_style_int_t left = lv_obj_get_style_pad_left(ddlist, LV_DROPDOWN_PART_LIST);
-        lv_style_int_t right = lv_obj_get_style_pad_right(ddlist, LV_DROPDOWN_PART_LIST);
-        scrl->ext_draw_pad = LV_MATH_MAX3(scrl->ext_draw_pad, left, right);
->>>>>>> eaacde67
     }
     return res;
 }
 
-<<<<<<< HEAD
 static void draw_box(lv_obj_t * dropdown_obj, const lv_area_t * clip_area, uint16_t id, lv_state_t state)
-=======
-/**
- * Get the style descriptor of a part of the object
- * @param page pointer the object
- * @param part the part from `lv_dropdown_part_t`. (LV_DROPDOWN_PART_...)
- * @return pointer to the style descriptor of the specified part
- */
-static lv_style_list_t * lv_dropdown_get_style(lv_obj_t * ddlist, uint8_t part)
-{
-    LV_ASSERT_OBJ(ddlist, LV_OBJX_NAME);
-
-    lv_dropdown_ext_t * ext = lv_obj_get_ext_attr(ddlist);
-    lv_style_list_t * style_dsc_p;
-
-    switch(part) {
-        case LV_DROPDOWN_PART_MAIN:
-            style_dsc_p = &ddlist->style_list;
-            break;
-        case LV_DROPDOWN_PART_LIST:
-            style_dsc_p = &ext->style_page;
-            break;
-        case LV_DROPDOWN_PART_SCROLLBAR:
-            style_dsc_p = &ext->style_scrlbar;
-            break;
-        case LV_DROPDOWN_PART_SELECTED:
-            style_dsc_p = &ext->style_selected;
-            break;
-        default:
-            style_dsc_p = NULL;
-    }
-
-    return style_dsc_p;
-}
-
-static void draw_box(lv_obj_t * ddlist, const lv_area_t * clip_area, uint16_t id, lv_state_t state)
->>>>>>> eaacde67
 {
     lv_dropdown_t * dropdown = (lv_dropdown_t *) dropdown_obj;
     lv_obj_t * list_obj = dropdown->list;
@@ -1107,11 +1060,7 @@
     list_obj->state = state_orig;
 }
 
-<<<<<<< HEAD
 static void draw_box_label(lv_obj_t * dropdown_obj, const lv_area_t * clip_area, uint16_t id, lv_state_t state)
-=======
-static void draw_box_label(lv_obj_t * ddlist, const lv_area_t * clip_area, uint16_t id, lv_state_t state)
->>>>>>> eaacde67
 {
     lv_dropdown_t * dropdown = (lv_dropdown_t *) dropdown_obj;
     lv_obj_t * list_obj = dropdown->list;
@@ -1209,12 +1158,8 @@
 
 static uint16_t get_id_on_point(lv_obj_t * dropdown_obj, lv_coord_t y)
 {
-<<<<<<< HEAD
+    lv_dropdown_t * dropdown = (lv_dropdown_t *) dropdown_obj;
     lv_obj_t * label = get_label(dropdown_obj);
-=======
-    lv_dropdown_ext_t * ext          = lv_obj_get_ext_attr(ddlist);
-    lv_obj_t * label = get_label(ddlist);
->>>>>>> eaacde67
     if(label == NULL) return 0;
     y -= label->coords.y1;
 
@@ -1227,7 +1172,7 @@
 
     uint16_t opt = y / h;
 
-    if(opt >= ext->option_cnt) opt = ext->option_cnt - 1;
+    if(opt >= dropdown->option_cnt) opt = dropdown->option_cnt - 1;
     return opt;
 }
 
@@ -1251,7 +1196,6 @@
 
     lv_coord_t line_y1 = dropdown->sel_opt_id * (font_h + line_space);
 
-<<<<<<< HEAD
     /*Do not allow scrolling in*/
     lv_coord_t bottom_diff = dropdown->list->coords.y2 - lv_obj_get_style_pad_bottom(dropdown->list, LV_PART_MAIN) - (label->coords.y2 - line_y1);
     if(bottom_diff > 0) line_y1 -= bottom_diff;
@@ -1262,9 +1206,6 @@
 }
 
 static lv_obj_t * get_label(const lv_obj_t * obj)
-=======
-static lv_obj_t * get_label(const lv_obj_t * ddlist)
->>>>>>> eaacde67
 {
     lv_dropdown_t * dropdown = (lv_dropdown_t *) obj;
     if(dropdown->list == NULL) return NULL;

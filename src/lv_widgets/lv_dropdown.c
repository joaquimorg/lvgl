<<<<<<< HEAD
/**
 * @file lv_ddlist.c
 *
 */

/*********************
 *      INCLUDES
 *********************/
#include "lv_dropdown.h"
#if LV_USE_DROPDOWN != 0

#include "../lv_misc/lv_debug.h"
#include "../lv_draw/lv_draw.h"
#include "../lv_core/lv_group.h"
#include "../lv_core/lv_indev.h"
#include "../lv_core/lv_disp.h"
#include "../lv_themes/lv_theme.h"
#include "../lv_font/lv_symbol_def.h"
#include "../lv_misc/lv_anim.h"
#include "../lv_misc/lv_math.h"
#include "../lv_misc/lv_txt_ap.h"
#include <string.h>

/*********************
 *      DEFINES
 *********************/
#define LV_OBJX_NAME "lv_dropdown"

#if LV_USE_ANIMATION == 0
    #undef LV_DROPDOWN_DEF_ANIM_TIME
    #define LV_DROPDOWN_DEF_ANIM_TIME 0 /*No animation*/
#endif

#define LV_DROPDOWN_PR_NONE 0xFFFF

/**********************
 *      TYPEDEFS
 **********************/
typedef struct {
    lv_page_ext_t page;
    lv_obj_t * ddlist;      /*Pointer to the ddlist where the page belongs*/
} lv_dropdown_page_ext_t;

/**********************
 *  STATIC PROTOTYPES
 **********************/
static lv_design_res_t lv_dropdown_design(lv_obj_t * ddlist, const lv_area_t * clip_area, lv_design_mode_t mode);
static lv_design_res_t lv_dropdown_page_design(lv_obj_t * page, const lv_area_t * clip_area, lv_design_mode_t mode);
static lv_res_t lv_dropdown_signal(lv_obj_t * ddlist, lv_signal_t sign, void * param);
static lv_res_t lv_dropdown_page_signal(lv_obj_t * page, lv_signal_t sign, void * param);
static lv_res_t lv_dropdown_page_scrl_signal(lv_obj_t * scrl, lv_signal_t sign, void * param);
static lv_style_list_t * lv_dropdown_get_style(lv_obj_t * ddlist, uint8_t part);
static void draw_box(lv_obj_t * ddlist, const lv_area_t * clip_area, uint16_t id, lv_state_t state);
static void draw_box_label(lv_obj_t * ddlist, const lv_area_t * clip_area, uint16_t id, lv_state_t state);
static lv_res_t page_release_handler(lv_obj_t * page);
static void page_press_handler(lv_obj_t * page);
static uint16_t get_id_on_point(lv_obj_t * ddlist, lv_coord_t y);
static void position_to_selected(lv_obj_t * ddlist);
static lv_obj_t * get_label(const lv_obj_t * ddlist);

/**********************
 *  STATIC VARIABLES
 **********************/
static lv_signal_cb_t ancestor_signal;
static lv_signal_cb_t ancestor_page_signal;
static lv_signal_cb_t ancestor_page_scrl_signal;
static lv_design_cb_t ancestor_design;
static lv_design_cb_t ancestor_page_design;

/**********************
 *      MACROS
 **********************/

/**********************
 *   GLOBAL FUNCTIONS
 **********************/

/**
 * Create a drop down list objects
 * @param par pointer to an object, it will be the parent of the new drop down list
 * @param copy pointer to a drop down list object, if not NULL then the new object will be copied
 * from it
 * @return pointer to the created drop down list
 */
lv_obj_t * lv_dropdown_create(lv_obj_t * par, const lv_obj_t * copy)
{
    LV_LOG_TRACE("drop down list create started");

    /*Create the ancestor drop down list*/
    lv_obj_t * ddlist = lv_obj_create(par, copy);
    LV_ASSERT_MEM(ddlist);
    if(ddlist == NULL) return NULL;

    if(ancestor_signal == NULL) ancestor_signal = lv_obj_get_signal_cb(ddlist);
    if(ancestor_design == NULL) ancestor_design = lv_obj_get_design_cb(ddlist);

    /*Allocate the drop down list type specific extended data*/
    lv_dropdown_ext_t * ext = lv_obj_allocate_ext_attr(ddlist, sizeof(lv_dropdown_ext_t));
    LV_ASSERT_MEM(ext);
    if(ext == NULL) {
        lv_obj_del(ddlist);
        return NULL;
    }

    /*Initialize the allocated 'ext' */
    ext->page          = NULL;
    ext->options     = NULL;
    ext->symbol         = LV_SYMBOL_DOWN;
    ext->text         = "Select";
    ext->static_txt = 1;
    ext->show_selected   = 1;
    ext->sel_opt_id      = 0;
    ext->sel_opt_id_orig = 0;
    ext->pr_opt_id = LV_DROPDOWN_PR_NONE;
    ext->option_cnt      = 0;
    ext->dir = LV_DROPDOWN_DIR_DOWN;
    ext->max_height = (3 * lv_disp_get_ver_res(NULL)) / 4;
    lv_style_list_init(&ext->style_page);
    lv_style_list_init(&ext->style_scrlbar);
    lv_style_list_init(&ext->style_selected);

    /*The signal and design functions are not copied so set them here*/
    lv_obj_set_signal_cb(ddlist, lv_dropdown_signal);
    lv_obj_set_design_cb(ddlist, lv_dropdown_design);

    /*Init the new drop down list drop down list*/
    if(copy == NULL) {
        lv_obj_set_width(ddlist, LV_DPX(150));
        lv_dropdown_set_options_static(ddlist, "Option 1\nOption 2\nOption 3");
        lv_theme_apply(ddlist, LV_THEME_DROPDOWN);
    }
    /*Copy an existing drop down list*/
    else {
        lv_dropdown_ext_t * copy_ext = lv_obj_get_ext_attr(copy);
        if(copy_ext->static_txt == 0)
            lv_dropdown_set_options(ddlist, lv_dropdown_get_options(copy));
        else
            lv_dropdown_set_options_static(ddlist, lv_dropdown_get_options(copy));
        ext->option_cnt        = copy_ext->option_cnt;
        ext->sel_opt_id     = copy_ext->sel_opt_id;
        ext->sel_opt_id_orig = copy_ext->sel_opt_id;
        ext->symbol           = copy_ext->symbol;
        ext->max_height      = copy_ext->max_height;
        ext->text      = copy_ext->text;
        ext->dir      = copy_ext->dir;
        ext->show_selected      = copy_ext->show_selected;
        lv_style_list_copy(&ext->style_page, &copy_ext->style_page);
        lv_style_list_copy(&ext->style_selected, &copy_ext->style_selected);
        lv_style_list_copy(&ext->style_scrlbar, &copy_ext->style_scrlbar);
    }

    LV_LOG_INFO("drop down list created");

    return ddlist;
}

/*=====================
 * Setter functions
 *====================*/

/**
 * Set text of the ddlist (Displayed on the button if `show_selected = false`)
 * @param ddlist pointer to a drop down list object
 * @param txt the text as a string (Only it's pointer is saved)
 */
void lv_dropdown_set_text(lv_obj_t * ddlist, const char * txt)
{
    LV_ASSERT_OBJ(ddlist, LV_OBJX_NAME);
    lv_dropdown_ext_t * ext = lv_obj_get_ext_attr(ddlist);
    if(ext->text == txt) return;

    ext->text = txt;

    lv_obj_invalidate(ddlist);
}

/**
 * Clear any options in a drop down list.  Static or dynamic.
 * @param ddlist pointer to drop down list object
 */
void lv_dropdown_clear_options(lv_obj_t * ddlist)
{
    LV_ASSERT_OBJ(ddlist, LV_OBJX_NAME);
    lv_dropdown_ext_t * ext = lv_obj_get_ext_attr(ddlist);
    if(ext->options == NULL) return;

    if(ext->static_txt == 0)
        lv_mem_free(ext->options);

    ext->options = NULL;
    ext->static_txt = 0;
    ext->option_cnt = 0;

    lv_obj_invalidate(ddlist);
}

/**
 * Set the options in a drop down list from a string
 * @param ddlist pointer to drop down list object
 * @param options a string with '\n' separated options. E.g. "One\nTwo\nThree"
 * The options string can be destroyed after calling this function
 */
void lv_dropdown_set_options(lv_obj_t * ddlist, const char * options)
{
    LV_ASSERT_OBJ(ddlist, LV_OBJX_NAME);
    LV_ASSERT_STR(options);

    lv_dropdown_ext_t * ext = lv_obj_get_ext_attr(ddlist);

    /*Count the '\n'-s to determine the number of options*/
    ext->option_cnt = 0;
    uint32_t i;
    for(i = 0; options[i] != '\0'; i++) {
        if(options[i] == '\n') ext->option_cnt++;
    }
    ext->option_cnt++;   /*Last option has no `\n`*/
    ext->sel_opt_id      = 0;
    ext->sel_opt_id_orig = 0;

    /*Allocate space for the new text*/
#if LV_USE_ARABIC_PERSIAN_CHARS == 0
    size_t len = strlen(options) + 1;
#else
    size_t len = _lv_txt_ap_calc_bytes_cnt(options) + 1;
#endif

    if(ext->options != NULL && ext->static_txt == 0) {
        lv_mem_free(ext->options);
        ext->options = NULL;
    }

    ext->options = lv_mem_alloc(len);

    LV_ASSERT_MEM(ext->options);
    if(ext->options == NULL) return;

#if LV_USE_ARABIC_PERSIAN_CHARS == 0
    strcpy(ext->options, options);
#else
    _lv_txt_ap_proc(options, ext->options);
#endif

    /*Now the text is dynamically allocated*/
    ext->static_txt = 0;
}

/**
 * Set the options in a drop down list from a string
 * @param ddlist pointer to drop down list object
 * @param options a static string with '\n' separated options. E.g. "One\nTwo\nThree"
 */
void lv_dropdown_set_options_static(lv_obj_t * ddlist, const char * options)
{
    LV_ASSERT_OBJ(ddlist, LV_OBJX_NAME);
    LV_ASSERT_STR(options);

    lv_dropdown_ext_t * ext = lv_obj_get_ext_attr(ddlist);

    /*Count the '\n'-s to determine the number of options*/
    ext->option_cnt = 0;
    uint32_t i;
    for(i = 0; options[i] != '\0'; i++) {
        if(options[i] == '\n') ext->option_cnt++;
    }
    ext->option_cnt++;   /*Last option has no `\n`*/
    ext->sel_opt_id      = 0;
    ext->sel_opt_id_orig = 0;

    if(ext->static_txt == 0 && ext->options != NULL) {
        lv_mem_free(ext->options);
        ext->options = NULL;
    }

    ext->static_txt = 1;
    ext->options = (char *)options;
}

/**
 * Add an options to a drop down list from a string.  Only works for dynamic options.
 * @param ddlist pointer to drop down list object
 * @param option a string without '\n'. E.g. "Four"
 * @param pos the insert position, indexed from 0, LV_DROPDOWN_POS_LAST = end of string
 */
void lv_dropdown_add_option(lv_obj_t * ddlist, const char * option, uint32_t pos)
{
    LV_ASSERT_OBJ(ddlist, LV_OBJX_NAME);
    LV_ASSERT_STR(option);

    lv_dropdown_ext_t * ext = lv_obj_get_ext_attr(ddlist);

    /*Convert static options to dynamic*/
    if(ext->static_txt != 0) {
        char * static_options = ext->options;
        size_t len = strlen(static_options) + 1;

        ext->options = lv_mem_alloc(len);
        LV_ASSERT_MEM(ext->options);
        if(ext->options == NULL) return;

        strcpy(ext->options, static_options);
        ext->static_txt = 0;
    }

    /*Allocate space for the new option*/
    size_t old_len = (ext->options == NULL) ? 0 : strlen(ext->options);
#if LV_USE_ARABIC_PERSIAN_CHARS == 0
    size_t ins_len = strlen(option) + 1;
#else
    size_t ins_len = _lv_txt_ap_calc_bytes_cnt(option) + 1;
#endif

    size_t new_len = ins_len + old_len + 2; /* +2 for terminating NULL and possible \n */
    ext->options        = lv_mem_realloc(ext->options, new_len + 1);
    LV_ASSERT_MEM(ext->options);
    if(ext->options == NULL) return;

    ext->options[old_len] = 0;

    /*Find the insert character position*/
    uint32_t insert_pos = old_len;
    if(pos != LV_DROPDOWN_POS_LAST) {
        uint32_t opcnt = 0;
        for(insert_pos = 0; ext->options[insert_pos] != 0; insert_pos++) {
            if(opcnt == pos)
                break;
            if(ext->options[insert_pos] == '\n')
                opcnt++;
        }
    }

    /*Add delimiter to existing options*/
    if((insert_pos > 0) && (pos >= ext->option_cnt))
        _lv_txt_ins(ext->options, _lv_txt_encoded_get_char_id(ext->options, insert_pos++), "\n");

    /*Insert the new option, adding \n if necessary*/
    char * ins_buf = _lv_mem_buf_get(ins_len + 2); /* + 2 for terminating NULL and possible \n */
    LV_ASSERT_MEM(ins_buf);
    if(ins_buf == NULL) return;
#if LV_USE_ARABIC_PERSIAN_CHARS == 0
    strcpy(ins_buf, option);
#else
    _lv_txt_ap_proc(option, ins_buf);
#endif
    if(pos < ext->option_cnt) strcat(ins_buf, "\n");

    _lv_txt_ins(ext->options, _lv_txt_encoded_get_char_id(ext->options, insert_pos), ins_buf);
    _lv_mem_buf_release(ins_buf);

    ext->option_cnt++;

    lv_obj_invalidate(ddlist);
}

/**
 * Set the selected option
 * @param ddlist pointer to drop down list object
 * @param sel_opt id of the selected option (0 ... number of option - 1);
 */
void lv_dropdown_set_selected(lv_obj_t * ddlist, uint16_t sel_opt)
{
    LV_ASSERT_OBJ(ddlist, LV_OBJX_NAME);

    lv_dropdown_ext_t * ext = lv_obj_get_ext_attr(ddlist);
    if(ext->sel_opt_id == sel_opt) return;

    ext->sel_opt_id      = sel_opt < ext->option_cnt ? sel_opt : ext->option_cnt - 1;
    ext->sel_opt_id_orig = ext->sel_opt_id;

    lv_obj_invalidate(ddlist);
}

/**
 * Set the direction of the a drop down list
 * @param ddlist pointer to a drop down list object
 * @param dir LV_DROPDOWN_DIR_LEF/RIGHT/TOP/BOTTOM
 */
void lv_dropdown_set_dir(lv_obj_t * ddlist, lv_dropdown_dir_t dir)
{
    LV_ASSERT_OBJ(ddlist, LV_OBJX_NAME);

    lv_dropdown_ext_t * ext = lv_obj_get_ext_attr(ddlist);
    if(ext->dir == dir) return;

    ext->dir = dir;

    lv_obj_invalidate(ddlist);
}

/**
 * Set the maximal height for the drop down list
 * @param ddlist pointer to a drop down list
 * @param h the maximal height
 */
void lv_dropdown_set_max_height(lv_obj_t * ddlist, lv_coord_t h)
{
    LV_ASSERT_OBJ(ddlist, LV_OBJX_NAME);

    lv_dropdown_ext_t * ext = lv_obj_get_ext_attr(ddlist);
    if(ext->max_height == h) return;

    ext->max_height = h;

    if(ext->page) {
        if(h == 0) {
            lv_cont_set_fit(ext->page, LV_FIT_TIGHT);
        }
        else {
            lv_cont_set_fit2(ext->page, LV_FIT_TIGHT, LV_FIT_NONE);
            lv_obj_set_height(ext->page, h);
        }
    }
}

/**
 * Set an arrow or other symbol to display when the drop-down list is closed.
 * @param ddlist pointer to drop down list object
 * @param symbol a text like `LV_SYMBOL_DOWN` or NULL to not draw icon
 */
void lv_dropdown_set_symbol(lv_obj_t * ddlist, const char * symbol)
{
    LV_ASSERT_OBJ(ddlist, LV_OBJX_NAME);

    lv_dropdown_ext_t * ext = lv_obj_get_ext_attr(ddlist);
    ext->symbol = symbol;
    lv_obj_invalidate(ddlist);
}

/**
 * Set whether the ddlist highlight the last selected option and display its text or not
 * @param ddlist pointer to a drop down list object
 * @param show true/false
 */
void lv_dropdown_set_show_selected(lv_obj_t * ddlist, bool show)
{
    LV_ASSERT_OBJ(ddlist, LV_OBJX_NAME);

    lv_dropdown_ext_t * ext = lv_obj_get_ext_attr(ddlist);
    if(ext->show_selected == show) return;

    ext->show_selected = show;

    lv_obj_invalidate(ddlist);
}

/*=====================
 * Getter functions
 *====================*/

/**
 * Get text of the ddlist (Displayed on the button if `show_selected = false`)
 * @param ddlist pointer to a drop down list object
 * @return the text string
 */
const char * lv_dropdown_get_text(lv_obj_t * ddlist)
{
    LV_ASSERT_OBJ(ddlist, LV_OBJX_NAME);
    lv_dropdown_ext_t * ext = lv_obj_get_ext_attr(ddlist);

    return ext->text;
}

/**
 * Get the options of a drop down list
 * @param ddlist pointer to drop down list object
 * @return the options separated by '\n'-s (E.g. "Option1\nOption2\nOption3")
 */
const char * lv_dropdown_get_options(const lv_obj_t * ddlist)
{
    LV_ASSERT_OBJ(ddlist, LV_OBJX_NAME);

    lv_dropdown_ext_t * ext = lv_obj_get_ext_attr(ddlist);
    return ext->options;
}

/**
 * Get the selected option
 * @param ddlist pointer to drop down list object
 * @return id of the selected option (0 ... number of option - 1);
 */
uint16_t lv_dropdown_get_selected(const lv_obj_t * ddlist)
{
    LV_ASSERT_OBJ(ddlist, LV_OBJX_NAME);

    lv_dropdown_ext_t * ext = lv_obj_get_ext_attr(ddlist);

    return ext->sel_opt_id;
}

/**
 * Get the total number of options
 * @param ddlist pointer to drop down list object
 * @return the total number of options in the list
 */
uint16_t lv_dropdown_get_option_cnt(const lv_obj_t * ddlist)
{
    LV_ASSERT_OBJ(ddlist, LV_OBJX_NAME);

    lv_dropdown_ext_t * ext = lv_obj_get_ext_attr(ddlist);

    return ext->option_cnt;
}

/**
 * Get the current selected option as a string
 * @param ddlist pointer to ddlist object
 * @param buf pointer to an array to store the string
 * @param buf_size size of `buf` in bytes. 0: to ignore it.
 */
void lv_dropdown_get_selected_str(const lv_obj_t * ddlist, char * buf, uint32_t buf_size)
{
    LV_ASSERT_OBJ(ddlist, LV_OBJX_NAME);

    lv_dropdown_ext_t * ext = lv_obj_get_ext_attr(ddlist);

    uint32_t i;
    uint32_t line        = 0;
    size_t txt_len     = strlen(ext->options);

    for(i = 0; i < txt_len && line != ext->sel_opt_id_orig; i++) {
        if(ext->options[i] == '\n') line++;
    }

    uint32_t c;
    for(c = 0; i < txt_len && ext->options[i] != '\n'; c++, i++) {
        if(buf_size && c >= buf_size - 1) {
            LV_LOG_WARN("lv_dropdown_get_selected_str: the buffer was too small")
            break;
        }
        buf[c] = ext->options[i];
    }

    buf[c] = '\0';
}

/**
 * Get the fix height value.
 * @param ddlist pointer to a drop down list object
 * @return the height if the ddlist is opened (0: auto size)
 */
lv_coord_t lv_dropdown_get_max_height(const lv_obj_t * ddlist)
{
    LV_ASSERT_OBJ(ddlist, LV_OBJX_NAME);

    lv_dropdown_ext_t * ext = lv_obj_get_ext_attr(ddlist);
    return ext->max_height;
}

/**
 * Get the symbol to draw when the drop-down list is closed
 * @param ddlist pointer to drop down list object
 * @return the symbol or NULL if not enabled
 */
const char * lv_dropdown_get_symbol(lv_obj_t * ddlist)
{
    LV_ASSERT_OBJ(ddlist, LV_OBJX_NAME);

    lv_dropdown_ext_t * ext = lv_obj_get_ext_attr(ddlist);

    return ext->symbol;
}

/**
 * Get the direction of the drop down list
 * @param ddlist pointer to a drop down list object
 * @return LV_DROPDOWN_DIR_LEF/RIGHT/TOP/BOTTOM
 */
lv_dropdown_dir_t lv_dropdown_get_dir(const lv_obj_t * ddlist)
{
    LV_ASSERT_OBJ(ddlist, LV_OBJX_NAME);

    lv_dropdown_ext_t * ext = lv_obj_get_ext_attr(ddlist);

    return ext->dir;
}

/**
 * Get whether the ddlist highlight the last selected option and display its text or not
 * @param ddlist pointer to a drop down list object
 * @return true/false
 */
bool lv_dropdown_get_show_selected(lv_obj_t * ddlist)
{
    LV_ASSERT_OBJ(ddlist, LV_OBJX_NAME);

    lv_dropdown_ext_t * ext = lv_obj_get_ext_attr(ddlist);

    return ext->show_selected ? true : false;

}

/*=====================
 * Other functions
 *====================*/

/**
 * Open the drop down list with or without animation
 * @param ddlist pointer to drop down list object
 */
void lv_dropdown_open(lv_obj_t * ddlist)
{
    lv_dropdown_ext_t * ext = lv_obj_get_ext_attr(ddlist);
    if(ext->page) return;

    ext->page = lv_page_create(lv_obj_get_screen(ddlist), NULL);
    lv_obj_add_protect(ext->page, LV_PROTECT_POS | LV_PROTECT_CLICK_FOCUS);
    lv_obj_add_protect(lv_page_get_scrollable(ext->page), LV_PROTECT_CLICK_FOCUS);

    lv_obj_set_base_dir(ext->page, lv_obj_get_base_dir(ddlist));

    if(ancestor_page_signal == NULL) ancestor_page_signal = lv_obj_get_signal_cb(ext->page);
    if(ancestor_page_scrl_signal == NULL) ancestor_page_scrl_signal = lv_obj_get_signal_cb(lv_page_get_scrollable(
                                                                                                   ext->page));
    if(ancestor_page_design == NULL) ancestor_page_design = lv_obj_get_design_cb(ext->page);

    lv_dropdown_page_ext_t * page_ext = lv_obj_allocate_ext_attr(ext->page, sizeof(lv_dropdown_page_ext_t));
    LV_ASSERT_MEM(page_ext);
    if(page_ext == NULL) {
        lv_obj_del(ext->page);
        ext->page = NULL;
        return;
    }
    page_ext->ddlist = ddlist;

    lv_obj_set_design_cb(ext->page, lv_dropdown_page_design);
    lv_obj_set_signal_cb(ext->page, lv_dropdown_page_signal);
    lv_obj_set_signal_cb(lv_page_get_scrollable(ext->page), lv_dropdown_page_scrl_signal);

    lv_style_list_copy(lv_obj_get_style_list(ext->page, LV_PAGE_PART_BG), &ext->style_page);
    lv_style_list_copy(lv_obj_get_style_list(ext->page, LV_PAGE_PART_SCROLLBAR), &ext->style_scrlbar);
    lv_obj_clean_style_list(ext->page, LV_PAGE_PART_SCROLLABLE);
    lv_obj_refresh_style(ext->page, LV_OBJ_PART_ALL, LV_STYLE_PROP_ALL);

    lv_obj_t * label = lv_label_create(ext->page, NULL);
    lv_label_set_text_static(label, ext->options);

    lv_cont_set_fit2(ext->page, LV_FIT_TIGHT, LV_FIT_NONE);
    /*Set small width to the width of the button*/
    if(lv_obj_get_width(ext->page) < lv_obj_get_width(ddlist) &&
       (ext->dir == LV_DROPDOWN_DIR_UP || ext->dir == LV_DROPDOWN_DIR_DOWN)) {
        lv_cont_set_fit2(ext->page, LV_FIT_NONE, LV_FIT_NONE);
        lv_obj_set_width(ext->page, lv_obj_get_width(ddlist));
    }

    lv_coord_t label_h = lv_obj_get_height(label);
    lv_style_int_t top = lv_obj_get_style_pad_top(ddlist, LV_DROPDOWN_PART_LIST);
    lv_style_int_t bottom = lv_obj_get_style_pad_bottom(ddlist, LV_DROPDOWN_PART_LIST);

    lv_coord_t list_fit_h = label_h + top + bottom;
    lv_coord_t list_h = list_fit_h;
    if(list_h > ext->max_height) list_h = ext->max_height;

    lv_dropdown_dir_t dir = ext->dir;
    /*No place on the bottom? See if top is better.*/
    if(ext->dir == LV_DROPDOWN_DIR_DOWN) {
        if(ddlist->coords.y2 + list_h > LV_VER_RES) {
            if(ddlist->coords.y1 > LV_VER_RES - ddlist->coords.y2) {
                /*There is more space on the top, so make it drop up*/
                dir = LV_DROPDOWN_DIR_UP;
                list_h = ddlist->coords.y1;
            }
            else {
                list_h = LV_VER_RES - ddlist->coords.y2;
            }
        }
    }
    /*No place on the top? See if bottom is better.*/
    else if(ext->dir == LV_DROPDOWN_DIR_UP) {
        if(ddlist->coords.y1 - list_h < 0) {
            if(ddlist->coords.y1 < LV_VER_RES - ddlist->coords.y2) {
                /*There is more space on the top, so make it drop up*/
                dir = LV_DROPDOWN_DIR_DOWN;
                list_h = LV_VER_RES - ddlist->coords.y2;
            }
            else {
                list_h = ddlist->coords.y1;
            }
        }
    }

    if(list_h > list_fit_h) list_h = list_fit_h;
    if(list_h > ext->max_height) list_h = ext->max_height;

    lv_obj_set_height(ext->page, list_h);

    position_to_selected(ddlist);

    if(dir == LV_DROPDOWN_DIR_DOWN)      lv_obj_align(ext->page, ddlist, LV_ALIGN_OUT_BOTTOM_LEFT, 0, 0);
    else if(dir == LV_DROPDOWN_DIR_UP)   lv_obj_align(ext->page, ddlist, LV_ALIGN_OUT_TOP_LEFT, 0, 0);
    else if(dir == LV_DROPDOWN_DIR_LEFT) lv_obj_align(ext->page, ddlist, LV_ALIGN_OUT_LEFT_TOP, 0, 0);
    else if(dir == LV_DROPDOWN_DIR_RIGHT)lv_obj_align(ext->page, ddlist, LV_ALIGN_OUT_RIGHT_TOP, 0, 0);

    if(ext->dir == LV_DROPDOWN_DIR_LEFT || ext->dir == LV_DROPDOWN_DIR_RIGHT) {
        if(ext->page->coords.y2 > LV_VER_RES) {
            lv_obj_set_y(ext->page, lv_obj_get_y(ext->page) - (ext->page->coords.y2 - LV_VER_RES));
        }
    }

    if(lv_label_get_align(label) == LV_LABEL_ALIGN_RIGHT) {
        lv_obj_set_x(label, lv_obj_get_width_fit(ext->page) - lv_obj_get_width(label));
    }
}

/**
 * Close (Collapse) the drop down list
 * @param ddlist pointer to drop down list object
 */
void lv_dropdown_close(lv_obj_t * ddlist)
{
    lv_dropdown_ext_t * ext = lv_obj_get_ext_attr(ddlist);
    if(ext->page == NULL) return;

    ext->pr_opt_id = LV_DROPDOWN_PR_NONE;
    lv_obj_del(ext->page);
    ext->page = NULL;
}

/**********************
 *   STATIC FUNCTIONS
 **********************/

/**
 * Handle the drawing related tasks of the drop down list
 * @param ddlist pointer to an object
 * @param clip_area the object will be drawn only in this area
 * @param mode LV_DESIGN_COVER_CHK: only check if the object fully covers the 'mask_p' area
 *                                  (return 'true' if yes)
 *             LV_DESIGN_DRAW: draw the object (always return 'true')
 *             LV_DESIGN_DRAW_POST: drawing after every children are drawn
 * @param return an element of `lv_design_res_t`
 */
static lv_design_res_t lv_dropdown_design(lv_obj_t * ddlist, const lv_area_t * clip_area, lv_design_mode_t mode)
{
    /*Return false if the object is not covers the mask_p area*/
    if(mode == LV_DESIGN_COVER_CHK) {
        return ancestor_design(ddlist, clip_area, mode);
    }
    /*Draw the object*/
    else if(mode == LV_DESIGN_DRAW_MAIN) {
        ancestor_design(ddlist, clip_area, mode);

        lv_dropdown_ext_t * ext = lv_obj_get_ext_attr(ddlist);

        lv_style_int_t left = lv_obj_get_style_pad_left(ddlist, LV_DROPDOWN_PART_MAIN);
        lv_style_int_t right = lv_obj_get_style_pad_right(ddlist, LV_DROPDOWN_PART_MAIN);
        lv_style_int_t top = lv_obj_get_style_pad_top(ddlist, LV_DROPDOWN_PART_MAIN);

        lv_draw_label_dsc_t label_dsc;
        lv_draw_label_dsc_init(&label_dsc);
        lv_obj_init_draw_label_dsc(ddlist, LV_DROPDOWN_PART_MAIN, &label_dsc);

        lv_area_t txt_area;
        lv_point_t txt_size;

        const char * opt_txt = ext->text;
        if(ext->show_selected) {
            char * buf = _lv_mem_buf_get(128);
            lv_dropdown_get_selected_str(ddlist, buf, 128);
            opt_txt = buf;
        }

        const char * txt;

        bool rev = false;
        if(ext->dir == LV_DROPDOWN_DIR_LEFT) rev = true;
        if(lv_obj_get_base_dir(ddlist) == LV_BIDI_DIR_RTL) rev = true;

        txt = rev ? ext->symbol : opt_txt;
        if(txt) {
            _lv_txt_get_size(&txt_size, txt, label_dsc.font, label_dsc.letter_space, label_dsc.line_space, LV_COORD_MAX,
                             label_dsc.flag);

            txt_area.y1 = ddlist->coords.y1 + top;
            txt_area.y2 = txt_area.y1 + txt_size.y;

            /*Center align the text if no symbol*/
            if(ext->symbol == NULL && txt == opt_txt) {
                txt_area.x1 = ddlist->coords.x1 + (lv_obj_get_width(ddlist) - txt_size.x) / 2;
                txt_area.x2 = txt_area.x1 + txt_size.x;
            }
            else {
                txt_area.x1 = ddlist->coords.x1 + left;
                txt_area.x2 = txt_area.x1 + txt_size.x;
            }
            lv_draw_label(&txt_area, clip_area, &label_dsc, txt, NULL);
        }

        txt = rev ? opt_txt : ext->symbol;
        if(txt) {
            _lv_txt_get_size(&txt_size, txt, label_dsc.font, label_dsc.letter_space, label_dsc.line_space, LV_COORD_MAX,
                             label_dsc.flag);
            txt_area.y1 = ddlist->coords.y1 + top;
            txt_area.y2 = txt_area.y1 + txt_size.y;

            /*Center align the text if no symbol*/
            if(ext->symbol == NULL && txt == opt_txt) {
                txt_area.x1 = ddlist->coords.x1 + (lv_obj_get_width(ddlist) - txt_size.x) / 2;
                txt_area.x2 = txt_area.x1 + txt_size.x;
            }
            else {
                txt_area.x1 = ddlist->coords.x2 - right - txt_size.x;
                txt_area.x2 = txt_area.x1 + txt_size.x;
            }

            lv_draw_label(&txt_area, clip_area, &label_dsc, txt, NULL);
        }

        if(ext->show_selected) {
            _lv_mem_buf_release((char *)opt_txt);
        }

    }
    else if(mode == LV_DESIGN_DRAW_POST) {
        ancestor_design(ddlist, clip_area, mode);
    }

    return LV_DESIGN_RES_OK;
}

/**
 * Handle the drawing related tasks of the drop down list's page
 * @param page pointer to an object
 * @param clip_area the object will be drawn only in this area
 * @param mode LV_DESIGN_COVER_CHK: only check if the object fully covers the 'mask_p' area
 *                                  (return 'true' if yes)
 *             LV_DESIGN_DRAW: draw the object (always return 'true')
 *             LV_DESIGN_DRAW_POST: drawing after every children are drawn
 * @param return an element of `lv_design_res_t`
 */
static lv_design_res_t lv_dropdown_page_design(lv_obj_t * page, const lv_area_t * clip_area, lv_design_mode_t mode)
{
    /*Return false if the object is not covers the mask_p area*/
    if(mode == LV_DESIGN_COVER_CHK) {
        return ancestor_page_design(page, clip_area, mode);
    }
    /*Draw the object*/
    else if(mode == LV_DESIGN_DRAW_MAIN) {
        ancestor_page_design(page, clip_area, mode);

        lv_dropdown_page_ext_t * page_ext = lv_obj_get_ext_attr(page);
        lv_obj_t * ddlist = page_ext->ddlist;
        lv_dropdown_ext_t * ext = lv_obj_get_ext_attr(ddlist);

        /*Draw the boxes if the page is not being deleted*/
        if(ext->page) {
            /* Clip area might be too large too to shadow but
             * the selected option can be drawn on only the background*/
            lv_area_t clip_area_core;
            bool has_common;
            has_common = _lv_area_intersect(&clip_area_core, clip_area, &ext->page->coords);
            if(has_common) {
                if(ext->pr_opt_id != LV_DROPDOWN_PR_NONE) {
                    draw_box(ddlist, &clip_area_core, ext->pr_opt_id, LV_STATE_PRESSED);
                }

                draw_box(ddlist, &clip_area_core, ext->sel_opt_id, LV_STATE_DEFAULT);
            }
        }
    }
    /*Post draw when the children are drawn*/
    else if(mode == LV_DESIGN_DRAW_POST) {
        /*Draw the scrollbar in the ancestor page design function*/
        ancestor_page_design(page, clip_area, mode);

        /*Redraw the text on the selected area with a different color*/
        lv_dropdown_page_ext_t * page_ext = lv_obj_get_ext_attr(page);
        lv_obj_t * ddlist = page_ext->ddlist;
        lv_dropdown_ext_t * ext = lv_obj_get_ext_attr(ddlist);

        /*Draw the box labels if the page is not being deleted*/
        if(ext->page) {
            /* Clip area might be too large too to shadow but
             * the selected option can be drawn on only the background*/
            lv_area_t clip_area_core;
            bool has_common;
            has_common = _lv_area_intersect(&clip_area_core, clip_area, &ext->page->coords);
            if(has_common) {
                if(ext->pr_opt_id != LV_DROPDOWN_PR_NONE) {
                    draw_box_label(ddlist, &clip_area_core, ext->pr_opt_id, LV_STATE_PRESSED);
                }

                draw_box_label(ddlist, &clip_area_core, ext->sel_opt_id, LV_STATE_DEFAULT);
            }
        }
    }

    return LV_DESIGN_RES_OK;
}

/**
 * Signal function of the drop down list
 * @param ddlist pointer to a drop down list object
 * @param sign a signal type from lv_signal_t enum
 * @param param pointer to a signal specific variable
 * @return LV_RES_OK: the object is not deleted in the function; LV_RES_INV: the object is deleted
 */
static lv_res_t lv_dropdown_signal(lv_obj_t * ddlist, lv_signal_t sign, void * param)
{
    lv_res_t res;

    /* Include the ancient signal function */
    res = ancestor_signal(ddlist, sign, param);
    if(res != LV_RES_OK) return res;
    if(sign == LV_SIGNAL_GET_TYPE) return lv_obj_handle_get_type_signal(param, LV_OBJX_NAME);

    lv_dropdown_ext_t * ext = lv_obj_get_ext_attr(ddlist);

    if(sign == LV_SIGNAL_GET_STYLE) {
        lv_get_style_info_t * info = param;
        info->result = lv_dropdown_get_style(ddlist, info->part);
        if(info->result != NULL) return LV_RES_OK;
        return LV_RES_OK;
    }
    else if(sign == LV_SIGNAL_GET_STATE_DSC) {
        lv_get_state_info_t * info = param;
        if(info->part == LV_DROPDOWN_PART_LIST ||
           info->part == LV_DROPDOWN_PART_SCROLLBAR ||
           info->part == LV_DROPDOWN_PART_SELECTED) {
            info->result = lv_obj_get_state(ext->page, LV_PAGE_PART_BG);
        }
    }
    else if(sign == LV_SIGNAL_CLEANUP) {
        lv_dropdown_close(ddlist);
        if(ext->static_txt == 0) {
            lv_mem_free(ext->options);
            ext->options = NULL;
        }

        /*`lv_obj_clean_style_list` is not required because these styles are only copied to the page
         * so they can have transitions or other object related things. */
        _lv_style_list_reset(&ext->style_page);
        _lv_style_list_reset(&ext->style_scrlbar);
        _lv_style_list_reset(&ext->style_selected);

    }
    else if(sign == LV_SIGNAL_FOCUS) {
#if LV_USE_GROUP
        lv_group_t * g             = lv_obj_get_group(ddlist);
        bool editing               = lv_group_get_editing(g);
        lv_indev_type_t indev_type = lv_indev_get_type(lv_indev_get_act());

        /*Encoders need special handling*/
        if(indev_type == LV_INDEV_TYPE_ENCODER) {
            /*Open the list if editing*/
            if(editing) lv_dropdown_open(ddlist);
            /*Close the list if navigating*/
            else
                lv_dropdown_close(ddlist);
        }
#endif
    }
    else if(sign == LV_SIGNAL_DEFOCUS || sign == LV_SIGNAL_LEAVE) {
        lv_dropdown_close(ddlist);
    }
    else if(sign == LV_SIGNAL_RELEASED) {
        lv_indev_t * indev = lv_indev_get_act();
        if(lv_indev_is_dragging(indev) == false) {
            if(ext->page) {
                lv_dropdown_close(ddlist);
                if(ext->sel_opt_id_orig != ext->sel_opt_id) {
                    ext->sel_opt_id_orig = ext->sel_opt_id;
                    uint32_t id  = ext->sel_opt_id; /*Just to use uint32_t in event data*/
                    res = lv_event_send(ddlist, LV_EVENT_VALUE_CHANGED, &id);
                    if(res != LV_RES_OK) return res;
                    lv_obj_invalidate(ddlist);
                }
#if LV_USE_GROUP
                lv_indev_type_t indev_type = lv_indev_get_type(indev);
                if(indev_type == LV_INDEV_TYPE_ENCODER) {
                    lv_group_set_editing(lv_obj_get_group(ddlist), false);
                }
#endif
            }
            else {
                lv_dropdown_open(ddlist);
            }
        }
        else {
            ext->sel_opt_id = ext->sel_opt_id_orig;
            lv_obj_invalidate(ddlist);
        }
    }
    else if(sign == LV_SIGNAL_COORD_CHG) {
        if(ext->page) lv_dropdown_close(ddlist);
    }
    else if(sign == LV_SIGNAL_STYLE_CHG) {
        lv_style_int_t top = lv_obj_get_style_pad_top(ddlist, LV_DROPDOWN_PART_MAIN);
        lv_style_int_t bottom = lv_obj_get_style_pad_bottom(ddlist, LV_DROPDOWN_PART_MAIN);
        const lv_font_t * font = lv_obj_get_style_text_font(ddlist, LV_DROPDOWN_PART_MAIN);
        lv_obj_set_height(ddlist, top + bottom + lv_font_get_line_height(font));

        if(ext->page) lv_obj_refresh_style(ext->page, LV_OBJ_PART_ALL, LV_STYLE_PROP_ALL);
    }
    else if(sign == LV_SIGNAL_CONTROL) {
#if LV_USE_GROUP
        char c = *((char *)param);
        if(c == LV_KEY_RIGHT || c == LV_KEY_DOWN) {
            if(ext->page == NULL) {
                lv_dropdown_open(ddlist);
            }
            else if(ext->sel_opt_id + 1 < ext->option_cnt) {
                ext->sel_opt_id++;
                position_to_selected(ddlist);
            }
        }
        else if(c == LV_KEY_LEFT || c == LV_KEY_UP) {

            if(ext->page == NULL) {
                lv_dropdown_open(ddlist);
            }
            else if(ext->sel_opt_id > 0) {
                ext->sel_opt_id--;
                position_to_selected(ddlist);
            }
        }
        else if(c == LV_KEY_ESC) {
            ext->sel_opt_id = ext->sel_opt_id_orig;
            lv_dropdown_close(ddlist);
        }
#endif
    }
    else if(sign == LV_SIGNAL_GET_EDITABLE) {
#if LV_USE_GROUP
        bool * editable = (bool *)param;
        *editable       = true;
#endif
    }

    return res;
}

/**
 * Signal function of the drop down list's scrollable part
 * @param scrl pointer to a drop down list's scrollable part
 * @param sign a signal type from lv_signal_t enum
 * @param param pointer to a signal specific variable
 * @return LV_RES_OK: the object is not deleted in the function; LV_RES_INV: the object is deleted
 */
static lv_res_t lv_dropdown_page_signal(lv_obj_t * page, lv_signal_t sign, void * param)
{
    lv_res_t res;

    /* Include the ancient signal function */
    res = ancestor_page_signal(page, sign, param);
    if(res != LV_RES_OK) return res;
    if(sign == LV_SIGNAL_GET_TYPE) return lv_obj_handle_get_type_signal(param, "");

    lv_dropdown_page_ext_t * page_ext = lv_obj_get_ext_attr(page);
    lv_obj_t * ddlist = page_ext->ddlist;

    if(sign == LV_SIGNAL_REFR_EXT_DRAW_PAD) {
        /* Make possible to draw on the full width of the background to redraw the selected rectangle
         * when the ddlist is scrolled in fix height mode.
         * (The scrollable is scrolled then "select rectangle" is drawn on the bg too)*/
        lv_style_int_t left = lv_obj_get_style_pad_left(ddlist, LV_DROPDOWN_PART_LIST);
        lv_style_int_t right = lv_obj_get_style_pad_right(ddlist, LV_DROPDOWN_PART_LIST);
        lv_obj_t * scrl = lv_page_get_scrollable(page);
        scrl->ext_draw_pad = LV_MATH_MAX3(scrl->ext_draw_pad, left, right);
    }
    else if(sign == LV_SIGNAL_RELEASED) {
        if(lv_indev_is_dragging(lv_indev_get_act()) == false) {
            page_release_handler(page);
        }
    }
    else if(sign == LV_SIGNAL_PRESSED) {
        page_press_handler(page);
    }
    else if(sign == LV_SIGNAL_CLEANUP) {
        lv_dropdown_ext_t * ext = lv_obj_get_ext_attr(ddlist);
        ext->page  = NULL; /*The page is just being deleted*/
    }

    return res;
}

/**
 * Signal function of the drop down list's scrollable part
 * @param scrl pointer to a drop down list's scrollable part
 * @param sign a signal type from lv_signal_t enum
 * @param param pointer to a signal specific variable
 * @return LV_RES_OK: the object is not deleted in the function; LV_RES_INV: the object is deleted
 */
static lv_res_t lv_dropdown_page_scrl_signal(lv_obj_t * scrl, lv_signal_t sign, void * param)
{
    lv_res_t res;

    /* Include the ancient signal function */
    res = ancestor_page_scrl_signal(scrl, sign, param);
    if(res != LV_RES_OK) return res;
    if(sign == LV_SIGNAL_GET_TYPE) return lv_obj_handle_get_type_signal(param, "");

    lv_obj_t * page = lv_obj_get_parent(scrl);
    lv_dropdown_page_ext_t * page_ext = lv_obj_get_ext_attr(page);
    lv_obj_t * ddlist = page_ext->ddlist;
    lv_dropdown_ext_t * ext = lv_obj_get_ext_attr(ddlist);

    if(sign == LV_SIGNAL_RELEASED) {
        if(lv_indev_is_dragging(lv_indev_get_act()) == false) {
            page_release_handler(page);
        }
    }
    else if(sign == LV_SIGNAL_PRESSED) {
        page_press_handler(page);
    }
    else if(sign == LV_SIGNAL_DRAG_BEGIN) {
        ext->pr_opt_id = LV_DROPDOWN_PR_NONE;
        lv_obj_invalidate(page);
    }
    else  if(sign == LV_SIGNAL_REFR_EXT_DRAW_PAD) {
        /* Make possible to draw on the full width of the background to redraw the selected rectangle
         * when the ddlist is scrolled in fix height mode.
         * (The scrollable is scrolled then "select rectangle" is drawn on the bg too)*/
        lv_style_int_t left = lv_obj_get_style_pad_left(ddlist, LV_DROPDOWN_PART_LIST);
        lv_style_int_t right = lv_obj_get_style_pad_right(ddlist, LV_DROPDOWN_PART_LIST);
        scrl->ext_draw_pad = LV_MATH_MAX3(scrl->ext_draw_pad, left, right);
    }

    return res;
}


/**
 * Get the style descriptor of a part of the object
 * @param page pointer the object
 * @param part the part from `lv_dropdown_part_t`. (LV_DROPDOWN_PART_...)
 * @return pointer to the style descriptor of the specified part
 */
static lv_style_list_t * lv_dropdown_get_style(lv_obj_t * ddlist, uint8_t part)
{
    LV_ASSERT_OBJ(ddlist, LV_OBJX_NAME);

    lv_dropdown_ext_t * ext = lv_obj_get_ext_attr(ddlist);
    lv_style_list_t * style_dsc_p;

    switch(part) {
        case LV_DROPDOWN_PART_MAIN:
            style_dsc_p = &ddlist->style_list;
            break;
        case LV_DROPDOWN_PART_LIST:
            style_dsc_p = &ext->style_page;
            break;
        case LV_DROPDOWN_PART_SCROLLBAR:
            style_dsc_p = &ext->style_scrlbar;
            break;
        case LV_DROPDOWN_PART_SELECTED:
            style_dsc_p = &ext->style_selected;
            break;
        default:
            style_dsc_p = NULL;
    }

    return style_dsc_p;
}

static void draw_box(lv_obj_t * ddlist, const lv_area_t * clip_area, uint16_t id, lv_state_t state)
{
    lv_dropdown_ext_t * ext = lv_obj_get_ext_attr(ddlist);
    lv_obj_t * page = ext->page;
    lv_state_t state_orig = page->state;

    if(state != page->state) {
        _lv_obj_disable_style_caching(ddlist, true);
        page->state = state;
    }

    /*Draw a rectangle under the selected item*/
    const lv_font_t * font    = lv_obj_get_style_text_font(ddlist, LV_DROPDOWN_PART_LIST);
    lv_style_int_t line_space = lv_obj_get_style_text_line_space(ddlist, LV_DROPDOWN_PART_LIST);
    lv_coord_t font_h         = lv_font_get_line_height(font);

    /*Draw the selected*/
    lv_obj_t * label = get_label(ddlist);
    lv_area_t rect_area;
    rect_area.y1 = label->coords.y1;
    rect_area.y1 += id * (font_h + line_space);
    rect_area.y1 -= line_space / 2;

    rect_area.y2 = rect_area.y1 + font_h + line_space - 1;
    rect_area.x1 = ext->page->coords.x1;
    rect_area.x2 = ext->page->coords.x2;

    lv_draw_rect_dsc_t sel_rect;
    lv_draw_rect_dsc_init(&sel_rect);
    lv_obj_init_draw_rect_dsc(ddlist, LV_DROPDOWN_PART_SELECTED, &sel_rect);
    lv_draw_rect(&rect_area, clip_area, &sel_rect);

    page->state = state_orig;
    _lv_obj_disable_style_caching(ddlist, false);
}



static void draw_box_label(lv_obj_t * ddlist, const lv_area_t * clip_area, uint16_t id, lv_state_t state)
{
    lv_dropdown_ext_t * ext = lv_obj_get_ext_attr(ddlist);
    lv_obj_t * page = ext->page;
    lv_state_t state_orig = page->state;

    if(state != page->state) {
        page->state =  state;
        _lv_obj_disable_style_caching(ddlist, true);
    }

    lv_draw_label_dsc_t label_dsc;
    lv_draw_label_dsc_init(&label_dsc);
    lv_obj_init_draw_label_dsc(ddlist, LV_DROPDOWN_PART_SELECTED, &label_dsc);

    label_dsc.line_space = lv_obj_get_style_text_line_space(ddlist,
                                                            LV_DROPDOWN_PART_LIST);  /*Line space should come from the page*/

    lv_obj_t * label = get_label(ddlist);
    if(label == NULL) return;

    lv_label_align_t align = lv_label_get_align(label);

    if(align == LV_LABEL_ALIGN_CENTER) label_dsc.flag |= LV_TXT_FLAG_CENTER;
    else if(align == LV_LABEL_ALIGN_RIGHT) label_dsc.flag |= LV_TXT_FLAG_RIGHT;

    lv_coord_t font_h        = lv_font_get_line_height(label_dsc.font);

    lv_area_t area_sel;
    area_sel.y1 = label->coords.y1;
    area_sel.y1 += id * (font_h + label_dsc.line_space);
    area_sel.y1 -= label_dsc.line_space / 2;

    area_sel.y2 = area_sel.y1 + font_h + label_dsc.line_space - 1;
    area_sel.x1 = page->coords.x1;
    area_sel.x2 = page->coords.x2;
    lv_area_t mask_sel;
    bool area_ok;
    area_ok = _lv_area_intersect(&mask_sel, clip_area, &area_sel);
    if(area_ok) {
        lv_draw_label(&label->coords, &mask_sel, &label_dsc, lv_label_get_text(label), NULL);
    }
    page->state = state_orig;
    _lv_obj_disable_style_caching(ddlist, false);
}

/**
 * Called when a drop down list is released to open it or set new option
 * @param page pointer to the drop down list's page
 * @return LV_RES_INV if the page is not being deleted in the user callback. Else LV_RES_OK
 */
static lv_res_t page_release_handler(lv_obj_t * page)
{
    lv_dropdown_page_ext_t * page_ext = lv_obj_get_ext_attr(page);
    lv_obj_t * ddlist = page_ext->ddlist;

    lv_dropdown_ext_t * ext = lv_obj_get_ext_attr(ddlist);

    lv_indev_t * indev = lv_indev_get_act();
#if LV_USE_GROUP
    /*Leave edit mode once a new item is selected*/
    if(lv_indev_get_type(indev) == LV_INDEV_TYPE_ENCODER) {
        ext->sel_opt_id_orig = ext->sel_opt_id;
        lv_group_t * g      = lv_obj_get_group(ddlist);
        if(lv_group_get_editing(g)) {
            lv_group_set_editing(g, false);
        }
    }
#endif

    /*Search the clicked option (For KEYPAD and ENCODER the new value should be already set)*/
    if(lv_indev_get_type(indev) == LV_INDEV_TYPE_POINTER || lv_indev_get_type(indev) == LV_INDEV_TYPE_BUTTON) {
        lv_point_t p;
        lv_indev_get_point(indev, &p);
        ext->sel_opt_id     = get_id_on_point(ddlist, p.y);
        ext->sel_opt_id_orig = ext->sel_opt_id;
    }

    lv_dropdown_close(ddlist);

    /*Invalidate to refresh the text*/
    if(ext->show_selected) lv_obj_invalidate(ddlist);

    uint32_t id  = ext->sel_opt_id; /*Just to use uint32_t in event data*/
    lv_res_t res = lv_event_send(ddlist, LV_EVENT_VALUE_CHANGED, &id);
    if(res != LV_RES_OK) return res;
    if(ext->page == NULL) return LV_RES_INV;

    return LV_RES_OK;
}

static void page_press_handler(lv_obj_t * page)
{
    lv_dropdown_page_ext_t * page_ext = lv_obj_get_ext_attr(page);
    lv_obj_t * ddlist = page_ext->ddlist;

    lv_dropdown_ext_t * ext = lv_obj_get_ext_attr(ddlist);

    lv_indev_t * indev = lv_indev_get_act();
    if(indev && (lv_indev_get_type(indev) == LV_INDEV_TYPE_POINTER || lv_indev_get_type(indev) == LV_INDEV_TYPE_BUTTON)) {
        lv_point_t p;
        lv_indev_get_point(indev, &p);
        ext->pr_opt_id = get_id_on_point(ddlist, p.y);
        lv_obj_invalidate(page);
    }
}

static uint16_t get_id_on_point(lv_obj_t * ddlist, lv_coord_t y)
{
    lv_obj_t * label = get_label(ddlist);
    if(label == NULL) return 0;
    y -= label->coords.y1;

    const lv_font_t * font         = lv_obj_get_style_text_font(label, LV_LABEL_PART_MAIN);
    lv_coord_t font_h              = lv_font_get_line_height(font);
    lv_style_int_t line_space = lv_obj_get_style_text_line_space(label, LV_LABEL_PART_MAIN);

    y += line_space / 2;
    lv_coord_t h = font_h + line_space;

    uint16_t opt = y / h;

    return opt;
}

/**
 * Set the position of list when it is closed to show the selected item
 * @param ddlist pointer to a drop down list
 */
static void position_to_selected(lv_obj_t * ddlist)
{
    lv_dropdown_ext_t * ext          = lv_obj_get_ext_attr(ddlist);

    const lv_font_t * font         = lv_obj_get_style_text_font(ddlist, LV_DROPDOWN_PART_LIST);
    lv_coord_t font_h              = lv_font_get_line_height(font);
    lv_obj_t * scrl                = lv_page_get_scrollable(ext->page);
    lv_obj_t * label = get_label(ddlist);
    if(label == NULL) return;

    lv_coord_t h = lv_obj_get_height(ext->page);
    lv_style_int_t line_space = lv_obj_get_style_text_line_space(ddlist, LV_DROPDOWN_PART_LIST);

    lv_coord_t line_y1 = ext->sel_opt_id * (font_h + line_space) + label->coords.y1 - scrl->coords.y1;

    lv_obj_set_y(scrl, -line_y1 + (h - font_h) / 2);
    lv_obj_invalidate(ext->page);
}



static lv_obj_t * get_label(const lv_obj_t * ddlist)
{
    lv_dropdown_ext_t * ext = lv_obj_get_ext_attr(ddlist);
    if(ext->page == NULL) return NULL;

    return lv_obj_get_child(lv_page_get_scrollable(ext->page), NULL);
}

#endif
=======
/**
 * @file lv_ddlist.c
 *
 */

/*********************
 *      INCLUDES
 *********************/
#include "lv_dropdown.h"
#if LV_USE_DROPDOWN != 0

#include "../lv_misc/lv_debug.h"
#include "../lv_draw/lv_draw.h"
#include "../lv_core/lv_group.h"
#include "../lv_core/lv_indev.h"
#include "../lv_core/lv_disp.h"
#include "../lv_themes/lv_theme.h"
#include "../lv_font/lv_symbol_def.h"
#include "../lv_misc/lv_anim.h"
#include "../lv_misc/lv_math.h"
#include "../lv_misc/lv_txt_ap.h"
#include <string.h>

/*********************
 *      DEFINES
 *********************/
#define LV_OBJX_NAME "lv_dropdown"

#if LV_USE_ANIMATION == 0
    #undef LV_DROPDOWN_DEF_ANIM_TIME
    #define LV_DROPDOWN_DEF_ANIM_TIME 0 /*No animation*/
#endif

#define LV_DROPDOWN_PR_NONE 0xFFFF

/**********************
 *      TYPEDEFS
 **********************/
typedef struct {
    lv_page_ext_t page;
    lv_obj_t * ddlist;      /*Pointer to the ddlist where the page belongs*/
} lv_dropdown_page_ext_t;

/**********************
 *  STATIC PROTOTYPES
 **********************/
static lv_design_res_t lv_dropdown_design(lv_obj_t * ddlist, const lv_area_t * clip_area, lv_design_mode_t mode);
static lv_design_res_t lv_dropdown_page_design(lv_obj_t * page, const lv_area_t * clip_area, lv_design_mode_t mode);
static lv_res_t lv_dropdown_signal(lv_obj_t * ddlist, lv_signal_t sign, void * param);
static lv_res_t lv_dropdown_page_signal(lv_obj_t * page, lv_signal_t sign, void * param);
static lv_res_t lv_dropdown_page_scrl_signal(lv_obj_t * scrl, lv_signal_t sign, void * param);
static lv_style_list_t * lv_dropdown_get_style(lv_obj_t * ddlist, uint8_t part);
static void draw_box(lv_obj_t * ddlist, const lv_area_t * clip_area, uint16_t id, lv_state_t state);
static void draw_box_label(lv_obj_t * ddlist, const lv_area_t * clip_area, uint16_t id, lv_state_t state);
static lv_res_t page_release_handler(lv_obj_t * page);
static void page_press_handler(lv_obj_t * page);
static uint16_t get_id_on_point(lv_obj_t * ddlist, lv_coord_t y);
static void position_to_selected(lv_obj_t * ddlist);
static lv_obj_t * get_label(const lv_obj_t * ddlist);

/**********************
 *  STATIC VARIABLES
 **********************/
static lv_signal_cb_t ancestor_signal;
static lv_signal_cb_t ancestor_page_signal;
static lv_signal_cb_t ancestor_page_scrl_signal;
static lv_design_cb_t ancestor_design;
static lv_design_cb_t ancestor_page_design;

/**********************
 *      MACROS
 **********************/

/**********************
 *   GLOBAL FUNCTIONS
 **********************/

/**
 * Create a drop down list objects
 * @param par pointer to an object, it will be the parent of the new drop down list
 * @param copy pointer to a drop down list object, if not NULL then the new object will be copied
 * from it
 * @return pointer to the created drop down list
 */
lv_obj_t * lv_dropdown_create(lv_obj_t * par, const lv_obj_t * copy)
{
    LV_LOG_TRACE("drop down list create started");

    /*Create the ancestor drop down list*/
    lv_obj_t * ddlist = lv_obj_create(par, copy);
    LV_ASSERT_MEM(ddlist);
    if(ddlist == NULL) return NULL;

    if(ancestor_signal == NULL) ancestor_signal = lv_obj_get_signal_cb(ddlist);
    if(ancestor_design == NULL) ancestor_design = lv_obj_get_design_cb(ddlist);

    /*Allocate the drop down list type specific extended data*/
    lv_dropdown_ext_t * ext = lv_obj_allocate_ext_attr(ddlist, sizeof(lv_dropdown_ext_t));
    LV_ASSERT_MEM(ext);
    if(ext == NULL) {
        lv_obj_del(ddlist);
        return NULL;
    }

    /*Initialize the allocated 'ext' */
    ext->page          = NULL;
    ext->options     = NULL;
    ext->symbol         = LV_SYMBOL_DOWN;
    ext->text         = "Select";
    ext->static_txt = 1;
    ext->show_selected   = 1;
    ext->sel_opt_id      = 0;
    ext->sel_opt_id_orig = 0;
    ext->pr_opt_id = LV_DROPDOWN_PR_NONE;
    ext->option_cnt      = 0;
    ext->dir = LV_DROPDOWN_DIR_DOWN;
    ext->max_height = (3 * lv_disp_get_ver_res(NULL)) / 4;
    lv_style_list_init(&ext->style_page);
    lv_style_list_init(&ext->style_scrlbar);
    lv_style_list_init(&ext->style_selected);

    /*The signal and design functions are not copied so set them here*/
    lv_obj_set_signal_cb(ddlist, lv_dropdown_signal);
    lv_obj_set_design_cb(ddlist, lv_dropdown_design);

    /*Init the new drop down list drop down list*/
    if(copy == NULL) {
        lv_obj_set_width(ddlist, LV_DPX(150));
        lv_dropdown_set_options_static(ddlist, "Option 1\nOption 2\nOption 3");
        lv_theme_apply(ddlist, LV_THEME_DROPDOWN);
    }
    /*Copy an existing drop down list*/
    else {
        lv_dropdown_ext_t * copy_ext = lv_obj_get_ext_attr(copy);
        if(copy_ext->static_txt == 0)
            lv_dropdown_set_options(ddlist, lv_dropdown_get_options(copy));
        else
            lv_dropdown_set_options_static(ddlist, lv_dropdown_get_options(copy));
        ext->option_cnt        = copy_ext->option_cnt;
        ext->sel_opt_id     = copy_ext->sel_opt_id;
        ext->sel_opt_id_orig = copy_ext->sel_opt_id;
        ext->symbol           = copy_ext->symbol;
        ext->max_height      = copy_ext->max_height;
        ext->text      = copy_ext->text;
        ext->dir      = copy_ext->dir;
        ext->show_selected      = copy_ext->show_selected;
        lv_style_list_copy(&ext->style_page, &copy_ext->style_page);
        lv_style_list_copy(&ext->style_selected, &copy_ext->style_selected);
        lv_style_list_copy(&ext->style_scrlbar, &copy_ext->style_scrlbar);
    }

    LV_LOG_INFO("drop down list created");

    return ddlist;
}

/*=====================
 * Setter functions
 *====================*/

/**
 * Set text of the ddlist (Displayed on the button if `show_selected = false`)
 * @param ddlist pointer to a drop down list object
 * @param txt the text as a string (Only it's pointer is saved)
 */
void lv_dropdown_set_text(lv_obj_t * ddlist, const char * txt)
{
    LV_ASSERT_OBJ(ddlist, LV_OBJX_NAME);
    lv_dropdown_ext_t * ext = lv_obj_get_ext_attr(ddlist);
    if(ext->text == txt) return;

    ext->text = txt;

    lv_obj_invalidate(ddlist);
}

/**
 * Clear any options in a drop down list.  Static or dynamic.
 * @param ddlist pointer to drop down list object
 */
void lv_dropdown_clear_options(lv_obj_t * ddlist)
{
    LV_ASSERT_OBJ(ddlist, LV_OBJX_NAME);
    lv_dropdown_ext_t * ext = lv_obj_get_ext_attr(ddlist);
    if(ext->options == NULL) return;

    if(ext->static_txt == 0)
        lv_mem_free(ext->options);

    ext->options = NULL;
    ext->static_txt = 0;
    ext->option_cnt = 0;

    lv_obj_invalidate(ddlist);
}

/**
 * Set the options in a drop down list from a string
 * @param ddlist pointer to drop down list object
 * @param options a string with '\n' separated options. E.g. "One\nTwo\nThree"
 * The options string can be destroyed after calling this function
 */
void lv_dropdown_set_options(lv_obj_t * ddlist, const char * options)
{
    LV_ASSERT_OBJ(ddlist, LV_OBJX_NAME);
    LV_ASSERT_STR(options);

    lv_dropdown_ext_t * ext = lv_obj_get_ext_attr(ddlist);

    /*Count the '\n'-s to determine the number of options*/
    ext->option_cnt = 0;
    uint32_t i;
    for(i = 0; options[i] != '\0'; i++) {
        if(options[i] == '\n') ext->option_cnt++;
    }
    ext->option_cnt++;   /*Last option has no `\n`*/
    ext->sel_opt_id      = 0;
    ext->sel_opt_id_orig = 0;

    /*Allocate space for the new text*/
#if LV_USE_ARABIC_PERSIAN_CHARS == 0
    size_t len = strlen(options) + 1;
#else
    size_t len = _lv_txt_ap_calc_bytes_cnt(options) + 1;
#endif

    if(ext->options != NULL && ext->static_txt == 0) {
        lv_mem_free(ext->options);
        ext->options = NULL;
    }

    ext->options = lv_mem_alloc(len);

    LV_ASSERT_MEM(ext->options);
    if(ext->options == NULL) return;

#if LV_USE_ARABIC_PERSIAN_CHARS == 0
    strcpy(ext->options, options);
#else
    _lv_txt_ap_proc(options, ext->options);
#endif

    /*Now the text is dynamically allocated*/
    ext->static_txt = 0;
}

/**
 * Set the options in a drop down list from a string
 * @param ddlist pointer to drop down list object
 * @param options a static string with '\n' separated options. E.g. "One\nTwo\nThree"
 */
void lv_dropdown_set_options_static(lv_obj_t * ddlist, const char * options)
{
    LV_ASSERT_OBJ(ddlist, LV_OBJX_NAME);
    LV_ASSERT_STR(options);

    lv_dropdown_ext_t * ext = lv_obj_get_ext_attr(ddlist);

    /*Count the '\n'-s to determine the number of options*/
    ext->option_cnt = 0;
    uint32_t i;
    for(i = 0; options[i] != '\0'; i++) {
        if(options[i] == '\n') ext->option_cnt++;
    }
    ext->option_cnt++;   /*Last option has no `\n`*/
    ext->sel_opt_id      = 0;
    ext->sel_opt_id_orig = 0;

    if(ext->static_txt == 0 && ext->options != NULL) {
        lv_mem_free(ext->options);
        ext->options = NULL;
    }

    ext->static_txt = 1;
    ext->options = (char *)options;
}

/**
 * Add an options to a drop down list from a string.  Only works for dynamic options.
 * @param ddlist pointer to drop down list object
 * @param option a string without '\n'. E.g. "Four"
 * @param pos the insert position, indexed from 0, LV_DROPDOWN_POS_LAST = end of string
 */
void lv_dropdown_add_option(lv_obj_t * ddlist, const char * option, uint32_t pos)
{
    LV_ASSERT_OBJ(ddlist, LV_OBJX_NAME);
    LV_ASSERT_STR(option);

    lv_dropdown_ext_t * ext = lv_obj_get_ext_attr(ddlist);

    /*Convert static options to dynamic*/
    if(ext->static_txt != 0) {
        char * static_options = ext->options;
        size_t len = strlen(static_options) + 1;

        ext->options = lv_mem_alloc(len);
        LV_ASSERT_MEM(ext->options);
        if(ext->options == NULL) return;

        strcpy(ext->options, static_options);
        ext->static_txt = 0;
    }

    /*Allocate space for the new option*/
    size_t old_len = (ext->options == NULL) ? 0 : strlen(ext->options);
#if LV_USE_ARABIC_PERSIAN_CHARS == 0
    size_t ins_len = strlen(option) + 1;
#else
    size_t ins_len = _lv_txt_ap_calc_bytes_cnt(option) + 1;
#endif

    size_t new_len = ins_len + old_len + 2; /* +2 for terminating NULL and possible \n */
    ext->options        = lv_mem_realloc(ext->options, new_len + 1);
    LV_ASSERT_MEM(ext->options);
    if(ext->options == NULL) return;

    ext->options[old_len] = 0;

    /*Find the insert character position*/
    uint32_t insert_pos = old_len;
    if(pos != LV_DROPDOWN_POS_LAST) {
        uint32_t opcnt = 0;
        for(insert_pos = 0; ext->options[insert_pos] != 0; insert_pos++) {
            if(opcnt == pos)
                break;
            if(ext->options[insert_pos] == '\n')
                opcnt++;
        }
    }

    /*Add delimiter to existing options*/
    if((insert_pos > 0) && (pos >= ext->option_cnt))
        _lv_txt_ins(ext->options, _lv_txt_encoded_get_char_id(ext->options, insert_pos++), "\n");

    /*Insert the new option, adding \n if necessary*/
    char * ins_buf = _lv_mem_buf_get(ins_len + 2); /* + 2 for terminating NULL and possible \n */
    LV_ASSERT_MEM(ins_buf);
    if(ins_buf == NULL) return;
#if LV_USE_ARABIC_PERSIAN_CHARS == 0
    strcpy(ins_buf, option);
#else
    _lv_txt_ap_proc(option, ins_buf);
#endif
    if(pos < ext->option_cnt) strcat(ins_buf, "\n");

    _lv_txt_ins(ext->options, _lv_txt_encoded_get_char_id(ext->options, insert_pos), ins_buf);
    _lv_mem_buf_release(ins_buf);

    ext->option_cnt++;

    lv_obj_invalidate(ddlist);
}

/**
 * Set the selected option
 * @param ddlist pointer to drop down list object
 * @param sel_opt id of the selected option (0 ... number of option - 1);
 */
void lv_dropdown_set_selected(lv_obj_t * ddlist, uint16_t sel_opt)
{
    LV_ASSERT_OBJ(ddlist, LV_OBJX_NAME);

    lv_dropdown_ext_t * ext = lv_obj_get_ext_attr(ddlist);
    if(ext->sel_opt_id == sel_opt) return;

    ext->sel_opt_id      = sel_opt < ext->option_cnt ? sel_opt : ext->option_cnt - 1;
    ext->sel_opt_id_orig = ext->sel_opt_id;

    lv_obj_invalidate(ddlist);
}

/**
 * Set the direction of the a drop down list
 * @param ddlist pointer to a drop down list object
 * @param dir LV_DROPDOWN_DIR_LEF/RIGHT/TOP/BOTTOM
 */
void lv_dropdown_set_dir(lv_obj_t * ddlist, lv_dropdown_dir_t dir)
{
    LV_ASSERT_OBJ(ddlist, LV_OBJX_NAME);

    lv_dropdown_ext_t * ext = lv_obj_get_ext_attr(ddlist);
    if(ext->dir == dir) return;

    ext->dir = dir;

    lv_obj_invalidate(ddlist);
}

/**
 * Set the maximal height for the drop down list
 * @param ddlist pointer to a drop down list
 * @param h the maximal height
 */
void lv_dropdown_set_max_height(lv_obj_t * ddlist, lv_coord_t h)
{
    LV_ASSERT_OBJ(ddlist, LV_OBJX_NAME);

    lv_dropdown_ext_t * ext = lv_obj_get_ext_attr(ddlist);
    if(ext->max_height == h) return;

    ext->max_height = h;

    if(ext->page) {
        if(h == 0) {
            lv_cont_set_fit(ext->page, LV_FIT_TIGHT);
        }
        else {
            lv_cont_set_fit2(ext->page, LV_FIT_TIGHT, LV_FIT_NONE);
            lv_obj_set_height(ext->page, h);
        }
    }
}

/**
 * Set an arrow or other symbol to display when the drop-down list is closed.
 * @param ddlist pointer to drop down list object
 * @param symbol a text like `LV_SYMBOL_DOWN` or NULL to not draw icon
 */
void lv_dropdown_set_symbol(lv_obj_t * ddlist, const char * symbol)
{
    LV_ASSERT_OBJ(ddlist, LV_OBJX_NAME);

    lv_dropdown_ext_t * ext = lv_obj_get_ext_attr(ddlist);
    ext->symbol = symbol;
    lv_obj_invalidate(ddlist);
}

/**
 * Set whether the ddlist highlight the last selected option and display its text or not
 * @param ddlist pointer to a drop down list object
 * @param show true/false
 */
void lv_dropdown_set_show_selected(lv_obj_t * ddlist, bool show)
{
    LV_ASSERT_OBJ(ddlist, LV_OBJX_NAME);

    lv_dropdown_ext_t * ext = lv_obj_get_ext_attr(ddlist);
    if(ext->show_selected == show) return;

    ext->show_selected = show;

    lv_obj_invalidate(ddlist);
}

/*=====================
 * Getter functions
 *====================*/

/**
 * Get text of the ddlist (Displayed on the button if `show_selected = false`)
 * @param ddlist pointer to a drop down list object
 * @return the text string
 */
const char * lv_dropdown_get_text(lv_obj_t * ddlist)
{
    LV_ASSERT_OBJ(ddlist, LV_OBJX_NAME);
    lv_dropdown_ext_t * ext = lv_obj_get_ext_attr(ddlist);

    return ext->text;
}

/**
 * Get the options of a drop down list
 * @param ddlist pointer to drop down list object
 * @return the options separated by '\n'-s (E.g. "Option1\nOption2\nOption3")
 */
const char * lv_dropdown_get_options(const lv_obj_t * ddlist)
{
    LV_ASSERT_OBJ(ddlist, LV_OBJX_NAME);

    lv_dropdown_ext_t * ext = lv_obj_get_ext_attr(ddlist);
    return ext->options;
}

/**
 * Get the selected option
 * @param ddlist pointer to drop down list object
 * @return id of the selected option (0 ... number of option - 1);
 */
uint16_t lv_dropdown_get_selected(const lv_obj_t * ddlist)
{
    LV_ASSERT_OBJ(ddlist, LV_OBJX_NAME);

    lv_dropdown_ext_t * ext = lv_obj_get_ext_attr(ddlist);

    return ext->sel_opt_id;
}

/**
 * Get the total number of options
 * @param ddlist pointer to drop down list object
 * @return the total number of options in the list
 */
uint16_t lv_dropdown_get_option_cnt(const lv_obj_t * ddlist)
{
    LV_ASSERT_OBJ(ddlist, LV_OBJX_NAME);

    lv_dropdown_ext_t * ext = lv_obj_get_ext_attr(ddlist);

    return ext->option_cnt;
}

/**
 * Get the current selected option as a string
 * @param ddlist pointer to ddlist object
 * @param buf pointer to an array to store the string
 * @param buf_size size of `buf` in bytes. 0: to ignore it.
 */
void lv_dropdown_get_selected_str(const lv_obj_t * ddlist, char * buf, uint32_t buf_size)
{
    LV_ASSERT_OBJ(ddlist, LV_OBJX_NAME);

    lv_dropdown_ext_t * ext = lv_obj_get_ext_attr(ddlist);

    uint32_t i;
    uint32_t line        = 0;
    size_t txt_len     = strlen(ext->options);

    for(i = 0; i < txt_len && line != ext->sel_opt_id_orig; i++) {
        if(ext->options[i] == '\n') line++;
    }

    uint32_t c;
    for(c = 0; i < txt_len && ext->options[i] != '\n'; c++, i++) {
        if(buf_size && c >= buf_size - 1) {
            LV_LOG_WARN("lv_dropdown_get_selected_str: the buffer was too small")
            break;
        }
        buf[c] = ext->options[i];
    }

    buf[c] = '\0';
}

/**
 * Get the fix height value.
 * @param ddlist pointer to a drop down list object
 * @return the height if the ddlist is opened (0: auto size)
 */
lv_coord_t lv_dropdown_get_max_height(const lv_obj_t * ddlist)
{
    LV_ASSERT_OBJ(ddlist, LV_OBJX_NAME);

    lv_dropdown_ext_t * ext = lv_obj_get_ext_attr(ddlist);
    return ext->max_height;
}

/**
 * Get the symbol to draw when the drop-down list is closed
 * @param ddlist pointer to drop down list object
 * @return the symbol or NULL if not enabled
 */
const char * lv_dropdown_get_symbol(lv_obj_t * ddlist)
{
    LV_ASSERT_OBJ(ddlist, LV_OBJX_NAME);

    lv_dropdown_ext_t * ext = lv_obj_get_ext_attr(ddlist);

    return ext->symbol;
}

/**
 * Get the direction of the drop down list
 * @param ddlist pointer to a drop down list object
 * @return LV_DROPDOWN_DIR_LEF/RIGHT/TOP/BOTTOM
 */
lv_dropdown_dir_t lv_dropdown_get_dir(const lv_obj_t * ddlist)
{
    LV_ASSERT_OBJ(ddlist, LV_OBJX_NAME);

    lv_dropdown_ext_t * ext = lv_obj_get_ext_attr(ddlist);

    return ext->dir;
}

/**
 * Get whether the ddlist highlight the last selected option and display its text or not
 * @param ddlist pointer to a drop down list object
 * @return true/false
 */
bool lv_dropdown_get_show_selected(lv_obj_t * ddlist)
{
    LV_ASSERT_OBJ(ddlist, LV_OBJX_NAME);

    lv_dropdown_ext_t * ext = lv_obj_get_ext_attr(ddlist);

    return ext->show_selected ? true : false;

}

/*=====================
 * Other functions
 *====================*/

/**
 * Open the drop down list with or without animation
 * @param ddlist pointer to drop down list object
 */
void lv_dropdown_open(lv_obj_t * ddlist)
{
    lv_dropdown_ext_t * ext = lv_obj_get_ext_attr(ddlist);
    if(ext->page) return;

    ext->page = lv_page_create(lv_obj_get_screen(ddlist), NULL);
    lv_obj_add_protect(ext->page, LV_PROTECT_POS | LV_PROTECT_CLICK_FOCUS);
    lv_obj_add_protect(lv_page_get_scrollable(ext->page), LV_PROTECT_CLICK_FOCUS);

    lv_obj_set_base_dir(ext->page, lv_obj_get_base_dir(ddlist));

    if(ancestor_page_signal == NULL) ancestor_page_signal = lv_obj_get_signal_cb(ext->page);
    if(ancestor_page_scrl_signal == NULL) ancestor_page_scrl_signal = lv_obj_get_signal_cb(lv_page_get_scrollable(
                                                                                                   ext->page));
    if(ancestor_page_design == NULL) ancestor_page_design = lv_obj_get_design_cb(ext->page);

    lv_dropdown_page_ext_t * page_ext = lv_obj_allocate_ext_attr(ext->page, sizeof(lv_dropdown_page_ext_t));
    LV_ASSERT_MEM(page_ext);
    if(page_ext == NULL) {
        lv_obj_del(ext->page);
        ext->page = NULL;
        return;
    }
    page_ext->ddlist = ddlist;

    lv_obj_set_design_cb(ext->page, lv_dropdown_page_design);
    lv_obj_set_signal_cb(ext->page, lv_dropdown_page_signal);
    lv_obj_set_signal_cb(lv_page_get_scrollable(ext->page), lv_dropdown_page_scrl_signal);

    lv_style_list_copy(lv_obj_get_style_list(ext->page, LV_PAGE_PART_BG), &ext->style_page);
    lv_style_list_copy(lv_obj_get_style_list(ext->page, LV_PAGE_PART_SCROLLBAR), &ext->style_scrlbar);
    lv_obj_clean_style_list(ext->page, LV_PAGE_PART_SCROLLABLE);
    lv_obj_refresh_style(ext->page, LV_OBJ_PART_ALL, LV_STYLE_PROP_ALL);

    lv_obj_t * label = lv_label_create(ext->page, NULL);
    lv_label_set_text_static(label, ext->options);

    lv_cont_set_fit2(ext->page, LV_FIT_TIGHT, LV_FIT_NONE);
    /*Set small width to the width of the button*/
    if(lv_obj_get_width(ext->page) < lv_obj_get_width(ddlist) &&
       (ext->dir == LV_DROPDOWN_DIR_UP || ext->dir == LV_DROPDOWN_DIR_DOWN)) {
        lv_cont_set_fit2(ext->page, LV_FIT_NONE, LV_FIT_NONE);
        lv_obj_set_width(ext->page, lv_obj_get_width(ddlist));
    }

    lv_coord_t label_h = lv_obj_get_height(label);
    lv_style_int_t top = lv_obj_get_style_pad_top(ddlist, LV_DROPDOWN_PART_LIST);
    lv_style_int_t bottom = lv_obj_get_style_pad_bottom(ddlist, LV_DROPDOWN_PART_LIST);

    lv_coord_t list_fit_h = label_h + top + bottom;
    lv_coord_t list_h = list_fit_h;
    if(list_h > ext->max_height) list_h = ext->max_height;

    lv_dropdown_dir_t dir = ext->dir;
    /*No place on the bottom? See if top is better.*/
    if(ext->dir == LV_DROPDOWN_DIR_DOWN) {
        if(ddlist->coords.y2 + list_h > LV_VER_RES) {
            if(ddlist->coords.y1 > LV_VER_RES - ddlist->coords.y2) {
                /*There is more space on the top, so make it drop up*/
                dir = LV_DROPDOWN_DIR_UP;
                list_h = ddlist->coords.y1;
            }
            else {
                list_h = LV_VER_RES - ddlist->coords.y2;
            }
        }
    }
    /*No place on the top? See if bottom is better.*/
    else if(ext->dir == LV_DROPDOWN_DIR_UP) {
        if(ddlist->coords.y1 - list_h < 0) {
            if(ddlist->coords.y1 < LV_VER_RES - ddlist->coords.y2) {
                /*There is more space on the top, so make it drop up*/
                dir = LV_DROPDOWN_DIR_DOWN;
                list_h = LV_VER_RES - ddlist->coords.y2;
            }
            else {
                list_h = ddlist->coords.y1;
            }
        }
    }

    if(list_h > list_fit_h) list_h = list_fit_h;
    if(list_h > ext->max_height) list_h = ext->max_height;

    lv_obj_set_height(ext->page, list_h);

    position_to_selected(ddlist);

    if(dir == LV_DROPDOWN_DIR_DOWN)      lv_obj_align(ext->page, ddlist, LV_ALIGN_OUT_BOTTOM_LEFT, 0, 0);
    else if(dir == LV_DROPDOWN_DIR_UP)   lv_obj_align(ext->page, ddlist, LV_ALIGN_OUT_TOP_LEFT, 0, 0);
    else if(dir == LV_DROPDOWN_DIR_LEFT) lv_obj_align(ext->page, ddlist, LV_ALIGN_OUT_LEFT_TOP, 0, 0);
    else if(dir == LV_DROPDOWN_DIR_RIGHT)lv_obj_align(ext->page, ddlist, LV_ALIGN_OUT_RIGHT_TOP, 0, 0);

    if(ext->dir == LV_DROPDOWN_DIR_LEFT || ext->dir == LV_DROPDOWN_DIR_RIGHT) {
        if(ext->page->coords.y2 > LV_VER_RES) {
            lv_obj_set_y(ext->page, lv_obj_get_y(ext->page) - (ext->page->coords.y2 - LV_VER_RES));
        }
    }

    if(lv_label_get_align(label) == LV_LABEL_ALIGN_RIGHT) {
        lv_obj_set_x(label, lv_obj_get_width_fit(ext->page) - lv_obj_get_width(label));
    }
}

/**
 * Close (Collapse) the drop down list
 * @param ddlist pointer to drop down list object
 */
void lv_dropdown_close(lv_obj_t * ddlist)
{
    lv_dropdown_ext_t * ext = lv_obj_get_ext_attr(ddlist);
    if(ext->page == NULL) return;

    ext->pr_opt_id = LV_DROPDOWN_PR_NONE;
    lv_obj_del(ext->page);
    ext->page = NULL;
}

/**********************
 *   STATIC FUNCTIONS
 **********************/

/**
 * Handle the drawing related tasks of the drop down list
 * @param ddlist pointer to an object
 * @param clip_area the object will be drawn only in this area
 * @param mode LV_DESIGN_COVER_CHK: only check if the object fully covers the 'mask_p' area
 *                                  (return 'true' if yes)
 *             LV_DESIGN_DRAW: draw the object (always return 'true')
 *             LV_DESIGN_DRAW_POST: drawing after every children are drawn
 * @param return an element of `lv_design_res_t`
 */
static lv_design_res_t lv_dropdown_design(lv_obj_t * ddlist, const lv_area_t * clip_area, lv_design_mode_t mode)
{
    /*Return false if the object is not covers the mask_p area*/
    if(mode == LV_DESIGN_COVER_CHK) {
        return ancestor_design(ddlist, clip_area, mode);
    }
    /*Draw the object*/
    else if(mode == LV_DESIGN_DRAW_MAIN) {
        ancestor_design(ddlist, clip_area, mode);

        lv_dropdown_ext_t * ext = lv_obj_get_ext_attr(ddlist);

        lv_style_int_t left = lv_obj_get_style_pad_left(ddlist, LV_DROPDOWN_PART_MAIN);
        lv_style_int_t right = lv_obj_get_style_pad_right(ddlist, LV_DROPDOWN_PART_MAIN);
        lv_style_int_t top = lv_obj_get_style_pad_top(ddlist, LV_DROPDOWN_PART_MAIN);

        lv_draw_label_dsc_t label_dsc;
        lv_draw_label_dsc_init(&label_dsc);
        lv_obj_init_draw_label_dsc(ddlist, LV_DROPDOWN_PART_MAIN, &label_dsc);

        lv_area_t txt_area;
        lv_point_t txt_size;

        const char * opt_txt = ext->text;
        if(ext->show_selected) {
            char * buf = _lv_mem_buf_get(128);
            lv_dropdown_get_selected_str(ddlist, buf, 128);
            opt_txt = buf;
        }

        const char * txt;

        bool rev = false;
        if(ext->dir == LV_DROPDOWN_DIR_LEFT) rev = true;
        if(lv_obj_get_base_dir(ddlist) == LV_BIDI_DIR_RTL) rev = true;

        txt = rev ? ext->symbol : opt_txt;
        if(txt) {
            _lv_txt_get_size(&txt_size, txt, label_dsc.font, label_dsc.letter_space, label_dsc.line_space, LV_COORD_MAX,
                             label_dsc.flag);

            txt_area.y1 = ddlist->coords.y1 + top;
            txt_area.y2 = txt_area.y1 + txt_size.y;

            /*Center align the text if no symbol*/
            if(ext->symbol == NULL && txt == opt_txt) {
                txt_area.x1 = ddlist->coords.x1 + (lv_obj_get_width(ddlist) - txt_size.x) / 2;
                txt_area.x2 = txt_area.x1 + txt_size.x;
            }
            else {
                txt_area.x1 = ddlist->coords.x1 + left;
                txt_area.x2 = txt_area.x1 + txt_size.x;
            }
            lv_draw_label(&txt_area, clip_area, &label_dsc, txt, NULL);
        }

        txt = rev ? opt_txt : ext->symbol;
        if(txt) {
            _lv_txt_get_size(&txt_size, txt, label_dsc.font, label_dsc.letter_space, label_dsc.line_space, LV_COORD_MAX,
                             label_dsc.flag);
            txt_area.y1 = ddlist->coords.y1 + top;
            txt_area.y2 = txt_area.y1 + txt_size.y;

            /*Center align the text if no symbol*/
            if(ext->symbol == NULL && txt == opt_txt) {
                txt_area.x1 = ddlist->coords.x1 + (lv_obj_get_width(ddlist) - txt_size.x) / 2;
                txt_area.x2 = txt_area.x1 + txt_size.x;
            }
            else {
                txt_area.x1 = ddlist->coords.x2 - right - txt_size.x;
                txt_area.x2 = txt_area.x1 + txt_size.x;
            }

            lv_draw_label(&txt_area, clip_area, &label_dsc, txt, NULL);
        }

        if(ext->show_selected) {
            _lv_mem_buf_release((char *)opt_txt);
        }

    }
    else if(mode == LV_DESIGN_DRAW_POST) {
        ancestor_design(ddlist, clip_area, mode);
    }

    return LV_DESIGN_RES_OK;
}

/**
 * Handle the drawing related tasks of the drop down list's page
 * @param page pointer to an object
 * @param clip_area the object will be drawn only in this area
 * @param mode LV_DESIGN_COVER_CHK: only check if the object fully covers the 'mask_p' area
 *                                  (return 'true' if yes)
 *             LV_DESIGN_DRAW: draw the object (always return 'true')
 *             LV_DESIGN_DRAW_POST: drawing after every children are drawn
 * @param return an element of `lv_design_res_t`
 */
static lv_design_res_t lv_dropdown_page_design(lv_obj_t * page, const lv_area_t * clip_area, lv_design_mode_t mode)
{
    /*Return false if the object is not covers the mask_p area*/
    if(mode == LV_DESIGN_COVER_CHK) {
        return ancestor_page_design(page, clip_area, mode);
    }
    /*Draw the object*/
    else if(mode == LV_DESIGN_DRAW_MAIN) {
        ancestor_page_design(page, clip_area, mode);

        lv_dropdown_page_ext_t * page_ext = lv_obj_get_ext_attr(page);
        lv_obj_t * ddlist = page_ext->ddlist;
        lv_dropdown_ext_t * ext = lv_obj_get_ext_attr(ddlist);

        /*Draw the boxes if the page is not being deleted*/
        if(ext->page) {
            /* Clip area might be too large too to shadow but
             * the selected option can be drawn on only the background*/
            lv_area_t clip_area_core;
            bool has_common;
            has_common = _lv_area_intersect(&clip_area_core, clip_area, &ext->page->coords);
            if(has_common) {
                if(ext->pr_opt_id != LV_DROPDOWN_PR_NONE) {
                    draw_box(ddlist, &clip_area_core, ext->pr_opt_id, LV_STATE_PRESSED);
                }

                draw_box(ddlist, &clip_area_core, ext->sel_opt_id, LV_STATE_DEFAULT);
            }
        }
    }
    /*Post draw when the children are drawn*/
    else if(mode == LV_DESIGN_DRAW_POST) {
        /*Draw the scrollbar in the ancestor page design function*/
        ancestor_page_design(page, clip_area, mode);

        /*Redraw the text on the selected area with a different color*/
        lv_dropdown_page_ext_t * page_ext = lv_obj_get_ext_attr(page);
        lv_obj_t * ddlist = page_ext->ddlist;
        lv_dropdown_ext_t * ext = lv_obj_get_ext_attr(ddlist);

        /*Draw the box labels if the page is not being deleted*/
        if(ext->page) {
            /* Clip area might be too large too to shadow but
             * the selected option can be drawn on only the background*/
            lv_area_t clip_area_core;
            bool has_common;
            has_common = _lv_area_intersect(&clip_area_core, clip_area, &ext->page->coords);
            if(has_common) {
                if(ext->pr_opt_id != LV_DROPDOWN_PR_NONE) {
                    draw_box_label(ddlist, &clip_area_core, ext->pr_opt_id, LV_STATE_PRESSED);
                }

                draw_box_label(ddlist, &clip_area_core, ext->sel_opt_id, LV_STATE_DEFAULT);
            }
        }
    }

    return LV_DESIGN_RES_OK;
}

/**
 * Signal function of the drop down list
 * @param ddlist pointer to a drop down list object
 * @param sign a signal type from lv_signal_t enum
 * @param param pointer to a signal specific variable
 * @return LV_RES_OK: the object is not deleted in the function; LV_RES_INV: the object is deleted
 */
static lv_res_t lv_dropdown_signal(lv_obj_t * ddlist, lv_signal_t sign, void * param)
{
    lv_res_t res;

    /* Include the ancient signal function */
    res = ancestor_signal(ddlist, sign, param);
    if(res != LV_RES_OK) return res;
    if(sign == LV_SIGNAL_GET_TYPE) return lv_obj_handle_get_type_signal(param, LV_OBJX_NAME);

    lv_dropdown_ext_t * ext = lv_obj_get_ext_attr(ddlist);

    if(sign == LV_SIGNAL_GET_STYLE) {
        lv_get_style_info_t * info = param;
        info->result = lv_dropdown_get_style(ddlist, info->part);
        if(info->result != NULL) return LV_RES_OK;
        return LV_RES_OK;
    }
    else if(sign == LV_SIGNAL_GET_STATE_DSC) {
        lv_get_state_info_t * info = param;
        if(info->part == LV_DROPDOWN_PART_LIST ||
           info->part == LV_DROPDOWN_PART_SCROLLBAR ||
           info->part == LV_DROPDOWN_PART_SELECTED) {
            info->result = lv_obj_get_state(ext->page, LV_PAGE_PART_BG);
        }
    }
    else if(sign == LV_SIGNAL_CLEANUP) {
        lv_dropdown_close(ddlist);
        if(ext->static_txt == 0) {
            lv_mem_free(ext->options);
            ext->options = NULL;
        }

        /*`lv_obj_clean_style_list` is not required because these styles are only copied to the page
         * so they can have transitions or other object related things. */
        _lv_style_list_reset(&ext->style_page);
        _lv_style_list_reset(&ext->style_scrlbar);
        _lv_style_list_reset(&ext->style_selected);

    }
    else if(sign == LV_SIGNAL_FOCUS) {
#if LV_USE_GROUP
        lv_group_t * g             = lv_obj_get_group(ddlist);
        bool editing               = lv_group_get_editing(g);
        lv_indev_type_t indev_type = lv_indev_get_type(lv_indev_get_act());

        /*Encoders need special handling*/
        if(indev_type == LV_INDEV_TYPE_ENCODER) {
            /*Open the list if editing*/
            if(editing) lv_dropdown_open(ddlist);
            /*Close the list if navigating*/
            else
                lv_dropdown_close(ddlist);
        }
#endif
    }
    else if(sign == LV_SIGNAL_DEFOCUS || sign == LV_SIGNAL_LEAVE) {
        lv_dropdown_close(ddlist);
    }
    else if(sign == LV_SIGNAL_RELEASED) {
        lv_indev_t * indev = lv_indev_get_act();
        if(lv_indev_is_dragging(indev) == false) {
            if(ext->page) {
                lv_dropdown_close(ddlist);
                if(ext->sel_opt_id_orig != ext->sel_opt_id) {
                    ext->sel_opt_id_orig = ext->sel_opt_id;
                    uint32_t id  = ext->sel_opt_id; /*Just to use uint32_t in event data*/
                    res = lv_event_send(ddlist, LV_EVENT_VALUE_CHANGED, &id);
                    if(res != LV_RES_OK) return res;
                    lv_obj_invalidate(ddlist);
                }
#if LV_USE_GROUP
                lv_indev_type_t indev_type = lv_indev_get_type(indev);
                if(indev_type == LV_INDEV_TYPE_ENCODER) {
                    lv_group_set_editing(lv_obj_get_group(ddlist), false);
                }
#endif
            }
            else {
                lv_dropdown_open(ddlist);
            }
        }
        else {
            ext->sel_opt_id = ext->sel_opt_id_orig;
            lv_obj_invalidate(ddlist);
        }
    }
    else if(sign == LV_SIGNAL_COORD_CHG) {
        if(ext->page) lv_dropdown_close(ddlist);
    }
    else if(sign == LV_SIGNAL_STYLE_CHG) {
        lv_style_int_t top = lv_obj_get_style_pad_top(ddlist, LV_DROPDOWN_PART_MAIN);
        lv_style_int_t bottom = lv_obj_get_style_pad_bottom(ddlist, LV_DROPDOWN_PART_MAIN);
        const lv_font_t * font = lv_obj_get_style_text_font(ddlist, LV_DROPDOWN_PART_MAIN);
        lv_obj_set_height(ddlist, top + bottom + lv_font_get_line_height(font));

        if(ext->page) lv_obj_refresh_style(ext->page, LV_OBJ_PART_ALL, LV_STYLE_PROP_ALL);
    }
    else if(sign == LV_SIGNAL_CONTROL) {
#if LV_USE_GROUP
        char c = *((char *)param);
        if(c == LV_KEY_RIGHT || c == LV_KEY_DOWN) {
            if(ext->page == NULL) {
                lv_dropdown_open(ddlist);
            }
            else if(ext->sel_opt_id + 1 < ext->option_cnt) {
                ext->sel_opt_id++;
                position_to_selected(ddlist);
            }
        }
        else if(c == LV_KEY_LEFT || c == LV_KEY_UP) {

            if(ext->page == NULL) {
                lv_dropdown_open(ddlist);
            }
            else if(ext->sel_opt_id > 0) {
                ext->sel_opt_id--;
                position_to_selected(ddlist);
            }
        }
        else if(c == LV_KEY_ESC) {
            ext->sel_opt_id = ext->sel_opt_id_orig;
            lv_dropdown_close(ddlist);
        }
#endif
    }
    else if(sign == LV_SIGNAL_GET_EDITABLE) {
#if LV_USE_GROUP
        bool * editable = (bool *)param;
        *editable       = true;
#endif
    }

    return res;
}

/**
 * Signal function of the drop down list's scrollable part
 * @param scrl pointer to a drop down list's scrollable part
 * @param sign a signal type from lv_signal_t enum
 * @param param pointer to a signal specific variable
 * @return LV_RES_OK: the object is not deleted in the function; LV_RES_INV: the object is deleted
 */
static lv_res_t lv_dropdown_page_signal(lv_obj_t * page, lv_signal_t sign, void * param)
{
    lv_res_t res;

    /* Include the ancient signal function */
    res = ancestor_page_signal(page, sign, param);
    if(res != LV_RES_OK) return res;
    if(sign == LV_SIGNAL_GET_TYPE) return lv_obj_handle_get_type_signal(param, "");

    lv_dropdown_page_ext_t * page_ext = lv_obj_get_ext_attr(page);
    lv_obj_t * ddlist = page_ext->ddlist;

    if(sign == LV_SIGNAL_REFR_EXT_DRAW_PAD) {
        /* Make possible to draw on the full width of the background to redraw the selected rectangle
         * when the ddlist is scrolled in fix height mode.
         * (The scrollable is scrolled then "select rectangle" is drawn on the bg too)*/
        lv_style_int_t left = lv_obj_get_style_pad_left(ddlist, LV_DROPDOWN_PART_LIST);
        lv_style_int_t right = lv_obj_get_style_pad_right(ddlist, LV_DROPDOWN_PART_LIST);
        lv_obj_t * scrl = lv_page_get_scrollable(page);
        scrl->ext_draw_pad = LV_MATH_MAX3(scrl->ext_draw_pad, left, right);
    }
    else if(sign == LV_SIGNAL_RELEASED) {
        if(lv_indev_is_dragging(lv_indev_get_act()) == false) {
            page_release_handler(page);
        }
    }
    else if(sign == LV_SIGNAL_PRESSED) {
        page_press_handler(page);
    }
    else if(sign == LV_SIGNAL_CLEANUP) {
        lv_dropdown_ext_t * ext = lv_obj_get_ext_attr(ddlist);
        ext->page  = NULL; /*The page is just being deleted*/
    }

    return res;
}

/**
 * Signal function of the drop down list's scrollable part
 * @param scrl pointer to a drop down list's scrollable part
 * @param sign a signal type from lv_signal_t enum
 * @param param pointer to a signal specific variable
 * @return LV_RES_OK: the object is not deleted in the function; LV_RES_INV: the object is deleted
 */
static lv_res_t lv_dropdown_page_scrl_signal(lv_obj_t * scrl, lv_signal_t sign, void * param)
{
    lv_res_t res;

    /* Include the ancient signal function */
    res = ancestor_page_scrl_signal(scrl, sign, param);
    if(res != LV_RES_OK) return res;
    if(sign == LV_SIGNAL_GET_TYPE) return lv_obj_handle_get_type_signal(param, "");

    lv_obj_t * page = lv_obj_get_parent(scrl);
    lv_dropdown_page_ext_t * page_ext = lv_obj_get_ext_attr(page);
    lv_obj_t * ddlist = page_ext->ddlist;
    lv_dropdown_ext_t * ext = lv_obj_get_ext_attr(ddlist);

    if(sign == LV_SIGNAL_RELEASED) {
        if(lv_indev_is_dragging(lv_indev_get_act()) == false) {
            page_release_handler(page);
        }
    }
    else if(sign == LV_SIGNAL_PRESSED) {
        page_press_handler(page);
    }
    else if(sign == LV_SIGNAL_DRAG_BEGIN) {
        ext->pr_opt_id = LV_DROPDOWN_PR_NONE;
        lv_obj_invalidate(page);
    }
    else if(sign == LV_SIGNAL_REFR_EXT_DRAW_PAD) {
        /* Make possible to draw on the full width of the background to redraw the selected rectangle
         * when the ddlist is scrolled in fix height mode.
         * (The scrollable is scrolled then "select rectangle" is drawn on the bg too)*/
        lv_style_int_t left = lv_obj_get_style_pad_left(ddlist, LV_DROPDOWN_PART_LIST);
        lv_style_int_t right = lv_obj_get_style_pad_right(ddlist, LV_DROPDOWN_PART_LIST);
        scrl->ext_draw_pad = LV_MATH_MAX3(scrl->ext_draw_pad, left, right);
    }

    return res;
}

/**
 * Get the style descriptor of a part of the object
 * @param page pointer the object
 * @param part the part from `lv_dropdown_part_t`. (LV_DROPDOWN_PART_...)
 * @return pointer to the style descriptor of the specified part
 */
static lv_style_list_t * lv_dropdown_get_style(lv_obj_t * ddlist, uint8_t part)
{
    LV_ASSERT_OBJ(ddlist, LV_OBJX_NAME);

    lv_dropdown_ext_t * ext = lv_obj_get_ext_attr(ddlist);
    lv_style_list_t * style_dsc_p;

    switch(part) {
        case LV_DROPDOWN_PART_MAIN:
            style_dsc_p = &ddlist->style_list;
            break;
        case LV_DROPDOWN_PART_LIST:
            style_dsc_p = &ext->style_page;
            break;
        case LV_DROPDOWN_PART_SCROLLBAR:
            style_dsc_p = &ext->style_scrlbar;
            break;
        case LV_DROPDOWN_PART_SELECTED:
            style_dsc_p = &ext->style_selected;
            break;
        default:
            style_dsc_p = NULL;
    }

    return style_dsc_p;
}

static void draw_box(lv_obj_t * ddlist, const lv_area_t * clip_area, uint16_t id, lv_state_t state)
{
    lv_dropdown_ext_t * ext = lv_obj_get_ext_attr(ddlist);
    lv_obj_t * page = ext->page;
    lv_state_t state_orig = page->state;

    if(state != page->state) {
        _lv_obj_disable_style_caching(ddlist, true);
        page->state = state;
    }

    /*Draw a rectangle under the selected item*/
    const lv_font_t * font    = lv_obj_get_style_text_font(ddlist, LV_DROPDOWN_PART_LIST);
    lv_style_int_t line_space = lv_obj_get_style_text_line_space(ddlist, LV_DROPDOWN_PART_LIST);
    lv_coord_t font_h         = lv_font_get_line_height(font);

    /*Draw the selected*/
    lv_obj_t * label = get_label(ddlist);
    lv_area_t rect_area;
    rect_area.y1 = label->coords.y1;
    rect_area.y1 += id * (font_h + line_space);
    rect_area.y1 -= line_space / 2;

    rect_area.y2 = rect_area.y1 + font_h + line_space - 1;
    rect_area.x1 = ext->page->coords.x1;
    rect_area.x2 = ext->page->coords.x2;

    lv_draw_rect_dsc_t sel_rect;
    lv_draw_rect_dsc_init(&sel_rect);
    lv_obj_init_draw_rect_dsc(ddlist, LV_DROPDOWN_PART_SELECTED, &sel_rect);
    lv_draw_rect(&rect_area, clip_area, &sel_rect);

    page->state = state_orig;
    _lv_obj_disable_style_caching(ddlist, false);
}

static void draw_box_label(lv_obj_t * ddlist, const lv_area_t * clip_area, uint16_t id, lv_state_t state)
{
    lv_dropdown_ext_t * ext = lv_obj_get_ext_attr(ddlist);
    lv_obj_t * page = ext->page;
    lv_state_t state_orig = page->state;

    if(state != page->state) {
        page->state =  state;
        _lv_obj_disable_style_caching(ddlist, true);
    }

    lv_draw_label_dsc_t label_dsc;
    lv_draw_label_dsc_init(&label_dsc);
    lv_obj_init_draw_label_dsc(ddlist, LV_DROPDOWN_PART_SELECTED, &label_dsc);

    label_dsc.line_space = lv_obj_get_style_text_line_space(ddlist,
                                                            LV_DROPDOWN_PART_LIST);  /*Line space should come from the page*/

    lv_obj_t * label = get_label(ddlist);
    if(label == NULL) return;

    lv_label_align_t align = lv_label_get_align(label);

    if(align == LV_LABEL_ALIGN_CENTER) label_dsc.flag |= LV_TXT_FLAG_CENTER;
    else if(align == LV_LABEL_ALIGN_RIGHT) label_dsc.flag |= LV_TXT_FLAG_RIGHT;

    lv_coord_t font_h        = lv_font_get_line_height(label_dsc.font);

    lv_area_t area_sel;
    area_sel.y1 = label->coords.y1;
    area_sel.y1 += id * (font_h + label_dsc.line_space);
    area_sel.y1 -= label_dsc.line_space / 2;

    area_sel.y2 = area_sel.y1 + font_h + label_dsc.line_space - 1;
    area_sel.x1 = page->coords.x1;
    area_sel.x2 = page->coords.x2;
    lv_area_t mask_sel;
    bool area_ok;
    area_ok = _lv_area_intersect(&mask_sel, clip_area, &area_sel);
    if(area_ok) {
        lv_draw_label(&label->coords, &mask_sel, &label_dsc, lv_label_get_text(label), NULL);
    }
    page->state = state_orig;
    _lv_obj_disable_style_caching(ddlist, false);
}

/**
 * Called when a drop down list is released to open it or set new option
 * @param page pointer to the drop down list's page
 * @return LV_RES_INV if the page is not being deleted in the user callback. Else LV_RES_OK
 */
static lv_res_t page_release_handler(lv_obj_t * page)
{
    lv_dropdown_page_ext_t * page_ext = lv_obj_get_ext_attr(page);
    lv_obj_t * ddlist = page_ext->ddlist;

    lv_dropdown_ext_t * ext = lv_obj_get_ext_attr(ddlist);

    lv_indev_t * indev = lv_indev_get_act();
#if LV_USE_GROUP
    /*Leave edit mode once a new item is selected*/
    if(lv_indev_get_type(indev) == LV_INDEV_TYPE_ENCODER) {
        ext->sel_opt_id_orig = ext->sel_opt_id;
        lv_group_t * g      = lv_obj_get_group(ddlist);
        if(lv_group_get_editing(g)) {
            lv_group_set_editing(g, false);
        }
    }
#endif

    /*Search the clicked option (For KEYPAD and ENCODER the new value should be already set)*/
    if(lv_indev_get_type(indev) == LV_INDEV_TYPE_POINTER || lv_indev_get_type(indev) == LV_INDEV_TYPE_BUTTON) {
        lv_point_t p;
        lv_indev_get_point(indev, &p);
        ext->sel_opt_id     = get_id_on_point(ddlist, p.y);
        ext->sel_opt_id_orig = ext->sel_opt_id;
    }

    lv_dropdown_close(ddlist);

    /*Invalidate to refresh the text*/
    if(ext->show_selected) lv_obj_invalidate(ddlist);

    uint32_t id  = ext->sel_opt_id; /*Just to use uint32_t in event data*/
    lv_res_t res = lv_event_send(ddlist, LV_EVENT_VALUE_CHANGED, &id);
    if(res != LV_RES_OK) return res;
    if(ext->page == NULL) return LV_RES_INV;

    return LV_RES_OK;
}

static void page_press_handler(lv_obj_t * page)
{
    lv_dropdown_page_ext_t * page_ext = lv_obj_get_ext_attr(page);
    lv_obj_t * ddlist = page_ext->ddlist;

    lv_dropdown_ext_t * ext = lv_obj_get_ext_attr(ddlist);

    lv_indev_t * indev = lv_indev_get_act();
    if(indev && (lv_indev_get_type(indev) == LV_INDEV_TYPE_POINTER || lv_indev_get_type(indev) == LV_INDEV_TYPE_BUTTON)) {
        lv_point_t p;
        lv_indev_get_point(indev, &p);
        ext->pr_opt_id = get_id_on_point(ddlist, p.y);
        lv_obj_invalidate(page);
    }
}

static uint16_t get_id_on_point(lv_obj_t * ddlist, lv_coord_t y)
{
    lv_dropdown_ext_t * ext          = lv_obj_get_ext_attr(ddlist);
    lv_obj_t * label = get_label(ddlist);
    if(label == NULL) return 0;
    y -= label->coords.y1;

    const lv_font_t * font         = lv_obj_get_style_text_font(label, LV_LABEL_PART_MAIN);
    lv_coord_t font_h              = lv_font_get_line_height(font);
    lv_style_int_t line_space = lv_obj_get_style_text_line_space(label, LV_LABEL_PART_MAIN);

    y += line_space / 2;
    lv_coord_t h = font_h + line_space;

    uint16_t opt = y / h;

    if(opt >= ext->option_cnt) opt = ext->option_cnt - 1;
    return opt;
}

/**
 * Set the position of list when it is closed to show the selected item
 * @param ddlist pointer to a drop down list
 */
static void position_to_selected(lv_obj_t * ddlist)
{
    lv_dropdown_ext_t * ext          = lv_obj_get_ext_attr(ddlist);

    const lv_font_t * font         = lv_obj_get_style_text_font(ddlist, LV_DROPDOWN_PART_LIST);
    lv_coord_t font_h              = lv_font_get_line_height(font);
    lv_obj_t * scrl                = lv_page_get_scrollable(ext->page);
    lv_obj_t * label = get_label(ddlist);
    if(label == NULL) return;

    lv_coord_t h = lv_obj_get_height(ext->page);
    lv_style_int_t line_space = lv_obj_get_style_text_line_space(ddlist, LV_DROPDOWN_PART_LIST);

    lv_coord_t line_y1 = ext->sel_opt_id * (font_h + line_space) + label->coords.y1 - scrl->coords.y1;

    lv_obj_set_y(scrl, -line_y1 + (h - font_h) / 2);
    lv_obj_invalidate(ext->page);
}

static lv_obj_t * get_label(const lv_obj_t * ddlist)
{
    lv_dropdown_ext_t * ext = lv_obj_get_ext_attr(ddlist);
    if(ext->page == NULL) return NULL;

    return lv_obj_get_child(lv_page_get_scrollable(ext->page), NULL);
}

#endif
>>>>>>> 9003f4a9
<|MERGE_RESOLUTION|>--- conflicted
+++ resolved
@@ -1,4 +1,3 @@
-<<<<<<< HEAD
 /**
  * @file lv_ddlist.c
  *
@@ -1106,7 +1105,7 @@
         ext->pr_opt_id = LV_DROPDOWN_PR_NONE;
         lv_obj_invalidate(page);
     }
-    else  if(sign == LV_SIGNAL_REFR_EXT_DRAW_PAD) {
+    else if(sign == LV_SIGNAL_REFR_EXT_DRAW_PAD) {
         /* Make possible to draw on the full width of the background to redraw the selected rectangle
          * when the ddlist is scrolled in fix height mode.
          * (The scrollable is scrolled then "select rectangle" is drawn on the bg too)*/
@@ -1117,7 +1116,6 @@
 
     return res;
 }
-
 
 /**
  * Get the style descriptor of a part of the object
@@ -1188,8 +1186,6 @@
     _lv_obj_disable_style_caching(ddlist, false);
 }
 
-
-
 static void draw_box_label(lv_obj_t * ddlist, const lv_area_t * clip_area, uint16_t id, lv_state_t state)
 {
     lv_dropdown_ext_t * ext = lv_obj_get_ext_attr(ddlist);
@@ -1299,6 +1295,7 @@
 
 static uint16_t get_id_on_point(lv_obj_t * ddlist, lv_coord_t y)
 {
+    lv_dropdown_ext_t * ext          = lv_obj_get_ext_attr(ddlist);
     lv_obj_t * label = get_label(ddlist);
     if(label == NULL) return 0;
     y -= label->coords.y1;
@@ -1312,6 +1309,7 @@
 
     uint16_t opt = y / h;
 
+    if(opt >= ext->option_cnt) opt = ext->option_cnt - 1;
     return opt;
 }
 
@@ -1338,8 +1336,6 @@
     lv_obj_invalidate(ext->page);
 }
 
-
-
 static lv_obj_t * get_label(const lv_obj_t * ddlist)
 {
     lv_dropdown_ext_t * ext = lv_obj_get_ext_attr(ddlist);
@@ -1348,1353 +1344,4 @@
     return lv_obj_get_child(lv_page_get_scrollable(ext->page), NULL);
 }
 
-#endif
-=======
-/**
- * @file lv_ddlist.c
- *
- */
-
-/*********************
- *      INCLUDES
- *********************/
-#include "lv_dropdown.h"
-#if LV_USE_DROPDOWN != 0
-
-#include "../lv_misc/lv_debug.h"
-#include "../lv_draw/lv_draw.h"
-#include "../lv_core/lv_group.h"
-#include "../lv_core/lv_indev.h"
-#include "../lv_core/lv_disp.h"
-#include "../lv_themes/lv_theme.h"
-#include "../lv_font/lv_symbol_def.h"
-#include "../lv_misc/lv_anim.h"
-#include "../lv_misc/lv_math.h"
-#include "../lv_misc/lv_txt_ap.h"
-#include <string.h>
-
-/*********************
- *      DEFINES
- *********************/
-#define LV_OBJX_NAME "lv_dropdown"
-
-#if LV_USE_ANIMATION == 0
-    #undef LV_DROPDOWN_DEF_ANIM_TIME
-    #define LV_DROPDOWN_DEF_ANIM_TIME 0 /*No animation*/
-#endif
-
-#define LV_DROPDOWN_PR_NONE 0xFFFF
-
-/**********************
- *      TYPEDEFS
- **********************/
-typedef struct {
-    lv_page_ext_t page;
-    lv_obj_t * ddlist;      /*Pointer to the ddlist where the page belongs*/
-} lv_dropdown_page_ext_t;
-
-/**********************
- *  STATIC PROTOTYPES
- **********************/
-static lv_design_res_t lv_dropdown_design(lv_obj_t * ddlist, const lv_area_t * clip_area, lv_design_mode_t mode);
-static lv_design_res_t lv_dropdown_page_design(lv_obj_t * page, const lv_area_t * clip_area, lv_design_mode_t mode);
-static lv_res_t lv_dropdown_signal(lv_obj_t * ddlist, lv_signal_t sign, void * param);
-static lv_res_t lv_dropdown_page_signal(lv_obj_t * page, lv_signal_t sign, void * param);
-static lv_res_t lv_dropdown_page_scrl_signal(lv_obj_t * scrl, lv_signal_t sign, void * param);
-static lv_style_list_t * lv_dropdown_get_style(lv_obj_t * ddlist, uint8_t part);
-static void draw_box(lv_obj_t * ddlist, const lv_area_t * clip_area, uint16_t id, lv_state_t state);
-static void draw_box_label(lv_obj_t * ddlist, const lv_area_t * clip_area, uint16_t id, lv_state_t state);
-static lv_res_t page_release_handler(lv_obj_t * page);
-static void page_press_handler(lv_obj_t * page);
-static uint16_t get_id_on_point(lv_obj_t * ddlist, lv_coord_t y);
-static void position_to_selected(lv_obj_t * ddlist);
-static lv_obj_t * get_label(const lv_obj_t * ddlist);
-
-/**********************
- *  STATIC VARIABLES
- **********************/
-static lv_signal_cb_t ancestor_signal;
-static lv_signal_cb_t ancestor_page_signal;
-static lv_signal_cb_t ancestor_page_scrl_signal;
-static lv_design_cb_t ancestor_design;
-static lv_design_cb_t ancestor_page_design;
-
-/**********************
- *      MACROS
- **********************/
-
-/**********************
- *   GLOBAL FUNCTIONS
- **********************/
-
-/**
- * Create a drop down list objects
- * @param par pointer to an object, it will be the parent of the new drop down list
- * @param copy pointer to a drop down list object, if not NULL then the new object will be copied
- * from it
- * @return pointer to the created drop down list
- */
-lv_obj_t * lv_dropdown_create(lv_obj_t * par, const lv_obj_t * copy)
-{
-    LV_LOG_TRACE("drop down list create started");
-
-    /*Create the ancestor drop down list*/
-    lv_obj_t * ddlist = lv_obj_create(par, copy);
-    LV_ASSERT_MEM(ddlist);
-    if(ddlist == NULL) return NULL;
-
-    if(ancestor_signal == NULL) ancestor_signal = lv_obj_get_signal_cb(ddlist);
-    if(ancestor_design == NULL) ancestor_design = lv_obj_get_design_cb(ddlist);
-
-    /*Allocate the drop down list type specific extended data*/
-    lv_dropdown_ext_t * ext = lv_obj_allocate_ext_attr(ddlist, sizeof(lv_dropdown_ext_t));
-    LV_ASSERT_MEM(ext);
-    if(ext == NULL) {
-        lv_obj_del(ddlist);
-        return NULL;
-    }
-
-    /*Initialize the allocated 'ext' */
-    ext->page          = NULL;
-    ext->options     = NULL;
-    ext->symbol         = LV_SYMBOL_DOWN;
-    ext->text         = "Select";
-    ext->static_txt = 1;
-    ext->show_selected   = 1;
-    ext->sel_opt_id      = 0;
-    ext->sel_opt_id_orig = 0;
-    ext->pr_opt_id = LV_DROPDOWN_PR_NONE;
-    ext->option_cnt      = 0;
-    ext->dir = LV_DROPDOWN_DIR_DOWN;
-    ext->max_height = (3 * lv_disp_get_ver_res(NULL)) / 4;
-    lv_style_list_init(&ext->style_page);
-    lv_style_list_init(&ext->style_scrlbar);
-    lv_style_list_init(&ext->style_selected);
-
-    /*The signal and design functions are not copied so set them here*/
-    lv_obj_set_signal_cb(ddlist, lv_dropdown_signal);
-    lv_obj_set_design_cb(ddlist, lv_dropdown_design);
-
-    /*Init the new drop down list drop down list*/
-    if(copy == NULL) {
-        lv_obj_set_width(ddlist, LV_DPX(150));
-        lv_dropdown_set_options_static(ddlist, "Option 1\nOption 2\nOption 3");
-        lv_theme_apply(ddlist, LV_THEME_DROPDOWN);
-    }
-    /*Copy an existing drop down list*/
-    else {
-        lv_dropdown_ext_t * copy_ext = lv_obj_get_ext_attr(copy);
-        if(copy_ext->static_txt == 0)
-            lv_dropdown_set_options(ddlist, lv_dropdown_get_options(copy));
-        else
-            lv_dropdown_set_options_static(ddlist, lv_dropdown_get_options(copy));
-        ext->option_cnt        = copy_ext->option_cnt;
-        ext->sel_opt_id     = copy_ext->sel_opt_id;
-        ext->sel_opt_id_orig = copy_ext->sel_opt_id;
-        ext->symbol           = copy_ext->symbol;
-        ext->max_height      = copy_ext->max_height;
-        ext->text      = copy_ext->text;
-        ext->dir      = copy_ext->dir;
-        ext->show_selected      = copy_ext->show_selected;
-        lv_style_list_copy(&ext->style_page, &copy_ext->style_page);
-        lv_style_list_copy(&ext->style_selected, &copy_ext->style_selected);
-        lv_style_list_copy(&ext->style_scrlbar, &copy_ext->style_scrlbar);
-    }
-
-    LV_LOG_INFO("drop down list created");
-
-    return ddlist;
-}
-
-/*=====================
- * Setter functions
- *====================*/
-
-/**
- * Set text of the ddlist (Displayed on the button if `show_selected = false`)
- * @param ddlist pointer to a drop down list object
- * @param txt the text as a string (Only it's pointer is saved)
- */
-void lv_dropdown_set_text(lv_obj_t * ddlist, const char * txt)
-{
-    LV_ASSERT_OBJ(ddlist, LV_OBJX_NAME);
-    lv_dropdown_ext_t * ext = lv_obj_get_ext_attr(ddlist);
-    if(ext->text == txt) return;
-
-    ext->text = txt;
-
-    lv_obj_invalidate(ddlist);
-}
-
-/**
- * Clear any options in a drop down list.  Static or dynamic.
- * @param ddlist pointer to drop down list object
- */
-void lv_dropdown_clear_options(lv_obj_t * ddlist)
-{
-    LV_ASSERT_OBJ(ddlist, LV_OBJX_NAME);
-    lv_dropdown_ext_t * ext = lv_obj_get_ext_attr(ddlist);
-    if(ext->options == NULL) return;
-
-    if(ext->static_txt == 0)
-        lv_mem_free(ext->options);
-
-    ext->options = NULL;
-    ext->static_txt = 0;
-    ext->option_cnt = 0;
-
-    lv_obj_invalidate(ddlist);
-}
-
-/**
- * Set the options in a drop down list from a string
- * @param ddlist pointer to drop down list object
- * @param options a string with '\n' separated options. E.g. "One\nTwo\nThree"
- * The options string can be destroyed after calling this function
- */
-void lv_dropdown_set_options(lv_obj_t * ddlist, const char * options)
-{
-    LV_ASSERT_OBJ(ddlist, LV_OBJX_NAME);
-    LV_ASSERT_STR(options);
-
-    lv_dropdown_ext_t * ext = lv_obj_get_ext_attr(ddlist);
-
-    /*Count the '\n'-s to determine the number of options*/
-    ext->option_cnt = 0;
-    uint32_t i;
-    for(i = 0; options[i] != '\0'; i++) {
-        if(options[i] == '\n') ext->option_cnt++;
-    }
-    ext->option_cnt++;   /*Last option has no `\n`*/
-    ext->sel_opt_id      = 0;
-    ext->sel_opt_id_orig = 0;
-
-    /*Allocate space for the new text*/
-#if LV_USE_ARABIC_PERSIAN_CHARS == 0
-    size_t len = strlen(options) + 1;
-#else
-    size_t len = _lv_txt_ap_calc_bytes_cnt(options) + 1;
-#endif
-
-    if(ext->options != NULL && ext->static_txt == 0) {
-        lv_mem_free(ext->options);
-        ext->options = NULL;
-    }
-
-    ext->options = lv_mem_alloc(len);
-
-    LV_ASSERT_MEM(ext->options);
-    if(ext->options == NULL) return;
-
-#if LV_USE_ARABIC_PERSIAN_CHARS == 0
-    strcpy(ext->options, options);
-#else
-    _lv_txt_ap_proc(options, ext->options);
-#endif
-
-    /*Now the text is dynamically allocated*/
-    ext->static_txt = 0;
-}
-
-/**
- * Set the options in a drop down list from a string
- * @param ddlist pointer to drop down list object
- * @param options a static string with '\n' separated options. E.g. "One\nTwo\nThree"
- */
-void lv_dropdown_set_options_static(lv_obj_t * ddlist, const char * options)
-{
-    LV_ASSERT_OBJ(ddlist, LV_OBJX_NAME);
-    LV_ASSERT_STR(options);
-
-    lv_dropdown_ext_t * ext = lv_obj_get_ext_attr(ddlist);
-
-    /*Count the '\n'-s to determine the number of options*/
-    ext->option_cnt = 0;
-    uint32_t i;
-    for(i = 0; options[i] != '\0'; i++) {
-        if(options[i] == '\n') ext->option_cnt++;
-    }
-    ext->option_cnt++;   /*Last option has no `\n`*/
-    ext->sel_opt_id      = 0;
-    ext->sel_opt_id_orig = 0;
-
-    if(ext->static_txt == 0 && ext->options != NULL) {
-        lv_mem_free(ext->options);
-        ext->options = NULL;
-    }
-
-    ext->static_txt = 1;
-    ext->options = (char *)options;
-}
-
-/**
- * Add an options to a drop down list from a string.  Only works for dynamic options.
- * @param ddlist pointer to drop down list object
- * @param option a string without '\n'. E.g. "Four"
- * @param pos the insert position, indexed from 0, LV_DROPDOWN_POS_LAST = end of string
- */
-void lv_dropdown_add_option(lv_obj_t * ddlist, const char * option, uint32_t pos)
-{
-    LV_ASSERT_OBJ(ddlist, LV_OBJX_NAME);
-    LV_ASSERT_STR(option);
-
-    lv_dropdown_ext_t * ext = lv_obj_get_ext_attr(ddlist);
-
-    /*Convert static options to dynamic*/
-    if(ext->static_txt != 0) {
-        char * static_options = ext->options;
-        size_t len = strlen(static_options) + 1;
-
-        ext->options = lv_mem_alloc(len);
-        LV_ASSERT_MEM(ext->options);
-        if(ext->options == NULL) return;
-
-        strcpy(ext->options, static_options);
-        ext->static_txt = 0;
-    }
-
-    /*Allocate space for the new option*/
-    size_t old_len = (ext->options == NULL) ? 0 : strlen(ext->options);
-#if LV_USE_ARABIC_PERSIAN_CHARS == 0
-    size_t ins_len = strlen(option) + 1;
-#else
-    size_t ins_len = _lv_txt_ap_calc_bytes_cnt(option) + 1;
-#endif
-
-    size_t new_len = ins_len + old_len + 2; /* +2 for terminating NULL and possible \n */
-    ext->options        = lv_mem_realloc(ext->options, new_len + 1);
-    LV_ASSERT_MEM(ext->options);
-    if(ext->options == NULL) return;
-
-    ext->options[old_len] = 0;
-
-    /*Find the insert character position*/
-    uint32_t insert_pos = old_len;
-    if(pos != LV_DROPDOWN_POS_LAST) {
-        uint32_t opcnt = 0;
-        for(insert_pos = 0; ext->options[insert_pos] != 0; insert_pos++) {
-            if(opcnt == pos)
-                break;
-            if(ext->options[insert_pos] == '\n')
-                opcnt++;
-        }
-    }
-
-    /*Add delimiter to existing options*/
-    if((insert_pos > 0) && (pos >= ext->option_cnt))
-        _lv_txt_ins(ext->options, _lv_txt_encoded_get_char_id(ext->options, insert_pos++), "\n");
-
-    /*Insert the new option, adding \n if necessary*/
-    char * ins_buf = _lv_mem_buf_get(ins_len + 2); /* + 2 for terminating NULL and possible \n */
-    LV_ASSERT_MEM(ins_buf);
-    if(ins_buf == NULL) return;
-#if LV_USE_ARABIC_PERSIAN_CHARS == 0
-    strcpy(ins_buf, option);
-#else
-    _lv_txt_ap_proc(option, ins_buf);
-#endif
-    if(pos < ext->option_cnt) strcat(ins_buf, "\n");
-
-    _lv_txt_ins(ext->options, _lv_txt_encoded_get_char_id(ext->options, insert_pos), ins_buf);
-    _lv_mem_buf_release(ins_buf);
-
-    ext->option_cnt++;
-
-    lv_obj_invalidate(ddlist);
-}
-
-/**
- * Set the selected option
- * @param ddlist pointer to drop down list object
- * @param sel_opt id of the selected option (0 ... number of option - 1);
- */
-void lv_dropdown_set_selected(lv_obj_t * ddlist, uint16_t sel_opt)
-{
-    LV_ASSERT_OBJ(ddlist, LV_OBJX_NAME);
-
-    lv_dropdown_ext_t * ext = lv_obj_get_ext_attr(ddlist);
-    if(ext->sel_opt_id == sel_opt) return;
-
-    ext->sel_opt_id      = sel_opt < ext->option_cnt ? sel_opt : ext->option_cnt - 1;
-    ext->sel_opt_id_orig = ext->sel_opt_id;
-
-    lv_obj_invalidate(ddlist);
-}
-
-/**
- * Set the direction of the a drop down list
- * @param ddlist pointer to a drop down list object
- * @param dir LV_DROPDOWN_DIR_LEF/RIGHT/TOP/BOTTOM
- */
-void lv_dropdown_set_dir(lv_obj_t * ddlist, lv_dropdown_dir_t dir)
-{
-    LV_ASSERT_OBJ(ddlist, LV_OBJX_NAME);
-
-    lv_dropdown_ext_t * ext = lv_obj_get_ext_attr(ddlist);
-    if(ext->dir == dir) return;
-
-    ext->dir = dir;
-
-    lv_obj_invalidate(ddlist);
-}
-
-/**
- * Set the maximal height for the drop down list
- * @param ddlist pointer to a drop down list
- * @param h the maximal height
- */
-void lv_dropdown_set_max_height(lv_obj_t * ddlist, lv_coord_t h)
-{
-    LV_ASSERT_OBJ(ddlist, LV_OBJX_NAME);
-
-    lv_dropdown_ext_t * ext = lv_obj_get_ext_attr(ddlist);
-    if(ext->max_height == h) return;
-
-    ext->max_height = h;
-
-    if(ext->page) {
-        if(h == 0) {
-            lv_cont_set_fit(ext->page, LV_FIT_TIGHT);
-        }
-        else {
-            lv_cont_set_fit2(ext->page, LV_FIT_TIGHT, LV_FIT_NONE);
-            lv_obj_set_height(ext->page, h);
-        }
-    }
-}
-
-/**
- * Set an arrow or other symbol to display when the drop-down list is closed.
- * @param ddlist pointer to drop down list object
- * @param symbol a text like `LV_SYMBOL_DOWN` or NULL to not draw icon
- */
-void lv_dropdown_set_symbol(lv_obj_t * ddlist, const char * symbol)
-{
-    LV_ASSERT_OBJ(ddlist, LV_OBJX_NAME);
-
-    lv_dropdown_ext_t * ext = lv_obj_get_ext_attr(ddlist);
-    ext->symbol = symbol;
-    lv_obj_invalidate(ddlist);
-}
-
-/**
- * Set whether the ddlist highlight the last selected option and display its text or not
- * @param ddlist pointer to a drop down list object
- * @param show true/false
- */
-void lv_dropdown_set_show_selected(lv_obj_t * ddlist, bool show)
-{
-    LV_ASSERT_OBJ(ddlist, LV_OBJX_NAME);
-
-    lv_dropdown_ext_t * ext = lv_obj_get_ext_attr(ddlist);
-    if(ext->show_selected == show) return;
-
-    ext->show_selected = show;
-
-    lv_obj_invalidate(ddlist);
-}
-
-/*=====================
- * Getter functions
- *====================*/
-
-/**
- * Get text of the ddlist (Displayed on the button if `show_selected = false`)
- * @param ddlist pointer to a drop down list object
- * @return the text string
- */
-const char * lv_dropdown_get_text(lv_obj_t * ddlist)
-{
-    LV_ASSERT_OBJ(ddlist, LV_OBJX_NAME);
-    lv_dropdown_ext_t * ext = lv_obj_get_ext_attr(ddlist);
-
-    return ext->text;
-}
-
-/**
- * Get the options of a drop down list
- * @param ddlist pointer to drop down list object
- * @return the options separated by '\n'-s (E.g. "Option1\nOption2\nOption3")
- */
-const char * lv_dropdown_get_options(const lv_obj_t * ddlist)
-{
-    LV_ASSERT_OBJ(ddlist, LV_OBJX_NAME);
-
-    lv_dropdown_ext_t * ext = lv_obj_get_ext_attr(ddlist);
-    return ext->options;
-}
-
-/**
- * Get the selected option
- * @param ddlist pointer to drop down list object
- * @return id of the selected option (0 ... number of option - 1);
- */
-uint16_t lv_dropdown_get_selected(const lv_obj_t * ddlist)
-{
-    LV_ASSERT_OBJ(ddlist, LV_OBJX_NAME);
-
-    lv_dropdown_ext_t * ext = lv_obj_get_ext_attr(ddlist);
-
-    return ext->sel_opt_id;
-}
-
-/**
- * Get the total number of options
- * @param ddlist pointer to drop down list object
- * @return the total number of options in the list
- */
-uint16_t lv_dropdown_get_option_cnt(const lv_obj_t * ddlist)
-{
-    LV_ASSERT_OBJ(ddlist, LV_OBJX_NAME);
-
-    lv_dropdown_ext_t * ext = lv_obj_get_ext_attr(ddlist);
-
-    return ext->option_cnt;
-}
-
-/**
- * Get the current selected option as a string
- * @param ddlist pointer to ddlist object
- * @param buf pointer to an array to store the string
- * @param buf_size size of `buf` in bytes. 0: to ignore it.
- */
-void lv_dropdown_get_selected_str(const lv_obj_t * ddlist, char * buf, uint32_t buf_size)
-{
-    LV_ASSERT_OBJ(ddlist, LV_OBJX_NAME);
-
-    lv_dropdown_ext_t * ext = lv_obj_get_ext_attr(ddlist);
-
-    uint32_t i;
-    uint32_t line        = 0;
-    size_t txt_len     = strlen(ext->options);
-
-    for(i = 0; i < txt_len && line != ext->sel_opt_id_orig; i++) {
-        if(ext->options[i] == '\n') line++;
-    }
-
-    uint32_t c;
-    for(c = 0; i < txt_len && ext->options[i] != '\n'; c++, i++) {
-        if(buf_size && c >= buf_size - 1) {
-            LV_LOG_WARN("lv_dropdown_get_selected_str: the buffer was too small")
-            break;
-        }
-        buf[c] = ext->options[i];
-    }
-
-    buf[c] = '\0';
-}
-
-/**
- * Get the fix height value.
- * @param ddlist pointer to a drop down list object
- * @return the height if the ddlist is opened (0: auto size)
- */
-lv_coord_t lv_dropdown_get_max_height(const lv_obj_t * ddlist)
-{
-    LV_ASSERT_OBJ(ddlist, LV_OBJX_NAME);
-
-    lv_dropdown_ext_t * ext = lv_obj_get_ext_attr(ddlist);
-    return ext->max_height;
-}
-
-/**
- * Get the symbol to draw when the drop-down list is closed
- * @param ddlist pointer to drop down list object
- * @return the symbol or NULL if not enabled
- */
-const char * lv_dropdown_get_symbol(lv_obj_t * ddlist)
-{
-    LV_ASSERT_OBJ(ddlist, LV_OBJX_NAME);
-
-    lv_dropdown_ext_t * ext = lv_obj_get_ext_attr(ddlist);
-
-    return ext->symbol;
-}
-
-/**
- * Get the direction of the drop down list
- * @param ddlist pointer to a drop down list object
- * @return LV_DROPDOWN_DIR_LEF/RIGHT/TOP/BOTTOM
- */
-lv_dropdown_dir_t lv_dropdown_get_dir(const lv_obj_t * ddlist)
-{
-    LV_ASSERT_OBJ(ddlist, LV_OBJX_NAME);
-
-    lv_dropdown_ext_t * ext = lv_obj_get_ext_attr(ddlist);
-
-    return ext->dir;
-}
-
-/**
- * Get whether the ddlist highlight the last selected option and display its text or not
- * @param ddlist pointer to a drop down list object
- * @return true/false
- */
-bool lv_dropdown_get_show_selected(lv_obj_t * ddlist)
-{
-    LV_ASSERT_OBJ(ddlist, LV_OBJX_NAME);
-
-    lv_dropdown_ext_t * ext = lv_obj_get_ext_attr(ddlist);
-
-    return ext->show_selected ? true : false;
-
-}
-
-/*=====================
- * Other functions
- *====================*/
-
-/**
- * Open the drop down list with or without animation
- * @param ddlist pointer to drop down list object
- */
-void lv_dropdown_open(lv_obj_t * ddlist)
-{
-    lv_dropdown_ext_t * ext = lv_obj_get_ext_attr(ddlist);
-    if(ext->page) return;
-
-    ext->page = lv_page_create(lv_obj_get_screen(ddlist), NULL);
-    lv_obj_add_protect(ext->page, LV_PROTECT_POS | LV_PROTECT_CLICK_FOCUS);
-    lv_obj_add_protect(lv_page_get_scrollable(ext->page), LV_PROTECT_CLICK_FOCUS);
-
-    lv_obj_set_base_dir(ext->page, lv_obj_get_base_dir(ddlist));
-
-    if(ancestor_page_signal == NULL) ancestor_page_signal = lv_obj_get_signal_cb(ext->page);
-    if(ancestor_page_scrl_signal == NULL) ancestor_page_scrl_signal = lv_obj_get_signal_cb(lv_page_get_scrollable(
-                                                                                                   ext->page));
-    if(ancestor_page_design == NULL) ancestor_page_design = lv_obj_get_design_cb(ext->page);
-
-    lv_dropdown_page_ext_t * page_ext = lv_obj_allocate_ext_attr(ext->page, sizeof(lv_dropdown_page_ext_t));
-    LV_ASSERT_MEM(page_ext);
-    if(page_ext == NULL) {
-        lv_obj_del(ext->page);
-        ext->page = NULL;
-        return;
-    }
-    page_ext->ddlist = ddlist;
-
-    lv_obj_set_design_cb(ext->page, lv_dropdown_page_design);
-    lv_obj_set_signal_cb(ext->page, lv_dropdown_page_signal);
-    lv_obj_set_signal_cb(lv_page_get_scrollable(ext->page), lv_dropdown_page_scrl_signal);
-
-    lv_style_list_copy(lv_obj_get_style_list(ext->page, LV_PAGE_PART_BG), &ext->style_page);
-    lv_style_list_copy(lv_obj_get_style_list(ext->page, LV_PAGE_PART_SCROLLBAR), &ext->style_scrlbar);
-    lv_obj_clean_style_list(ext->page, LV_PAGE_PART_SCROLLABLE);
-    lv_obj_refresh_style(ext->page, LV_OBJ_PART_ALL, LV_STYLE_PROP_ALL);
-
-    lv_obj_t * label = lv_label_create(ext->page, NULL);
-    lv_label_set_text_static(label, ext->options);
-
-    lv_cont_set_fit2(ext->page, LV_FIT_TIGHT, LV_FIT_NONE);
-    /*Set small width to the width of the button*/
-    if(lv_obj_get_width(ext->page) < lv_obj_get_width(ddlist) &&
-       (ext->dir == LV_DROPDOWN_DIR_UP || ext->dir == LV_DROPDOWN_DIR_DOWN)) {
-        lv_cont_set_fit2(ext->page, LV_FIT_NONE, LV_FIT_NONE);
-        lv_obj_set_width(ext->page, lv_obj_get_width(ddlist));
-    }
-
-    lv_coord_t label_h = lv_obj_get_height(label);
-    lv_style_int_t top = lv_obj_get_style_pad_top(ddlist, LV_DROPDOWN_PART_LIST);
-    lv_style_int_t bottom = lv_obj_get_style_pad_bottom(ddlist, LV_DROPDOWN_PART_LIST);
-
-    lv_coord_t list_fit_h = label_h + top + bottom;
-    lv_coord_t list_h = list_fit_h;
-    if(list_h > ext->max_height) list_h = ext->max_height;
-
-    lv_dropdown_dir_t dir = ext->dir;
-    /*No place on the bottom? See if top is better.*/
-    if(ext->dir == LV_DROPDOWN_DIR_DOWN) {
-        if(ddlist->coords.y2 + list_h > LV_VER_RES) {
-            if(ddlist->coords.y1 > LV_VER_RES - ddlist->coords.y2) {
-                /*There is more space on the top, so make it drop up*/
-                dir = LV_DROPDOWN_DIR_UP;
-                list_h = ddlist->coords.y1;
-            }
-            else {
-                list_h = LV_VER_RES - ddlist->coords.y2;
-            }
-        }
-    }
-    /*No place on the top? See if bottom is better.*/
-    else if(ext->dir == LV_DROPDOWN_DIR_UP) {
-        if(ddlist->coords.y1 - list_h < 0) {
-            if(ddlist->coords.y1 < LV_VER_RES - ddlist->coords.y2) {
-                /*There is more space on the top, so make it drop up*/
-                dir = LV_DROPDOWN_DIR_DOWN;
-                list_h = LV_VER_RES - ddlist->coords.y2;
-            }
-            else {
-                list_h = ddlist->coords.y1;
-            }
-        }
-    }
-
-    if(list_h > list_fit_h) list_h = list_fit_h;
-    if(list_h > ext->max_height) list_h = ext->max_height;
-
-    lv_obj_set_height(ext->page, list_h);
-
-    position_to_selected(ddlist);
-
-    if(dir == LV_DROPDOWN_DIR_DOWN)      lv_obj_align(ext->page, ddlist, LV_ALIGN_OUT_BOTTOM_LEFT, 0, 0);
-    else if(dir == LV_DROPDOWN_DIR_UP)   lv_obj_align(ext->page, ddlist, LV_ALIGN_OUT_TOP_LEFT, 0, 0);
-    else if(dir == LV_DROPDOWN_DIR_LEFT) lv_obj_align(ext->page, ddlist, LV_ALIGN_OUT_LEFT_TOP, 0, 0);
-    else if(dir == LV_DROPDOWN_DIR_RIGHT)lv_obj_align(ext->page, ddlist, LV_ALIGN_OUT_RIGHT_TOP, 0, 0);
-
-    if(ext->dir == LV_DROPDOWN_DIR_LEFT || ext->dir == LV_DROPDOWN_DIR_RIGHT) {
-        if(ext->page->coords.y2 > LV_VER_RES) {
-            lv_obj_set_y(ext->page, lv_obj_get_y(ext->page) - (ext->page->coords.y2 - LV_VER_RES));
-        }
-    }
-
-    if(lv_label_get_align(label) == LV_LABEL_ALIGN_RIGHT) {
-        lv_obj_set_x(label, lv_obj_get_width_fit(ext->page) - lv_obj_get_width(label));
-    }
-}
-
-/**
- * Close (Collapse) the drop down list
- * @param ddlist pointer to drop down list object
- */
-void lv_dropdown_close(lv_obj_t * ddlist)
-{
-    lv_dropdown_ext_t * ext = lv_obj_get_ext_attr(ddlist);
-    if(ext->page == NULL) return;
-
-    ext->pr_opt_id = LV_DROPDOWN_PR_NONE;
-    lv_obj_del(ext->page);
-    ext->page = NULL;
-}
-
-/**********************
- *   STATIC FUNCTIONS
- **********************/
-
-/**
- * Handle the drawing related tasks of the drop down list
- * @param ddlist pointer to an object
- * @param clip_area the object will be drawn only in this area
- * @param mode LV_DESIGN_COVER_CHK: only check if the object fully covers the 'mask_p' area
- *                                  (return 'true' if yes)
- *             LV_DESIGN_DRAW: draw the object (always return 'true')
- *             LV_DESIGN_DRAW_POST: drawing after every children are drawn
- * @param return an element of `lv_design_res_t`
- */
-static lv_design_res_t lv_dropdown_design(lv_obj_t * ddlist, const lv_area_t * clip_area, lv_design_mode_t mode)
-{
-    /*Return false if the object is not covers the mask_p area*/
-    if(mode == LV_DESIGN_COVER_CHK) {
-        return ancestor_design(ddlist, clip_area, mode);
-    }
-    /*Draw the object*/
-    else if(mode == LV_DESIGN_DRAW_MAIN) {
-        ancestor_design(ddlist, clip_area, mode);
-
-        lv_dropdown_ext_t * ext = lv_obj_get_ext_attr(ddlist);
-
-        lv_style_int_t left = lv_obj_get_style_pad_left(ddlist, LV_DROPDOWN_PART_MAIN);
-        lv_style_int_t right = lv_obj_get_style_pad_right(ddlist, LV_DROPDOWN_PART_MAIN);
-        lv_style_int_t top = lv_obj_get_style_pad_top(ddlist, LV_DROPDOWN_PART_MAIN);
-
-        lv_draw_label_dsc_t label_dsc;
-        lv_draw_label_dsc_init(&label_dsc);
-        lv_obj_init_draw_label_dsc(ddlist, LV_DROPDOWN_PART_MAIN, &label_dsc);
-
-        lv_area_t txt_area;
-        lv_point_t txt_size;
-
-        const char * opt_txt = ext->text;
-        if(ext->show_selected) {
-            char * buf = _lv_mem_buf_get(128);
-            lv_dropdown_get_selected_str(ddlist, buf, 128);
-            opt_txt = buf;
-        }
-
-        const char * txt;
-
-        bool rev = false;
-        if(ext->dir == LV_DROPDOWN_DIR_LEFT) rev = true;
-        if(lv_obj_get_base_dir(ddlist) == LV_BIDI_DIR_RTL) rev = true;
-
-        txt = rev ? ext->symbol : opt_txt;
-        if(txt) {
-            _lv_txt_get_size(&txt_size, txt, label_dsc.font, label_dsc.letter_space, label_dsc.line_space, LV_COORD_MAX,
-                             label_dsc.flag);
-
-            txt_area.y1 = ddlist->coords.y1 + top;
-            txt_area.y2 = txt_area.y1 + txt_size.y;
-
-            /*Center align the text if no symbol*/
-            if(ext->symbol == NULL && txt == opt_txt) {
-                txt_area.x1 = ddlist->coords.x1 + (lv_obj_get_width(ddlist) - txt_size.x) / 2;
-                txt_area.x2 = txt_area.x1 + txt_size.x;
-            }
-            else {
-                txt_area.x1 = ddlist->coords.x1 + left;
-                txt_area.x2 = txt_area.x1 + txt_size.x;
-            }
-            lv_draw_label(&txt_area, clip_area, &label_dsc, txt, NULL);
-        }
-
-        txt = rev ? opt_txt : ext->symbol;
-        if(txt) {
-            _lv_txt_get_size(&txt_size, txt, label_dsc.font, label_dsc.letter_space, label_dsc.line_space, LV_COORD_MAX,
-                             label_dsc.flag);
-            txt_area.y1 = ddlist->coords.y1 + top;
-            txt_area.y2 = txt_area.y1 + txt_size.y;
-
-            /*Center align the text if no symbol*/
-            if(ext->symbol == NULL && txt == opt_txt) {
-                txt_area.x1 = ddlist->coords.x1 + (lv_obj_get_width(ddlist) - txt_size.x) / 2;
-                txt_area.x2 = txt_area.x1 + txt_size.x;
-            }
-            else {
-                txt_area.x1 = ddlist->coords.x2 - right - txt_size.x;
-                txt_area.x2 = txt_area.x1 + txt_size.x;
-            }
-
-            lv_draw_label(&txt_area, clip_area, &label_dsc, txt, NULL);
-        }
-
-        if(ext->show_selected) {
-            _lv_mem_buf_release((char *)opt_txt);
-        }
-
-    }
-    else if(mode == LV_DESIGN_DRAW_POST) {
-        ancestor_design(ddlist, clip_area, mode);
-    }
-
-    return LV_DESIGN_RES_OK;
-}
-
-/**
- * Handle the drawing related tasks of the drop down list's page
- * @param page pointer to an object
- * @param clip_area the object will be drawn only in this area
- * @param mode LV_DESIGN_COVER_CHK: only check if the object fully covers the 'mask_p' area
- *                                  (return 'true' if yes)
- *             LV_DESIGN_DRAW: draw the object (always return 'true')
- *             LV_DESIGN_DRAW_POST: drawing after every children are drawn
- * @param return an element of `lv_design_res_t`
- */
-static lv_design_res_t lv_dropdown_page_design(lv_obj_t * page, const lv_area_t * clip_area, lv_design_mode_t mode)
-{
-    /*Return false if the object is not covers the mask_p area*/
-    if(mode == LV_DESIGN_COVER_CHK) {
-        return ancestor_page_design(page, clip_area, mode);
-    }
-    /*Draw the object*/
-    else if(mode == LV_DESIGN_DRAW_MAIN) {
-        ancestor_page_design(page, clip_area, mode);
-
-        lv_dropdown_page_ext_t * page_ext = lv_obj_get_ext_attr(page);
-        lv_obj_t * ddlist = page_ext->ddlist;
-        lv_dropdown_ext_t * ext = lv_obj_get_ext_attr(ddlist);
-
-        /*Draw the boxes if the page is not being deleted*/
-        if(ext->page) {
-            /* Clip area might be too large too to shadow but
-             * the selected option can be drawn on only the background*/
-            lv_area_t clip_area_core;
-            bool has_common;
-            has_common = _lv_area_intersect(&clip_area_core, clip_area, &ext->page->coords);
-            if(has_common) {
-                if(ext->pr_opt_id != LV_DROPDOWN_PR_NONE) {
-                    draw_box(ddlist, &clip_area_core, ext->pr_opt_id, LV_STATE_PRESSED);
-                }
-
-                draw_box(ddlist, &clip_area_core, ext->sel_opt_id, LV_STATE_DEFAULT);
-            }
-        }
-    }
-    /*Post draw when the children are drawn*/
-    else if(mode == LV_DESIGN_DRAW_POST) {
-        /*Draw the scrollbar in the ancestor page design function*/
-        ancestor_page_design(page, clip_area, mode);
-
-        /*Redraw the text on the selected area with a different color*/
-        lv_dropdown_page_ext_t * page_ext = lv_obj_get_ext_attr(page);
-        lv_obj_t * ddlist = page_ext->ddlist;
-        lv_dropdown_ext_t * ext = lv_obj_get_ext_attr(ddlist);
-
-        /*Draw the box labels if the page is not being deleted*/
-        if(ext->page) {
-            /* Clip area might be too large too to shadow but
-             * the selected option can be drawn on only the background*/
-            lv_area_t clip_area_core;
-            bool has_common;
-            has_common = _lv_area_intersect(&clip_area_core, clip_area, &ext->page->coords);
-            if(has_common) {
-                if(ext->pr_opt_id != LV_DROPDOWN_PR_NONE) {
-                    draw_box_label(ddlist, &clip_area_core, ext->pr_opt_id, LV_STATE_PRESSED);
-                }
-
-                draw_box_label(ddlist, &clip_area_core, ext->sel_opt_id, LV_STATE_DEFAULT);
-            }
-        }
-    }
-
-    return LV_DESIGN_RES_OK;
-}
-
-/**
- * Signal function of the drop down list
- * @param ddlist pointer to a drop down list object
- * @param sign a signal type from lv_signal_t enum
- * @param param pointer to a signal specific variable
- * @return LV_RES_OK: the object is not deleted in the function; LV_RES_INV: the object is deleted
- */
-static lv_res_t lv_dropdown_signal(lv_obj_t * ddlist, lv_signal_t sign, void * param)
-{
-    lv_res_t res;
-
-    /* Include the ancient signal function */
-    res = ancestor_signal(ddlist, sign, param);
-    if(res != LV_RES_OK) return res;
-    if(sign == LV_SIGNAL_GET_TYPE) return lv_obj_handle_get_type_signal(param, LV_OBJX_NAME);
-
-    lv_dropdown_ext_t * ext = lv_obj_get_ext_attr(ddlist);
-
-    if(sign == LV_SIGNAL_GET_STYLE) {
-        lv_get_style_info_t * info = param;
-        info->result = lv_dropdown_get_style(ddlist, info->part);
-        if(info->result != NULL) return LV_RES_OK;
-        return LV_RES_OK;
-    }
-    else if(sign == LV_SIGNAL_GET_STATE_DSC) {
-        lv_get_state_info_t * info = param;
-        if(info->part == LV_DROPDOWN_PART_LIST ||
-           info->part == LV_DROPDOWN_PART_SCROLLBAR ||
-           info->part == LV_DROPDOWN_PART_SELECTED) {
-            info->result = lv_obj_get_state(ext->page, LV_PAGE_PART_BG);
-        }
-    }
-    else if(sign == LV_SIGNAL_CLEANUP) {
-        lv_dropdown_close(ddlist);
-        if(ext->static_txt == 0) {
-            lv_mem_free(ext->options);
-            ext->options = NULL;
-        }
-
-        /*`lv_obj_clean_style_list` is not required because these styles are only copied to the page
-         * so they can have transitions or other object related things. */
-        _lv_style_list_reset(&ext->style_page);
-        _lv_style_list_reset(&ext->style_scrlbar);
-        _lv_style_list_reset(&ext->style_selected);
-
-    }
-    else if(sign == LV_SIGNAL_FOCUS) {
-#if LV_USE_GROUP
-        lv_group_t * g             = lv_obj_get_group(ddlist);
-        bool editing               = lv_group_get_editing(g);
-        lv_indev_type_t indev_type = lv_indev_get_type(lv_indev_get_act());
-
-        /*Encoders need special handling*/
-        if(indev_type == LV_INDEV_TYPE_ENCODER) {
-            /*Open the list if editing*/
-            if(editing) lv_dropdown_open(ddlist);
-            /*Close the list if navigating*/
-            else
-                lv_dropdown_close(ddlist);
-        }
-#endif
-    }
-    else if(sign == LV_SIGNAL_DEFOCUS || sign == LV_SIGNAL_LEAVE) {
-        lv_dropdown_close(ddlist);
-    }
-    else if(sign == LV_SIGNAL_RELEASED) {
-        lv_indev_t * indev = lv_indev_get_act();
-        if(lv_indev_is_dragging(indev) == false) {
-            if(ext->page) {
-                lv_dropdown_close(ddlist);
-                if(ext->sel_opt_id_orig != ext->sel_opt_id) {
-                    ext->sel_opt_id_orig = ext->sel_opt_id;
-                    uint32_t id  = ext->sel_opt_id; /*Just to use uint32_t in event data*/
-                    res = lv_event_send(ddlist, LV_EVENT_VALUE_CHANGED, &id);
-                    if(res != LV_RES_OK) return res;
-                    lv_obj_invalidate(ddlist);
-                }
-#if LV_USE_GROUP
-                lv_indev_type_t indev_type = lv_indev_get_type(indev);
-                if(indev_type == LV_INDEV_TYPE_ENCODER) {
-                    lv_group_set_editing(lv_obj_get_group(ddlist), false);
-                }
-#endif
-            }
-            else {
-                lv_dropdown_open(ddlist);
-            }
-        }
-        else {
-            ext->sel_opt_id = ext->sel_opt_id_orig;
-            lv_obj_invalidate(ddlist);
-        }
-    }
-    else if(sign == LV_SIGNAL_COORD_CHG) {
-        if(ext->page) lv_dropdown_close(ddlist);
-    }
-    else if(sign == LV_SIGNAL_STYLE_CHG) {
-        lv_style_int_t top = lv_obj_get_style_pad_top(ddlist, LV_DROPDOWN_PART_MAIN);
-        lv_style_int_t bottom = lv_obj_get_style_pad_bottom(ddlist, LV_DROPDOWN_PART_MAIN);
-        const lv_font_t * font = lv_obj_get_style_text_font(ddlist, LV_DROPDOWN_PART_MAIN);
-        lv_obj_set_height(ddlist, top + bottom + lv_font_get_line_height(font));
-
-        if(ext->page) lv_obj_refresh_style(ext->page, LV_OBJ_PART_ALL, LV_STYLE_PROP_ALL);
-    }
-    else if(sign == LV_SIGNAL_CONTROL) {
-#if LV_USE_GROUP
-        char c = *((char *)param);
-        if(c == LV_KEY_RIGHT || c == LV_KEY_DOWN) {
-            if(ext->page == NULL) {
-                lv_dropdown_open(ddlist);
-            }
-            else if(ext->sel_opt_id + 1 < ext->option_cnt) {
-                ext->sel_opt_id++;
-                position_to_selected(ddlist);
-            }
-        }
-        else if(c == LV_KEY_LEFT || c == LV_KEY_UP) {
-
-            if(ext->page == NULL) {
-                lv_dropdown_open(ddlist);
-            }
-            else if(ext->sel_opt_id > 0) {
-                ext->sel_opt_id--;
-                position_to_selected(ddlist);
-            }
-        }
-        else if(c == LV_KEY_ESC) {
-            ext->sel_opt_id = ext->sel_opt_id_orig;
-            lv_dropdown_close(ddlist);
-        }
-#endif
-    }
-    else if(sign == LV_SIGNAL_GET_EDITABLE) {
-#if LV_USE_GROUP
-        bool * editable = (bool *)param;
-        *editable       = true;
-#endif
-    }
-
-    return res;
-}
-
-/**
- * Signal function of the drop down list's scrollable part
- * @param scrl pointer to a drop down list's scrollable part
- * @param sign a signal type from lv_signal_t enum
- * @param param pointer to a signal specific variable
- * @return LV_RES_OK: the object is not deleted in the function; LV_RES_INV: the object is deleted
- */
-static lv_res_t lv_dropdown_page_signal(lv_obj_t * page, lv_signal_t sign, void * param)
-{
-    lv_res_t res;
-
-    /* Include the ancient signal function */
-    res = ancestor_page_signal(page, sign, param);
-    if(res != LV_RES_OK) return res;
-    if(sign == LV_SIGNAL_GET_TYPE) return lv_obj_handle_get_type_signal(param, "");
-
-    lv_dropdown_page_ext_t * page_ext = lv_obj_get_ext_attr(page);
-    lv_obj_t * ddlist = page_ext->ddlist;
-
-    if(sign == LV_SIGNAL_REFR_EXT_DRAW_PAD) {
-        /* Make possible to draw on the full width of the background to redraw the selected rectangle
-         * when the ddlist is scrolled in fix height mode.
-         * (The scrollable is scrolled then "select rectangle" is drawn on the bg too)*/
-        lv_style_int_t left = lv_obj_get_style_pad_left(ddlist, LV_DROPDOWN_PART_LIST);
-        lv_style_int_t right = lv_obj_get_style_pad_right(ddlist, LV_DROPDOWN_PART_LIST);
-        lv_obj_t * scrl = lv_page_get_scrollable(page);
-        scrl->ext_draw_pad = LV_MATH_MAX3(scrl->ext_draw_pad, left, right);
-    }
-    else if(sign == LV_SIGNAL_RELEASED) {
-        if(lv_indev_is_dragging(lv_indev_get_act()) == false) {
-            page_release_handler(page);
-        }
-    }
-    else if(sign == LV_SIGNAL_PRESSED) {
-        page_press_handler(page);
-    }
-    else if(sign == LV_SIGNAL_CLEANUP) {
-        lv_dropdown_ext_t * ext = lv_obj_get_ext_attr(ddlist);
-        ext->page  = NULL; /*The page is just being deleted*/
-    }
-
-    return res;
-}
-
-/**
- * Signal function of the drop down list's scrollable part
- * @param scrl pointer to a drop down list's scrollable part
- * @param sign a signal type from lv_signal_t enum
- * @param param pointer to a signal specific variable
- * @return LV_RES_OK: the object is not deleted in the function; LV_RES_INV: the object is deleted
- */
-static lv_res_t lv_dropdown_page_scrl_signal(lv_obj_t * scrl, lv_signal_t sign, void * param)
-{
-    lv_res_t res;
-
-    /* Include the ancient signal function */
-    res = ancestor_page_scrl_signal(scrl, sign, param);
-    if(res != LV_RES_OK) return res;
-    if(sign == LV_SIGNAL_GET_TYPE) return lv_obj_handle_get_type_signal(param, "");
-
-    lv_obj_t * page = lv_obj_get_parent(scrl);
-    lv_dropdown_page_ext_t * page_ext = lv_obj_get_ext_attr(page);
-    lv_obj_t * ddlist = page_ext->ddlist;
-    lv_dropdown_ext_t * ext = lv_obj_get_ext_attr(ddlist);
-
-    if(sign == LV_SIGNAL_RELEASED) {
-        if(lv_indev_is_dragging(lv_indev_get_act()) == false) {
-            page_release_handler(page);
-        }
-    }
-    else if(sign == LV_SIGNAL_PRESSED) {
-        page_press_handler(page);
-    }
-    else if(sign == LV_SIGNAL_DRAG_BEGIN) {
-        ext->pr_opt_id = LV_DROPDOWN_PR_NONE;
-        lv_obj_invalidate(page);
-    }
-    else if(sign == LV_SIGNAL_REFR_EXT_DRAW_PAD) {
-        /* Make possible to draw on the full width of the background to redraw the selected rectangle
-         * when the ddlist is scrolled in fix height mode.
-         * (The scrollable is scrolled then "select rectangle" is drawn on the bg too)*/
-        lv_style_int_t left = lv_obj_get_style_pad_left(ddlist, LV_DROPDOWN_PART_LIST);
-        lv_style_int_t right = lv_obj_get_style_pad_right(ddlist, LV_DROPDOWN_PART_LIST);
-        scrl->ext_draw_pad = LV_MATH_MAX3(scrl->ext_draw_pad, left, right);
-    }
-
-    return res;
-}
-
-/**
- * Get the style descriptor of a part of the object
- * @param page pointer the object
- * @param part the part from `lv_dropdown_part_t`. (LV_DROPDOWN_PART_...)
- * @return pointer to the style descriptor of the specified part
- */
-static lv_style_list_t * lv_dropdown_get_style(lv_obj_t * ddlist, uint8_t part)
-{
-    LV_ASSERT_OBJ(ddlist, LV_OBJX_NAME);
-
-    lv_dropdown_ext_t * ext = lv_obj_get_ext_attr(ddlist);
-    lv_style_list_t * style_dsc_p;
-
-    switch(part) {
-        case LV_DROPDOWN_PART_MAIN:
-            style_dsc_p = &ddlist->style_list;
-            break;
-        case LV_DROPDOWN_PART_LIST:
-            style_dsc_p = &ext->style_page;
-            break;
-        case LV_DROPDOWN_PART_SCROLLBAR:
-            style_dsc_p = &ext->style_scrlbar;
-            break;
-        case LV_DROPDOWN_PART_SELECTED:
-            style_dsc_p = &ext->style_selected;
-            break;
-        default:
-            style_dsc_p = NULL;
-    }
-
-    return style_dsc_p;
-}
-
-static void draw_box(lv_obj_t * ddlist, const lv_area_t * clip_area, uint16_t id, lv_state_t state)
-{
-    lv_dropdown_ext_t * ext = lv_obj_get_ext_attr(ddlist);
-    lv_obj_t * page = ext->page;
-    lv_state_t state_orig = page->state;
-
-    if(state != page->state) {
-        _lv_obj_disable_style_caching(ddlist, true);
-        page->state = state;
-    }
-
-    /*Draw a rectangle under the selected item*/
-    const lv_font_t * font    = lv_obj_get_style_text_font(ddlist, LV_DROPDOWN_PART_LIST);
-    lv_style_int_t line_space = lv_obj_get_style_text_line_space(ddlist, LV_DROPDOWN_PART_LIST);
-    lv_coord_t font_h         = lv_font_get_line_height(font);
-
-    /*Draw the selected*/
-    lv_obj_t * label = get_label(ddlist);
-    lv_area_t rect_area;
-    rect_area.y1 = label->coords.y1;
-    rect_area.y1 += id * (font_h + line_space);
-    rect_area.y1 -= line_space / 2;
-
-    rect_area.y2 = rect_area.y1 + font_h + line_space - 1;
-    rect_area.x1 = ext->page->coords.x1;
-    rect_area.x2 = ext->page->coords.x2;
-
-    lv_draw_rect_dsc_t sel_rect;
-    lv_draw_rect_dsc_init(&sel_rect);
-    lv_obj_init_draw_rect_dsc(ddlist, LV_DROPDOWN_PART_SELECTED, &sel_rect);
-    lv_draw_rect(&rect_area, clip_area, &sel_rect);
-
-    page->state = state_orig;
-    _lv_obj_disable_style_caching(ddlist, false);
-}
-
-static void draw_box_label(lv_obj_t * ddlist, const lv_area_t * clip_area, uint16_t id, lv_state_t state)
-{
-    lv_dropdown_ext_t * ext = lv_obj_get_ext_attr(ddlist);
-    lv_obj_t * page = ext->page;
-    lv_state_t state_orig = page->state;
-
-    if(state != page->state) {
-        page->state =  state;
-        _lv_obj_disable_style_caching(ddlist, true);
-    }
-
-    lv_draw_label_dsc_t label_dsc;
-    lv_draw_label_dsc_init(&label_dsc);
-    lv_obj_init_draw_label_dsc(ddlist, LV_DROPDOWN_PART_SELECTED, &label_dsc);
-
-    label_dsc.line_space = lv_obj_get_style_text_line_space(ddlist,
-                                                            LV_DROPDOWN_PART_LIST);  /*Line space should come from the page*/
-
-    lv_obj_t * label = get_label(ddlist);
-    if(label == NULL) return;
-
-    lv_label_align_t align = lv_label_get_align(label);
-
-    if(align == LV_LABEL_ALIGN_CENTER) label_dsc.flag |= LV_TXT_FLAG_CENTER;
-    else if(align == LV_LABEL_ALIGN_RIGHT) label_dsc.flag |= LV_TXT_FLAG_RIGHT;
-
-    lv_coord_t font_h        = lv_font_get_line_height(label_dsc.font);
-
-    lv_area_t area_sel;
-    area_sel.y1 = label->coords.y1;
-    area_sel.y1 += id * (font_h + label_dsc.line_space);
-    area_sel.y1 -= label_dsc.line_space / 2;
-
-    area_sel.y2 = area_sel.y1 + font_h + label_dsc.line_space - 1;
-    area_sel.x1 = page->coords.x1;
-    area_sel.x2 = page->coords.x2;
-    lv_area_t mask_sel;
-    bool area_ok;
-    area_ok = _lv_area_intersect(&mask_sel, clip_area, &area_sel);
-    if(area_ok) {
-        lv_draw_label(&label->coords, &mask_sel, &label_dsc, lv_label_get_text(label), NULL);
-    }
-    page->state = state_orig;
-    _lv_obj_disable_style_caching(ddlist, false);
-}
-
-/**
- * Called when a drop down list is released to open it or set new option
- * @param page pointer to the drop down list's page
- * @return LV_RES_INV if the page is not being deleted in the user callback. Else LV_RES_OK
- */
-static lv_res_t page_release_handler(lv_obj_t * page)
-{
-    lv_dropdown_page_ext_t * page_ext = lv_obj_get_ext_attr(page);
-    lv_obj_t * ddlist = page_ext->ddlist;
-
-    lv_dropdown_ext_t * ext = lv_obj_get_ext_attr(ddlist);
-
-    lv_indev_t * indev = lv_indev_get_act();
-#if LV_USE_GROUP
-    /*Leave edit mode once a new item is selected*/
-    if(lv_indev_get_type(indev) == LV_INDEV_TYPE_ENCODER) {
-        ext->sel_opt_id_orig = ext->sel_opt_id;
-        lv_group_t * g      = lv_obj_get_group(ddlist);
-        if(lv_group_get_editing(g)) {
-            lv_group_set_editing(g, false);
-        }
-    }
-#endif
-
-    /*Search the clicked option (For KEYPAD and ENCODER the new value should be already set)*/
-    if(lv_indev_get_type(indev) == LV_INDEV_TYPE_POINTER || lv_indev_get_type(indev) == LV_INDEV_TYPE_BUTTON) {
-        lv_point_t p;
-        lv_indev_get_point(indev, &p);
-        ext->sel_opt_id     = get_id_on_point(ddlist, p.y);
-        ext->sel_opt_id_orig = ext->sel_opt_id;
-    }
-
-    lv_dropdown_close(ddlist);
-
-    /*Invalidate to refresh the text*/
-    if(ext->show_selected) lv_obj_invalidate(ddlist);
-
-    uint32_t id  = ext->sel_opt_id; /*Just to use uint32_t in event data*/
-    lv_res_t res = lv_event_send(ddlist, LV_EVENT_VALUE_CHANGED, &id);
-    if(res != LV_RES_OK) return res;
-    if(ext->page == NULL) return LV_RES_INV;
-
-    return LV_RES_OK;
-}
-
-static void page_press_handler(lv_obj_t * page)
-{
-    lv_dropdown_page_ext_t * page_ext = lv_obj_get_ext_attr(page);
-    lv_obj_t * ddlist = page_ext->ddlist;
-
-    lv_dropdown_ext_t * ext = lv_obj_get_ext_attr(ddlist);
-
-    lv_indev_t * indev = lv_indev_get_act();
-    if(indev && (lv_indev_get_type(indev) == LV_INDEV_TYPE_POINTER || lv_indev_get_type(indev) == LV_INDEV_TYPE_BUTTON)) {
-        lv_point_t p;
-        lv_indev_get_point(indev, &p);
-        ext->pr_opt_id = get_id_on_point(ddlist, p.y);
-        lv_obj_invalidate(page);
-    }
-}
-
-static uint16_t get_id_on_point(lv_obj_t * ddlist, lv_coord_t y)
-{
-    lv_dropdown_ext_t * ext          = lv_obj_get_ext_attr(ddlist);
-    lv_obj_t * label = get_label(ddlist);
-    if(label == NULL) return 0;
-    y -= label->coords.y1;
-
-    const lv_font_t * font         = lv_obj_get_style_text_font(label, LV_LABEL_PART_MAIN);
-    lv_coord_t font_h              = lv_font_get_line_height(font);
-    lv_style_int_t line_space = lv_obj_get_style_text_line_space(label, LV_LABEL_PART_MAIN);
-
-    y += line_space / 2;
-    lv_coord_t h = font_h + line_space;
-
-    uint16_t opt = y / h;
-
-    if(opt >= ext->option_cnt) opt = ext->option_cnt - 1;
-    return opt;
-}
-
-/**
- * Set the position of list when it is closed to show the selected item
- * @param ddlist pointer to a drop down list
- */
-static void position_to_selected(lv_obj_t * ddlist)
-{
-    lv_dropdown_ext_t * ext          = lv_obj_get_ext_attr(ddlist);
-
-    const lv_font_t * font         = lv_obj_get_style_text_font(ddlist, LV_DROPDOWN_PART_LIST);
-    lv_coord_t font_h              = lv_font_get_line_height(font);
-    lv_obj_t * scrl                = lv_page_get_scrollable(ext->page);
-    lv_obj_t * label = get_label(ddlist);
-    if(label == NULL) return;
-
-    lv_coord_t h = lv_obj_get_height(ext->page);
-    lv_style_int_t line_space = lv_obj_get_style_text_line_space(ddlist, LV_DROPDOWN_PART_LIST);
-
-    lv_coord_t line_y1 = ext->sel_opt_id * (font_h + line_space) + label->coords.y1 - scrl->coords.y1;
-
-    lv_obj_set_y(scrl, -line_y1 + (h - font_h) / 2);
-    lv_obj_invalidate(ext->page);
-}
-
-static lv_obj_t * get_label(const lv_obj_t * ddlist)
-{
-    lv_dropdown_ext_t * ext = lv_obj_get_ext_attr(ddlist);
-    if(ext->page == NULL) return NULL;
-
-    return lv_obj_get_child(lv_page_get_scrollable(ext->page), NULL);
-}
-
-#endif
->>>>>>> 9003f4a9
+#endif
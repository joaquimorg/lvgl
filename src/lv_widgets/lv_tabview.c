<<<<<<< HEAD
/**
 * @file lv_tab.c
 *
 */

/*********************
 *      INCLUDES
 *********************/
#include "lv_tabview.h"
#if LV_USE_TABVIEW != 0

#include "lv_btnmatrix.h"
#include "../lv_misc/lv_debug.h"
#include "../lv_themes/lv_theme.h"
#include "../lv_misc/lv_anim.h"
#include "../lv_core/lv_disp.h"

/*********************
 *      DEFINES
 *********************/
#define LV_OBJX_NAME "lv_tabview"

#if LV_USE_ANIMATION
    #ifndef LV_TABVIEW_DEF_ANIM_TIME
        #define LV_TABVIEW_DEF_ANIM_TIME 300 /*Animation time of focusing to the a list element [ms] (0: no animation)  */
    #endif
#else
    #undef LV_TABVIEW_DEF_ANIM_TIME
    #define LV_TABVIEW_DEF_ANIM_TIME 0 /*No animations*/
#endif

/**********************
 *      TYPEDEFS
 **********************/

/**********************
 *  STATIC PROTOTYPES
 **********************/
static lv_res_t lv_tabview_signal(lv_obj_t * tabview, lv_signal_t sign, void * param);
static lv_res_t tabview_scrl_signal(lv_obj_t * tabview_scrl, lv_signal_t sign, void * param);
static lv_style_list_t * lv_tabview_get_style(lv_obj_t * tabview, uint8_t part);

static void tab_btnm_event_cb(lv_obj_t * tab_btnm, lv_event_t event);
static void tabview_realign(lv_obj_t * tabview);
static void refr_indic_size(lv_obj_t * tabview);
static void refr_btns_size(lv_obj_t * tabview);
static void refr_content_size(lv_obj_t * tabview);
static void refr_align(lv_obj_t * tabview);

/**********************
 *  STATIC VARIABLES
 **********************/
static lv_signal_cb_t ancestor_signal;
static lv_signal_cb_t ancestor_scrl_signal;
static lv_signal_cb_t page_signal;
static const char * tab_def[] = {""};

/**********************
 *      MACROS
 **********************/

/**********************
 *   GLOBAL FUNCTIONS
 **********************/

/**
 * Create a Tab view object
 * @param par pointer to an object, it will be the parent of the new tab
 * @param copy pointer to a tab object, if not NULL then the new object will be copied from it
 * @return pointer to the created tab
 */
lv_obj_t * lv_tabview_create(lv_obj_t * par, const lv_obj_t * copy)
{
    LV_LOG_TRACE("tab view create started");

    /*Create the ancestor of tab*/
    lv_obj_t * tabview = lv_obj_create(par, copy);
    LV_ASSERT_MEM(tabview);
    if(tabview == NULL) return NULL;
    if(ancestor_signal == NULL) ancestor_signal = lv_obj_get_signal_cb(tabview);

    /*Allocate the tab type specific extended data*/
    lv_tabview_ext_t * ext = lv_obj_allocate_ext_attr(tabview, sizeof(lv_tabview_ext_t));
    LV_ASSERT_MEM(ext);
    if(ext == NULL) {
        lv_obj_del(tabview);
        return NULL;
    }

    /*Initialize the allocated 'ext' */
    ext->tab_cur      = 0;
    ext->tab_cnt      = 0;
    ext->point_last.x = 0;
    ext->point_last.y = 0;
    ext->content      = NULL;
    ext->indic        = NULL;
    ext->btns         = NULL;
    ext->btns_pos     = LV_TABVIEW_TAB_POS_TOP;
#if LV_USE_ANIMATION
    ext->anim_time = LV_TABVIEW_DEF_ANIM_TIME;
#endif

    /*The signal and design functions are not copied so set them here*/
    lv_obj_set_signal_cb(tabview, lv_tabview_signal);
    /*Init the new tab tab*/
    if(copy == NULL) {
        ext->tab_name_ptr = lv_mem_alloc(sizeof(char *));
        LV_ASSERT_MEM(ext->tab_name_ptr);
        if(ext->tab_name_ptr == NULL) return NULL;
        ext->tab_name_ptr[0] = "";

        /* Set a size which fits into the parent.
         * Don't use `par` directly because if the tabview is created on a page it is moved to the
         * scrollable so the parent has changed */
        lv_coord_t w;
        lv_coord_t h;
        if(par) {
            w = lv_obj_get_width_fit(lv_obj_get_parent(tabview));
            h = lv_obj_get_height_fit(lv_obj_get_parent(tabview));
        }
        else {
            w = lv_disp_get_hor_res(NULL);
            h = lv_disp_get_ver_res(NULL);
        }

        lv_obj_set_size(tabview, w, h);

        ext->content = lv_page_create(tabview, NULL);
        ext->btns    = lv_btnmatrix_create(tabview, NULL);
        ext->indic   = lv_obj_create(ext->btns, NULL);

        if(ancestor_scrl_signal == NULL) ancestor_scrl_signal = lv_obj_get_signal_cb(lv_page_get_scrollable(ext->content));
        lv_obj_set_signal_cb(lv_page_get_scrollable(ext->content), tabview_scrl_signal);

        lv_btnmatrix_set_map(ext->btns, tab_def);
        lv_obj_set_event_cb(ext->btns, tab_btnm_event_cb);

        lv_obj_set_click(ext->indic, false);
        lv_obj_set_drag_dir(lv_page_get_scrollable(ext->content), LV_DRAG_DIR_ONE);

        lv_page_set_scrollable_fit2(ext->content, LV_FIT_TIGHT, LV_FIT_PARENT);
        lv_page_set_scrl_layout(ext->content, LV_LAYOUT_ROW_TOP);
        lv_page_set_scrollbar_mode(ext->content, LV_SCROLLBAR_MODE_OFF);

        lv_obj_clean_style_list(ext->content, LV_PAGE_PART_BG);

        lv_theme_apply(tabview, LV_THEME_TABVIEW);

    }
    /*Copy an existing tab view*/
    else {
        lv_tabview_ext_t * copy_ext = lv_obj_get_ext_attr(copy);
        ext->point_last.x           = 0;
        ext->point_last.y           = 0;
        ext->btns                   = lv_btnmatrix_create(tabview, copy_ext->btns);
        ext->indic                  = lv_obj_create(ext->btns, copy_ext->indic);
        ext->content                = lv_page_create(tabview, copy_ext->content);
#if LV_USE_ANIMATION
        ext->anim_time = copy_ext->anim_time;
#endif

        ext->tab_name_ptr = lv_mem_alloc(sizeof(char *));
        LV_ASSERT_MEM(ext->tab_name_ptr);
        if(ext->tab_name_ptr == NULL) return NULL;
        ext->tab_name_ptr[0] = "";
        lv_btnmatrix_set_map(ext->btns, ext->tab_name_ptr);

        lv_style_list_copy(lv_obj_get_style_list(tabview, LV_TABVIEW_PART_BG_SCROLLABLE), lv_obj_get_style_list(copy,
                                                                                                                LV_TABVIEW_PART_BG_SCROLLABLE));
        lv_style_list_copy(lv_obj_get_style_list(tabview, LV_TABVIEW_PART_TAB_BG), lv_obj_get_style_list(copy,
                                                                                                         LV_TABVIEW_PART_TAB_BG));
        lv_style_list_copy(lv_obj_get_style_list(tabview, LV_TABVIEW_PART_TAB_BTN), lv_obj_get_style_list(copy,
                                                                                                          LV_TABVIEW_PART_TAB_BTN));

        uint16_t i;
        for(i = 0; i < copy_ext->tab_cnt; i++) {
            lv_obj_t * new_tab = lv_tabview_add_tab(tabview, copy_ext->tab_name_ptr[i]);
            lv_obj_t * copy_tab = lv_tabview_get_tab(copy, i);
            lv_style_list_copy(lv_obj_get_style_list(new_tab, LV_PAGE_PART_SCROLLABLE), lv_obj_get_style_list(copy_tab,
                                                                                                              LV_PAGE_PART_SCROLLABLE));
            lv_style_list_copy(lv_obj_get_style_list(new_tab, LV_PAGE_PART_SCROLLBAR), lv_obj_get_style_list(copy_tab,
                                                                                                             LV_PAGE_PART_SCROLLBAR));
            lv_obj_refresh_style(new_tab, LV_OBJ_PART_ALL, LV_STYLE_PROP_ALL);
        }

        /*Refresh the style with new signal function*/
        lv_obj_refresh_style(tabview, LV_OBJ_PART_ALL, LV_STYLE_PROP_ALL);
    }

    tabview_realign(tabview);

    LV_LOG_INFO("tab view created");

    return tabview;
}

/*======================
 * Add/remove functions
 *=====================*/

/**
 * Add a new tab with the given name
 * @param tabview pointer to Tab view object where to ass the new tab
 * @param name the text on the tab button
 * @return pointer to the created page object (lv_page). You can create your content here
 */
lv_obj_t * lv_tabview_add_tab(lv_obj_t * tabview, const char * name)
{
    LV_ASSERT_OBJ(tabview, LV_OBJX_NAME);
    LV_ASSERT_STR(name);

    lv_tabview_ext_t * ext = lv_obj_get_ext_attr(tabview);

    /*Create the container page*/
    lv_obj_t * h = lv_page_create(ext->content, NULL);
    lv_obj_set_size(h, lv_obj_get_width(tabview), lv_obj_get_height(ext->content));
    lv_page_set_scrollbar_mode(h, LV_SCROLLBAR_MODE_AUTO);
    lv_page_set_scroll_propagation(h, true);
    lv_page_set_scrollable_fit4(h, LV_FIT_NONE, LV_FIT_MAX, LV_FIT_NONE, LV_FIT_MAX);
    lv_theme_apply(h, LV_THEME_TABVIEW_PAGE);

    if(page_signal == NULL) page_signal = lv_obj_get_signal_cb(h);

    /*Extend the button matrix map with the new name*/
    char * name_dm;
    name_dm = lv_mem_alloc(strlen(name) + 1); /*+1 for the the closing '\0' */
    LV_ASSERT_MEM(name_dm);
    if(name_dm == NULL) return NULL;
    strcpy(name_dm, name);

    ext->tab_cnt++;

    /* FIXME: It is not possible yet to switch tab button position from/to top/bottom from/to left/right at runtime.
     * Method: clean extra \n when switch from LV_TABVIEW_BTNS_POS_LEFT or LV_TABVIEW_BTNS_POS_RIGHT
     * to LV_TABVIEW_BTNS_POS_TOP or LV_TABVIEW_BTNS_POS_BOTTOM.
     */
    switch(ext->btns_pos) {
        default: /*default case is prevented in lv_tabview_set_btns_pos(), but here for safety*/
        case LV_TABVIEW_TAB_POS_NONE:
        case LV_TABVIEW_TAB_POS_TOP:
        case LV_TABVIEW_TAB_POS_BOTTOM:
            ext->tab_name_ptr = lv_mem_realloc(ext->tab_name_ptr, sizeof(char *) * (ext->tab_cnt + 1));

            LV_ASSERT_MEM(ext->tab_name_ptr);
            if(ext->tab_name_ptr == NULL) return NULL;

            ext->tab_name_ptr[ext->tab_cnt - 1] = name_dm;
            ext->tab_name_ptr[ext->tab_cnt]     = "";

            break;
        case LV_TABVIEW_TAB_POS_LEFT:
        case LV_TABVIEW_TAB_POS_RIGHT:
            ext->tab_name_ptr = lv_mem_realloc(ext->tab_name_ptr, sizeof(char *) * (ext->tab_cnt * 2));

            LV_ASSERT_MEM(ext->tab_name_ptr);
            if(ext->tab_name_ptr == NULL) return NULL;

            if(ext->tab_cnt == 1) {
                ext->tab_name_ptr[0] = name_dm;
                ext->tab_name_ptr[1] = "";
            }
            else {
                ext->tab_name_ptr[ext->tab_cnt * 2 - 3] = "\n";
                ext->tab_name_ptr[ext->tab_cnt * 2 - 2] = name_dm;
                ext->tab_name_ptr[ext->tab_cnt * 2 - 1] = "";
            }
            break;
    }

    /* The button matrix's map still points to the old `tab_name_ptr` which might be freed by
     * `lv_mem_realloc`. So make its current map invalid*/
    lv_btnmatrix_ext_t * btnm_ext = lv_obj_get_ext_attr(ext->btns);
    btnm_ext->map_p          = NULL;

    lv_btnmatrix_set_map(ext->btns, ext->tab_name_ptr);
    lv_btnmatrix_set_btn_ctrl(ext->btns, ext->tab_cur, LV_BTNMATRIX_CTRL_NO_REPEAT);

    /*Set the first btn as active*/
    if(ext->tab_cnt == 1)  ext->tab_cur = 0;

    tabview_realign(tabview); /*Set the size of the pages, tab buttons and indicator*/

    lv_tabview_set_tab_act(tabview, ext->tab_cur, false);

    return h;
}

/**
 * Delete all children of a tab created by `lv_tabview_add_tab`.
 * @param tab pointer to a tab
 */
void lv_tabview_clean_tab(lv_obj_t * tab)
{
    LV_ASSERT_OBJ(tab, "lv_page");

    lv_obj_t * scrl = lv_page_get_scrollable(tab);
    lv_obj_clean(scrl);
}

/*=====================
 * Setter functions
 *====================*/

/**
 * Set a new tab
 * @param tabview pointer to Tab view object
 * @param id index of a tab to load
 * @param anim LV_ANIM_ON: set the value with an animation; LV_ANIM_OFF: change the value immediately
 */
void lv_tabview_set_tab_act(lv_obj_t * tabview, uint16_t id, lv_anim_enable_t anim)
{
    LV_ASSERT_OBJ(tabview, LV_OBJX_NAME);

#if LV_USE_ANIMATION == 0
    anim = LV_ANIM_OFF;
#endif
    lv_tabview_ext_t * ext = lv_obj_get_ext_attr(tabview);

    if(id >= ext->tab_cnt) id = ext->tab_cnt - 1;

    lv_btnmatrix_clear_btn_ctrl(ext->btns, ext->tab_cur, LV_BTNMATRIX_CTRL_CHECK_STATE);

    ext->tab_cur = id;

    if(lv_obj_get_base_dir(tabview) == LV_BIDI_DIR_RTL) {
        id = (ext->tab_cnt - (id + 1));
    }

    lv_coord_t cont_x;
    lv_style_int_t scrl_inner = lv_obj_get_style_pad_inner(ext->content, LV_PAGE_PART_SCROLLABLE);
    lv_style_int_t scrl_left = lv_obj_get_style_pad_left(ext->content, LV_PAGE_PART_SCROLLABLE);

    switch(ext->btns_pos) {
        default: /*default case is prevented in lv_tabview_set_btns_pos(), but here for safety*/
        case LV_TABVIEW_TAB_POS_NONE:
        case LV_TABVIEW_TAB_POS_TOP:
        case LV_TABVIEW_TAB_POS_BOTTOM:
            cont_x = -(lv_obj_get_width(tabview) * id + scrl_inner * id + scrl_left);
            break;
        case LV_TABVIEW_TAB_POS_LEFT:
        case LV_TABVIEW_TAB_POS_RIGHT:
            cont_x = -((lv_obj_get_width(tabview) - lv_obj_get_width(ext->btns)) * id + scrl_inner * id + scrl_left);
            break;
    }

    if(anim == LV_ANIM_OFF || lv_tabview_get_anim_time(tabview) == 0) {
        lv_obj_set_x(lv_page_get_scrollable(ext->content), cont_x);
    }
#if LV_USE_ANIMATION
    else {
        lv_anim_t a;
        lv_anim_init(&a);
        lv_anim_set_var(&a, lv_page_get_scrollable(ext->content));
        lv_anim_set_exec_cb(&a, (lv_anim_exec_xcb_t)lv_obj_set_x);
        lv_anim_set_values(&a, lv_obj_get_x(lv_page_get_scrollable(ext->content)), cont_x);
        lv_anim_set_time(&a, ext->anim_time);
        lv_anim_start(&a);
    }
#endif

    /*Move the indicator*/
    lv_coord_t indic_size;
    lv_coord_t indic_pos = 0; /*silence uninitialized variable warning*/;

    lv_style_int_t btns_bg_inner = 0;
    lv_style_int_t btns_bg_left = 0;
    lv_style_int_t btns_bg_top = 0;

    switch(ext->btns_pos) {
        default: /*default case is prevented in lv_tabview_set_btns_pos(), but here for safety*/
        case LV_TABVIEW_TAB_POS_NONE:
            break;
        case LV_TABVIEW_TAB_POS_TOP:
        case LV_TABVIEW_TAB_POS_BOTTOM:
            btns_bg_inner = lv_obj_get_style_pad_inner(tabview, LV_TABVIEW_PART_TAB_BG);
            btns_bg_left = lv_obj_get_style_pad_left(tabview, LV_TABVIEW_PART_TAB_BG);
            indic_size = lv_obj_get_width(ext->indic);
            indic_pos  = indic_size * id + btns_bg_inner * id + btns_bg_left;
            break;
        case LV_TABVIEW_TAB_POS_LEFT:
        case LV_TABVIEW_TAB_POS_RIGHT:
            btns_bg_inner = lv_obj_get_style_pad_inner(tabview, LV_TABVIEW_PART_TAB_BG);
            btns_bg_top = lv_obj_get_style_pad_top(tabview, LV_TABVIEW_PART_TAB_BG);
            indic_size = lv_obj_get_height(ext->indic);
            indic_pos  = btns_bg_top + id * (indic_size + btns_bg_inner);
            break;
    }

#if LV_USE_ANIMATION
    if(anim == LV_ANIM_OFF || ext->anim_time == 0)
#endif
    {
        switch(ext->btns_pos) {
            default: /*default case is prevented in lv_tabview_set_btns_pos(), but here for safety*/
            case LV_TABVIEW_TAB_POS_NONE:
                break;
            case LV_TABVIEW_TAB_POS_TOP:
            case LV_TABVIEW_TAB_POS_BOTTOM:
                lv_obj_set_x(ext->indic, indic_pos);
                break;
            case LV_TABVIEW_TAB_POS_LEFT:
            case LV_TABVIEW_TAB_POS_RIGHT:
                lv_obj_set_y(ext->indic, indic_pos);
                break;
        }
    }
#if LV_USE_ANIMATION
    else {
        lv_anim_t a;
        lv_anim_init(&a);
        lv_anim_set_var(&a, ext->indic);
        lv_anim_set_time(&a, ext->anim_time);

        switch(ext->btns_pos) {
            default: /*default case is prevented in lv_tabview_set_btns_pos(), but here for safety*/
            case LV_TABVIEW_TAB_POS_NONE:
                break;
            case LV_TABVIEW_TAB_POS_TOP:
            case LV_TABVIEW_TAB_POS_BOTTOM:
                lv_anim_set_exec_cb(&a, (lv_anim_exec_xcb_t)lv_obj_set_x);
                lv_anim_set_values(&a, lv_obj_get_x(ext->indic), indic_pos);
                break;
            case LV_TABVIEW_TAB_POS_LEFT:
            case LV_TABVIEW_TAB_POS_RIGHT:
                lv_anim_set_exec_cb(&a, (lv_anim_exec_xcb_t)lv_obj_set_y);
                lv_anim_set_values(&a, lv_obj_get_y(ext->indic), indic_pos);
                break;
        }

        lv_anim_start(&a);
    }
#endif

    lv_btnmatrix_set_btn_ctrl(ext->btns, ext->tab_cur, LV_BTNMATRIX_CTRL_CHECK_STATE);
}

/**
 * Set the name of a tab.
 * @param tabview pointer to Tab view object
 * @param id index of the tab the name should be set
 * @param name new tab name
 */
void lv_tabview_set_tab_name(lv_obj_t * tabview, uint16_t id, char * name)
{
    LV_ASSERT_OBJ(tabview, LV_OBJX_NAME);

    /* get tabview's ext pointer which contains the tab name pointer list */
    lv_tabview_ext_t * ext = lv_obj_get_ext_attr(tabview);

    /* check for valid tab index */
    if(ext->tab_cnt > id) {
        /* reallocate memory for new tab name (use reallocate due to mostly the size didn't change much) */
        char * str = lv_mem_realloc((void *)ext->tab_name_ptr[id], strlen(name) + 1);
        LV_ASSERT_MEM(str);

        /* store new tab name at allocated memory */
        strcpy(str, name);
        /* update pointer  */
        ext->tab_name_ptr[id] = str;

        /* force redrawing of the tab headers */
        lv_obj_invalidate(ext->btns);
    }
}

/**
 * Set the animation time of tab view when a new tab is loaded
 * @param tabview pointer to Tab view object
 * @param anim_time_ms time of animation in milliseconds
 */
void lv_tabview_set_anim_time(lv_obj_t * tabview, uint16_t anim_time)
{
    LV_ASSERT_OBJ(tabview, LV_OBJX_NAME);

#if LV_USE_ANIMATION
    lv_tabview_ext_t * ext = lv_obj_get_ext_attr(tabview);
    ext->anim_time         = anim_time;
#else
    (void)tabview;
    (void)anim_time;
#endif
}

/**
 * Set the position of tab select buttons
 * @param tabview pointer to a tan view object
 * @param btns_pos which button position
 */
void lv_tabview_set_btns_pos(lv_obj_t * tabview, lv_tabview_btns_pos_t btns_pos)
{
    if(btns_pos != LV_TABVIEW_TAB_POS_NONE &&
       btns_pos != LV_TABVIEW_TAB_POS_TOP &&
       btns_pos != LV_TABVIEW_TAB_POS_BOTTOM &&
       btns_pos != LV_TABVIEW_TAB_POS_LEFT &&
       btns_pos != LV_TABVIEW_TAB_POS_RIGHT) {
        LV_LOG_WARN("lv_tabview_set_btns_pos: unexpected button position");
        return;
    }
    LV_ASSERT_OBJ(tabview, LV_OBJX_NAME);

    lv_tabview_ext_t * ext = lv_obj_get_ext_attr(tabview);

    ext->btns_pos = btns_pos;
    tabview_realign(tabview);
}

/*=====================
 * Getter functions
 *====================*/

/**
 * Get the index of the currently active tab
 * @param tabview pointer to Tab view object
 * @return the active btn index
 */
uint16_t lv_tabview_get_tab_act(const lv_obj_t * tabview)
{
    LV_ASSERT_OBJ(tabview, LV_OBJX_NAME);

    lv_tabview_ext_t * ext = lv_obj_get_ext_attr(tabview);
    return ext->tab_cur;
}

/**
 * Get the number of tabs
 * @param tabview pointer to Tab view object
 * @return btn count
 */
uint16_t lv_tabview_get_tab_count(const lv_obj_t * tabview)
{
    LV_ASSERT_OBJ(tabview, LV_OBJX_NAME);

    lv_tabview_ext_t * ext = lv_obj_get_ext_attr(tabview);
    return ext->tab_cnt;
}

/**
 * Get the page (content area) of a tab
 * @param tabview pointer to Tab view object
 * @param id index of the btn (>= 0)
 * @return pointer to page (lv_page) object
 */
lv_obj_t * lv_tabview_get_tab(const lv_obj_t * tabview, uint16_t id)
{
    LV_ASSERT_OBJ(tabview, LV_OBJX_NAME);

    lv_tabview_ext_t * ext = lv_obj_get_ext_attr(tabview);
    lv_obj_t * content_scrl = lv_page_get_scrollable(ext->content);
    uint16_t i             = 0;
    lv_obj_t * page        = lv_obj_get_child_back(content_scrl, NULL);

    while(page != NULL && i != id) {
        if(lv_obj_get_signal_cb(page) == page_signal) i++;
        page = lv_obj_get_child_back(content_scrl, page);
    }

    if(i == id) return page;

    return NULL;
}

/**
 * Get the animation time of tab view when a new tab is loaded
 * @param tabview pointer to Tab view object
 * @return time of animation in milliseconds
 */
uint16_t lv_tabview_get_anim_time(const lv_obj_t * tabview)
{
    LV_ASSERT_OBJ(tabview, LV_OBJX_NAME);

#if LV_USE_ANIMATION
    lv_tabview_ext_t * ext = lv_obj_get_ext_attr(tabview);
    return ext->anim_time;
#else
    (void)tabview;
    return 0;
#endif
}

/**
 * Get position of tab select buttons
 * @param tabview pointer to a ab view object
 */
lv_tabview_btns_pos_t lv_tabview_get_btns_pos(const lv_obj_t * tabview)
{
    LV_ASSERT_OBJ(tabview, LV_OBJX_NAME);

    lv_tabview_ext_t * ext = lv_obj_get_ext_attr(tabview);
    return ext->btns_pos;
}

/**********************
 *   STATIC FUNCTIONS
 **********************/

/**
 * Signal function of the Tab view
 * @param tabview pointer to a Tab view object
 * @param sign a signal type from lv_signal_t enum
 * @param param pointer to a signal specific variable
 * @return LV_RES_OK: the object is not deleted in the function; LV_RES_INV: the object is deleted
 */
static lv_res_t lv_tabview_signal(lv_obj_t * tabview, lv_signal_t sign, void * param)
{
    lv_res_t res;
    if(sign == LV_SIGNAL_GET_STYLE) {
        lv_get_style_info_t * info = param;
        info->result = lv_tabview_get_style(tabview, info->part);
        if(info->result != NULL) return LV_RES_OK;
        else return ancestor_signal(tabview, sign, param);
    }
    else if(sign == LV_SIGNAL_GET_STATE_DSC) {
        lv_tabview_ext_t * ext = lv_obj_get_ext_attr(tabview);
        lv_get_state_info_t * info = param;
        if(info->part == LV_TABVIEW_PART_TAB_BG) info->result = lv_obj_get_state(ext->btns, LV_BTNMATRIX_PART_BG);
        else if(info->part == LV_TABVIEW_PART_TAB_BTN) info->result = lv_obj_get_state(ext->btns, LV_BTNMATRIX_PART_BTN);
        else if(info->part == LV_TABVIEW_PART_INDIC) info->result = lv_obj_get_state(ext->indic, LV_OBJ_PART_MAIN);
        else if(info->part == LV_TABVIEW_PART_BG_SCROLLABLE) info->result = lv_obj_get_state(ext->content,
                                                                                                 LV_PAGE_PART_SCROLLABLE);
        return LV_RES_OK;
    }

    /* Include the ancient signal function */
    res = ancestor_signal(tabview, sign, param);
    if(res != LV_RES_OK) return res;
    if(sign == LV_SIGNAL_GET_TYPE) return lv_obj_handle_get_type_signal(param, LV_OBJX_NAME);

    lv_tabview_ext_t * ext = lv_obj_get_ext_attr(tabview);
    if(sign == LV_SIGNAL_CLEANUP) {
        uint8_t i;
        for(i = 0; ext->tab_name_ptr[i][0] != '\0' && ext->tab_name_ptr[i][0] != '\n'; i++) lv_mem_free(ext->tab_name_ptr[i]);

        lv_mem_free(ext->tab_name_ptr);
        ext->tab_name_ptr = NULL;
        ext->btns         = NULL; /*These objects were children so they are already invalid*/
        ext->content      = NULL;
    }
    else if(sign == LV_SIGNAL_STYLE_CHG) {
        /*Be sure the buttons are updated because correct button size is required in `tabview_realign`*/
        lv_signal_send(ext->btns, LV_SIGNAL_STYLE_CHG, NULL);

        tabview_realign(tabview);
    }
    else if(sign == LV_SIGNAL_COORD_CHG) {
        if(ext->content != NULL && (lv_obj_get_width(tabview) != lv_area_get_width(param) ||
                                    lv_obj_get_height(tabview) != lv_area_get_height(param))) {
            tabview_realign(tabview);
        }
    }
    else if(sign == LV_SIGNAL_RELEASED) {
#if LV_USE_GROUP
        /*If released by a KEYPAD or ENCODER then really the tab buttons should be released.
         * So simulate a CLICK on the tab buttons*/
        lv_indev_t * indev         = lv_indev_get_act();
        lv_indev_type_t indev_type = lv_indev_get_type(indev);
        if(indev_type == LV_INDEV_TYPE_KEYPAD ||
           (indev_type == LV_INDEV_TYPE_ENCODER && lv_group_get_editing(lv_obj_get_group(tabview)))) {
            lv_event_send(ext->btns, LV_EVENT_CLICKED, lv_event_get_data());
        }
#endif
    }
    else if(sign == LV_SIGNAL_GET_EDITABLE) {
#if LV_USE_GROUP
        bool * editable = (bool *)param;
        *editable       = true;
#endif
    }

    if(sign == LV_SIGNAL_FOCUS || sign == LV_SIGNAL_DEFOCUS ||
#if LV_USE_GROUP
       sign == LV_SIGNAL_CONTROL ||
#endif
       sign == LV_SIGNAL_PRESSED || sign == LV_SIGNAL_RELEASED) {

        /* The button matrix is not in a group (the tab view is in it) but it should handle the
         * group signals. So propagate the related signals to the button matrix manually*/
        ext->btns->signal_cb(ext->btns, sign, param);

        /*Make the active tab's button focused*/
        if(sign == LV_SIGNAL_FOCUS) {
            lv_btnmatrix_set_focused_btn(ext->btns, ext->tab_cur);
        }

        if(sign == LV_SIGNAL_FOCUS || sign == LV_SIGNAL_DEFOCUS) {
            lv_state_t state = lv_obj_get_state(tabview, LV_TABVIEW_PART_BG);
            if(state & LV_STATE_FOCUSED) {
                lv_obj_set_state(ext->btns, LV_STATE_FOCUSED);
                lv_obj_set_state(ext->indic, LV_STATE_FOCUSED);
            }
            else {
                lv_obj_clear_state(ext->btns, LV_STATE_FOCUSED);
                lv_obj_clear_state(ext->indic, LV_STATE_FOCUSED);

            }
            if(state & LV_STATE_EDITED) {
                lv_obj_set_state(ext->btns, LV_STATE_EDITED);
                lv_obj_set_state(ext->indic, LV_STATE_EDITED);
            }
            else {
                lv_obj_clear_state(ext->btns, LV_STATE_EDITED);
                lv_obj_clear_state(ext->indic, LV_STATE_EDITED);

            }
        }
    }

    return res;
}

/**
 * Signal function of a tab views main scrollable area
 * @param tab pointer to a tab page object
 * @param sign a signal type from lv_signal_t enum
 * @param param pointer to a signal specific variable
 * @return LV_RES_OK: the object is not deleted in the function; LV_RES_INV: the object is deleted
 */
static lv_res_t tabview_scrl_signal(lv_obj_t * tabview_scrl, lv_signal_t sign, void * param)
{
    lv_res_t res;

    /* Include the ancient signal function */
    res = ancestor_scrl_signal(tabview_scrl, sign, param);
    if(res != LV_RES_OK) return res;
    if(sign == LV_SIGNAL_GET_TYPE) return lv_obj_handle_get_type_signal(param, "");

    lv_obj_t * cont    = lv_obj_get_parent(tabview_scrl);
    lv_obj_t * tabview = lv_obj_get_parent(cont);

    if(sign == LV_SIGNAL_DRAG_THROW_BEGIN) {
        lv_tabview_ext_t * ext = lv_obj_get_ext_attr(tabview);

        lv_indev_t * indev = lv_indev_get_act();
        lv_point_t point_act;
        lv_indev_get_point(indev, &point_act);
        lv_point_t vect;
        lv_indev_get_vect(indev, &vect);
        lv_coord_t x_predict = 0;

        while(vect.x != 0) {
            x_predict += vect.x;
            vect.x = vect.x * (100 - LV_INDEV_DEF_DRAG_THROW) / 100;
        }

        res = lv_indev_finish_drag(indev);
        if(res != LV_RES_OK) return res;
        lv_obj_t * tab_page = lv_tabview_get_tab(tabview, ext->tab_cur);
        if(tab_page == NULL) return LV_RES_OK;
        lv_coord_t page_x1  = tab_page->coords.x1 - tabview->coords.x1 + x_predict;
        lv_coord_t page_x2  = page_x1 + lv_obj_get_width(tabview);
        lv_coord_t treshold = lv_obj_get_width(tabview) / 2;

        lv_bidi_dir_t base_dir = lv_obj_get_base_dir(tabview);
        int16_t tab_cur = ext->tab_cur;
        if(page_x1 > treshold) {
            if(base_dir != LV_BIDI_DIR_RTL) tab_cur--;
            else tab_cur ++;
        }
        else if(page_x2 < treshold) {
            if(base_dir != LV_BIDI_DIR_RTL) tab_cur++;
            else tab_cur --;
        }

        if(tab_cur > ext->tab_cnt - 1) tab_cur = ext->tab_cnt - 1;
        if(tab_cur < 0) tab_cur = 0;

        uint32_t id_prev = lv_tabview_get_tab_act(tabview);
        lv_tabview_set_tab_act(tabview, tab_cur, LV_ANIM_ON);
        uint32_t id_new = lv_tabview_get_tab_act(tabview);

        if(id_prev != id_new) res = lv_event_send(tabview, LV_EVENT_VALUE_CHANGED, &id_prev);
        if(res != LV_RES_OK) return res;

    }
    return res;
}

/**
 * Get the style descriptor of a part of the object
 * @param page pointer the object
 * @param part the part from `lv_tabview_part_t`. (LV_TABVIEW_PART_...)
 * @return pointer to the style descriptor of the specified part
 */
static lv_style_list_t * lv_tabview_get_style(lv_obj_t * tabview, uint8_t part)
{
    LV_ASSERT_OBJ(tabview, LV_OBJX_NAME);

    lv_tabview_ext_t * ext = lv_obj_get_ext_attr(tabview);
    lv_style_list_t * style_dsc_p;

    switch(part) {
        case LV_TABVIEW_PART_BG:
            style_dsc_p = &tabview->style_list;
            break;
        case LV_TABVIEW_PART_BG_SCROLLABLE:
            style_dsc_p = lv_obj_get_style_list(ext->content, LV_PAGE_PART_SCROLLABLE);
            break;
        case LV_TABVIEW_PART_TAB_BG:
            style_dsc_p = lv_obj_get_style_list(ext->btns, LV_BTNMATRIX_PART_BG);
            break;
        case LV_TABVIEW_PART_TAB_BTN:
            style_dsc_p = lv_obj_get_style_list(ext->btns, LV_BTNMATRIX_PART_BTN);
            break;
        case LV_TABVIEW_PART_INDIC:
            style_dsc_p = lv_obj_get_style_list(ext->indic, LV_OBJ_PART_MAIN);
            break;
        default:
            style_dsc_p = NULL;
    }

    return style_dsc_p;
}


/**
 * Called when a tab button is clicked
 * @param tab_btnm pointer to the tab's button matrix object
 * @param event type of the event
 */
static void tab_btnm_event_cb(lv_obj_t * tab_btnm, lv_event_t event)
{
    if(event != LV_EVENT_CLICKED) return;

    uint16_t btn_id = lv_btnmatrix_get_active_btn(tab_btnm);
    if(btn_id == LV_BTNMATRIX_BTN_NONE) return;

    if(lv_btnmatrix_get_btn_ctrl(tab_btnm, btn_id, LV_BTNMATRIX_CTRL_DISABLED)) return;

    lv_btnmatrix_clear_btn_ctrl_all(tab_btnm, LV_BTNMATRIX_CTRL_CHECK_STATE);
    lv_btnmatrix_set_btn_ctrl(tab_btnm, btn_id, LV_BTNMATRIX_CTRL_CHECK_STATE);

    lv_obj_t * tabview = lv_obj_get_parent(tab_btnm);

    uint32_t id_prev = lv_tabview_get_tab_act(tabview);
    lv_tabview_set_tab_act(tabview, btn_id, LV_ANIM_ON);
    uint32_t id_new = lv_tabview_get_tab_act(tabview);

    lv_res_t res = LV_RES_OK;
    if(id_prev != id_new) res = lv_event_send(tabview, LV_EVENT_VALUE_CHANGED, &id_new);

#if LV_USE_GROUP
    if(lv_indev_get_type(lv_indev_get_act()) == LV_INDEV_TYPE_ENCODER) {
        lv_group_set_editing(lv_obj_get_group(tabview), false);
    }
#endif

    if(res != LV_RES_OK) return;
}

/**
 * Realign and resize the elements of Tab view
 * @param tabview pointer to a Tab view object
 */
static void tabview_realign(lv_obj_t * tabview)
{
    lv_tabview_ext_t * ext = lv_obj_get_ext_attr(tabview);

    refr_btns_size(tabview);
    refr_content_size(tabview);
    refr_indic_size(tabview);

    refr_align(tabview);

    lv_tabview_set_tab_act(tabview, ext->tab_cur, LV_ANIM_OFF);
}

static void refr_indic_size(lv_obj_t * tabview)
{
    lv_tabview_ext_t * ext = lv_obj_get_ext_attr(tabview);
    lv_btnmatrix_ext_t * btnm_ext = lv_obj_get_ext_attr(ext->btns);

    lv_coord_t indic_size = lv_obj_get_style_size(tabview, LV_TABVIEW_PART_INDIC);

    /*Set the indicator width/height*/
    lv_coord_t indic_w;
    lv_coord_t indic_h;

    switch(ext->btns_pos) {
        default: /*default case is prevented in lv_tabview_set_btns_pos(), but here for safety*/
        case LV_TABVIEW_TAB_POS_NONE:
            lv_obj_set_hidden(ext->indic, true);
            indic_w = 0;
            indic_h = 0;
            break;
        case LV_TABVIEW_TAB_POS_TOP:
        case LV_TABVIEW_TAB_POS_BOTTOM:
            lv_obj_set_hidden(ext->indic, false);
            if(ext->tab_cnt) {
                indic_h = indic_size;
                indic_w = lv_area_get_width(&btnm_ext->button_areas[0]);
            }
            else {
                indic_w = 0;
                indic_h = 0;
            }
            break;
        case LV_TABVIEW_TAB_POS_LEFT:
        case LV_TABVIEW_TAB_POS_RIGHT:
            lv_obj_set_hidden(ext->indic, false);
            if(ext->tab_cnt) {
                indic_w = indic_size;
                indic_h = lv_area_get_height(&btnm_ext->button_areas[0]);
            }
            else {
                indic_w = 0;
                indic_h = 0;
            }
            break;
    }

    lv_obj_set_width(ext->indic, indic_w);
    lv_obj_set_height(ext->indic, indic_h);
}


static void refr_btns_size(lv_obj_t * tabview)
{
    lv_tabview_ext_t * ext = lv_obj_get_ext_attr(tabview);

    lv_style_int_t tab_bg_left = lv_obj_get_style_pad_left(tabview, LV_TABVIEW_PART_TAB_BG);
    lv_style_int_t tab_bg_right = lv_obj_get_style_pad_right(tabview, LV_TABVIEW_PART_TAB_BG);
    lv_style_int_t tab_bg_top = lv_obj_get_style_pad_top(tabview, LV_TABVIEW_PART_TAB_BG);
    lv_style_int_t tab_bg_bottom = lv_obj_get_style_pad_bottom(tabview, LV_TABVIEW_PART_TAB_BG);

    lv_style_int_t tab_left = lv_obj_get_style_pad_left(tabview, LV_TABVIEW_PART_TAB_BTN);
    lv_style_int_t tab_right = lv_obj_get_style_pad_right(tabview, LV_TABVIEW_PART_TAB_BTN);
    lv_style_int_t tab_top = lv_obj_get_style_pad_top(tabview, LV_TABVIEW_PART_TAB_BTN);
    lv_style_int_t tab_bottom = lv_obj_get_style_pad_bottom(tabview, LV_TABVIEW_PART_TAB_BTN);

    const lv_font_t * font = lv_obj_get_style_text_font(tabview, LV_TABVIEW_PART_TAB_BTN);

    /*Set the tabs height/width*/
    lv_coord_t btns_w;
    lv_coord_t btns_h;

    switch(ext->btns_pos) {
        default: /*default case is prevented in lv_tabview_set_btns_pos(), but here for safety*/
        case LV_TABVIEW_TAB_POS_NONE:
            btns_w = 0;
            btns_h = 0;
            lv_obj_set_hidden(ext->btns, true);
            break;
        case LV_TABVIEW_TAB_POS_TOP:
        case LV_TABVIEW_TAB_POS_BOTTOM:
            lv_obj_set_hidden(ext->btns, false);
            btns_h = lv_font_get_line_height(font) + tab_top + tab_bottom + tab_bg_top + tab_bg_bottom;
            btns_w = lv_obj_get_width(tabview);

            break;
        case LV_TABVIEW_TAB_POS_LEFT:
        case LV_TABVIEW_TAB_POS_RIGHT:
            lv_obj_set_hidden(ext->btns, false);
            btns_w = lv_font_get_glyph_width(font, 'A', '\0') +
                     tab_left + tab_right + tab_bg_left + tab_bg_right;
            btns_h = lv_obj_get_height(tabview);
            break;
    }

    lv_obj_set_size(ext->btns, btns_w, btns_h);
}

static void refr_content_size(lv_obj_t * tabview)
{
    lv_tabview_ext_t * ext = lv_obj_get_ext_attr(tabview);
    lv_coord_t cont_w;
    lv_coord_t cont_h;

    switch(ext->btns_pos) {
        default: /*default case is prevented in lv_tabview_set_btns_pos(), but here for safety*/
        case LV_TABVIEW_TAB_POS_NONE:
            cont_w = lv_obj_get_width(tabview);
            cont_h = lv_obj_get_height(tabview);
            break;
        case LV_TABVIEW_TAB_POS_TOP:
        case LV_TABVIEW_TAB_POS_BOTTOM:
            cont_w = lv_obj_get_width(tabview);
            cont_h = lv_obj_get_height(tabview) - lv_obj_get_height(ext->btns);
            break;
        case LV_TABVIEW_TAB_POS_LEFT:
        case LV_TABVIEW_TAB_POS_RIGHT:
            cont_w = lv_obj_get_width(tabview) - lv_obj_get_width(ext->btns);
            cont_h = lv_obj_get_height(tabview);
            break;
    }

    lv_obj_set_size(ext->content, cont_w, cont_h);

    /*Refresh the size of the tab pages too. `ext->content` has a layout to align the pages*/
    lv_style_int_t bg_top = lv_obj_get_style_pad_top(tabview, LV_TABVIEW_PART_BG_SCROLLABLE);
    lv_style_int_t bg_bottom = lv_obj_get_style_pad_bottom(tabview, LV_TABVIEW_PART_BG_SCROLLABLE);
    cont_h -= bg_top + bg_bottom;
    lv_obj_t * content_scrl = lv_page_get_scrollable(ext->content);
    lv_obj_t * pages = lv_obj_get_child(content_scrl, NULL);
    while(pages != NULL) {
        /*Be sure adjust only the pages (user can other things)*/
        if(lv_obj_get_signal_cb(pages) == page_signal) {
            lv_obj_set_size(pages, cont_w, cont_h);
        }
        pages = lv_obj_get_child(content_scrl, pages);
    }
}

static void refr_align(lv_obj_t * tabview)
{
    lv_tabview_ext_t * ext = lv_obj_get_ext_attr(tabview);

    switch(ext->btns_pos) {
        default: /*default case is prevented in lv_tabview_set_btns_pos(), but here for safety*/
        case LV_TABVIEW_TAB_POS_NONE:
            lv_obj_align(ext->content, NULL, LV_ALIGN_IN_TOP_LEFT, 0, 0);
            break;
        case LV_TABVIEW_TAB_POS_TOP:
            lv_obj_align(ext->btns, NULL, LV_ALIGN_IN_TOP_LEFT, 0, 0);
            lv_obj_align(ext->content, ext->btns, LV_ALIGN_OUT_BOTTOM_LEFT, 0, 0);
            lv_obj_align(ext->indic, ext->btns, LV_ALIGN_IN_BOTTOM_LEFT, 0, 0);
            break;
        case LV_TABVIEW_TAB_POS_BOTTOM:
            lv_obj_align(ext->content, NULL, LV_ALIGN_IN_TOP_LEFT, 0, 0);
            lv_obj_align(ext->btns, ext->content, LV_ALIGN_OUT_BOTTOM_LEFT, 0, 0);
            lv_obj_align(ext->indic, ext->btns, LV_ALIGN_IN_TOP_LEFT, 0, 0);
            break;
        case LV_TABVIEW_TAB_POS_LEFT:
            lv_obj_align(ext->btns, NULL, LV_ALIGN_IN_TOP_LEFT, 0, 0);
            lv_obj_align(ext->content, tabview, LV_ALIGN_IN_TOP_LEFT, lv_obj_get_width(ext->btns), 0);
            lv_obj_align(ext->indic, ext->btns, LV_ALIGN_IN_TOP_RIGHT, 0, 0);
            break;
        case LV_TABVIEW_TAB_POS_RIGHT:
            lv_obj_align(ext->btns, NULL, LV_ALIGN_IN_TOP_RIGHT, 0, 0);
            lv_obj_align(ext->content, tabview, LV_ALIGN_IN_TOP_LEFT, 0, 0);
            lv_obj_align(ext->indic, ext->btns, LV_ALIGN_IN_TOP_LEFT, 0, 0);
            break;
    }
}
#endif
=======
/**
 * @file lv_tab.c
 *
 */

/*********************
 *      INCLUDES
 *********************/
#include "lv_tabview.h"
#if LV_USE_TABVIEW != 0

#include "lv_btnmatrix.h"
#include "../lv_misc/lv_debug.h"
#include "../lv_themes/lv_theme.h"
#include "../lv_misc/lv_anim.h"
#include "../lv_core/lv_disp.h"

/*********************
 *      DEFINES
 *********************/
#define LV_OBJX_NAME "lv_tabview"

#if LV_USE_ANIMATION
    #ifndef LV_TABVIEW_DEF_ANIM_TIME
        #define LV_TABVIEW_DEF_ANIM_TIME 300 /*Animation time of focusing to the a list element [ms] (0: no animation)  */
    #endif
#else
    #undef LV_TABVIEW_DEF_ANIM_TIME
    #define LV_TABVIEW_DEF_ANIM_TIME 0 /*No animations*/
#endif

/**********************
 *      TYPEDEFS
 **********************/

/**********************
 *  STATIC PROTOTYPES
 **********************/
static lv_res_t lv_tabview_signal(lv_obj_t * tabview, lv_signal_t sign, void * param);
static lv_res_t tabview_scrl_signal(lv_obj_t * tabview_scrl, lv_signal_t sign, void * param);
static lv_style_list_t * lv_tabview_get_style(lv_obj_t * tabview, uint8_t part);

static void tab_btnm_event_cb(lv_obj_t * tab_btnm, lv_event_t event);
static void tabview_realign(lv_obj_t * tabview);
static void refr_indic_size(lv_obj_t * tabview);
static void refr_btns_size(lv_obj_t * tabview);
static void refr_content_size(lv_obj_t * tabview);
static void refr_align(lv_obj_t * tabview);

/**********************
 *  STATIC VARIABLES
 **********************/
static lv_signal_cb_t ancestor_signal;
static lv_signal_cb_t ancestor_scrl_signal;
static lv_signal_cb_t page_signal;
static const char * tab_def[] = {""};

/**********************
 *      MACROS
 **********************/

/**********************
 *   GLOBAL FUNCTIONS
 **********************/

/**
 * Create a Tab view object
 * @param par pointer to an object, it will be the parent of the new tab
 * @param copy pointer to a tab object, if not NULL then the new object will be copied from it
 * @return pointer to the created tab
 */
lv_obj_t * lv_tabview_create(lv_obj_t * par, const lv_obj_t * copy)
{
    LV_LOG_TRACE("tab view create started");

    /*Create the ancestor of tab*/
    lv_obj_t * tabview = lv_obj_create(par, copy);
    LV_ASSERT_MEM(tabview);
    if(tabview == NULL) return NULL;
    if(ancestor_signal == NULL) ancestor_signal = lv_obj_get_signal_cb(tabview);

    /*Allocate the tab type specific extended data*/
    lv_tabview_ext_t * ext = lv_obj_allocate_ext_attr(tabview, sizeof(lv_tabview_ext_t));
    LV_ASSERT_MEM(ext);
    if(ext == NULL) {
        lv_obj_del(tabview);
        return NULL;
    }

    /*Initialize the allocated 'ext' */
    ext->tab_cur      = 0;
    ext->tab_cnt      = 0;
    ext->point_last.x = 0;
    ext->point_last.y = 0;
    ext->content      = NULL;
    ext->indic        = NULL;
    ext->btns         = NULL;
    ext->btns_pos     = LV_TABVIEW_TAB_POS_TOP;
#if LV_USE_ANIMATION
    ext->anim_time = LV_TABVIEW_DEF_ANIM_TIME;
#endif

    /*The signal and design functions are not copied so set them here*/
    lv_obj_set_signal_cb(tabview, lv_tabview_signal);
    /*Init the new tab tab*/
    if(copy == NULL) {
        ext->tab_name_ptr = lv_mem_alloc(sizeof(char *));
        LV_ASSERT_MEM(ext->tab_name_ptr);
        if(ext->tab_name_ptr == NULL) return NULL;
        ext->tab_name_ptr[0] = "";

        /* Set a size which fits into the parent.
         * Don't use `par` directly because if the tabview is created on a page it is moved to the
         * scrollable so the parent has changed */
        lv_coord_t w;
        lv_coord_t h;
        if(par) {
            w = lv_obj_get_width_fit(lv_obj_get_parent(tabview));
            h = lv_obj_get_height_fit(lv_obj_get_parent(tabview));
        }
        else {
            w = lv_disp_get_hor_res(NULL);
            h = lv_disp_get_ver_res(NULL);
        }

        lv_obj_set_size(tabview, w, h);

        ext->content = lv_page_create(tabview, NULL);
        ext->btns    = lv_btnmatrix_create(tabview, NULL);
        ext->indic   = lv_obj_create(ext->btns, NULL);

        if(ancestor_scrl_signal == NULL) ancestor_scrl_signal = lv_obj_get_signal_cb(lv_page_get_scrollable(ext->content));
        lv_obj_set_signal_cb(lv_page_get_scrollable(ext->content), tabview_scrl_signal);

        lv_btnmatrix_set_map(ext->btns, tab_def);
        lv_obj_set_event_cb(ext->btns, tab_btnm_event_cb);

        lv_obj_set_click(ext->indic, false);
        lv_obj_set_drag_dir(lv_page_get_scrollable(ext->content), LV_DRAG_DIR_ONE);

        lv_page_set_scrollable_fit2(ext->content, LV_FIT_TIGHT, LV_FIT_PARENT);
        lv_page_set_scrl_layout(ext->content, LV_LAYOUT_ROW_TOP);
        lv_page_set_scrollbar_mode(ext->content, LV_SCROLLBAR_MODE_OFF);

        lv_obj_clean_style_list(ext->content, LV_PAGE_PART_BG);

        lv_theme_apply(tabview, LV_THEME_TABVIEW);

    }
    /*Copy an existing tab view*/
    else {
        lv_tabview_ext_t * copy_ext = lv_obj_get_ext_attr(copy);
        ext->point_last.x           = 0;
        ext->point_last.y           = 0;
        ext->btns                   = lv_btnmatrix_create(tabview, copy_ext->btns);
        ext->indic                  = lv_obj_create(ext->btns, copy_ext->indic);
        ext->content                = lv_page_create(tabview, copy_ext->content);
#if LV_USE_ANIMATION
        ext->anim_time = copy_ext->anim_time;
#endif

        ext->tab_name_ptr = lv_mem_alloc(sizeof(char *));
        LV_ASSERT_MEM(ext->tab_name_ptr);
        if(ext->tab_name_ptr == NULL) return NULL;
        ext->tab_name_ptr[0] = "";
        lv_btnmatrix_set_map(ext->btns, ext->tab_name_ptr);

        lv_style_list_copy(lv_obj_get_style_list(tabview, LV_TABVIEW_PART_BG_SCROLLABLE), lv_obj_get_style_list(copy,
                                                                                                                LV_TABVIEW_PART_BG_SCROLLABLE));
        lv_style_list_copy(lv_obj_get_style_list(tabview, LV_TABVIEW_PART_TAB_BG), lv_obj_get_style_list(copy,
                                                                                                         LV_TABVIEW_PART_TAB_BG));
        lv_style_list_copy(lv_obj_get_style_list(tabview, LV_TABVIEW_PART_TAB_BTN), lv_obj_get_style_list(copy,
                                                                                                          LV_TABVIEW_PART_TAB_BTN));

        uint16_t i;
        for(i = 0; i < copy_ext->tab_cnt; i++) {
            lv_obj_t * new_tab = lv_tabview_add_tab(tabview, copy_ext->tab_name_ptr[i]);
            lv_obj_t * copy_tab = lv_tabview_get_tab(copy, i);
            lv_style_list_copy(lv_obj_get_style_list(new_tab, LV_PAGE_PART_SCROLLABLE), lv_obj_get_style_list(copy_tab,
                                                                                                              LV_PAGE_PART_SCROLLABLE));
            lv_style_list_copy(lv_obj_get_style_list(new_tab, LV_PAGE_PART_SCROLLBAR), lv_obj_get_style_list(copy_tab,
                                                                                                             LV_PAGE_PART_SCROLLBAR));
            lv_obj_refresh_style(new_tab, LV_OBJ_PART_ALL, LV_STYLE_PROP_ALL);
        }

        /*Refresh the style with new signal function*/
        lv_obj_refresh_style(tabview, LV_OBJ_PART_ALL, LV_STYLE_PROP_ALL);
    }

    tabview_realign(tabview);

    LV_LOG_INFO("tab view created");

    return tabview;
}

/*======================
 * Add/remove functions
 *=====================*/

/**
 * Add a new tab with the given name
 * @param tabview pointer to Tab view object where to ass the new tab
 * @param name the text on the tab button
 * @return pointer to the created page object (lv_page). You can create your content here
 */
lv_obj_t * lv_tabview_add_tab(lv_obj_t * tabview, const char * name)
{
    LV_ASSERT_OBJ(tabview, LV_OBJX_NAME);
    LV_ASSERT_STR(name);

    lv_tabview_ext_t * ext = lv_obj_get_ext_attr(tabview);

    /*Create the container page*/
    lv_obj_t * h = lv_page_create(ext->content, NULL);
    lv_obj_set_size(h, lv_obj_get_width(tabview), lv_obj_get_height(ext->content));
    lv_page_set_scrollbar_mode(h, LV_SCROLLBAR_MODE_AUTO);
    lv_page_set_scroll_propagation(h, true);
    lv_page_set_scrollable_fit4(h, LV_FIT_NONE, LV_FIT_MAX, LV_FIT_NONE, LV_FIT_MAX);
    lv_theme_apply(h, LV_THEME_TABVIEW_PAGE);

    if(page_signal == NULL) page_signal = lv_obj_get_signal_cb(h);

    /*Extend the button matrix map with the new name*/
    char * name_dm;
    name_dm = lv_mem_alloc(strlen(name) + 1); /*+1 for the closing '\0' */
    LV_ASSERT_MEM(name_dm);
    if(name_dm == NULL) return NULL;
    strcpy(name_dm, name);

    ext->tab_cnt++;

    /* FIXME: It is not possible yet to switch tab button position from/to top/bottom from/to left/right at runtime.
     * Method: clean extra \n when switch from LV_TABVIEW_BTNS_POS_LEFT or LV_TABVIEW_BTNS_POS_RIGHT
     * to LV_TABVIEW_BTNS_POS_TOP or LV_TABVIEW_BTNS_POS_BOTTOM.
     */
    switch(ext->btns_pos) {
        default: /*default case is prevented in lv_tabview_set_btns_pos(), but here for safety*/
        case LV_TABVIEW_TAB_POS_NONE:
        case LV_TABVIEW_TAB_POS_TOP:
        case LV_TABVIEW_TAB_POS_BOTTOM:
            ext->tab_name_ptr = lv_mem_realloc(ext->tab_name_ptr, sizeof(char *) * (ext->tab_cnt + 1));

            LV_ASSERT_MEM(ext->tab_name_ptr);
            if(ext->tab_name_ptr == NULL) return NULL;

            ext->tab_name_ptr[ext->tab_cnt - 1] = name_dm;
            ext->tab_name_ptr[ext->tab_cnt]     = "";

            break;
        case LV_TABVIEW_TAB_POS_LEFT:
        case LV_TABVIEW_TAB_POS_RIGHT:
            ext->tab_name_ptr = lv_mem_realloc(ext->tab_name_ptr, sizeof(char *) * (ext->tab_cnt * 2));

            LV_ASSERT_MEM(ext->tab_name_ptr);
            if(ext->tab_name_ptr == NULL) return NULL;

            if(ext->tab_cnt == 1) {
                ext->tab_name_ptr[0] = name_dm;
                ext->tab_name_ptr[1] = "";
            }
            else {
                ext->tab_name_ptr[ext->tab_cnt * 2 - 3] = "\n";
                ext->tab_name_ptr[ext->tab_cnt * 2 - 2] = name_dm;
                ext->tab_name_ptr[ext->tab_cnt * 2 - 1] = "";
            }
            break;
    }

    /* The button matrix's map still points to the old `tab_name_ptr` which might be freed by
     * `lv_mem_realloc`. So make its current map invalid*/
    lv_btnmatrix_ext_t * btnm_ext = lv_obj_get_ext_attr(ext->btns);
    btnm_ext->map_p          = NULL;

    lv_btnmatrix_set_map(ext->btns, ext->tab_name_ptr);
    lv_btnmatrix_set_btn_ctrl(ext->btns, ext->tab_cur, LV_BTNMATRIX_CTRL_NO_REPEAT);

    /*Set the first btn as active*/
    if(ext->tab_cnt == 1)  ext->tab_cur = 0;

    tabview_realign(tabview); /*Set the size of the pages, tab buttons and indicator*/

    lv_tabview_set_tab_act(tabview, ext->tab_cur, false);

    return h;
}

/**
 * Delete all children of a tab created by `lv_tabview_add_tab`.
 * @param tab pointer to a tab
 */
void lv_tabview_clean_tab(lv_obj_t * tab)
{
    LV_ASSERT_OBJ(tab, "lv_page");

    lv_obj_t * scrl = lv_page_get_scrollable(tab);
    lv_obj_clean(scrl);
}

/*=====================
 * Setter functions
 *====================*/

/**
 * Set a new tab
 * @param tabview pointer to Tab view object
 * @param id index of a tab to load
 * @param anim LV_ANIM_ON: set the value with an animation; LV_ANIM_OFF: change the value immediately
 */
void lv_tabview_set_tab_act(lv_obj_t * tabview, uint16_t id, lv_anim_enable_t anim)
{
    LV_ASSERT_OBJ(tabview, LV_OBJX_NAME);

#if LV_USE_ANIMATION == 0
    anim = LV_ANIM_OFF;
#endif
    lv_tabview_ext_t * ext = lv_obj_get_ext_attr(tabview);

    if(id >= ext->tab_cnt) id = ext->tab_cnt - 1;

    lv_btnmatrix_clear_btn_ctrl(ext->btns, ext->tab_cur, LV_BTNMATRIX_CTRL_CHECK_STATE);

    ext->tab_cur = id;

    if(lv_obj_get_base_dir(tabview) == LV_BIDI_DIR_RTL) {
        id = (ext->tab_cnt - (id + 1));
    }

    lv_coord_t cont_x;
    lv_style_int_t scrl_inner = lv_obj_get_style_pad_inner(ext->content, LV_PAGE_PART_SCROLLABLE);
    lv_style_int_t scrl_left = lv_obj_get_style_pad_left(ext->content, LV_PAGE_PART_SCROLLABLE);

    switch(ext->btns_pos) {
        default: /*default case is prevented in lv_tabview_set_btns_pos(), but here for safety*/
        case LV_TABVIEW_TAB_POS_NONE:
        case LV_TABVIEW_TAB_POS_TOP:
        case LV_TABVIEW_TAB_POS_BOTTOM:
            cont_x = -(lv_obj_get_width(tabview) * id + scrl_inner * id + scrl_left);
            break;
        case LV_TABVIEW_TAB_POS_LEFT:
        case LV_TABVIEW_TAB_POS_RIGHT:
            cont_x = -((lv_obj_get_width(tabview) - lv_obj_get_width(ext->btns)) * id + scrl_inner * id + scrl_left);
            break;
    }

    if(anim == LV_ANIM_OFF || lv_tabview_get_anim_time(tabview) == 0) {
        lv_obj_set_x(lv_page_get_scrollable(ext->content), cont_x);
    }
#if LV_USE_ANIMATION
    else {
        lv_anim_t a;
        lv_anim_init(&a);
        lv_anim_set_var(&a, lv_page_get_scrollable(ext->content));
        lv_anim_set_exec_cb(&a, (lv_anim_exec_xcb_t)lv_obj_set_x);
        lv_anim_set_values(&a, lv_obj_get_x(lv_page_get_scrollable(ext->content)), cont_x);
        lv_anim_set_time(&a, ext->anim_time);
        lv_anim_start(&a);
    }
#endif

    /*Move the indicator*/
    lv_coord_t indic_size;
    lv_coord_t indic_pos = 0; /*silence uninitialized variable warning*/;

    lv_style_int_t btns_bg_inner = 0;
    lv_style_int_t btns_bg_left = 0;
    lv_style_int_t btns_bg_top = 0;

    switch(ext->btns_pos) {
        default: /*default case is prevented in lv_tabview_set_btns_pos(), but here for safety*/
        case LV_TABVIEW_TAB_POS_NONE:
            break;
        case LV_TABVIEW_TAB_POS_TOP:
        case LV_TABVIEW_TAB_POS_BOTTOM:
            btns_bg_inner = lv_obj_get_style_pad_inner(tabview, LV_TABVIEW_PART_TAB_BG);
            btns_bg_left = lv_obj_get_style_pad_left(tabview, LV_TABVIEW_PART_TAB_BG);
            indic_size = lv_obj_get_width(ext->indic);
            indic_pos  = indic_size * id + btns_bg_inner * id + btns_bg_left;
            break;
        case LV_TABVIEW_TAB_POS_LEFT:
        case LV_TABVIEW_TAB_POS_RIGHT:
            btns_bg_inner = lv_obj_get_style_pad_inner(tabview, LV_TABVIEW_PART_TAB_BG);
            btns_bg_top = lv_obj_get_style_pad_top(tabview, LV_TABVIEW_PART_TAB_BG);
            indic_size = lv_obj_get_height(ext->indic);
            indic_pos  = btns_bg_top + id * (indic_size + btns_bg_inner);
            break;
    }

#if LV_USE_ANIMATION
    if(anim == LV_ANIM_OFF || ext->anim_time == 0)
#endif
    {
        switch(ext->btns_pos) {
            default: /*default case is prevented in lv_tabview_set_btns_pos(), but here for safety*/
            case LV_TABVIEW_TAB_POS_NONE:
                break;
            case LV_TABVIEW_TAB_POS_TOP:
            case LV_TABVIEW_TAB_POS_BOTTOM:
                lv_obj_set_x(ext->indic, indic_pos);
                break;
            case LV_TABVIEW_TAB_POS_LEFT:
            case LV_TABVIEW_TAB_POS_RIGHT:
                lv_obj_set_y(ext->indic, indic_pos);
                break;
        }
    }
#if LV_USE_ANIMATION
    else {
        lv_anim_t a;
        lv_anim_init(&a);
        lv_anim_set_var(&a, ext->indic);
        lv_anim_set_time(&a, ext->anim_time);

        switch(ext->btns_pos) {
            default: /*default case is prevented in lv_tabview_set_btns_pos(), but here for safety*/
            case LV_TABVIEW_TAB_POS_NONE:
                break;
            case LV_TABVIEW_TAB_POS_TOP:
            case LV_TABVIEW_TAB_POS_BOTTOM:
                lv_anim_set_exec_cb(&a, (lv_anim_exec_xcb_t)lv_obj_set_x);
                lv_anim_set_values(&a, lv_obj_get_x(ext->indic), indic_pos);
                break;
            case LV_TABVIEW_TAB_POS_LEFT:
            case LV_TABVIEW_TAB_POS_RIGHT:
                lv_anim_set_exec_cb(&a, (lv_anim_exec_xcb_t)lv_obj_set_y);
                lv_anim_set_values(&a, lv_obj_get_y(ext->indic), indic_pos);
                break;
        }

        lv_anim_start(&a);
    }
#endif

    lv_btnmatrix_set_btn_ctrl(ext->btns, ext->tab_cur, LV_BTNMATRIX_CTRL_CHECK_STATE);
}

/**
 * Set the name of a tab.
 * @param tabview pointer to Tab view object
 * @param id index of the tab the name should be set
 * @param name new tab name
 */
void lv_tabview_set_tab_name(lv_obj_t * tabview, uint16_t id, char * name)
{
    LV_ASSERT_OBJ(tabview, LV_OBJX_NAME);

    /* get tabview's ext pointer which contains the tab name pointer list */
    lv_tabview_ext_t * ext = lv_obj_get_ext_attr(tabview);

    /* check for valid tab index */
    if(ext->tab_cnt > id) {
        /* reallocate memory for new tab name (use reallocate due to mostly the size didn't change much) */
        char * str = lv_mem_realloc((void *)ext->tab_name_ptr[id], strlen(name) + 1);
        LV_ASSERT_MEM(str);

        /* store new tab name at allocated memory */
        strcpy(str, name);
        /* update pointer  */
        ext->tab_name_ptr[id] = str;

        /* force redrawing of the tab headers */
        lv_obj_invalidate(ext->btns);
    }
}

/**
 * Set the animation time of tab view when a new tab is loaded
 * @param tabview pointer to Tab view object
 * @param anim_time_ms time of animation in milliseconds
 */
void lv_tabview_set_anim_time(lv_obj_t * tabview, uint16_t anim_time)
{
    LV_ASSERT_OBJ(tabview, LV_OBJX_NAME);

#if LV_USE_ANIMATION
    lv_tabview_ext_t * ext = lv_obj_get_ext_attr(tabview);
    ext->anim_time         = anim_time;
#else
    (void)tabview;
    (void)anim_time;
#endif
}

/**
 * Set the position of tab select buttons
 * @param tabview pointer to a tan view object
 * @param btns_pos which button position
 */
void lv_tabview_set_btns_pos(lv_obj_t * tabview, lv_tabview_btns_pos_t btns_pos)
{
    if(btns_pos != LV_TABVIEW_TAB_POS_NONE &&
       btns_pos != LV_TABVIEW_TAB_POS_TOP &&
       btns_pos != LV_TABVIEW_TAB_POS_BOTTOM &&
       btns_pos != LV_TABVIEW_TAB_POS_LEFT &&
       btns_pos != LV_TABVIEW_TAB_POS_RIGHT) {
        LV_LOG_WARN("lv_tabview_set_btns_pos: unexpected button position");
        return;
    }
    LV_ASSERT_OBJ(tabview, LV_OBJX_NAME);

    lv_tabview_ext_t * ext = lv_obj_get_ext_attr(tabview);

    ext->btns_pos = btns_pos;
    tabview_realign(tabview);
}

/*=====================
 * Getter functions
 *====================*/

/**
 * Get the index of the currently active tab
 * @param tabview pointer to Tab view object
 * @return the active btn index
 */
uint16_t lv_tabview_get_tab_act(const lv_obj_t * tabview)
{
    LV_ASSERT_OBJ(tabview, LV_OBJX_NAME);

    lv_tabview_ext_t * ext = lv_obj_get_ext_attr(tabview);
    return ext->tab_cur;
}

/**
 * Get the number of tabs
 * @param tabview pointer to Tab view object
 * @return btn count
 */
uint16_t lv_tabview_get_tab_count(const lv_obj_t * tabview)
{
    LV_ASSERT_OBJ(tabview, LV_OBJX_NAME);

    lv_tabview_ext_t * ext = lv_obj_get_ext_attr(tabview);
    return ext->tab_cnt;
}

/**
 * Get the page (content area) of a tab
 * @param tabview pointer to Tab view object
 * @param id index of the btn (>= 0)
 * @return pointer to page (lv_page) object
 */
lv_obj_t * lv_tabview_get_tab(const lv_obj_t * tabview, uint16_t id)
{
    LV_ASSERT_OBJ(tabview, LV_OBJX_NAME);

    lv_tabview_ext_t * ext = lv_obj_get_ext_attr(tabview);
    lv_obj_t * content_scrl = lv_page_get_scrollable(ext->content);
    uint16_t i             = 0;
    lv_obj_t * page        = lv_obj_get_child_back(content_scrl, NULL);

    while(page != NULL && i != id) {
        if(lv_obj_get_signal_cb(page) == page_signal) i++;
        page = lv_obj_get_child_back(content_scrl, page);
    }

    if(i == id) return page;

    return NULL;
}

/**
 * Get the animation time of tab view when a new tab is loaded
 * @param tabview pointer to Tab view object
 * @return time of animation in milliseconds
 */
uint16_t lv_tabview_get_anim_time(const lv_obj_t * tabview)
{
    LV_ASSERT_OBJ(tabview, LV_OBJX_NAME);

#if LV_USE_ANIMATION
    lv_tabview_ext_t * ext = lv_obj_get_ext_attr(tabview);
    return ext->anim_time;
#else
    (void)tabview;
    return 0;
#endif
}

/**
 * Get position of tab select buttons
 * @param tabview pointer to a ab view object
 */
lv_tabview_btns_pos_t lv_tabview_get_btns_pos(const lv_obj_t * tabview)
{
    LV_ASSERT_OBJ(tabview, LV_OBJX_NAME);

    lv_tabview_ext_t * ext = lv_obj_get_ext_attr(tabview);
    return ext->btns_pos;
}

/**********************
 *   STATIC FUNCTIONS
 **********************/

/**
 * Signal function of the Tab view
 * @param tabview pointer to a Tab view object
 * @param sign a signal type from lv_signal_t enum
 * @param param pointer to a signal specific variable
 * @return LV_RES_OK: the object is not deleted in the function; LV_RES_INV: the object is deleted
 */
static lv_res_t lv_tabview_signal(lv_obj_t * tabview, lv_signal_t sign, void * param)
{
    lv_res_t res;
    if(sign == LV_SIGNAL_GET_STYLE) {
        lv_get_style_info_t * info = param;
        info->result = lv_tabview_get_style(tabview, info->part);
        if(info->result != NULL) return LV_RES_OK;
        else return ancestor_signal(tabview, sign, param);
    }
    else if(sign == LV_SIGNAL_GET_STATE_DSC) {
        lv_tabview_ext_t * ext = lv_obj_get_ext_attr(tabview);
        lv_get_state_info_t * info = param;
        if(info->part == LV_TABVIEW_PART_TAB_BG) info->result = lv_obj_get_state(ext->btns, LV_BTNMATRIX_PART_BG);
        else if(info->part == LV_TABVIEW_PART_TAB_BTN) info->result = lv_obj_get_state(ext->btns, LV_BTNMATRIX_PART_BTN);
        else if(info->part == LV_TABVIEW_PART_INDIC) info->result = lv_obj_get_state(ext->indic, LV_OBJ_PART_MAIN);
        else if(info->part == LV_TABVIEW_PART_BG_SCROLLABLE) info->result = lv_obj_get_state(ext->content,
                                                                                                 LV_PAGE_PART_SCROLLABLE);
        return LV_RES_OK;
    }

    /* Include the ancient signal function */
    res = ancestor_signal(tabview, sign, param);
    if(res != LV_RES_OK) return res;
    if(sign == LV_SIGNAL_GET_TYPE) return lv_obj_handle_get_type_signal(param, LV_OBJX_NAME);

    lv_tabview_ext_t * ext = lv_obj_get_ext_attr(tabview);
    if(sign == LV_SIGNAL_CLEANUP) {
        uint8_t i;
        for(i = 0; ext->tab_name_ptr[i][0] != '\0' && ext->tab_name_ptr[i][0] != '\n'; i++) lv_mem_free(ext->tab_name_ptr[i]);

        lv_mem_free(ext->tab_name_ptr);
        ext->tab_name_ptr = NULL;
        ext->btns         = NULL; /*These objects were children so they are already invalid*/
        ext->content      = NULL;
    }
    else if(sign == LV_SIGNAL_STYLE_CHG) {
        /*Be sure the buttons are updated because correct button size is required in `tabview_realign`*/
        lv_signal_send(ext->btns, LV_SIGNAL_STYLE_CHG, NULL);

        tabview_realign(tabview);
    }
    else if(sign == LV_SIGNAL_COORD_CHG) {
        if(ext->content != NULL && (lv_obj_get_width(tabview) != lv_area_get_width(param) ||
                                    lv_obj_get_height(tabview) != lv_area_get_height(param))) {
            tabview_realign(tabview);
        }
    }
    else if(sign == LV_SIGNAL_RELEASED) {
#if LV_USE_GROUP
        /*If released by a KEYPAD or ENCODER then really the tab buttons should be released.
         * So simulate a CLICK on the tab buttons*/
        lv_indev_t * indev         = lv_indev_get_act();
        lv_indev_type_t indev_type = lv_indev_get_type(indev);
        if(indev_type == LV_INDEV_TYPE_KEYPAD ||
           (indev_type == LV_INDEV_TYPE_ENCODER && lv_group_get_editing(lv_obj_get_group(tabview)))) {
            lv_event_send(ext->btns, LV_EVENT_CLICKED, lv_event_get_data());
        }
#endif
    }
    else if(sign == LV_SIGNAL_GET_EDITABLE) {
#if LV_USE_GROUP
        bool * editable = (bool *)param;
        *editable       = true;
#endif
    }

    if(sign == LV_SIGNAL_FOCUS || sign == LV_SIGNAL_DEFOCUS ||
#if LV_USE_GROUP
       sign == LV_SIGNAL_CONTROL ||
#endif
       sign == LV_SIGNAL_PRESSED || sign == LV_SIGNAL_RELEASED) {

        /* The button matrix is not in a group (the tab view is in it) but it should handle the
         * group signals. So propagate the related signals to the button matrix manually*/
        ext->btns->signal_cb(ext->btns, sign, param);

        /*Make the active tab's button focused*/
        if(sign == LV_SIGNAL_FOCUS) {
            lv_btnmatrix_set_focused_btn(ext->btns, ext->tab_cur);
        }

        if(sign == LV_SIGNAL_FOCUS || sign == LV_SIGNAL_DEFOCUS) {
            lv_state_t state = lv_obj_get_state(tabview, LV_TABVIEW_PART_BG);
            if(state & LV_STATE_FOCUSED) {
                lv_obj_set_state(ext->btns, LV_STATE_FOCUSED);
                lv_obj_set_state(ext->indic, LV_STATE_FOCUSED);
            }
            else {
                lv_obj_clear_state(ext->btns, LV_STATE_FOCUSED);
                lv_obj_clear_state(ext->indic, LV_STATE_FOCUSED);

            }
            if(state & LV_STATE_EDITED) {
                lv_obj_set_state(ext->btns, LV_STATE_EDITED);
                lv_obj_set_state(ext->indic, LV_STATE_EDITED);
            }
            else {
                lv_obj_clear_state(ext->btns, LV_STATE_EDITED);
                lv_obj_clear_state(ext->indic, LV_STATE_EDITED);

            }
        }
    }

    return res;
}

/**
 * Signal function of a tab views main scrollable area
 * @param tab pointer to a tab page object
 * @param sign a signal type from lv_signal_t enum
 * @param param pointer to a signal specific variable
 * @return LV_RES_OK: the object is not deleted in the function; LV_RES_INV: the object is deleted
 */
static lv_res_t tabview_scrl_signal(lv_obj_t * tabview_scrl, lv_signal_t sign, void * param)
{
    lv_res_t res;

    /* Include the ancient signal function */
    res = ancestor_scrl_signal(tabview_scrl, sign, param);
    if(res != LV_RES_OK) return res;
    if(sign == LV_SIGNAL_GET_TYPE) return lv_obj_handle_get_type_signal(param, "");

    lv_obj_t * cont    = lv_obj_get_parent(tabview_scrl);
    lv_obj_t * tabview = lv_obj_get_parent(cont);

    if(sign == LV_SIGNAL_DRAG_THROW_BEGIN) {
        lv_tabview_ext_t * ext = lv_obj_get_ext_attr(tabview);

        lv_indev_t * indev = lv_indev_get_act();
        lv_point_t point_act;
        lv_indev_get_point(indev, &point_act);
        lv_point_t vect;
        lv_indev_get_vect(indev, &vect);
        lv_coord_t x_predict = 0;

        while(vect.x != 0) {
            x_predict += vect.x;
            vect.x = vect.x * (100 - LV_INDEV_DEF_DRAG_THROW) / 100;
        }

        res = lv_indev_finish_drag(indev);
        if(res != LV_RES_OK) return res;
        lv_obj_t * tab_page = lv_tabview_get_tab(tabview, ext->tab_cur);
        if(tab_page == NULL) return LV_RES_OK;
        lv_coord_t page_x1  = tab_page->coords.x1 - tabview->coords.x1 + x_predict;
        lv_coord_t page_x2  = page_x1 + lv_obj_get_width(tabview);
        lv_coord_t threshold = lv_obj_get_width(tabview) / 2;

        lv_bidi_dir_t base_dir = lv_obj_get_base_dir(tabview);
        int16_t tab_cur = ext->tab_cur;
        if(page_x1 > threshold) {
            if(base_dir != LV_BIDI_DIR_RTL) tab_cur--;
            else tab_cur ++;
        }
        else if(page_x2 < threshold) {
            if(base_dir != LV_BIDI_DIR_RTL) tab_cur++;
            else tab_cur --;
        }

        if(tab_cur > ext->tab_cnt - 1) tab_cur = ext->tab_cnt - 1;
        if(tab_cur < 0) tab_cur = 0;

        uint32_t id_prev = lv_tabview_get_tab_act(tabview);
        lv_tabview_set_tab_act(tabview, tab_cur, LV_ANIM_ON);
        uint32_t id_new = lv_tabview_get_tab_act(tabview);

        if(id_prev != id_new) res = lv_event_send(tabview, LV_EVENT_VALUE_CHANGED, &id_prev);
        if(res != LV_RES_OK) return res;

    }
    return res;
}

/**
 * Get the style descriptor of a part of the object
 * @param page pointer the object
 * @param part the part from `lv_tabview_part_t`. (LV_TABVIEW_PART_...)
 * @return pointer to the style descriptor of the specified part
 */
static lv_style_list_t * lv_tabview_get_style(lv_obj_t * tabview, uint8_t part)
{
    LV_ASSERT_OBJ(tabview, LV_OBJX_NAME);

    lv_tabview_ext_t * ext = lv_obj_get_ext_attr(tabview);
    lv_style_list_t * style_dsc_p;

    switch(part) {
        case LV_TABVIEW_PART_BG:
            style_dsc_p = &tabview->style_list;
            break;
        case LV_TABVIEW_PART_BG_SCROLLABLE:
            style_dsc_p = lv_obj_get_style_list(ext->content, LV_PAGE_PART_SCROLLABLE);
            break;
        case LV_TABVIEW_PART_TAB_BG:
            style_dsc_p = lv_obj_get_style_list(ext->btns, LV_BTNMATRIX_PART_BG);
            break;
        case LV_TABVIEW_PART_TAB_BTN:
            style_dsc_p = lv_obj_get_style_list(ext->btns, LV_BTNMATRIX_PART_BTN);
            break;
        case LV_TABVIEW_PART_INDIC:
            style_dsc_p = lv_obj_get_style_list(ext->indic, LV_OBJ_PART_MAIN);
            break;
        default:
            style_dsc_p = NULL;
    }

    return style_dsc_p;
}

/**
 * Called when a tab button is clicked
 * @param tab_btnm pointer to the tab's button matrix object
 * @param event type of the event
 */
static void tab_btnm_event_cb(lv_obj_t * tab_btnm, lv_event_t event)
{
    if(event != LV_EVENT_CLICKED) return;

    uint16_t btn_id = lv_btnmatrix_get_active_btn(tab_btnm);
    if(btn_id == LV_BTNMATRIX_BTN_NONE) return;

    if(lv_btnmatrix_get_btn_ctrl(tab_btnm, btn_id, LV_BTNMATRIX_CTRL_DISABLED)) return;

    lv_btnmatrix_clear_btn_ctrl_all(tab_btnm, LV_BTNMATRIX_CTRL_CHECK_STATE);
    lv_btnmatrix_set_btn_ctrl(tab_btnm, btn_id, LV_BTNMATRIX_CTRL_CHECK_STATE);

    lv_obj_t * tabview = lv_obj_get_parent(tab_btnm);

    uint32_t id_prev = lv_tabview_get_tab_act(tabview);
    lv_tabview_set_tab_act(tabview, btn_id, LV_ANIM_ON);
    uint32_t id_new = lv_tabview_get_tab_act(tabview);

    lv_res_t res = LV_RES_OK;
    if(id_prev != id_new) res = lv_event_send(tabview, LV_EVENT_VALUE_CHANGED, &id_new);

#if LV_USE_GROUP
    if(lv_indev_get_type(lv_indev_get_act()) == LV_INDEV_TYPE_ENCODER) {
        lv_group_set_editing(lv_obj_get_group(tabview), false);
    }
#endif

    if(res != LV_RES_OK) return;
}

/**
 * Realign and resize the elements of Tab view
 * @param tabview pointer to a Tab view object
 */
static void tabview_realign(lv_obj_t * tabview)
{
    lv_tabview_ext_t * ext = lv_obj_get_ext_attr(tabview);

    refr_btns_size(tabview);
    refr_content_size(tabview);
    refr_indic_size(tabview);

    refr_align(tabview);

    lv_tabview_set_tab_act(tabview, ext->tab_cur, LV_ANIM_OFF);
}

static void refr_indic_size(lv_obj_t * tabview)
{
    lv_tabview_ext_t * ext = lv_obj_get_ext_attr(tabview);
    lv_btnmatrix_ext_t * btnm_ext = lv_obj_get_ext_attr(ext->btns);

    lv_coord_t indic_size = lv_obj_get_style_size(tabview, LV_TABVIEW_PART_INDIC);

    /*Set the indicator width/height*/
    lv_coord_t indic_w;
    lv_coord_t indic_h;

    switch(ext->btns_pos) {
        default: /*default case is prevented in lv_tabview_set_btns_pos(), but here for safety*/
        case LV_TABVIEW_TAB_POS_NONE:
            lv_obj_set_hidden(ext->indic, true);
            indic_w = 0;
            indic_h = 0;
            break;
        case LV_TABVIEW_TAB_POS_TOP:
        case LV_TABVIEW_TAB_POS_BOTTOM:
            lv_obj_set_hidden(ext->indic, false);
            if(ext->tab_cnt) {
                indic_h = indic_size;
                indic_w = lv_area_get_width(&btnm_ext->button_areas[0]);
            }
            else {
                indic_w = 0;
                indic_h = 0;
            }
            break;
        case LV_TABVIEW_TAB_POS_LEFT:
        case LV_TABVIEW_TAB_POS_RIGHT:
            lv_obj_set_hidden(ext->indic, false);
            if(ext->tab_cnt) {
                indic_w = indic_size;
                indic_h = lv_area_get_height(&btnm_ext->button_areas[0]);
            }
            else {
                indic_w = 0;
                indic_h = 0;
            }
            break;
    }

    lv_obj_set_width(ext->indic, indic_w);
    lv_obj_set_height(ext->indic, indic_h);
}

static void refr_btns_size(lv_obj_t * tabview)
{
    lv_tabview_ext_t * ext = lv_obj_get_ext_attr(tabview);

    lv_style_int_t tab_bg_left = lv_obj_get_style_pad_left(tabview, LV_TABVIEW_PART_TAB_BG);
    lv_style_int_t tab_bg_right = lv_obj_get_style_pad_right(tabview, LV_TABVIEW_PART_TAB_BG);
    lv_style_int_t tab_bg_top = lv_obj_get_style_pad_top(tabview, LV_TABVIEW_PART_TAB_BG);
    lv_style_int_t tab_bg_bottom = lv_obj_get_style_pad_bottom(tabview, LV_TABVIEW_PART_TAB_BG);

    lv_style_int_t tab_left = lv_obj_get_style_pad_left(tabview, LV_TABVIEW_PART_TAB_BTN);
    lv_style_int_t tab_right = lv_obj_get_style_pad_right(tabview, LV_TABVIEW_PART_TAB_BTN);
    lv_style_int_t tab_top = lv_obj_get_style_pad_top(tabview, LV_TABVIEW_PART_TAB_BTN);
    lv_style_int_t tab_bottom = lv_obj_get_style_pad_bottom(tabview, LV_TABVIEW_PART_TAB_BTN);

    const lv_font_t * font = lv_obj_get_style_text_font(tabview, LV_TABVIEW_PART_TAB_BTN);

    /*Set the tabs height/width*/
    lv_coord_t btns_w;
    lv_coord_t btns_h;

    switch(ext->btns_pos) {
        default: /*default case is prevented in lv_tabview_set_btns_pos(), but here for safety*/
        case LV_TABVIEW_TAB_POS_NONE:
            btns_w = 0;
            btns_h = 0;
            lv_obj_set_hidden(ext->btns, true);
            break;
        case LV_TABVIEW_TAB_POS_TOP:
        case LV_TABVIEW_TAB_POS_BOTTOM:
            lv_obj_set_hidden(ext->btns, false);
            btns_h = lv_font_get_line_height(font) + tab_top + tab_bottom + tab_bg_top + tab_bg_bottom;
            btns_w = lv_obj_get_width(tabview);

            break;
        case LV_TABVIEW_TAB_POS_LEFT:
        case LV_TABVIEW_TAB_POS_RIGHT:
            lv_obj_set_hidden(ext->btns, false);
            btns_w = lv_font_get_glyph_width(font, 'A', '\0') +
                     tab_left + tab_right + tab_bg_left + tab_bg_right;
            btns_h = lv_obj_get_height(tabview);
            break;
    }

    lv_obj_set_size(ext->btns, btns_w, btns_h);
}

static void refr_content_size(lv_obj_t * tabview)
{
    lv_tabview_ext_t * ext = lv_obj_get_ext_attr(tabview);
    lv_coord_t cont_w;
    lv_coord_t cont_h;

    switch(ext->btns_pos) {
        default: /*default case is prevented in lv_tabview_set_btns_pos(), but here for safety*/
        case LV_TABVIEW_TAB_POS_NONE:
            cont_w = lv_obj_get_width(tabview);
            cont_h = lv_obj_get_height(tabview);
            break;
        case LV_TABVIEW_TAB_POS_TOP:
        case LV_TABVIEW_TAB_POS_BOTTOM:
            cont_w = lv_obj_get_width(tabview);
            cont_h = lv_obj_get_height(tabview) - lv_obj_get_height(ext->btns);
            break;
        case LV_TABVIEW_TAB_POS_LEFT:
        case LV_TABVIEW_TAB_POS_RIGHT:
            cont_w = lv_obj_get_width(tabview) - lv_obj_get_width(ext->btns);
            cont_h = lv_obj_get_height(tabview);
            break;
    }

    lv_obj_set_size(ext->content, cont_w, cont_h);

    /*Refresh the size of the tab pages too. `ext->content` has a layout to align the pages*/
    lv_style_int_t bg_top = lv_obj_get_style_pad_top(tabview, LV_TABVIEW_PART_BG_SCROLLABLE);
    lv_style_int_t bg_bottom = lv_obj_get_style_pad_bottom(tabview, LV_TABVIEW_PART_BG_SCROLLABLE);
    cont_h -= bg_top + bg_bottom;
    lv_obj_t * content_scrl = lv_page_get_scrollable(ext->content);
    lv_obj_t * pages = lv_obj_get_child(content_scrl, NULL);
    while(pages != NULL) {
        /*Be sure adjust only the pages (user can other things)*/
        if(lv_obj_get_signal_cb(pages) == page_signal) {
            lv_obj_set_size(pages, cont_w, cont_h);
        }
        pages = lv_obj_get_child(content_scrl, pages);
    }
}

static void refr_align(lv_obj_t * tabview)
{
    lv_tabview_ext_t * ext = lv_obj_get_ext_attr(tabview);

    switch(ext->btns_pos) {
        default: /*default case is prevented in lv_tabview_set_btns_pos(), but here for safety*/
        case LV_TABVIEW_TAB_POS_NONE:
            lv_obj_align(ext->content, NULL, LV_ALIGN_IN_TOP_LEFT, 0, 0);
            break;
        case LV_TABVIEW_TAB_POS_TOP:
            lv_obj_align(ext->btns, NULL, LV_ALIGN_IN_TOP_LEFT, 0, 0);
            lv_obj_align(ext->content, ext->btns, LV_ALIGN_OUT_BOTTOM_LEFT, 0, 0);
            lv_obj_align(ext->indic, ext->btns, LV_ALIGN_IN_BOTTOM_LEFT, 0, 0);
            break;
        case LV_TABVIEW_TAB_POS_BOTTOM:
            lv_obj_align(ext->content, NULL, LV_ALIGN_IN_TOP_LEFT, 0, 0);
            lv_obj_align(ext->btns, ext->content, LV_ALIGN_OUT_BOTTOM_LEFT, 0, 0);
            lv_obj_align(ext->indic, ext->btns, LV_ALIGN_IN_TOP_LEFT, 0, 0);
            break;
        case LV_TABVIEW_TAB_POS_LEFT:
            lv_obj_align(ext->btns, NULL, LV_ALIGN_IN_TOP_LEFT, 0, 0);
            lv_obj_align(ext->content, tabview, LV_ALIGN_IN_TOP_LEFT, lv_obj_get_width(ext->btns), 0);
            lv_obj_align(ext->indic, ext->btns, LV_ALIGN_IN_TOP_RIGHT, 0, 0);
            break;
        case LV_TABVIEW_TAB_POS_RIGHT:
            lv_obj_align(ext->btns, NULL, LV_ALIGN_IN_TOP_RIGHT, 0, 0);
            lv_obj_align(ext->content, tabview, LV_ALIGN_IN_TOP_LEFT, 0, 0);
            lv_obj_align(ext->indic, ext->btns, LV_ALIGN_IN_TOP_LEFT, 0, 0);
            break;
    }
}
#endif
>>>>>>> 9003f4a9
<|MERGE_RESOLUTION|>--- conflicted
+++ resolved
@@ -1,4 +1,3 @@
-<<<<<<< HEAD
 /**
  * @file lv_tab.c
  *
@@ -224,7 +223,7 @@
 
     /*Extend the button matrix map with the new name*/
     char * name_dm;
-    name_dm = lv_mem_alloc(strlen(name) + 1); /*+1 for the the closing '\0' */
+    name_dm = lv_mem_alloc(strlen(name) + 1); /*+1 for the closing '\0' */
     LV_ASSERT_MEM(name_dm);
     if(name_dm == NULL) return NULL;
     strcpy(name_dm, name);
@@ -748,15 +747,15 @@
         if(tab_page == NULL) return LV_RES_OK;
         lv_coord_t page_x1  = tab_page->coords.x1 - tabview->coords.x1 + x_predict;
         lv_coord_t page_x2  = page_x1 + lv_obj_get_width(tabview);
-        lv_coord_t treshold = lv_obj_get_width(tabview) / 2;
+        lv_coord_t threshold = lv_obj_get_width(tabview) / 2;
 
         lv_bidi_dir_t base_dir = lv_obj_get_base_dir(tabview);
         int16_t tab_cur = ext->tab_cur;
-        if(page_x1 > treshold) {
+        if(page_x1 > threshold) {
             if(base_dir != LV_BIDI_DIR_RTL) tab_cur--;
             else tab_cur ++;
         }
-        else if(page_x2 < treshold) {
+        else if(page_x2 < threshold) {
             if(base_dir != LV_BIDI_DIR_RTL) tab_cur++;
             else tab_cur --;
         }
@@ -810,7 +809,6 @@
 
     return style_dsc_p;
 }
-
 
 /**
  * Called when a tab button is clicked
@@ -912,7 +910,6 @@
     lv_obj_set_height(ext->indic, indic_h);
 }
 
-
 static void refr_btns_size(lv_obj_t * tabview)
 {
     lv_tabview_ext_t * ext = lv_obj_get_ext_attr(tabview);
@@ -1031,1037 +1028,4 @@
             break;
     }
 }
-#endif
-=======
-/**
- * @file lv_tab.c
- *
- */
-
-/*********************
- *      INCLUDES
- *********************/
-#include "lv_tabview.h"
-#if LV_USE_TABVIEW != 0
-
-#include "lv_btnmatrix.h"
-#include "../lv_misc/lv_debug.h"
-#include "../lv_themes/lv_theme.h"
-#include "../lv_misc/lv_anim.h"
-#include "../lv_core/lv_disp.h"
-
-/*********************
- *      DEFINES
- *********************/
-#define LV_OBJX_NAME "lv_tabview"
-
-#if LV_USE_ANIMATION
-    #ifndef LV_TABVIEW_DEF_ANIM_TIME
-        #define LV_TABVIEW_DEF_ANIM_TIME 300 /*Animation time of focusing to the a list element [ms] (0: no animation)  */
-    #endif
-#else
-    #undef LV_TABVIEW_DEF_ANIM_TIME
-    #define LV_TABVIEW_DEF_ANIM_TIME 0 /*No animations*/
-#endif
-
-/**********************
- *      TYPEDEFS
- **********************/
-
-/**********************
- *  STATIC PROTOTYPES
- **********************/
-static lv_res_t lv_tabview_signal(lv_obj_t * tabview, lv_signal_t sign, void * param);
-static lv_res_t tabview_scrl_signal(lv_obj_t * tabview_scrl, lv_signal_t sign, void * param);
-static lv_style_list_t * lv_tabview_get_style(lv_obj_t * tabview, uint8_t part);
-
-static void tab_btnm_event_cb(lv_obj_t * tab_btnm, lv_event_t event);
-static void tabview_realign(lv_obj_t * tabview);
-static void refr_indic_size(lv_obj_t * tabview);
-static void refr_btns_size(lv_obj_t * tabview);
-static void refr_content_size(lv_obj_t * tabview);
-static void refr_align(lv_obj_t * tabview);
-
-/**********************
- *  STATIC VARIABLES
- **********************/
-static lv_signal_cb_t ancestor_signal;
-static lv_signal_cb_t ancestor_scrl_signal;
-static lv_signal_cb_t page_signal;
-static const char * tab_def[] = {""};
-
-/**********************
- *      MACROS
- **********************/
-
-/**********************
- *   GLOBAL FUNCTIONS
- **********************/
-
-/**
- * Create a Tab view object
- * @param par pointer to an object, it will be the parent of the new tab
- * @param copy pointer to a tab object, if not NULL then the new object will be copied from it
- * @return pointer to the created tab
- */
-lv_obj_t * lv_tabview_create(lv_obj_t * par, const lv_obj_t * copy)
-{
-    LV_LOG_TRACE("tab view create started");
-
-    /*Create the ancestor of tab*/
-    lv_obj_t * tabview = lv_obj_create(par, copy);
-    LV_ASSERT_MEM(tabview);
-    if(tabview == NULL) return NULL;
-    if(ancestor_signal == NULL) ancestor_signal = lv_obj_get_signal_cb(tabview);
-
-    /*Allocate the tab type specific extended data*/
-    lv_tabview_ext_t * ext = lv_obj_allocate_ext_attr(tabview, sizeof(lv_tabview_ext_t));
-    LV_ASSERT_MEM(ext);
-    if(ext == NULL) {
-        lv_obj_del(tabview);
-        return NULL;
-    }
-
-    /*Initialize the allocated 'ext' */
-    ext->tab_cur      = 0;
-    ext->tab_cnt      = 0;
-    ext->point_last.x = 0;
-    ext->point_last.y = 0;
-    ext->content      = NULL;
-    ext->indic        = NULL;
-    ext->btns         = NULL;
-    ext->btns_pos     = LV_TABVIEW_TAB_POS_TOP;
-#if LV_USE_ANIMATION
-    ext->anim_time = LV_TABVIEW_DEF_ANIM_TIME;
-#endif
-
-    /*The signal and design functions are not copied so set them here*/
-    lv_obj_set_signal_cb(tabview, lv_tabview_signal);
-    /*Init the new tab tab*/
-    if(copy == NULL) {
-        ext->tab_name_ptr = lv_mem_alloc(sizeof(char *));
-        LV_ASSERT_MEM(ext->tab_name_ptr);
-        if(ext->tab_name_ptr == NULL) return NULL;
-        ext->tab_name_ptr[0] = "";
-
-        /* Set a size which fits into the parent.
-         * Don't use `par` directly because if the tabview is created on a page it is moved to the
-         * scrollable so the parent has changed */
-        lv_coord_t w;
-        lv_coord_t h;
-        if(par) {
-            w = lv_obj_get_width_fit(lv_obj_get_parent(tabview));
-            h = lv_obj_get_height_fit(lv_obj_get_parent(tabview));
-        }
-        else {
-            w = lv_disp_get_hor_res(NULL);
-            h = lv_disp_get_ver_res(NULL);
-        }
-
-        lv_obj_set_size(tabview, w, h);
-
-        ext->content = lv_page_create(tabview, NULL);
-        ext->btns    = lv_btnmatrix_create(tabview, NULL);
-        ext->indic   = lv_obj_create(ext->btns, NULL);
-
-        if(ancestor_scrl_signal == NULL) ancestor_scrl_signal = lv_obj_get_signal_cb(lv_page_get_scrollable(ext->content));
-        lv_obj_set_signal_cb(lv_page_get_scrollable(ext->content), tabview_scrl_signal);
-
-        lv_btnmatrix_set_map(ext->btns, tab_def);
-        lv_obj_set_event_cb(ext->btns, tab_btnm_event_cb);
-
-        lv_obj_set_click(ext->indic, false);
-        lv_obj_set_drag_dir(lv_page_get_scrollable(ext->content), LV_DRAG_DIR_ONE);
-
-        lv_page_set_scrollable_fit2(ext->content, LV_FIT_TIGHT, LV_FIT_PARENT);
-        lv_page_set_scrl_layout(ext->content, LV_LAYOUT_ROW_TOP);
-        lv_page_set_scrollbar_mode(ext->content, LV_SCROLLBAR_MODE_OFF);
-
-        lv_obj_clean_style_list(ext->content, LV_PAGE_PART_BG);
-
-        lv_theme_apply(tabview, LV_THEME_TABVIEW);
-
-    }
-    /*Copy an existing tab view*/
-    else {
-        lv_tabview_ext_t * copy_ext = lv_obj_get_ext_attr(copy);
-        ext->point_last.x           = 0;
-        ext->point_last.y           = 0;
-        ext->btns                   = lv_btnmatrix_create(tabview, copy_ext->btns);
-        ext->indic                  = lv_obj_create(ext->btns, copy_ext->indic);
-        ext->content                = lv_page_create(tabview, copy_ext->content);
-#if LV_USE_ANIMATION
-        ext->anim_time = copy_ext->anim_time;
-#endif
-
-        ext->tab_name_ptr = lv_mem_alloc(sizeof(char *));
-        LV_ASSERT_MEM(ext->tab_name_ptr);
-        if(ext->tab_name_ptr == NULL) return NULL;
-        ext->tab_name_ptr[0] = "";
-        lv_btnmatrix_set_map(ext->btns, ext->tab_name_ptr);
-
-        lv_style_list_copy(lv_obj_get_style_list(tabview, LV_TABVIEW_PART_BG_SCROLLABLE), lv_obj_get_style_list(copy,
-                                                                                                                LV_TABVIEW_PART_BG_SCROLLABLE));
-        lv_style_list_copy(lv_obj_get_style_list(tabview, LV_TABVIEW_PART_TAB_BG), lv_obj_get_style_list(copy,
-                                                                                                         LV_TABVIEW_PART_TAB_BG));
-        lv_style_list_copy(lv_obj_get_style_list(tabview, LV_TABVIEW_PART_TAB_BTN), lv_obj_get_style_list(copy,
-                                                                                                          LV_TABVIEW_PART_TAB_BTN));
-
-        uint16_t i;
-        for(i = 0; i < copy_ext->tab_cnt; i++) {
-            lv_obj_t * new_tab = lv_tabview_add_tab(tabview, copy_ext->tab_name_ptr[i]);
-            lv_obj_t * copy_tab = lv_tabview_get_tab(copy, i);
-            lv_style_list_copy(lv_obj_get_style_list(new_tab, LV_PAGE_PART_SCROLLABLE), lv_obj_get_style_list(copy_tab,
-                                                                                                              LV_PAGE_PART_SCROLLABLE));
-            lv_style_list_copy(lv_obj_get_style_list(new_tab, LV_PAGE_PART_SCROLLBAR), lv_obj_get_style_list(copy_tab,
-                                                                                                             LV_PAGE_PART_SCROLLBAR));
-            lv_obj_refresh_style(new_tab, LV_OBJ_PART_ALL, LV_STYLE_PROP_ALL);
-        }
-
-        /*Refresh the style with new signal function*/
-        lv_obj_refresh_style(tabview, LV_OBJ_PART_ALL, LV_STYLE_PROP_ALL);
-    }
-
-    tabview_realign(tabview);
-
-    LV_LOG_INFO("tab view created");
-
-    return tabview;
-}
-
-/*======================
- * Add/remove functions
- *=====================*/
-
-/**
- * Add a new tab with the given name
- * @param tabview pointer to Tab view object where to ass the new tab
- * @param name the text on the tab button
- * @return pointer to the created page object (lv_page). You can create your content here
- */
-lv_obj_t * lv_tabview_add_tab(lv_obj_t * tabview, const char * name)
-{
-    LV_ASSERT_OBJ(tabview, LV_OBJX_NAME);
-    LV_ASSERT_STR(name);
-
-    lv_tabview_ext_t * ext = lv_obj_get_ext_attr(tabview);
-
-    /*Create the container page*/
-    lv_obj_t * h = lv_page_create(ext->content, NULL);
-    lv_obj_set_size(h, lv_obj_get_width(tabview), lv_obj_get_height(ext->content));
-    lv_page_set_scrollbar_mode(h, LV_SCROLLBAR_MODE_AUTO);
-    lv_page_set_scroll_propagation(h, true);
-    lv_page_set_scrollable_fit4(h, LV_FIT_NONE, LV_FIT_MAX, LV_FIT_NONE, LV_FIT_MAX);
-    lv_theme_apply(h, LV_THEME_TABVIEW_PAGE);
-
-    if(page_signal == NULL) page_signal = lv_obj_get_signal_cb(h);
-
-    /*Extend the button matrix map with the new name*/
-    char * name_dm;
-    name_dm = lv_mem_alloc(strlen(name) + 1); /*+1 for the closing '\0' */
-    LV_ASSERT_MEM(name_dm);
-    if(name_dm == NULL) return NULL;
-    strcpy(name_dm, name);
-
-    ext->tab_cnt++;
-
-    /* FIXME: It is not possible yet to switch tab button position from/to top/bottom from/to left/right at runtime.
-     * Method: clean extra \n when switch from LV_TABVIEW_BTNS_POS_LEFT or LV_TABVIEW_BTNS_POS_RIGHT
-     * to LV_TABVIEW_BTNS_POS_TOP or LV_TABVIEW_BTNS_POS_BOTTOM.
-     */
-    switch(ext->btns_pos) {
-        default: /*default case is prevented in lv_tabview_set_btns_pos(), but here for safety*/
-        case LV_TABVIEW_TAB_POS_NONE:
-        case LV_TABVIEW_TAB_POS_TOP:
-        case LV_TABVIEW_TAB_POS_BOTTOM:
-            ext->tab_name_ptr = lv_mem_realloc(ext->tab_name_ptr, sizeof(char *) * (ext->tab_cnt + 1));
-
-            LV_ASSERT_MEM(ext->tab_name_ptr);
-            if(ext->tab_name_ptr == NULL) return NULL;
-
-            ext->tab_name_ptr[ext->tab_cnt - 1] = name_dm;
-            ext->tab_name_ptr[ext->tab_cnt]     = "";
-
-            break;
-        case LV_TABVIEW_TAB_POS_LEFT:
-        case LV_TABVIEW_TAB_POS_RIGHT:
-            ext->tab_name_ptr = lv_mem_realloc(ext->tab_name_ptr, sizeof(char *) * (ext->tab_cnt * 2));
-
-            LV_ASSERT_MEM(ext->tab_name_ptr);
-            if(ext->tab_name_ptr == NULL) return NULL;
-
-            if(ext->tab_cnt == 1) {
-                ext->tab_name_ptr[0] = name_dm;
-                ext->tab_name_ptr[1] = "";
-            }
-            else {
-                ext->tab_name_ptr[ext->tab_cnt * 2 - 3] = "\n";
-                ext->tab_name_ptr[ext->tab_cnt * 2 - 2] = name_dm;
-                ext->tab_name_ptr[ext->tab_cnt * 2 - 1] = "";
-            }
-            break;
-    }
-
-    /* The button matrix's map still points to the old `tab_name_ptr` which might be freed by
-     * `lv_mem_realloc`. So make its current map invalid*/
-    lv_btnmatrix_ext_t * btnm_ext = lv_obj_get_ext_attr(ext->btns);
-    btnm_ext->map_p          = NULL;
-
-    lv_btnmatrix_set_map(ext->btns, ext->tab_name_ptr);
-    lv_btnmatrix_set_btn_ctrl(ext->btns, ext->tab_cur, LV_BTNMATRIX_CTRL_NO_REPEAT);
-
-    /*Set the first btn as active*/
-    if(ext->tab_cnt == 1)  ext->tab_cur = 0;
-
-    tabview_realign(tabview); /*Set the size of the pages, tab buttons and indicator*/
-
-    lv_tabview_set_tab_act(tabview, ext->tab_cur, false);
-
-    return h;
-}
-
-/**
- * Delete all children of a tab created by `lv_tabview_add_tab`.
- * @param tab pointer to a tab
- */
-void lv_tabview_clean_tab(lv_obj_t * tab)
-{
-    LV_ASSERT_OBJ(tab, "lv_page");
-
-    lv_obj_t * scrl = lv_page_get_scrollable(tab);
-    lv_obj_clean(scrl);
-}
-
-/*=====================
- * Setter functions
- *====================*/
-
-/**
- * Set a new tab
- * @param tabview pointer to Tab view object
- * @param id index of a tab to load
- * @param anim LV_ANIM_ON: set the value with an animation; LV_ANIM_OFF: change the value immediately
- */
-void lv_tabview_set_tab_act(lv_obj_t * tabview, uint16_t id, lv_anim_enable_t anim)
-{
-    LV_ASSERT_OBJ(tabview, LV_OBJX_NAME);
-
-#if LV_USE_ANIMATION == 0
-    anim = LV_ANIM_OFF;
-#endif
-    lv_tabview_ext_t * ext = lv_obj_get_ext_attr(tabview);
-
-    if(id >= ext->tab_cnt) id = ext->tab_cnt - 1;
-
-    lv_btnmatrix_clear_btn_ctrl(ext->btns, ext->tab_cur, LV_BTNMATRIX_CTRL_CHECK_STATE);
-
-    ext->tab_cur = id;
-
-    if(lv_obj_get_base_dir(tabview) == LV_BIDI_DIR_RTL) {
-        id = (ext->tab_cnt - (id + 1));
-    }
-
-    lv_coord_t cont_x;
-    lv_style_int_t scrl_inner = lv_obj_get_style_pad_inner(ext->content, LV_PAGE_PART_SCROLLABLE);
-    lv_style_int_t scrl_left = lv_obj_get_style_pad_left(ext->content, LV_PAGE_PART_SCROLLABLE);
-
-    switch(ext->btns_pos) {
-        default: /*default case is prevented in lv_tabview_set_btns_pos(), but here for safety*/
-        case LV_TABVIEW_TAB_POS_NONE:
-        case LV_TABVIEW_TAB_POS_TOP:
-        case LV_TABVIEW_TAB_POS_BOTTOM:
-            cont_x = -(lv_obj_get_width(tabview) * id + scrl_inner * id + scrl_left);
-            break;
-        case LV_TABVIEW_TAB_POS_LEFT:
-        case LV_TABVIEW_TAB_POS_RIGHT:
-            cont_x = -((lv_obj_get_width(tabview) - lv_obj_get_width(ext->btns)) * id + scrl_inner * id + scrl_left);
-            break;
-    }
-
-    if(anim == LV_ANIM_OFF || lv_tabview_get_anim_time(tabview) == 0) {
-        lv_obj_set_x(lv_page_get_scrollable(ext->content), cont_x);
-    }
-#if LV_USE_ANIMATION
-    else {
-        lv_anim_t a;
-        lv_anim_init(&a);
-        lv_anim_set_var(&a, lv_page_get_scrollable(ext->content));
-        lv_anim_set_exec_cb(&a, (lv_anim_exec_xcb_t)lv_obj_set_x);
-        lv_anim_set_values(&a, lv_obj_get_x(lv_page_get_scrollable(ext->content)), cont_x);
-        lv_anim_set_time(&a, ext->anim_time);
-        lv_anim_start(&a);
-    }
-#endif
-
-    /*Move the indicator*/
-    lv_coord_t indic_size;
-    lv_coord_t indic_pos = 0; /*silence uninitialized variable warning*/;
-
-    lv_style_int_t btns_bg_inner = 0;
-    lv_style_int_t btns_bg_left = 0;
-    lv_style_int_t btns_bg_top = 0;
-
-    switch(ext->btns_pos) {
-        default: /*default case is prevented in lv_tabview_set_btns_pos(), but here for safety*/
-        case LV_TABVIEW_TAB_POS_NONE:
-            break;
-        case LV_TABVIEW_TAB_POS_TOP:
-        case LV_TABVIEW_TAB_POS_BOTTOM:
-            btns_bg_inner = lv_obj_get_style_pad_inner(tabview, LV_TABVIEW_PART_TAB_BG);
-            btns_bg_left = lv_obj_get_style_pad_left(tabview, LV_TABVIEW_PART_TAB_BG);
-            indic_size = lv_obj_get_width(ext->indic);
-            indic_pos  = indic_size * id + btns_bg_inner * id + btns_bg_left;
-            break;
-        case LV_TABVIEW_TAB_POS_LEFT:
-        case LV_TABVIEW_TAB_POS_RIGHT:
-            btns_bg_inner = lv_obj_get_style_pad_inner(tabview, LV_TABVIEW_PART_TAB_BG);
-            btns_bg_top = lv_obj_get_style_pad_top(tabview, LV_TABVIEW_PART_TAB_BG);
-            indic_size = lv_obj_get_height(ext->indic);
-            indic_pos  = btns_bg_top + id * (indic_size + btns_bg_inner);
-            break;
-    }
-
-#if LV_USE_ANIMATION
-    if(anim == LV_ANIM_OFF || ext->anim_time == 0)
-#endif
-    {
-        switch(ext->btns_pos) {
-            default: /*default case is prevented in lv_tabview_set_btns_pos(), but here for safety*/
-            case LV_TABVIEW_TAB_POS_NONE:
-                break;
-            case LV_TABVIEW_TAB_POS_TOP:
-            case LV_TABVIEW_TAB_POS_BOTTOM:
-                lv_obj_set_x(ext->indic, indic_pos);
-                break;
-            case LV_TABVIEW_TAB_POS_LEFT:
-            case LV_TABVIEW_TAB_POS_RIGHT:
-                lv_obj_set_y(ext->indic, indic_pos);
-                break;
-        }
-    }
-#if LV_USE_ANIMATION
-    else {
-        lv_anim_t a;
-        lv_anim_init(&a);
-        lv_anim_set_var(&a, ext->indic);
-        lv_anim_set_time(&a, ext->anim_time);
-
-        switch(ext->btns_pos) {
-            default: /*default case is prevented in lv_tabview_set_btns_pos(), but here for safety*/
-            case LV_TABVIEW_TAB_POS_NONE:
-                break;
-            case LV_TABVIEW_TAB_POS_TOP:
-            case LV_TABVIEW_TAB_POS_BOTTOM:
-                lv_anim_set_exec_cb(&a, (lv_anim_exec_xcb_t)lv_obj_set_x);
-                lv_anim_set_values(&a, lv_obj_get_x(ext->indic), indic_pos);
-                break;
-            case LV_TABVIEW_TAB_POS_LEFT:
-            case LV_TABVIEW_TAB_POS_RIGHT:
-                lv_anim_set_exec_cb(&a, (lv_anim_exec_xcb_t)lv_obj_set_y);
-                lv_anim_set_values(&a, lv_obj_get_y(ext->indic), indic_pos);
-                break;
-        }
-
-        lv_anim_start(&a);
-    }
-#endif
-
-    lv_btnmatrix_set_btn_ctrl(ext->btns, ext->tab_cur, LV_BTNMATRIX_CTRL_CHECK_STATE);
-}
-
-/**
- * Set the name of a tab.
- * @param tabview pointer to Tab view object
- * @param id index of the tab the name should be set
- * @param name new tab name
- */
-void lv_tabview_set_tab_name(lv_obj_t * tabview, uint16_t id, char * name)
-{
-    LV_ASSERT_OBJ(tabview, LV_OBJX_NAME);
-
-    /* get tabview's ext pointer which contains the tab name pointer list */
-    lv_tabview_ext_t * ext = lv_obj_get_ext_attr(tabview);
-
-    /* check for valid tab index */
-    if(ext->tab_cnt > id) {
-        /* reallocate memory for new tab name (use reallocate due to mostly the size didn't change much) */
-        char * str = lv_mem_realloc((void *)ext->tab_name_ptr[id], strlen(name) + 1);
-        LV_ASSERT_MEM(str);
-
-        /* store new tab name at allocated memory */
-        strcpy(str, name);
-        /* update pointer  */
-        ext->tab_name_ptr[id] = str;
-
-        /* force redrawing of the tab headers */
-        lv_obj_invalidate(ext->btns);
-    }
-}
-
-/**
- * Set the animation time of tab view when a new tab is loaded
- * @param tabview pointer to Tab view object
- * @param anim_time_ms time of animation in milliseconds
- */
-void lv_tabview_set_anim_time(lv_obj_t * tabview, uint16_t anim_time)
-{
-    LV_ASSERT_OBJ(tabview, LV_OBJX_NAME);
-
-#if LV_USE_ANIMATION
-    lv_tabview_ext_t * ext = lv_obj_get_ext_attr(tabview);
-    ext->anim_time         = anim_time;
-#else
-    (void)tabview;
-    (void)anim_time;
-#endif
-}
-
-/**
- * Set the position of tab select buttons
- * @param tabview pointer to a tan view object
- * @param btns_pos which button position
- */
-void lv_tabview_set_btns_pos(lv_obj_t * tabview, lv_tabview_btns_pos_t btns_pos)
-{
-    if(btns_pos != LV_TABVIEW_TAB_POS_NONE &&
-       btns_pos != LV_TABVIEW_TAB_POS_TOP &&
-       btns_pos != LV_TABVIEW_TAB_POS_BOTTOM &&
-       btns_pos != LV_TABVIEW_TAB_POS_LEFT &&
-       btns_pos != LV_TABVIEW_TAB_POS_RIGHT) {
-        LV_LOG_WARN("lv_tabview_set_btns_pos: unexpected button position");
-        return;
-    }
-    LV_ASSERT_OBJ(tabview, LV_OBJX_NAME);
-
-    lv_tabview_ext_t * ext = lv_obj_get_ext_attr(tabview);
-
-    ext->btns_pos = btns_pos;
-    tabview_realign(tabview);
-}
-
-/*=====================
- * Getter functions
- *====================*/
-
-/**
- * Get the index of the currently active tab
- * @param tabview pointer to Tab view object
- * @return the active btn index
- */
-uint16_t lv_tabview_get_tab_act(const lv_obj_t * tabview)
-{
-    LV_ASSERT_OBJ(tabview, LV_OBJX_NAME);
-
-    lv_tabview_ext_t * ext = lv_obj_get_ext_attr(tabview);
-    return ext->tab_cur;
-}
-
-/**
- * Get the number of tabs
- * @param tabview pointer to Tab view object
- * @return btn count
- */
-uint16_t lv_tabview_get_tab_count(const lv_obj_t * tabview)
-{
-    LV_ASSERT_OBJ(tabview, LV_OBJX_NAME);
-
-    lv_tabview_ext_t * ext = lv_obj_get_ext_attr(tabview);
-    return ext->tab_cnt;
-}
-
-/**
- * Get the page (content area) of a tab
- * @param tabview pointer to Tab view object
- * @param id index of the btn (>= 0)
- * @return pointer to page (lv_page) object
- */
-lv_obj_t * lv_tabview_get_tab(const lv_obj_t * tabview, uint16_t id)
-{
-    LV_ASSERT_OBJ(tabview, LV_OBJX_NAME);
-
-    lv_tabview_ext_t * ext = lv_obj_get_ext_attr(tabview);
-    lv_obj_t * content_scrl = lv_page_get_scrollable(ext->content);
-    uint16_t i             = 0;
-    lv_obj_t * page        = lv_obj_get_child_back(content_scrl, NULL);
-
-    while(page != NULL && i != id) {
-        if(lv_obj_get_signal_cb(page) == page_signal) i++;
-        page = lv_obj_get_child_back(content_scrl, page);
-    }
-
-    if(i == id) return page;
-
-    return NULL;
-}
-
-/**
- * Get the animation time of tab view when a new tab is loaded
- * @param tabview pointer to Tab view object
- * @return time of animation in milliseconds
- */
-uint16_t lv_tabview_get_anim_time(const lv_obj_t * tabview)
-{
-    LV_ASSERT_OBJ(tabview, LV_OBJX_NAME);
-
-#if LV_USE_ANIMATION
-    lv_tabview_ext_t * ext = lv_obj_get_ext_attr(tabview);
-    return ext->anim_time;
-#else
-    (void)tabview;
-    return 0;
-#endif
-}
-
-/**
- * Get position of tab select buttons
- * @param tabview pointer to a ab view object
- */
-lv_tabview_btns_pos_t lv_tabview_get_btns_pos(const lv_obj_t * tabview)
-{
-    LV_ASSERT_OBJ(tabview, LV_OBJX_NAME);
-
-    lv_tabview_ext_t * ext = lv_obj_get_ext_attr(tabview);
-    return ext->btns_pos;
-}
-
-/**********************
- *   STATIC FUNCTIONS
- **********************/
-
-/**
- * Signal function of the Tab view
- * @param tabview pointer to a Tab view object
- * @param sign a signal type from lv_signal_t enum
- * @param param pointer to a signal specific variable
- * @return LV_RES_OK: the object is not deleted in the function; LV_RES_INV: the object is deleted
- */
-static lv_res_t lv_tabview_signal(lv_obj_t * tabview, lv_signal_t sign, void * param)
-{
-    lv_res_t res;
-    if(sign == LV_SIGNAL_GET_STYLE) {
-        lv_get_style_info_t * info = param;
-        info->result = lv_tabview_get_style(tabview, info->part);
-        if(info->result != NULL) return LV_RES_OK;
-        else return ancestor_signal(tabview, sign, param);
-    }
-    else if(sign == LV_SIGNAL_GET_STATE_DSC) {
-        lv_tabview_ext_t * ext = lv_obj_get_ext_attr(tabview);
-        lv_get_state_info_t * info = param;
-        if(info->part == LV_TABVIEW_PART_TAB_BG) info->result = lv_obj_get_state(ext->btns, LV_BTNMATRIX_PART_BG);
-        else if(info->part == LV_TABVIEW_PART_TAB_BTN) info->result = lv_obj_get_state(ext->btns, LV_BTNMATRIX_PART_BTN);
-        else if(info->part == LV_TABVIEW_PART_INDIC) info->result = lv_obj_get_state(ext->indic, LV_OBJ_PART_MAIN);
-        else if(info->part == LV_TABVIEW_PART_BG_SCROLLABLE) info->result = lv_obj_get_state(ext->content,
-                                                                                                 LV_PAGE_PART_SCROLLABLE);
-        return LV_RES_OK;
-    }
-
-    /* Include the ancient signal function */
-    res = ancestor_signal(tabview, sign, param);
-    if(res != LV_RES_OK) return res;
-    if(sign == LV_SIGNAL_GET_TYPE) return lv_obj_handle_get_type_signal(param, LV_OBJX_NAME);
-
-    lv_tabview_ext_t * ext = lv_obj_get_ext_attr(tabview);
-    if(sign == LV_SIGNAL_CLEANUP) {
-        uint8_t i;
-        for(i = 0; ext->tab_name_ptr[i][0] != '\0' && ext->tab_name_ptr[i][0] != '\n'; i++) lv_mem_free(ext->tab_name_ptr[i]);
-
-        lv_mem_free(ext->tab_name_ptr);
-        ext->tab_name_ptr = NULL;
-        ext->btns         = NULL; /*These objects were children so they are already invalid*/
-        ext->content      = NULL;
-    }
-    else if(sign == LV_SIGNAL_STYLE_CHG) {
-        /*Be sure the buttons are updated because correct button size is required in `tabview_realign`*/
-        lv_signal_send(ext->btns, LV_SIGNAL_STYLE_CHG, NULL);
-
-        tabview_realign(tabview);
-    }
-    else if(sign == LV_SIGNAL_COORD_CHG) {
-        if(ext->content != NULL && (lv_obj_get_width(tabview) != lv_area_get_width(param) ||
-                                    lv_obj_get_height(tabview) != lv_area_get_height(param))) {
-            tabview_realign(tabview);
-        }
-    }
-    else if(sign == LV_SIGNAL_RELEASED) {
-#if LV_USE_GROUP
-        /*If released by a KEYPAD or ENCODER then really the tab buttons should be released.
-         * So simulate a CLICK on the tab buttons*/
-        lv_indev_t * indev         = lv_indev_get_act();
-        lv_indev_type_t indev_type = lv_indev_get_type(indev);
-        if(indev_type == LV_INDEV_TYPE_KEYPAD ||
-           (indev_type == LV_INDEV_TYPE_ENCODER && lv_group_get_editing(lv_obj_get_group(tabview)))) {
-            lv_event_send(ext->btns, LV_EVENT_CLICKED, lv_event_get_data());
-        }
-#endif
-    }
-    else if(sign == LV_SIGNAL_GET_EDITABLE) {
-#if LV_USE_GROUP
-        bool * editable = (bool *)param;
-        *editable       = true;
-#endif
-    }
-
-    if(sign == LV_SIGNAL_FOCUS || sign == LV_SIGNAL_DEFOCUS ||
-#if LV_USE_GROUP
-       sign == LV_SIGNAL_CONTROL ||
-#endif
-       sign == LV_SIGNAL_PRESSED || sign == LV_SIGNAL_RELEASED) {
-
-        /* The button matrix is not in a group (the tab view is in it) but it should handle the
-         * group signals. So propagate the related signals to the button matrix manually*/
-        ext->btns->signal_cb(ext->btns, sign, param);
-
-        /*Make the active tab's button focused*/
-        if(sign == LV_SIGNAL_FOCUS) {
-            lv_btnmatrix_set_focused_btn(ext->btns, ext->tab_cur);
-        }
-
-        if(sign == LV_SIGNAL_FOCUS || sign == LV_SIGNAL_DEFOCUS) {
-            lv_state_t state = lv_obj_get_state(tabview, LV_TABVIEW_PART_BG);
-            if(state & LV_STATE_FOCUSED) {
-                lv_obj_set_state(ext->btns, LV_STATE_FOCUSED);
-                lv_obj_set_state(ext->indic, LV_STATE_FOCUSED);
-            }
-            else {
-                lv_obj_clear_state(ext->btns, LV_STATE_FOCUSED);
-                lv_obj_clear_state(ext->indic, LV_STATE_FOCUSED);
-
-            }
-            if(state & LV_STATE_EDITED) {
-                lv_obj_set_state(ext->btns, LV_STATE_EDITED);
-                lv_obj_set_state(ext->indic, LV_STATE_EDITED);
-            }
-            else {
-                lv_obj_clear_state(ext->btns, LV_STATE_EDITED);
-                lv_obj_clear_state(ext->indic, LV_STATE_EDITED);
-
-            }
-        }
-    }
-
-    return res;
-}
-
-/**
- * Signal function of a tab views main scrollable area
- * @param tab pointer to a tab page object
- * @param sign a signal type from lv_signal_t enum
- * @param param pointer to a signal specific variable
- * @return LV_RES_OK: the object is not deleted in the function; LV_RES_INV: the object is deleted
- */
-static lv_res_t tabview_scrl_signal(lv_obj_t * tabview_scrl, lv_signal_t sign, void * param)
-{
-    lv_res_t res;
-
-    /* Include the ancient signal function */
-    res = ancestor_scrl_signal(tabview_scrl, sign, param);
-    if(res != LV_RES_OK) return res;
-    if(sign == LV_SIGNAL_GET_TYPE) return lv_obj_handle_get_type_signal(param, "");
-
-    lv_obj_t * cont    = lv_obj_get_parent(tabview_scrl);
-    lv_obj_t * tabview = lv_obj_get_parent(cont);
-
-    if(sign == LV_SIGNAL_DRAG_THROW_BEGIN) {
-        lv_tabview_ext_t * ext = lv_obj_get_ext_attr(tabview);
-
-        lv_indev_t * indev = lv_indev_get_act();
-        lv_point_t point_act;
-        lv_indev_get_point(indev, &point_act);
-        lv_point_t vect;
-        lv_indev_get_vect(indev, &vect);
-        lv_coord_t x_predict = 0;
-
-        while(vect.x != 0) {
-            x_predict += vect.x;
-            vect.x = vect.x * (100 - LV_INDEV_DEF_DRAG_THROW) / 100;
-        }
-
-        res = lv_indev_finish_drag(indev);
-        if(res != LV_RES_OK) return res;
-        lv_obj_t * tab_page = lv_tabview_get_tab(tabview, ext->tab_cur);
-        if(tab_page == NULL) return LV_RES_OK;
-        lv_coord_t page_x1  = tab_page->coords.x1 - tabview->coords.x1 + x_predict;
-        lv_coord_t page_x2  = page_x1 + lv_obj_get_width(tabview);
-        lv_coord_t threshold = lv_obj_get_width(tabview) / 2;
-
-        lv_bidi_dir_t base_dir = lv_obj_get_base_dir(tabview);
-        int16_t tab_cur = ext->tab_cur;
-        if(page_x1 > threshold) {
-            if(base_dir != LV_BIDI_DIR_RTL) tab_cur--;
-            else tab_cur ++;
-        }
-        else if(page_x2 < threshold) {
-            if(base_dir != LV_BIDI_DIR_RTL) tab_cur++;
-            else tab_cur --;
-        }
-
-        if(tab_cur > ext->tab_cnt - 1) tab_cur = ext->tab_cnt - 1;
-        if(tab_cur < 0) tab_cur = 0;
-
-        uint32_t id_prev = lv_tabview_get_tab_act(tabview);
-        lv_tabview_set_tab_act(tabview, tab_cur, LV_ANIM_ON);
-        uint32_t id_new = lv_tabview_get_tab_act(tabview);
-
-        if(id_prev != id_new) res = lv_event_send(tabview, LV_EVENT_VALUE_CHANGED, &id_prev);
-        if(res != LV_RES_OK) return res;
-
-    }
-    return res;
-}
-
-/**
- * Get the style descriptor of a part of the object
- * @param page pointer the object
- * @param part the part from `lv_tabview_part_t`. (LV_TABVIEW_PART_...)
- * @return pointer to the style descriptor of the specified part
- */
-static lv_style_list_t * lv_tabview_get_style(lv_obj_t * tabview, uint8_t part)
-{
-    LV_ASSERT_OBJ(tabview, LV_OBJX_NAME);
-
-    lv_tabview_ext_t * ext = lv_obj_get_ext_attr(tabview);
-    lv_style_list_t * style_dsc_p;
-
-    switch(part) {
-        case LV_TABVIEW_PART_BG:
-            style_dsc_p = &tabview->style_list;
-            break;
-        case LV_TABVIEW_PART_BG_SCROLLABLE:
-            style_dsc_p = lv_obj_get_style_list(ext->content, LV_PAGE_PART_SCROLLABLE);
-            break;
-        case LV_TABVIEW_PART_TAB_BG:
-            style_dsc_p = lv_obj_get_style_list(ext->btns, LV_BTNMATRIX_PART_BG);
-            break;
-        case LV_TABVIEW_PART_TAB_BTN:
-            style_dsc_p = lv_obj_get_style_list(ext->btns, LV_BTNMATRIX_PART_BTN);
-            break;
-        case LV_TABVIEW_PART_INDIC:
-            style_dsc_p = lv_obj_get_style_list(ext->indic, LV_OBJ_PART_MAIN);
-            break;
-        default:
-            style_dsc_p = NULL;
-    }
-
-    return style_dsc_p;
-}
-
-/**
- * Called when a tab button is clicked
- * @param tab_btnm pointer to the tab's button matrix object
- * @param event type of the event
- */
-static void tab_btnm_event_cb(lv_obj_t * tab_btnm, lv_event_t event)
-{
-    if(event != LV_EVENT_CLICKED) return;
-
-    uint16_t btn_id = lv_btnmatrix_get_active_btn(tab_btnm);
-    if(btn_id == LV_BTNMATRIX_BTN_NONE) return;
-
-    if(lv_btnmatrix_get_btn_ctrl(tab_btnm, btn_id, LV_BTNMATRIX_CTRL_DISABLED)) return;
-
-    lv_btnmatrix_clear_btn_ctrl_all(tab_btnm, LV_BTNMATRIX_CTRL_CHECK_STATE);
-    lv_btnmatrix_set_btn_ctrl(tab_btnm, btn_id, LV_BTNMATRIX_CTRL_CHECK_STATE);
-
-    lv_obj_t * tabview = lv_obj_get_parent(tab_btnm);
-
-    uint32_t id_prev = lv_tabview_get_tab_act(tabview);
-    lv_tabview_set_tab_act(tabview, btn_id, LV_ANIM_ON);
-    uint32_t id_new = lv_tabview_get_tab_act(tabview);
-
-    lv_res_t res = LV_RES_OK;
-    if(id_prev != id_new) res = lv_event_send(tabview, LV_EVENT_VALUE_CHANGED, &id_new);
-
-#if LV_USE_GROUP
-    if(lv_indev_get_type(lv_indev_get_act()) == LV_INDEV_TYPE_ENCODER) {
-        lv_group_set_editing(lv_obj_get_group(tabview), false);
-    }
-#endif
-
-    if(res != LV_RES_OK) return;
-}
-
-/**
- * Realign and resize the elements of Tab view
- * @param tabview pointer to a Tab view object
- */
-static void tabview_realign(lv_obj_t * tabview)
-{
-    lv_tabview_ext_t * ext = lv_obj_get_ext_attr(tabview);
-
-    refr_btns_size(tabview);
-    refr_content_size(tabview);
-    refr_indic_size(tabview);
-
-    refr_align(tabview);
-
-    lv_tabview_set_tab_act(tabview, ext->tab_cur, LV_ANIM_OFF);
-}
-
-static void refr_indic_size(lv_obj_t * tabview)
-{
-    lv_tabview_ext_t * ext = lv_obj_get_ext_attr(tabview);
-    lv_btnmatrix_ext_t * btnm_ext = lv_obj_get_ext_attr(ext->btns);
-
-    lv_coord_t indic_size = lv_obj_get_style_size(tabview, LV_TABVIEW_PART_INDIC);
-
-    /*Set the indicator width/height*/
-    lv_coord_t indic_w;
-    lv_coord_t indic_h;
-
-    switch(ext->btns_pos) {
-        default: /*default case is prevented in lv_tabview_set_btns_pos(), but here for safety*/
-        case LV_TABVIEW_TAB_POS_NONE:
-            lv_obj_set_hidden(ext->indic, true);
-            indic_w = 0;
-            indic_h = 0;
-            break;
-        case LV_TABVIEW_TAB_POS_TOP:
-        case LV_TABVIEW_TAB_POS_BOTTOM:
-            lv_obj_set_hidden(ext->indic, false);
-            if(ext->tab_cnt) {
-                indic_h = indic_size;
-                indic_w = lv_area_get_width(&btnm_ext->button_areas[0]);
-            }
-            else {
-                indic_w = 0;
-                indic_h = 0;
-            }
-            break;
-        case LV_TABVIEW_TAB_POS_LEFT:
-        case LV_TABVIEW_TAB_POS_RIGHT:
-            lv_obj_set_hidden(ext->indic, false);
-            if(ext->tab_cnt) {
-                indic_w = indic_size;
-                indic_h = lv_area_get_height(&btnm_ext->button_areas[0]);
-            }
-            else {
-                indic_w = 0;
-                indic_h = 0;
-            }
-            break;
-    }
-
-    lv_obj_set_width(ext->indic, indic_w);
-    lv_obj_set_height(ext->indic, indic_h);
-}
-
-static void refr_btns_size(lv_obj_t * tabview)
-{
-    lv_tabview_ext_t * ext = lv_obj_get_ext_attr(tabview);
-
-    lv_style_int_t tab_bg_left = lv_obj_get_style_pad_left(tabview, LV_TABVIEW_PART_TAB_BG);
-    lv_style_int_t tab_bg_right = lv_obj_get_style_pad_right(tabview, LV_TABVIEW_PART_TAB_BG);
-    lv_style_int_t tab_bg_top = lv_obj_get_style_pad_top(tabview, LV_TABVIEW_PART_TAB_BG);
-    lv_style_int_t tab_bg_bottom = lv_obj_get_style_pad_bottom(tabview, LV_TABVIEW_PART_TAB_BG);
-
-    lv_style_int_t tab_left = lv_obj_get_style_pad_left(tabview, LV_TABVIEW_PART_TAB_BTN);
-    lv_style_int_t tab_right = lv_obj_get_style_pad_right(tabview, LV_TABVIEW_PART_TAB_BTN);
-    lv_style_int_t tab_top = lv_obj_get_style_pad_top(tabview, LV_TABVIEW_PART_TAB_BTN);
-    lv_style_int_t tab_bottom = lv_obj_get_style_pad_bottom(tabview, LV_TABVIEW_PART_TAB_BTN);
-
-    const lv_font_t * font = lv_obj_get_style_text_font(tabview, LV_TABVIEW_PART_TAB_BTN);
-
-    /*Set the tabs height/width*/
-    lv_coord_t btns_w;
-    lv_coord_t btns_h;
-
-    switch(ext->btns_pos) {
-        default: /*default case is prevented in lv_tabview_set_btns_pos(), but here for safety*/
-        case LV_TABVIEW_TAB_POS_NONE:
-            btns_w = 0;
-            btns_h = 0;
-            lv_obj_set_hidden(ext->btns, true);
-            break;
-        case LV_TABVIEW_TAB_POS_TOP:
-        case LV_TABVIEW_TAB_POS_BOTTOM:
-            lv_obj_set_hidden(ext->btns, false);
-            btns_h = lv_font_get_line_height(font) + tab_top + tab_bottom + tab_bg_top + tab_bg_bottom;
-            btns_w = lv_obj_get_width(tabview);
-
-            break;
-        case LV_TABVIEW_TAB_POS_LEFT:
-        case LV_TABVIEW_TAB_POS_RIGHT:
-            lv_obj_set_hidden(ext->btns, false);
-            btns_w = lv_font_get_glyph_width(font, 'A', '\0') +
-                     tab_left + tab_right + tab_bg_left + tab_bg_right;
-            btns_h = lv_obj_get_height(tabview);
-            break;
-    }
-
-    lv_obj_set_size(ext->btns, btns_w, btns_h);
-}
-
-static void refr_content_size(lv_obj_t * tabview)
-{
-    lv_tabview_ext_t * ext = lv_obj_get_ext_attr(tabview);
-    lv_coord_t cont_w;
-    lv_coord_t cont_h;
-
-    switch(ext->btns_pos) {
-        default: /*default case is prevented in lv_tabview_set_btns_pos(), but here for safety*/
-        case LV_TABVIEW_TAB_POS_NONE:
-            cont_w = lv_obj_get_width(tabview);
-            cont_h = lv_obj_get_height(tabview);
-            break;
-        case LV_TABVIEW_TAB_POS_TOP:
-        case LV_TABVIEW_TAB_POS_BOTTOM:
-            cont_w = lv_obj_get_width(tabview);
-            cont_h = lv_obj_get_height(tabview) - lv_obj_get_height(ext->btns);
-            break;
-        case LV_TABVIEW_TAB_POS_LEFT:
-        case LV_TABVIEW_TAB_POS_RIGHT:
-            cont_w = lv_obj_get_width(tabview) - lv_obj_get_width(ext->btns);
-            cont_h = lv_obj_get_height(tabview);
-            break;
-    }
-
-    lv_obj_set_size(ext->content, cont_w, cont_h);
-
-    /*Refresh the size of the tab pages too. `ext->content` has a layout to align the pages*/
-    lv_style_int_t bg_top = lv_obj_get_style_pad_top(tabview, LV_TABVIEW_PART_BG_SCROLLABLE);
-    lv_style_int_t bg_bottom = lv_obj_get_style_pad_bottom(tabview, LV_TABVIEW_PART_BG_SCROLLABLE);
-    cont_h -= bg_top + bg_bottom;
-    lv_obj_t * content_scrl = lv_page_get_scrollable(ext->content);
-    lv_obj_t * pages = lv_obj_get_child(content_scrl, NULL);
-    while(pages != NULL) {
-        /*Be sure adjust only the pages (user can other things)*/
-        if(lv_obj_get_signal_cb(pages) == page_signal) {
-            lv_obj_set_size(pages, cont_w, cont_h);
-        }
-        pages = lv_obj_get_child(content_scrl, pages);
-    }
-}
-
-static void refr_align(lv_obj_t * tabview)
-{
-    lv_tabview_ext_t * ext = lv_obj_get_ext_attr(tabview);
-
-    switch(ext->btns_pos) {
-        default: /*default case is prevented in lv_tabview_set_btns_pos(), but here for safety*/
-        case LV_TABVIEW_TAB_POS_NONE:
-            lv_obj_align(ext->content, NULL, LV_ALIGN_IN_TOP_LEFT, 0, 0);
-            break;
-        case LV_TABVIEW_TAB_POS_TOP:
-            lv_obj_align(ext->btns, NULL, LV_ALIGN_IN_TOP_LEFT, 0, 0);
-            lv_obj_align(ext->content, ext->btns, LV_ALIGN_OUT_BOTTOM_LEFT, 0, 0);
-            lv_obj_align(ext->indic, ext->btns, LV_ALIGN_IN_BOTTOM_LEFT, 0, 0);
-            break;
-        case LV_TABVIEW_TAB_POS_BOTTOM:
-            lv_obj_align(ext->content, NULL, LV_ALIGN_IN_TOP_LEFT, 0, 0);
-            lv_obj_align(ext->btns, ext->content, LV_ALIGN_OUT_BOTTOM_LEFT, 0, 0);
-            lv_obj_align(ext->indic, ext->btns, LV_ALIGN_IN_TOP_LEFT, 0, 0);
-            break;
-        case LV_TABVIEW_TAB_POS_LEFT:
-            lv_obj_align(ext->btns, NULL, LV_ALIGN_IN_TOP_LEFT, 0, 0);
-            lv_obj_align(ext->content, tabview, LV_ALIGN_IN_TOP_LEFT, lv_obj_get_width(ext->btns), 0);
-            lv_obj_align(ext->indic, ext->btns, LV_ALIGN_IN_TOP_RIGHT, 0, 0);
-            break;
-        case LV_TABVIEW_TAB_POS_RIGHT:
-            lv_obj_align(ext->btns, NULL, LV_ALIGN_IN_TOP_RIGHT, 0, 0);
-            lv_obj_align(ext->content, tabview, LV_ALIGN_IN_TOP_LEFT, 0, 0);
-            lv_obj_align(ext->indic, ext->btns, LV_ALIGN_IN_TOP_LEFT, 0, 0);
-            break;
-    }
-}
-#endif
->>>>>>> 9003f4a9
+#endif
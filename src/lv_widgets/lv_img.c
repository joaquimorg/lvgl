--- conflicted
+++ resolved
@@ -1,4 +1,3 @@
-<<<<<<< HEAD
 /**
  * @file lv_img.c
  *
@@ -12,7 +11,7 @@
 
 /*Testing of dependencies*/
 #if LV_USE_LABEL == 0
-    #error "lv_img: lv_label is required. Enable it in lv_conf.h (LV_USE_LABEL  1) "
+    #error "lv_img: lv_label is required. Enable it in lv_conf.h (LV_USE_LABEL 1)"
 #endif
 
 #include "../lv_misc/lv_debug.h"
@@ -625,7 +624,6 @@
             bg_dsc.border_opa = LV_OPA_TRANSP;
         }
 
-
         int32_t zoom_final = lv_obj_get_style_transform_zoom(img, LV_IMG_PART_MAIN);
         zoom_final = (zoom_final * ext->zoom) >> 8;
 
@@ -840,7 +838,6 @@
         img->ext_draw_pad = LV_MATH_MAX(img->ext_draw_pad, top);
         img->ext_draw_pad = LV_MATH_MAX(img->ext_draw_pad, bottom);
 
-
     }
     else if(sign == LV_SIGNAL_HIT_TEST) {
         lv_hit_test_info_t * info = param;
@@ -873,7 +870,6 @@
     return res;
 }
 
-
 static lv_style_list_t * lv_img_get_style(lv_obj_t * img, uint8_t type)
 {
     lv_style_list_t * style_dsc_p;
@@ -888,893 +884,4 @@
     return style_dsc_p;
 }
 
-#endif
-=======
-/**
- * @file lv_img.c
- *
- */
-
-/*********************
- *      INCLUDES
- *********************/
-#include "lv_img.h"
-#if LV_USE_IMG != 0
-
-/*Testing of dependencies*/
-#if LV_USE_LABEL == 0
-    #error "lv_img: lv_label is required. Enable it in lv_conf.h (LV_USE_LABEL 1)"
-#endif
-
-#include "../lv_misc/lv_debug.h"
-#include "../lv_themes/lv_theme.h"
-#include "../lv_draw/lv_img_decoder.h"
-#include "../lv_misc/lv_fs.h"
-#include "../lv_misc/lv_txt.h"
-#include "../lv_misc/lv_math.h"
-#include "../lv_misc/lv_log.h"
-
-/*********************
- *      DEFINES
- *********************/
-#define LV_OBJX_NAME "lv_img"
-
-/**********************
- *      TYPEDEFS
- **********************/
-
-/**********************
- *  STATIC PROTOTYPES
- **********************/
-static lv_design_res_t lv_img_design(lv_obj_t * img, const lv_area_t * clip_area, lv_design_mode_t mode);
-static lv_res_t lv_img_signal(lv_obj_t * img, lv_signal_t sign, void * param);
-static lv_style_list_t * lv_img_get_style(lv_obj_t * img, uint8_t type);
-
-/**********************
- *  STATIC VARIABLES
- **********************/
-static lv_signal_cb_t ancestor_signal;
-
-/**********************
- *      MACROS
- **********************/
-
-/**********************
- *   GLOBAL FUNCTIONS
- **********************/
-
-/**
- * Create an image objects
- * @param par pointer to an object, it will be the parent of the new button
- * @param copy pointer to a image object, if not NULL then the new object will be copied from it
- * @return pointer to the created image
- */
-lv_obj_t * lv_img_create(lv_obj_t * par, const lv_obj_t * copy)
-{
-    LV_LOG_TRACE("image create started");
-
-    /*Create a basic object*/
-    lv_obj_t * img = lv_obj_create(par, copy);
-    LV_ASSERT_MEM(img);
-    if(img == NULL) return NULL;
-
-    if(ancestor_signal == NULL) ancestor_signal = lv_obj_get_signal_cb(img);
-
-    /*Extend the basic object to image object*/
-    lv_img_ext_t * ext = lv_obj_allocate_ext_attr(img, sizeof(lv_img_ext_t));
-    LV_ASSERT_MEM(ext);
-    if(ext == NULL) {
-        lv_obj_del(img);
-        return NULL;
-    }
-
-    ext->src       = NULL;
-    ext->src_type  = LV_IMG_SRC_UNKNOWN;
-    ext->cf        = LV_IMG_CF_UNKNOWN;
-    ext->w         = lv_obj_get_width(img);
-    ext->h         = lv_obj_get_height(img);
-    ext->angle = 0;
-    ext->zoom = LV_IMG_ZOOM_NONE;
-    ext->antialias = LV_ANTIALIAS ? 1 : 0;
-    ext->auto_size = 1;
-    ext->offset.x  = 0;
-    ext->offset.y  = 0;
-    ext->pivot.x = 0;
-    ext->pivot.y = 0;
-
-    /*Init the new object*/
-    lv_obj_set_signal_cb(img, lv_img_signal);
-    lv_obj_set_design_cb(img, lv_img_design);
-
-    if(copy == NULL) {
-        lv_theme_apply(img, LV_THEME_IMAGE);
-        lv_obj_set_click(img, false);
-        lv_obj_set_adv_hittest(img, true); /*Images have fast hit-testing*/
-        /* Enable auto size for non screens
-         * because image screens are wallpapers
-         * and must be screen sized*/
-        if(par != NULL) {
-            ext->auto_size = 1;
-        }
-        else {
-            ext->auto_size = 0;
-        }
-    }
-    else {
-        lv_img_ext_t * copy_ext = lv_obj_get_ext_attr(copy);
-        ext->auto_size     = copy_ext->auto_size;
-        ext->zoom          = copy_ext->zoom;
-        ext->angle         = copy_ext->angle;
-        ext->antialias     = copy_ext->antialias;
-        ext->offset.x     = copy_ext->offset.x;
-        ext->offset.y     = copy_ext->offset.y;
-        ext->pivot.x     = copy_ext->pivot.x;
-        ext->pivot.y     = copy_ext->pivot.y;
-        lv_img_set_src(img, copy_ext->src);
-
-        /*Refresh the style with new signal function*/
-        lv_obj_refresh_style(img, LV_OBJ_PART_ALL, LV_STYLE_PROP_ALL);
-    }
-
-    LV_LOG_INFO("image created");
-
-    return img;
-}
-
-/*=====================
- * Setter functions
- *====================*/
-
-/**
- * Set the pixel map to display by the image
- * @param img pointer to an image object
- * @param data the image data
- */
-void lv_img_set_src(lv_obj_t * img, const void * src_img)
-{
-    LV_ASSERT_OBJ(img, LV_OBJX_NAME);
-
-    lv_img_src_t src_type = lv_img_src_get_type(src_img);
-    lv_img_ext_t * ext    = lv_obj_get_ext_attr(img);
-
-#if LV_USE_LOG && LV_LOG_LEVEL >= LV_LOG_LEVEL_INFO
-    switch(src_type) {
-        case LV_IMG_SRC_FILE:
-            LV_LOG_TRACE("lv_img_set_src: `LV_IMG_SRC_FILE` type found");
-            break;
-        case LV_IMG_SRC_VARIABLE:
-            LV_LOG_TRACE("lv_img_set_src: `LV_IMG_SRC_VARIABLE` type found");
-            break;
-        case LV_IMG_SRC_SYMBOL:
-            LV_LOG_TRACE("lv_img_set_src: `LV_IMG_SRC_SYMBOL` type found");
-            break;
-        default:
-            LV_LOG_WARN("lv_img_set_src: unknown type");
-    }
-#endif
-
-    /*If the new source type is unknown free the memories of the old source*/
-    if(src_type == LV_IMG_SRC_UNKNOWN) {
-        LV_LOG_WARN("lv_img_set_src: unknown image type");
-        if(ext->src_type == LV_IMG_SRC_SYMBOL || ext->src_type == LV_IMG_SRC_FILE) {
-            lv_mem_free(ext->src);
-        }
-        ext->src      = NULL;
-        ext->src_type = LV_IMG_SRC_UNKNOWN;
-        return;
-    }
-
-    lv_img_header_t header;
-    lv_img_decoder_get_info(src_img, &header);
-
-    /*Save the source*/
-    if(src_type == LV_IMG_SRC_VARIABLE) {
-        LV_LOG_INFO("lv_img_set_src:  `LV_IMG_SRC_VARIABLE` type found");
-
-        /*If memory was allocated because of the previous `src_type` then free it*/
-        if(ext->src_type == LV_IMG_SRC_FILE || ext->src_type == LV_IMG_SRC_SYMBOL) {
-            lv_mem_free(ext->src);
-        }
-        ext->src = src_img;
-    }
-    else if(src_type == LV_IMG_SRC_FILE || src_type == LV_IMG_SRC_SYMBOL) {
-        /* If the new and the old src are the same then it was only a refresh.*/
-        if(ext->src != src_img) {
-            const void * old_src = NULL;
-            /* If memory was allocated because of the previous `src_type` then save its pointer and free after allocation.
-             * It's important to allocate first to be sure the new data will be on a new address.
-             * Else `img_cache` wouldn't see the change in source.*/
-            if(ext->src_type == LV_IMG_SRC_FILE || ext->src_type == LV_IMG_SRC_SYMBOL) {
-                old_src = ext->src;
-            }
-            char * new_str = lv_mem_alloc(strlen(src_img) + 1);
-            LV_ASSERT_MEM(new_str);
-            if(new_str == NULL) return;
-            strcpy(new_str, src_img);
-            ext->src = new_str;
-
-            if(old_src) lv_mem_free(old_src);
-        }
-    }
-
-    if(src_type == LV_IMG_SRC_SYMBOL) {
-        /*`lv_img_dsc_get_info` couldn't set the with and height of a font so set it here*/
-        const lv_font_t * font = lv_obj_get_style_text_font(img, LV_IMG_PART_MAIN);
-        lv_style_int_t letter_space = lv_obj_get_style_text_letter_space(img, LV_IMG_PART_MAIN);
-        lv_style_int_t line_space = lv_obj_get_style_text_line_space(img, LV_IMG_PART_MAIN);
-        lv_point_t size;
-        _lv_txt_get_size(&size, src_img, font, letter_space, line_space,
-                         LV_COORD_MAX, LV_TXT_FLAG_NONE);
-        header.w = size.x;
-        header.h = size.y;
-    }
-
-    ext->src_type = src_type;
-    ext->w        = header.w;
-    ext->h        = header.h;
-    ext->cf       = header.cf;
-    ext->pivot.x = header.w / 2;
-    ext->pivot.y = header.h / 2;
-
-    if(lv_img_get_auto_size(img) != false) {
-        lv_obj_set_size(img, ext->w, ext->h);
-    }
-
-    /*Provide enough room for the rotated corners*/
-    if(ext->angle || ext->zoom != LV_IMG_ZOOM_NONE) lv_obj_refresh_ext_draw_pad(img);
-
-    lv_obj_invalidate(img);
-}
-
-/**
- * Enable the auto size feature.
- * If enabled the object size will be same as the picture size.
- * @param img pointer to an image
- * @param en true: auto size enable, false: auto size disable
- */
-void lv_img_set_auto_size(lv_obj_t * img, bool en)
-{
-    LV_ASSERT_OBJ(img, LV_OBJX_NAME);
-
-    lv_img_ext_t * ext = lv_obj_get_ext_attr(img);
-
-    ext->auto_size = (en == false ? 0 : 1);
-}
-
-/**
- * Set an offset for the source of an image.
- * so the image will be displayed from the new origin.
- * @param img pointer to an image
- * @param x: the new offset along x axis.
- */
-void lv_img_set_offset_x(lv_obj_t * img, lv_coord_t x)
-{
-    LV_ASSERT_OBJ(img, LV_OBJX_NAME);
-
-    lv_img_ext_t * ext = lv_obj_get_ext_attr(img);
-
-    x = x % ext->w;
-
-    ext->offset.x = x;
-    lv_obj_invalidate(img);
-}
-
-/**
- * Set an offset for the source of an image.
- * so the image will be displayed from the new origin.
- * @param img pointer to an image
- * @param y: the new offset along y axis.
- */
-void lv_img_set_offset_y(lv_obj_t * img, lv_coord_t y)
-{
-    LV_ASSERT_OBJ(img, LV_OBJX_NAME);
-
-    lv_img_ext_t * ext = lv_obj_get_ext_attr(img);
-
-    y = y % ext->h;
-
-    ext->offset.y = y;
-    lv_obj_invalidate(img);
-}
-
-/**
- * Set the rotation center of the image.
- * The image will be rotated around this point
- * @param img pointer to an image object
- * @param pivot_x rotation center x of the image
- * @param pivot_y rotation center y of the image
- */
-void lv_img_set_pivot(lv_obj_t * img, lv_coord_t pivot_x, lv_coord_t pivot_y)
-{
-    lv_img_ext_t * ext = lv_obj_get_ext_attr(img);
-    if(ext->pivot.x == pivot_x && ext->pivot.y == pivot_y) return;
-
-    lv_style_int_t transf_zoom = lv_obj_get_style_transform_zoom(img, LV_IMG_PART_MAIN);
-    transf_zoom = (transf_zoom * ext->zoom) >> 8;
-
-    lv_style_int_t transf_angle = lv_obj_get_style_transform_angle(img, LV_IMG_PART_MAIN);
-    transf_angle += ext->angle;
-
-    lv_coord_t w = lv_obj_get_width(img);
-    lv_coord_t h = lv_obj_get_height(img);
-    lv_area_t a;
-    _lv_img_buf_get_transformed_area(&a, w, h, transf_angle, transf_zoom, &ext->pivot);
-    a.x1 += img->coords.x1;
-    a.y1 += img->coords.y1;
-    a.x2 += img->coords.x1;
-    a.y2 += img->coords.y1;
-    lv_obj_invalidate_area(img, &a);
-
-    ext->pivot.x = pivot_x;
-    ext->pivot.y = pivot_y;
-    lv_obj_refresh_ext_draw_pad(img);
-
-    _lv_img_buf_get_transformed_area(&a, w, h, transf_angle, transf_zoom, &ext->pivot);
-    a.x1 += img->coords.x1;
-    a.y1 += img->coords.y1;
-    a.x2 += img->coords.x1;
-    a.y2 += img->coords.y1;
-    lv_obj_invalidate_area(img, &a);
-}
-
-/**
- * Set the rotation angle of the image.
- * The image will be rotated around the set pivot set by `lv_img_set_pivot()`
- * @param img pointer to an image object
- * @param angle rotation angle in degree with 0.1 degree resolution (0..3600: clock wise)
- */
-void lv_img_set_angle(lv_obj_t * img, int16_t angle)
-{
-    if(angle < 0 || angle >= 3600) angle = angle % 3600;
-
-    lv_img_ext_t * ext = lv_obj_get_ext_attr(img);
-    if(angle == ext->angle) return;
-
-    lv_style_int_t transf_zoom = lv_obj_get_style_transform_zoom(img, LV_IMG_PART_MAIN);
-    transf_zoom = (transf_zoom * ext->zoom) >> 8;
-
-    lv_style_int_t transf_angle = lv_obj_get_style_transform_angle(img, LV_IMG_PART_MAIN);
-
-    lv_coord_t w = lv_obj_get_width(img);
-    lv_coord_t h = lv_obj_get_height(img);
-    lv_area_t a;
-    _lv_img_buf_get_transformed_area(&a, w, h, transf_angle + ext->angle, transf_zoom, &ext->pivot);
-    a.x1 += img->coords.x1;
-    a.y1 += img->coords.y1;
-    a.x2 += img->coords.x1;
-    a.y2 += img->coords.y1;
-    lv_obj_invalidate_area(img, &a);
-
-    ext->angle = angle;
-    lv_obj_refresh_ext_draw_pad(img);
-
-    _lv_img_buf_get_transformed_area(&a, w, h, transf_angle + ext->angle, transf_zoom, &ext->pivot);
-    a.x1 += img->coords.x1;
-    a.y1 += img->coords.y1;
-    a.x2 += img->coords.x1;
-    a.y2 += img->coords.y1;
-    lv_obj_invalidate_area(img, &a);
-}
-
-/**
- * Set the zoom factor of the image.
- * @param img pointer to an image object
- * @param zoom the zoom factor.
- * - 256 or LV_ZOOM_IMG_NONE for no zoom
- * - <256: scale down
- * - >256 scale up
- * - 128 half size
- * - 512 double size
- */
-void lv_img_set_zoom(lv_obj_t * img, uint16_t zoom)
-{
-    lv_img_ext_t * ext = lv_obj_get_ext_attr(img);
-    if(zoom == ext->zoom) return;
-
-    if(zoom == 0) zoom = 1;
-
-    lv_style_int_t transf_zoom = lv_obj_get_style_transform_zoom(img, LV_IMG_PART_MAIN);
-
-    lv_style_int_t transf_angle = lv_obj_get_style_transform_angle(img, LV_IMG_PART_MAIN);
-    transf_angle += ext->angle;
-
-    lv_coord_t w = lv_obj_get_width(img);
-    lv_coord_t h = lv_obj_get_height(img);
-    lv_area_t a;
-    _lv_img_buf_get_transformed_area(&a, w, h, transf_angle, (transf_zoom * ext->zoom) >> 8, &ext->pivot);
-    a.x1 += img->coords.x1 - 1;
-    a.y1 += img->coords.y1 - 1;
-    a.x2 += img->coords.x1 + 1;
-    a.y2 += img->coords.y1 + 1;
-    lv_obj_invalidate_area(img, &a);
-
-    ext->zoom = zoom;
-    lv_obj_refresh_ext_draw_pad(img);
-
-    _lv_img_buf_get_transformed_area(&a, w, h, transf_angle, (transf_zoom * ext->zoom) >> 8, &ext->pivot);
-    a.x1 += img->coords.x1 - 1;
-    a.y1 += img->coords.y1 - 1;
-    a.x2 += img->coords.x1 + 1;
-    a.y2 += img->coords.y1 + 1;
-    lv_obj_invalidate_area(img, &a);
-}
-
-/**
- * Enable/disable anti-aliasing for the transformations (rotate, zoom) or not
- * @param img pointer to an image object
- * @param antialias true: anti-aliased; false: not anti-aliased
- */
-void lv_img_set_antialias(lv_obj_t * img, bool antialias)
-{
-    lv_img_ext_t * ext = lv_obj_get_ext_attr(img);
-    if(antialias == ext->antialias) return;
-
-    ext->antialias = antialias;
-    lv_obj_invalidate(img);
-}
-
-/*=====================
- * Getter functions
- *====================*/
-
-/**
- * Get the source of the image
- * @param img pointer to an image object
- * @return the image source (symbol, file name or C array)
- */
-const void * lv_img_get_src(lv_obj_t * img)
-{
-    LV_ASSERT_OBJ(img, LV_OBJX_NAME);
-
-    lv_img_ext_t * ext = lv_obj_get_ext_attr(img);
-
-    return ext->src;
-}
-
-/**
- * Get the name of the file set for an image
- * @param img pointer to an image
- * @return file name
- */
-const char * lv_img_get_file_name(const lv_obj_t * img)
-{
-    LV_ASSERT_OBJ(img, LV_OBJX_NAME);
-
-    lv_img_ext_t * ext = lv_obj_get_ext_attr(img);
-
-    if(ext->src_type == LV_IMG_SRC_FILE)
-        return ext->src;
-    else
-        return "";
-}
-
-/**
- * Get the auto size enable attribute
- * @param img pointer to an image
- * @return true: auto size is enabled, false: auto size is disabled
- */
-bool lv_img_get_auto_size(const lv_obj_t * img)
-{
-    LV_ASSERT_OBJ(img, LV_OBJX_NAME);
-
-    lv_img_ext_t * ext = lv_obj_get_ext_attr(img);
-
-    return ext->auto_size == 0 ? false : true;
-}
-
-/**
- * Get the offset.x attribute of the img object.
- * @param img pointer to an image
- * @return offset.x value.
- */
-lv_coord_t lv_img_get_offset_x(lv_obj_t * img)
-{
-    LV_ASSERT_OBJ(img, LV_OBJX_NAME);
-
-    lv_img_ext_t * ext = lv_obj_get_ext_attr(img);
-
-    return ext->offset.x;
-}
-
-/**
- * Get the offset.y attribute of the img object.
- * @param img pointer to an image
- * @return offset.y value.
- */
-lv_coord_t lv_img_get_offset_y(lv_obj_t * img)
-{
-    LV_ASSERT_OBJ(img, LV_OBJX_NAME);
-
-    lv_img_ext_t * ext = lv_obj_get_ext_attr(img);
-
-    return ext->offset.y;
-}
-
-/**
- * Get the rotation center of the image.
- * @param img pointer to an image object
- * @param center rotation center of the image
- */
-void lv_img_get_pivot(lv_obj_t * img, lv_point_t * pivot)
-{
-    LV_ASSERT_OBJ(img, LV_OBJX_NAME);
-
-    lv_img_ext_t * ext = lv_obj_get_ext_attr(img);
-
-    *pivot = ext->pivot;
-}
-
-/**
- * Get the rotation angle of the image.
- * @param img pointer to an image object
- * @return rotation angle in degree (0..359)
- */
-uint16_t lv_img_get_angle(lv_obj_t * img)
-{
-    LV_ASSERT_OBJ(img, LV_OBJX_NAME);
-
-    lv_img_ext_t * ext = lv_obj_get_ext_attr(img);
-
-    return ext->angle;
-}
-
-/**
- * Get the zoom factor of the image.
- * @param img pointer to an image object
- * @return zoom factor (256: no zoom)
- */
-uint16_t lv_img_get_zoom(lv_obj_t * img)
-{
-    LV_ASSERT_OBJ(img, LV_OBJX_NAME);
-
-    lv_img_ext_t * ext = lv_obj_get_ext_attr(img);
-
-    return ext->zoom;
-}
-
-/**
- * Get whether the transformations (rotate, zoom) are anti-aliased or not
- * @param img pointer to an image object
- * @return true: anti-aliased; false: not anti-aliased
- */
-bool lv_img_get_antialias(lv_obj_t * img)
-{
-    LV_ASSERT_OBJ(img, LV_OBJX_NAME);
-
-    lv_img_ext_t * ext = lv_obj_get_ext_attr(img);
-
-    return ext->antialias ? true : false;
-}
-
-/**********************
- *   STATIC FUNCTIONS
- **********************/
-
-/**
- * Handle the drawing related tasks of the images
- * @param img pointer to an object
- * @param clip_area the object will be drawn only in this area
- * @param mode LV_DESIGN_COVER_CHK: only check if the object fully covers the 'mask_p' area
- *                                  (return 'true' if yes)
- *             LV_DESIGN_DRAW: draw the object (always return 'true')
- *             LV_DESIGN_DRAW_POST: drawing after every children are drawn
- * @param return an element of `lv_design_res_t`
- */
-static lv_design_res_t lv_img_design(lv_obj_t * img, const lv_area_t * clip_area, lv_design_mode_t mode)
-{
-    lv_img_ext_t * ext       = lv_obj_get_ext_attr(img);
-
-    if(mode == LV_DESIGN_COVER_CHK) {
-        if(lv_obj_get_style_clip_corner(img, LV_IMG_PART_MAIN)) return LV_DESIGN_RES_MASKED;
-
-        if(ext->src_type == LV_IMG_SRC_UNKNOWN || ext->src_type == LV_IMG_SRC_SYMBOL) return LV_DESIGN_RES_NOT_COVER;
-
-        /*Non true color format might have "holes"*/
-        if(ext->cf != LV_IMG_CF_TRUE_COLOR && ext->cf != LV_IMG_CF_RAW) return LV_DESIGN_RES_NOT_COVER;
-
-        /*With not LV_OPA_COVER images acn't cover an area */
-        if(lv_obj_get_style_image_opa(img, LV_IMG_PART_MAIN) != LV_OPA_COVER) return LV_DESIGN_RES_NOT_COVER;
-
-        int32_t angle_final = lv_obj_get_style_transform_angle(img, LV_IMG_PART_MAIN);
-        angle_final += ext->angle;
-
-        if(angle_final != 0) return LV_DESIGN_RES_NOT_COVER;
-
-        int32_t zoom_final = lv_obj_get_style_transform_zoom(img, LV_IMG_PART_MAIN);
-        zoom_final = (zoom_final * ext->zoom) >> 8;
-
-        if(zoom_final == LV_IMG_ZOOM_NONE) {
-            if(_lv_area_is_in(clip_area, &img->coords, 0) == false) return LV_DESIGN_RES_NOT_COVER;
-        }
-        else {
-            lv_area_t a;
-            _lv_img_buf_get_transformed_area(&a, lv_obj_get_width(img), lv_obj_get_height(img), 0, zoom_final, &ext->pivot);
-            a.x1 += img->coords.x1;
-            a.y1 += img->coords.y1;
-            a.x2 += img->coords.x1;
-            a.y2 += img->coords.y1;
-
-            if(_lv_area_is_in(clip_area, &a, 0) == false) return LV_DESIGN_RES_NOT_COVER;
-        }
-
-#if LV_USE_BLEND_MODES
-        if(lv_obj_get_style_bg_blend_mode(img, LV_IMG_PART_MAIN) != LV_BLEND_MODE_NORMAL) return LV_DESIGN_RES_NOT_COVER;
-        if(lv_obj_get_style_image_blend_mode(img, LV_IMG_PART_MAIN) != LV_BLEND_MODE_NORMAL) return LV_DESIGN_RES_NOT_COVER;
-#endif
-
-        return LV_DESIGN_RES_COVER;
-    }
-    else if(mode == LV_DESIGN_DRAW_MAIN) {
-        if(ext->h == 0 || ext->w == 0) return true;
-
-        lv_draw_rect_dsc_t bg_dsc;
-        lv_draw_rect_dsc_init(&bg_dsc);
-        lv_obj_init_draw_rect_dsc(img, LV_IMG_PART_MAIN, &bg_dsc);
-
-        /*If the border is drawn later disable loading its properties*/
-        if(lv_obj_get_style_border_post(img, LV_OBJ_PART_MAIN)) {
-            bg_dsc.border_opa = LV_OPA_TRANSP;
-        }
-
-        int32_t zoom_final = lv_obj_get_style_transform_zoom(img, LV_IMG_PART_MAIN);
-        zoom_final = (zoom_final * ext->zoom) >> 8;
-
-        int32_t angle_final = lv_obj_get_style_transform_angle(img, LV_IMG_PART_MAIN);
-        angle_final += ext->angle;
-
-        lv_coord_t obj_w = lv_obj_get_width(img);
-        lv_coord_t obj_h = lv_obj_get_height(img);
-
-        lv_area_t bg_coords;
-        _lv_img_buf_get_transformed_area(&bg_coords, obj_w, obj_h,
-                                         angle_final, zoom_final, &ext->pivot);
-        bg_coords.x1 += img->coords.x1;
-        bg_coords.y1 += img->coords.y1;
-        bg_coords.x2 += img->coords.x1;
-        bg_coords.y2 += img->coords.y1;
-        bg_coords.x1 -= lv_obj_get_style_pad_left(img, LV_IMG_PART_MAIN);
-        bg_coords.x2 += lv_obj_get_style_pad_right(img, LV_IMG_PART_MAIN);
-        bg_coords.y1 -= lv_obj_get_style_pad_top(img, LV_IMG_PART_MAIN);
-        bg_coords.y2 += lv_obj_get_style_pad_bottom(img, LV_IMG_PART_MAIN);
-
-        lv_draw_rect(&bg_coords, clip_area, &bg_dsc);
-
-        if(zoom_final == 0) return LV_DESIGN_RES_OK;
-
-        if(lv_obj_get_style_clip_corner(img, LV_OBJ_PART_MAIN)) {
-            lv_draw_mask_radius_param_t * mp = _lv_mem_buf_get(sizeof(lv_draw_mask_radius_param_t));
-
-            lv_coord_t r = lv_obj_get_style_radius(img, LV_OBJ_PART_MAIN);
-
-            lv_draw_mask_radius_init(mp, &bg_coords, r, false);
-            /*Add the mask and use `img+8` as custom id. Don't use `obj` directly because it might be used by the user*/
-            lv_draw_mask_add(mp, img + 8);
-        }
-
-        if(ext->src_type == LV_IMG_SRC_FILE || ext->src_type == LV_IMG_SRC_VARIABLE) {
-            LV_LOG_TRACE("lv_img_design: start to draw image");
-
-            lv_draw_img_dsc_t img_dsc;
-            lv_draw_img_dsc_init(&img_dsc);
-            lv_obj_init_draw_img_dsc(img, LV_IMG_PART_MAIN, &img_dsc);
-
-            img_dsc.zoom = zoom_final;
-
-            if(img_dsc.zoom == 0) return LV_DESIGN_RES_OK;
-
-            img_dsc.angle = angle_final;
-
-            img_dsc.pivot.x = ext->pivot.x;
-            img_dsc.pivot.y = ext->pivot.y;
-            img_dsc.antialias = ext->antialias;
-
-            lv_coord_t zoomed_src_w = (int32_t)((int32_t)ext->w * zoom_final) >> 8;
-            if(zoomed_src_w <= 0) return LV_DESIGN_RES_OK;
-            lv_coord_t zoomed_src_h = (int32_t)((int32_t)ext->h * zoom_final) >> 8;
-            if(zoomed_src_h <= 0) return LV_DESIGN_RES_OK;
-            lv_area_t zoomed_coords;
-            lv_obj_get_coords(img, &zoomed_coords);
-
-            zoomed_coords.x1 += (int32_t)((int32_t)ext->offset.x * zoom_final) >> 8;
-            zoomed_coords.y1 += (int32_t)((int32_t)ext->offset.y * zoom_final) >> 8;
-            zoomed_coords.x2 = zoomed_coords.x1 + ((int32_t)((int32_t)(obj_w - 1) * zoom_final) >> 8);
-            zoomed_coords.y2 = zoomed_coords.y1 + ((int32_t)((int32_t)(obj_h - 1) * zoom_final) >> 8);
-
-            if(zoomed_coords.x1 > img->coords.x1) zoomed_coords.x1 -= ext->w;
-            if(zoomed_coords.y1 > img->coords.y1) zoomed_coords.y1 -= ext->h;
-
-            lv_area_t clip_real;
-            _lv_img_buf_get_transformed_area(&clip_real, lv_obj_get_width(img), lv_obj_get_height(img), angle_final, zoom_final,
-                                             &ext->pivot);
-            clip_real.x1 += img->coords.x1;
-            clip_real.x2 += img->coords.x1;
-            clip_real.y1 += img->coords.y1;
-            clip_real.y2 += img->coords.y1;
-
-            if(_lv_area_intersect(&clip_real, &clip_real, clip_area) == false) return LV_DESIGN_RES_OK;
-
-            lv_area_t coords_tmp;
-            coords_tmp.y1 = zoomed_coords.y1;
-            coords_tmp.y2 = zoomed_coords.y1 + ext->h - 1;
-
-            for(; coords_tmp.y1 < zoomed_coords.y2; coords_tmp.y1 += zoomed_src_h, coords_tmp.y2 += zoomed_src_h) {
-                coords_tmp.x1 = zoomed_coords.x1;
-                coords_tmp.x2 = zoomed_coords.x1 + ext->w - 1;
-                for(; coords_tmp.x1 < zoomed_coords.x2; coords_tmp.x1 += zoomed_src_w, coords_tmp.x2 += zoomed_src_w) {
-                    lv_draw_img(&coords_tmp, &clip_real, ext->src, &img_dsc);
-                }
-            }
-        }
-        else if(ext->src_type == LV_IMG_SRC_SYMBOL) {
-            LV_LOG_TRACE("lv_img_design: start to draw symbol");
-            lv_draw_label_dsc_t label_dsc;
-            lv_draw_label_dsc_init(&label_dsc);
-            lv_obj_init_draw_label_dsc(img, LV_IMG_PART_MAIN, &label_dsc);
-
-            label_dsc.color = lv_obj_get_style_image_recolor(img, LV_IMG_PART_MAIN);
-            lv_draw_label(&img->coords, clip_area, &label_dsc, ext->src, NULL);
-        }
-        else {
-            /*Trigger the error handler of image drawer*/
-            LV_LOG_WARN("lv_img_design: image source type is unknown");
-            lv_draw_img(&img->coords, clip_area, NULL, NULL);
-        }
-    }
-    else if(mode == LV_DESIGN_DRAW_POST) {
-        if(lv_obj_get_style_clip_corner(img, LV_OBJ_PART_MAIN)) {
-            lv_draw_mask_radius_param_t * param = lv_draw_mask_remove_custom(img + 8);
-            _lv_mem_buf_release(param);
-        }
-
-        /*If the border is drawn later disable loading other properties*/
-        if(lv_obj_get_style_border_post(img, LV_OBJ_PART_MAIN)) {
-            lv_draw_rect_dsc_t draw_dsc;
-            lv_draw_rect_dsc_init(&draw_dsc);
-            draw_dsc.bg_opa = LV_OPA_TRANSP;
-            draw_dsc.pattern_opa = LV_OPA_TRANSP;
-            draw_dsc.shadow_opa = LV_OPA_TRANSP;
-            lv_obj_init_draw_rect_dsc(img, LV_OBJ_PART_MAIN, &draw_dsc);
-
-            int32_t zoom_final = lv_obj_get_style_transform_zoom(img, LV_IMG_PART_MAIN);
-            zoom_final = (zoom_final * ext->zoom) >> 8;
-
-            int32_t angle_final = lv_obj_get_style_transform_angle(img, LV_IMG_PART_MAIN);
-            angle_final += ext->angle;
-
-            lv_area_t bg_coords;
-            _lv_img_buf_get_transformed_area(&bg_coords, lv_area_get_width(&img->coords), lv_area_get_height(&img->coords),
-                                             angle_final, zoom_final, &ext->pivot);
-            bg_coords.x1 += img->coords.x1;
-            bg_coords.y1 += img->coords.y1;
-            bg_coords.x2 += img->coords.x1;
-            bg_coords.y2 += img->coords.y1;
-            bg_coords.x1 -= lv_obj_get_style_pad_left(img, LV_IMG_PART_MAIN);
-            bg_coords.x2 += lv_obj_get_style_pad_right(img, LV_IMG_PART_MAIN);
-            bg_coords.y1 -= lv_obj_get_style_pad_top(img, LV_IMG_PART_MAIN);
-            bg_coords.y2 += lv_obj_get_style_pad_bottom(img, LV_IMG_PART_MAIN);
-
-            lv_draw_rect(&img->coords, clip_area, &draw_dsc);
-        }
-    }
-
-    return LV_DESIGN_RES_OK;
-}
-
-/**
- * Signal function of the image
- * @param img pointer to an image object
- * @param sign a signal type from lv_signal_t enum
- * @param param pointer to a signal specific variable
- * @return LV_RES_OK: the object is not deleted in the function; LV_RES_INV: the object is deleted
- */
-static lv_res_t lv_img_signal(lv_obj_t * img, lv_signal_t sign, void * param)
-{
-    lv_res_t res;
-    if(sign == LV_SIGNAL_GET_STYLE) {
-
-        lv_get_style_info_t * info = param;
-        info->result = lv_img_get_style(img, info->part);
-        if(info->result != NULL) return LV_RES_OK;
-        else return ancestor_signal(img, sign, param);
-    }
-
-    /* Include the ancient signal function */
-    res = ancestor_signal(img, sign, param);
-    if(res != LV_RES_OK) return res;
-
-    if(sign == LV_SIGNAL_GET_TYPE) return lv_obj_handle_get_type_signal(param, LV_OBJX_NAME);
-
-    lv_img_ext_t * ext = lv_obj_get_ext_attr(img);
-    if(sign == LV_SIGNAL_CLEANUP) {
-        if(ext->src_type == LV_IMG_SRC_FILE || ext->src_type == LV_IMG_SRC_SYMBOL) {
-            lv_mem_free(ext->src);
-            ext->src      = NULL;
-            ext->src_type = LV_IMG_SRC_UNKNOWN;
-        }
-    }
-    else if(sign == LV_SIGNAL_STYLE_CHG) {
-        /*Refresh the file name to refresh the symbol text size*/
-        if(ext->src_type == LV_IMG_SRC_SYMBOL) {
-            lv_img_set_src(img, ext->src);
-        }
-    }
-    else if(sign == LV_SIGNAL_REFR_EXT_DRAW_PAD) {
-
-        lv_style_int_t transf_zoom = lv_obj_get_style_transform_zoom(img, LV_IMG_PART_MAIN);
-        transf_zoom = (transf_zoom * ext->zoom) >> 8;
-
-        lv_style_int_t transf_angle = lv_obj_get_style_transform_angle(img, LV_IMG_PART_MAIN);
-        transf_angle += ext->angle;
-
-        /*If the image has angle provide enough room for the rotated corners */
-        if(transf_angle || transf_zoom != LV_IMG_ZOOM_NONE) {
-            lv_area_t a;
-            lv_coord_t w = lv_obj_get_width(img);
-            lv_coord_t h = lv_obj_get_height(img);
-            _lv_img_buf_get_transformed_area(&a, w, h, transf_angle, transf_zoom, &ext->pivot);
-            lv_coord_t pad_ori = img->ext_draw_pad;
-            img->ext_draw_pad = LV_MATH_MAX(img->ext_draw_pad, pad_ori - a.x1);
-            img->ext_draw_pad = LV_MATH_MAX(img->ext_draw_pad, pad_ori - a.y1);
-            img->ext_draw_pad = LV_MATH_MAX(img->ext_draw_pad, pad_ori + a.x2 - w);
-            img->ext_draw_pad = LV_MATH_MAX(img->ext_draw_pad, pad_ori + a.y2 - h);
-        }
-
-        /*Handle the padding of the background*/
-        lv_style_int_t left = lv_obj_get_style_pad_left(img, LV_IMG_PART_MAIN);
-        lv_style_int_t right = lv_obj_get_style_pad_right(img, LV_IMG_PART_MAIN);
-        lv_style_int_t top = lv_obj_get_style_pad_top(img, LV_IMG_PART_MAIN);
-        lv_style_int_t bottom = lv_obj_get_style_pad_bottom(img, LV_IMG_PART_MAIN);
-
-        img->ext_draw_pad = LV_MATH_MAX(img->ext_draw_pad, left);
-        img->ext_draw_pad = LV_MATH_MAX(img->ext_draw_pad, right);
-        img->ext_draw_pad = LV_MATH_MAX(img->ext_draw_pad, top);
-        img->ext_draw_pad = LV_MATH_MAX(img->ext_draw_pad, bottom);
-
-    }
-    else if(sign == LV_SIGNAL_HIT_TEST) {
-        lv_hit_test_info_t * info = param;
-        lv_style_int_t zoom = lv_obj_get_style_transform_zoom(img, LV_IMG_PART_MAIN);
-        zoom = (zoom * ext->zoom) >> 8;
-
-        lv_style_int_t angle = lv_obj_get_style_transform_angle(img, LV_IMG_PART_MAIN);
-        angle += ext->angle;
-
-        /* If the object is exactly image sized (not cropped, not mosaic) and transformed
-         * perform hit test on it's transformed area */
-        if(ext->w == lv_obj_get_width(img) && ext->h == lv_obj_get_height(img) &&
-           (zoom != LV_IMG_ZOOM_NONE || angle != 0 || ext->pivot.x != ext->w / 2 || ext->pivot.y != ext->h / 2)) {
-
-            lv_coord_t w = lv_obj_get_width(img);
-            lv_coord_t h = lv_obj_get_height(img);
-            lv_area_t coords;
-            _lv_img_buf_get_transformed_area(&coords, w, h, angle, zoom, &ext->pivot);
-            coords.x1 += img->coords.x1;
-            coords.y1 += img->coords.y1;
-            coords.x2 += img->coords.x1;
-            coords.y2 += img->coords.y1;
-
-            info->result = _lv_area_is_point_on(&coords, info->point, 0);
-        }
-        else
-            info->result = lv_obj_is_point_on_coords(img, info->point);
-    }
-
-    return res;
-}
-
-static lv_style_list_t * lv_img_get_style(lv_obj_t * img, uint8_t type)
-{
-    lv_style_list_t * style_dsc_p;
-    switch(type) {
-        case LV_IMG_PART_MAIN:
-            style_dsc_p = &img->style_list;
-            break;
-        default:
-            style_dsc_p = NULL;
-    }
-
-    return style_dsc_p;
-}
-
-#endif
->>>>>>> 9003f4a9
+#endif
<<<<<<< HEAD
/**
 * @file lv_spinbox.c
 *
 */

/*********************
 *      INCLUDES
 *********************/
#include "lv_spinbox.h"

#if LV_USE_SPINBOX != 0
#include "../lv_misc/lv_debug.h"
#include "../lv_themes/lv_theme.h"
#include "../lv_misc/lv_math.h"
#include "../lv_misc/lv_utils.h"

/*********************
 *      DEFINES
 *********************/
#define LV_OBJX_NAME "lv_spinbox"

/**********************
 *      TYPEDEFS
 **********************/

/**********************
 *  STATIC PROTOTYPES
 **********************/
static lv_res_t lv_spinbox_signal(lv_obj_t * spinbox, lv_signal_t sign, void * param);
static lv_style_list_t * lv_spinbox_get_style(lv_obj_t * ta, uint8_t part);
static void lv_spinbox_updatevalue(lv_obj_t * spinbox);

/**********************
 *  STATIC VARIABLES
 **********************/
static lv_signal_cb_t ancestor_signal;
static lv_design_cb_t ancestor_design;

/**********************
 *      MACROS
 **********************/

/**********************
 *   GLOBAL FUNCTIONS
 **********************/

/**
 * Create a spinbox object
 * @param par pointer to an object, it will be the parent of the new spinbox
 * @param copy pointer to a spinbox object, if not NULL then the new object will be copied from it
 * @return pointer to the created spinbox
 */
lv_obj_t * lv_spinbox_create(lv_obj_t * par, const lv_obj_t * copy)
{
    LV_LOG_TRACE("spinbox create started");

    /*Create the ancestor of spinbox*/
    lv_obj_t * spinbox = lv_textarea_create(par, copy);
    LV_ASSERT_MEM(spinbox);
    if(spinbox == NULL) return NULL;

    /*Allocate the spinbox type specific extended data*/
    lv_spinbox_ext_t * ext = lv_obj_allocate_ext_attr(spinbox, sizeof(lv_spinbox_ext_t));
    LV_ASSERT_MEM(ext);
    if(ext == NULL) {
        lv_obj_del(spinbox);
        return NULL;
    }

    if(ancestor_signal == NULL) ancestor_signal = lv_obj_get_signal_cb(spinbox);
    if(ancestor_design == NULL) ancestor_design = lv_obj_get_design_cb(spinbox);

    /*Initialize the allocated 'ext'*/
    ext->value              = 0;
    ext->dec_point_pos      = 0;
    ext->digit_count        = 5;
    ext->digit_padding_left = 0;
    ext->step               = 1;
    ext->range_max          = 99999;
    ext->range_min          = -99999;
    ext->rollover           = false;

    /*The signal and design functions are not copied so set them here*/
    lv_obj_set_signal_cb(spinbox, lv_spinbox_signal);
    lv_obj_set_design_cb(spinbox, ancestor_design); /*Leave the Text area's design function*/

    /*Init the new spinbox*/
    if(copy == NULL) {
        /* No scrolling will happen here so make the scrollable non-clickable
         * It allows to handle input events in the bg object only.*/
        lv_obj_set_click(lv_page_get_scrollable(spinbox), false);
        lv_textarea_set_one_line(spinbox, true);
        lv_textarea_set_cursor_click_pos(spinbox, true);
        lv_obj_set_width(spinbox, LV_DPI);
        lv_theme_apply(spinbox, LV_THEME_SPINBOX);
    }
    /*Copy an existing spinbox*/
    else {
        lv_spinbox_ext_t * copy_ext = lv_obj_get_ext_attr(copy);

        lv_spinbox_set_value(spinbox, copy_ext->value);
        lv_spinbox_set_digit_format(spinbox, (uint8_t)copy_ext->digit_count, (uint8_t)copy_ext->dec_point_pos);
        lv_spinbox_set_range(spinbox, copy_ext->range_min, copy_ext->range_max);
        lv_spinbox_set_step(spinbox, copy_ext->step);
        lv_spinbox_set_rollover(spinbox, copy_ext->rollover);

        /*Refresh the style with new signal function*/
        lv_obj_refresh_style(spinbox, LV_OBJ_PART_ALL, LV_STYLE_PROP_ALL);
    }

    lv_spinbox_updatevalue(spinbox);

    LV_LOG_INFO("spinbox created");

    return spinbox;
}

/*=====================
 * Setter functions
 *====================*/

/**
 * Set spinbox rollover function
 * @param spinbox pointer to spinbox
 * @param b true or false to enable or disable (default)
 */
void lv_spinbox_set_rollover(lv_obj_t * spinbox, bool b)
{
    LV_ASSERT_OBJ(spinbox, LV_OBJX_NAME);

    lv_spinbox_ext_t * ext = lv_obj_get_ext_attr(spinbox);

    ext->rollover = b;
}

/**
 * Set spinbox value
 * @param spinbox pointer to spinbox
 * @param i value to be set
 */
void lv_spinbox_set_value(lv_obj_t * spinbox, int32_t i)
{
    LV_ASSERT_OBJ(spinbox, LV_OBJX_NAME);

    lv_spinbox_ext_t * ext = lv_obj_get_ext_attr(spinbox);
    if(ext == NULL) return;

    if(i > ext->range_max) i = ext->range_max;
    if(i < ext->range_min) i = ext->range_min;

    ext->value = i;

    lv_spinbox_updatevalue(spinbox);
}

/**
 * Set spinbox digit format (digit count and decimal format)
 * @param spinbox pointer to spinbox
 * @param digit_count number of digit excluding the decimal separator and the sign
 * @param separator_position number of digit before the decimal point. If 0, decimal point is not
 * shown
 */
void lv_spinbox_set_digit_format(lv_obj_t * spinbox, uint8_t digit_count, uint8_t separator_position)
{
    LV_ASSERT_OBJ(spinbox, LV_OBJX_NAME);

    lv_spinbox_ext_t * ext = lv_obj_get_ext_attr(spinbox);
    if(ext == NULL) return;

    if(digit_count > LV_SPINBOX_MAX_DIGIT_COUNT) digit_count = LV_SPINBOX_MAX_DIGIT_COUNT;

    if(separator_position >= digit_count) separator_position = 0;
    if(separator_position > LV_SPINBOX_MAX_DIGIT_COUNT) separator_position = LV_SPINBOX_MAX_DIGIT_COUNT;

    if(digit_count < LV_SPINBOX_MAX_DIGIT_COUNT) {
        int64_t max_val = _lv_pow(10, digit_count);
        if(ext->range_max > max_val - 1) ext->range_max = max_val - 1;
        if(ext->range_min < - max_val  + 1) ext->range_min = - max_val  + 1;
    }

    ext->digit_count   = digit_count;
    ext->dec_point_pos = separator_position;

    lv_spinbox_updatevalue(spinbox);
}

/**
 * Set spinbox step
 * @param spinbox pointer to spinbox
 * @param step steps on increment/decrement
 */
void lv_spinbox_set_step(lv_obj_t * spinbox, uint32_t step)
{
    LV_ASSERT_OBJ(spinbox, LV_OBJX_NAME);

    lv_spinbox_ext_t * ext = lv_obj_get_ext_attr(spinbox);
    if(ext == NULL) return;

    ext->step = step;

    lv_spinbox_updatevalue(spinbox);
}

/**
 * Set spinbox value range
 * @param spinbox pointer to spinbox
 * @param range_min maximum value, inclusive
 * @param range_max minimum value, inclusive
 */
void lv_spinbox_set_range(lv_obj_t * spinbox, int32_t range_min, int32_t range_max)
{
    LV_ASSERT_OBJ(spinbox, LV_OBJX_NAME);

    lv_spinbox_ext_t * ext = lv_obj_get_ext_attr(spinbox);
    if(ext == NULL) return;

    ext->range_max = range_max;
    ext->range_min = range_min;

    if(ext->value > ext->range_max) {
        ext->value = ext->range_max;
        lv_obj_invalidate(spinbox);
    }
    if(ext->value < ext->range_min) {
        ext->value = ext->range_min;
        lv_obj_invalidate(spinbox);
    }

    lv_spinbox_updatevalue(spinbox);
}

/**
 * Set spinbox left padding in digits count (added between sign and first digit)
 * @param spinbox pointer to spinbox
 * @param cb Callback function called on value change event
 */
void lv_spinbox_set_padding_left(lv_obj_t * spinbox, uint8_t padding)
{
    LV_ASSERT_OBJ(spinbox, LV_OBJX_NAME);

    lv_spinbox_ext_t * ext  = lv_obj_get_ext_attr(spinbox);
    ext->digit_padding_left = padding;
    lv_spinbox_updatevalue(spinbox);
}

/*=====================
 * Getter functions
 *====================*/

/**
 * Get spinbox rollover function status
 * @param spinbox pointer to spinbox
 */
bool lv_spinbox_get_rollover(lv_obj_t * spinbox)
{
    LV_ASSERT_OBJ(spinbox, LV_OBJX_NAME);

    lv_spinbox_ext_t * ext = lv_obj_get_ext_attr(spinbox);

    return ext->rollover;
}

/**
 * Get the spinbox numeral value (user has to convert to float according to its digit format)
 * @param spinbox pointer to spinbox
 * @return value integer value of the spinbox
 */
int32_t lv_spinbox_get_value(lv_obj_t * spinbox)
{
    LV_ASSERT_OBJ(spinbox, LV_OBJX_NAME);

    lv_spinbox_ext_t * ext = lv_obj_get_ext_attr(spinbox);

    return ext->value;
}

/*=====================
 * Other functions
 *====================*/

/**
 * Select next lower digit for edition
 * @param spinbox pointer to spinbox
 */
void lv_spinbox_step_next(lv_obj_t * spinbox)
{
    LV_ASSERT_OBJ(spinbox, LV_OBJX_NAME);

    lv_spinbox_ext_t * ext = lv_obj_get_ext_attr(spinbox);

    int32_t new_step = ext->step / 10;
    if((new_step) > 0)
        ext->step = new_step;
    else
        ext->step = 1;

    lv_spinbox_updatevalue(spinbox);
}

/**
 * Select next higher digit for edition
 * @param spinbox pointer to spinbox
 */
void lv_spinbox_step_prev(lv_obj_t * spinbox)
{
    LV_ASSERT_OBJ(spinbox, LV_OBJX_NAME);

    lv_spinbox_ext_t * ext = lv_obj_get_ext_attr(spinbox);
    int32_t step_limit;
    step_limit       = LV_MATH_MAX(ext->range_max, (ext->range_min < 0 ? (-ext->range_min) : ext->range_min));
    int32_t new_step = ext->step * 10;
    if(new_step <= step_limit) ext->step = new_step;

    lv_spinbox_updatevalue(spinbox);
}

/**
 * Increment spinbox value by one step
 * @param spinbox pointer to spinbox
 */
void lv_spinbox_increment(lv_obj_t * spinbox)
{
    LV_ASSERT_OBJ(spinbox, LV_OBJX_NAME);

    lv_spinbox_ext_t * ext = lv_obj_get_ext_attr(spinbox);

    if(ext->value + ext->step <= ext->range_max) {
        /*Special mode when zero crossing*/
        if((ext->value + ext->step) > 0 && ext->value < 0) ext->value = -ext->value;
        ext->value += ext->step;

    }
    else {
        // Rollover?
        if((ext->rollover) && (ext->value == ext->range_max))
            ext->value = ext->range_min;
        else
            ext->value = ext->range_max;
    }

    lv_spinbox_updatevalue(spinbox);
}

/**
 * Decrement spinbox value by one step
 * @param spinbox pointer to spinbox
 */
void lv_spinbox_decrement(lv_obj_t * spinbox)
{
    LV_ASSERT_OBJ(spinbox, LV_OBJX_NAME);

    lv_spinbox_ext_t * ext = lv_obj_get_ext_attr(spinbox);

    if(ext->value - ext->step >= ext->range_min) {
        /*Special mode when zero crossing*/
        if((ext->value - ext->step) < 0 && ext->value > 0) ext->value = -ext->value;
        ext->value -= ext->step;
    }
    else {
        // Rollover?
        if((ext->rollover) && (ext->value == ext->range_min))
            ext->value = ext->range_max;
        else
            ext->value = ext->range_min;
    }

    lv_spinbox_updatevalue(spinbox);
}

/**********************
 *   STATIC FUNCTIONS
 **********************/

/**
 * Signal function of the spinbox
 * @param spinbox pointer to a spinbox object
 * @param sign a signal type from lv_signal_t enum
 * @param param pointer to a signal specific variable
 * @return LV_RES_OK: the object is not deleted in the function; LV_RES_INV: the object is deleted
 */
static lv_res_t lv_spinbox_signal(lv_obj_t * spinbox, lv_signal_t sign, void * param)
{

    lv_res_t res = LV_RES_OK;
    if(sign == LV_SIGNAL_GET_STYLE) {
        lv_get_style_info_t * info = param;
        info->result = lv_spinbox_get_style(spinbox, info->part);
        if(info->result != NULL) return LV_RES_OK;
        else return ancestor_signal(spinbox, sign, param);
    }

    /* Include the ancient signal function */
    if(sign != LV_SIGNAL_CONTROL) {
        res = ancestor_signal(spinbox, sign, param);
        if(res != LV_RES_OK) return res;
    }
    if(sign == LV_SIGNAL_GET_TYPE) return lv_obj_handle_get_type_signal(param, LV_OBJX_NAME);

    if(sign == LV_SIGNAL_CLEANUP) {
        /*Nothing to cleanup. (No dynamically allocated memory in 'ext')*/
    }
    else if(sign == LV_SIGNAL_GET_TYPE) {
        lv_obj_type_t * buf = param;
        uint8_t i;
        for(i = 0; i < LV_MAX_ANCESTOR_NUM - 1; i++) { /*Find the last set data*/
            if(buf->type[i] == NULL) break;
        }
        buf->type[i] = "lv_spinbox";
    }
    else if(sign == LV_SIGNAL_RELEASED) {
        /*If released with an ENCODER then move to the next digit*/
        lv_spinbox_ext_t * ext = lv_obj_get_ext_attr(spinbox);
        lv_indev_t * indev = lv_indev_get_act();
        if(lv_indev_get_type(indev) == LV_INDEV_TYPE_ENCODER) {
#if LV_USE_GROUP
            if(lv_group_get_editing(lv_obj_get_group(spinbox))) {
                if(ext->step > 1) {
                    lv_spinbox_step_next(spinbox);
                }
                else {
                    /*Restart from the MSB*/
                    ext->step = 1;
                    uint32_t i;
                    for(i = 0; i < ext->digit_count; i++) {
                        int32_t new_step = ext->step * 10;
                        if(new_step >= ext->range_max) break;
                        ext->step = new_step;
                    }
                    lv_spinbox_step_prev(spinbox);
                }
            }
#endif
        }
        else {
            /*The cursor has been positioned to a digit.
             * Set `step` accordingly*/
            const char * txt = lv_textarea_get_text(spinbox);
            size_t txt_len = strlen(txt);

            if(txt[ext->ta.cursor.pos] == '.') {
                lv_textarea_cursor_left(spinbox);
            }
            else if(ext->ta.cursor.pos == (uint32_t)txt_len) {
                lv_textarea_set_cursor_pos(spinbox, txt_len - 1);
            }
            else if(ext->ta.cursor.pos == 0 && ext->range_min < 0) {
                lv_textarea_set_cursor_pos(spinbox, 1);
            }

            size_t len = ext->digit_count - 1;
            uint16_t cp = ext->ta.cursor.pos;

            if(ext->ta.cursor.pos > ext->dec_point_pos && ext->dec_point_pos != 0) cp--;
            uint32_t pos = len - cp;

            if(ext->range_min < 0) pos++;

            ext->step = 1;
            uint16_t i;
            for(i = 0; i < pos; i++) ext->step *= 10;

        }
    }
    else if(sign == LV_SIGNAL_CONTROL) {
#if LV_USE_GROUP
        lv_indev_type_t indev_type = lv_indev_get_type(lv_indev_get_act());

        uint32_t c = *((uint32_t *)param); /*uint32_t because can be UTF-8*/
        if(c == LV_KEY_RIGHT) {
            if(indev_type == LV_INDEV_TYPE_ENCODER)
                lv_spinbox_increment(spinbox);
            else
                lv_spinbox_step_next(spinbox);
        }
        else if(c == LV_KEY_LEFT) {
            if(indev_type == LV_INDEV_TYPE_ENCODER)
                lv_spinbox_decrement(spinbox);
            else
                lv_spinbox_step_prev(spinbox);
        }
        else if(c == LV_KEY_UP) {
            lv_spinbox_increment(spinbox);
        }
        else if(c == LV_KEY_DOWN) {
            lv_spinbox_decrement(spinbox);
        }
        else {
            lv_textarea_add_char(spinbox, c);
        }
#endif
    }

    return res;
}

/**
 * Get the style descriptor of a part of the object
 * @param page pointer the object
 * @param part the part from `lv_spinbox_part_t`. (LV_SPINBOX_PART_...)
 * @return pointer to the style descriptor of the specified part
 */
static lv_style_list_t * lv_spinbox_get_style(lv_obj_t * ta, uint8_t part)
{
    LV_ASSERT_OBJ(ta, LV_OBJX_NAME);

    lv_spinbox_ext_t * ext = lv_obj_get_ext_attr(ta);
    lv_style_list_t * style_dsc_p;

    switch(part) {
        case LV_SPINBOX_PART_BG:
            style_dsc_p = &ta->style_list;
            break;
        case LV_SPINBOX_PART_CURSOR:
            style_dsc_p = &ext->ta.cursor.style;
            break;
        default:
            style_dsc_p = NULL;
    }

    return style_dsc_p;
}
static void lv_spinbox_updatevalue(lv_obj_t * spinbox)
{
    lv_spinbox_ext_t * ext = lv_obj_get_ext_attr(spinbox);

    char buf[LV_SPINBOX_MAX_DIGIT_COUNT + 8];
    _lv_memset_00(buf, sizeof(buf));
    char * buf_p = buf;
    uint8_t cur_shift_left = 0;

    if(ext->range_min < 0) {  // hide sign if there are only positive values
        /*Add the sign*/
        (*buf_p) = ext->value >= 0 ? '+' : '-';
        buf_p++;
    }
    else {
        /*Cursor need shift to left*/
        cur_shift_left++;
    }

    int32_t i;
    /*padding left*/
    for(i = 0; i < ext->digit_padding_left; i++) {
        (*buf_p) = ' ';
        buf_p++;
    }

    char digits[64];
    /*Convert the numbers to string (the sign is already handled so always covert positive number)*/
    _lv_utils_num_to_str(ext->value < 0 ? -ext->value : ext->value, digits);

    /*Add leading zeros*/
    int lz_cnt = ext->digit_count - (int)strlen(digits);
    if(lz_cnt > 0) {
        for(i = (uint16_t)strlen(digits); i >= 0; i--) {
            digits[i + lz_cnt] = digits[i];
        }
        for(i = 0; i < lz_cnt; i++) {
            digits[i] = '0';
        }
    }

    int32_t intDigits;
    intDigits = (ext->dec_point_pos == 0) ? ext->digit_count : ext->dec_point_pos;

    /*Add the decimal part*/
    for(i = 0; i < intDigits && digits[i] != '\0'; i++) {
        (*buf_p) = digits[i];
        buf_p++;
    }

    if(ext->dec_point_pos != 0) {
        /*Insert the decimal point*/
        (*buf_p) = '.';
        buf_p++;

        for(/*Leave i*/; i < ext->digit_count && digits[i] != '\0'; i++) {
            (*buf_p) = digits[i];
            buf_p++;
        }
    }

    /*Refresh the text*/
    lv_textarea_set_text(spinbox, (char *)buf);

    /*Set the cursor position*/
    int32_t step    = ext->step;
    uint8_t cur_pos = (uint8_t)ext->digit_count;
    while(step >= 10) {
        step /= 10;
        cur_pos--;
    }

    if(cur_pos > intDigits) cur_pos++; /*Skip the decimal point*/

    cur_pos += (ext->digit_padding_left - cur_shift_left);

    lv_textarea_set_cursor_pos(spinbox, cur_pos);
}

#endif
=======
/**
 * @file lv_spinbox.c
 *
 */

/*********************
 *      INCLUDES
 *********************/
#include "lv_spinbox.h"

#if LV_USE_SPINBOX != 0
#include "../lv_misc/lv_debug.h"
#include "../lv_themes/lv_theme.h"
#include "../lv_misc/lv_math.h"
#include "../lv_misc/lv_utils.h"

/*********************
 *      DEFINES
 *********************/
#define LV_OBJX_NAME "lv_spinbox"

/**********************
 *      TYPEDEFS
 **********************/

/**********************
 *  STATIC PROTOTYPES
 **********************/
static lv_res_t lv_spinbox_signal(lv_obj_t * spinbox, lv_signal_t sign, void * param);
static lv_style_list_t * lv_spinbox_get_style(lv_obj_t * ta, uint8_t part);
static void lv_spinbox_updatevalue(lv_obj_t * spinbox);

/**********************
 *  STATIC VARIABLES
 **********************/
static lv_signal_cb_t ancestor_signal;
static lv_design_cb_t ancestor_design;

/**********************
 *      MACROS
 **********************/

/**********************
 *   GLOBAL FUNCTIONS
 **********************/

/**
 * Create a spinbox object
 * @param par pointer to an object, it will be the parent of the new spinbox
 * @param copy pointer to a spinbox object, if not NULL then the new object will be copied from it
 * @return pointer to the created spinbox
 */
lv_obj_t * lv_spinbox_create(lv_obj_t * par, const lv_obj_t * copy)
{
    LV_LOG_TRACE("spinbox create started");

    /*Create the ancestor of spinbox*/
    lv_obj_t * spinbox = lv_textarea_create(par, copy);
    LV_ASSERT_MEM(spinbox);
    if(spinbox == NULL) return NULL;

    /*Allocate the spinbox type specific extended data*/
    lv_spinbox_ext_t * ext = lv_obj_allocate_ext_attr(spinbox, sizeof(lv_spinbox_ext_t));
    LV_ASSERT_MEM(ext);
    if(ext == NULL) {
        lv_obj_del(spinbox);
        return NULL;
    }

    if(ancestor_signal == NULL) ancestor_signal = lv_obj_get_signal_cb(spinbox);
    if(ancestor_design == NULL) ancestor_design = lv_obj_get_design_cb(spinbox);

    /*Initialize the allocated 'ext'*/
    ext->value              = 0;
    ext->dec_point_pos      = 0;
    ext->digit_count        = 5;
    ext->digit_padding_left = 0;
    ext->step               = 1;
    ext->range_max          = 99999;
    ext->range_min          = -99999;
    ext->rollover           = false;

    /*The signal and design functions are not copied so set them here*/
    lv_obj_set_signal_cb(spinbox, lv_spinbox_signal);
    lv_obj_set_design_cb(spinbox, ancestor_design); /*Leave the Text area's design function*/

    /*Init the new spinbox*/
    if(copy == NULL) {
        /* No scrolling will happen here so make the scrollable non-clickable
         * It allows to handle input events in the bg object only.*/
        lv_obj_set_click(lv_page_get_scrollable(spinbox), false);
        lv_textarea_set_one_line(spinbox, true);
        lv_textarea_set_cursor_click_pos(spinbox, true);
        lv_obj_set_width(spinbox, LV_DPI);
        lv_theme_apply(spinbox, LV_THEME_SPINBOX);
    }
    /*Copy an existing spinbox*/
    else {
        lv_spinbox_ext_t * copy_ext = lv_obj_get_ext_attr(copy);

        lv_spinbox_set_value(spinbox, copy_ext->value);
        lv_spinbox_set_digit_format(spinbox, (uint8_t)copy_ext->digit_count, (uint8_t)copy_ext->dec_point_pos);
        lv_spinbox_set_range(spinbox, copy_ext->range_min, copy_ext->range_max);
        lv_spinbox_set_step(spinbox, copy_ext->step);
        lv_spinbox_set_rollover(spinbox, copy_ext->rollover);

        /*Refresh the style with new signal function*/
        lv_obj_refresh_style(spinbox, LV_OBJ_PART_ALL, LV_STYLE_PROP_ALL);
    }

    lv_spinbox_updatevalue(spinbox);

    LV_LOG_INFO("spinbox created");

    return spinbox;
}

/*=====================
 * Setter functions
 *====================*/

/**
 * Set spinbox rollover function
 * @param spinbox pointer to spinbox
 * @param b true or false to enable or disable (default)
 */
void lv_spinbox_set_rollover(lv_obj_t * spinbox, bool b)
{
    LV_ASSERT_OBJ(spinbox, LV_OBJX_NAME);

    lv_spinbox_ext_t * ext = lv_obj_get_ext_attr(spinbox);

    ext->rollover = b;
}

/**
 * Set spinbox value
 * @param spinbox pointer to spinbox
 * @param i value to be set
 */
void lv_spinbox_set_value(lv_obj_t * spinbox, int32_t i)
{
    LV_ASSERT_OBJ(spinbox, LV_OBJX_NAME);

    lv_spinbox_ext_t * ext = lv_obj_get_ext_attr(spinbox);
    if(ext == NULL) return;

    if(i > ext->range_max) i = ext->range_max;
    if(i < ext->range_min) i = ext->range_min;

    ext->value = i;

    lv_spinbox_updatevalue(spinbox);
}

/**
 * Set spinbox digit format (digit count and decimal format)
 * @param spinbox pointer to spinbox
 * @param digit_count number of digit excluding the decimal separator and the sign
 * @param separator_position number of digit before the decimal point. If 0, decimal point is not
 * shown
 */
void lv_spinbox_set_digit_format(lv_obj_t * spinbox, uint8_t digit_count, uint8_t separator_position)
{
    LV_ASSERT_OBJ(spinbox, LV_OBJX_NAME);

    lv_spinbox_ext_t * ext = lv_obj_get_ext_attr(spinbox);
    if(ext == NULL) return;

    if(digit_count > LV_SPINBOX_MAX_DIGIT_COUNT) digit_count = LV_SPINBOX_MAX_DIGIT_COUNT;

    if(separator_position >= digit_count) separator_position = 0;
    if(separator_position > LV_SPINBOX_MAX_DIGIT_COUNT) separator_position = LV_SPINBOX_MAX_DIGIT_COUNT;

    if(digit_count < LV_SPINBOX_MAX_DIGIT_COUNT) {
        int64_t max_val = _lv_pow(10, digit_count);
        if(ext->range_max > max_val - 1) ext->range_max = max_val - 1;
        if(ext->range_min < - max_val  + 1) ext->range_min = - max_val  + 1;
    }

    ext->digit_count   = digit_count;
    ext->dec_point_pos = separator_position;

    lv_spinbox_updatevalue(spinbox);
}

/**
 * Set spinbox step
 * @param spinbox pointer to spinbox
 * @param step steps on increment/decrement
 */
void lv_spinbox_set_step(lv_obj_t * spinbox, uint32_t step)
{
    LV_ASSERT_OBJ(spinbox, LV_OBJX_NAME);

    lv_spinbox_ext_t * ext = lv_obj_get_ext_attr(spinbox);
    if(ext == NULL) return;

    ext->step = step;

    lv_spinbox_updatevalue(spinbox);
}

/**
 * Set spinbox value range
 * @param spinbox pointer to spinbox
 * @param range_min maximum value, inclusive
 * @param range_max minimum value, inclusive
 */
void lv_spinbox_set_range(lv_obj_t * spinbox, int32_t range_min, int32_t range_max)
{
    LV_ASSERT_OBJ(spinbox, LV_OBJX_NAME);

    lv_spinbox_ext_t * ext = lv_obj_get_ext_attr(spinbox);
    if(ext == NULL) return;

    ext->range_max = range_max;
    ext->range_min = range_min;

    if(ext->value > ext->range_max) {
        ext->value = ext->range_max;
        lv_obj_invalidate(spinbox);
    }
    if(ext->value < ext->range_min) {
        ext->value = ext->range_min;
        lv_obj_invalidate(spinbox);
    }

    lv_spinbox_updatevalue(spinbox);
}

/**
 * Set spinbox left padding in digits count (added between sign and first digit)
 * @param spinbox pointer to spinbox
 * @param cb Callback function called on value change event
 */
void lv_spinbox_set_padding_left(lv_obj_t * spinbox, uint8_t padding)
{
    LV_ASSERT_OBJ(spinbox, LV_OBJX_NAME);

    lv_spinbox_ext_t * ext  = lv_obj_get_ext_attr(spinbox);
    ext->digit_padding_left = padding;
    lv_spinbox_updatevalue(spinbox);
}

/*=====================
 * Getter functions
 *====================*/

/**
 * Get spinbox rollover function status
 * @param spinbox pointer to spinbox
 */
bool lv_spinbox_get_rollover(lv_obj_t * spinbox)
{
    LV_ASSERT_OBJ(spinbox, LV_OBJX_NAME);

    lv_spinbox_ext_t * ext = lv_obj_get_ext_attr(spinbox);

    return ext->rollover;
}

/**
 * Get the spinbox numeral value (user has to convert to float according to its digit format)
 * @param spinbox pointer to spinbox
 * @return value integer value of the spinbox
 */
int32_t lv_spinbox_get_value(lv_obj_t * spinbox)
{
    LV_ASSERT_OBJ(spinbox, LV_OBJX_NAME);

    lv_spinbox_ext_t * ext = lv_obj_get_ext_attr(spinbox);

    return ext->value;
}

/*=====================
 * Other functions
 *====================*/

/**
 * Select next lower digit for edition
 * @param spinbox pointer to spinbox
 */
void lv_spinbox_step_next(lv_obj_t * spinbox)
{
    LV_ASSERT_OBJ(spinbox, LV_OBJX_NAME);

    lv_spinbox_ext_t * ext = lv_obj_get_ext_attr(spinbox);

    int32_t new_step = ext->step / 10;
    if((new_step) > 0)
        ext->step = new_step;
    else
        ext->step = 1;

    lv_spinbox_updatevalue(spinbox);
}

/**
 * Select next higher digit for edition
 * @param spinbox pointer to spinbox
 */
void lv_spinbox_step_prev(lv_obj_t * spinbox)
{
    LV_ASSERT_OBJ(spinbox, LV_OBJX_NAME);

    lv_spinbox_ext_t * ext = lv_obj_get_ext_attr(spinbox);
    int32_t step_limit;
    step_limit       = LV_MATH_MAX(ext->range_max, (ext->range_min < 0 ? (-ext->range_min) : ext->range_min));
    int32_t new_step = ext->step * 10;
    if(new_step <= step_limit) ext->step = new_step;

    lv_spinbox_updatevalue(spinbox);
}

/**
 * Increment spinbox value by one step
 * @param spinbox pointer to spinbox
 */
void lv_spinbox_increment(lv_obj_t * spinbox)
{
    LV_ASSERT_OBJ(spinbox, LV_OBJX_NAME);

    lv_spinbox_ext_t * ext = lv_obj_get_ext_attr(spinbox);

    if(ext->value + ext->step <= ext->range_max) {
        /*Special mode when zero crossing*/
        if((ext->value + ext->step) > 0 && ext->value < 0) ext->value = -ext->value;
        ext->value += ext->step;

    }
    else {
        // Rollover?
        if((ext->rollover) && (ext->value == ext->range_max))
            ext->value = ext->range_min;
        else
            ext->value = ext->range_max;
    }

    lv_spinbox_updatevalue(spinbox);
}

/**
 * Decrement spinbox value by one step
 * @param spinbox pointer to spinbox
 */
void lv_spinbox_decrement(lv_obj_t * spinbox)
{
    LV_ASSERT_OBJ(spinbox, LV_OBJX_NAME);

    lv_spinbox_ext_t * ext = lv_obj_get_ext_attr(spinbox);

    if(ext->value - ext->step >= ext->range_min) {
        /*Special mode when zero crossing*/
        if((ext->value - ext->step) < 0 && ext->value > 0) ext->value = -ext->value;
        ext->value -= ext->step;
    }
    else {
        // Rollover?
        if((ext->rollover) && (ext->value == ext->range_min))
            ext->value = ext->range_max;
        else
            ext->value = ext->range_min;
    }

    lv_spinbox_updatevalue(spinbox);
}

/**********************
 *   STATIC FUNCTIONS
 **********************/

/**
 * Signal function of the spinbox
 * @param spinbox pointer to a spinbox object
 * @param sign a signal type from lv_signal_t enum
 * @param param pointer to a signal specific variable
 * @return LV_RES_OK: the object is not deleted in the function; LV_RES_INV: the object is deleted
 */
static lv_res_t lv_spinbox_signal(lv_obj_t * spinbox, lv_signal_t sign, void * param)
{

    lv_res_t res = LV_RES_OK;
    if(sign == LV_SIGNAL_GET_STYLE) {
        lv_get_style_info_t * info = param;
        info->result = lv_spinbox_get_style(spinbox, info->part);
        if(info->result != NULL) return LV_RES_OK;
        else return ancestor_signal(spinbox, sign, param);
    }

    /* Include the ancient signal function */
    if(sign != LV_SIGNAL_CONTROL) {
        res = ancestor_signal(spinbox, sign, param);
        if(res != LV_RES_OK) return res;
    }
    if(sign == LV_SIGNAL_GET_TYPE) return lv_obj_handle_get_type_signal(param, LV_OBJX_NAME);

    if(sign == LV_SIGNAL_CLEANUP) {
        /*Nothing to cleanup. (No dynamically allocated memory in 'ext')*/
    }
    else if(sign == LV_SIGNAL_RELEASED) {
        /*If released with an ENCODER then move to the next digit*/
        lv_spinbox_ext_t * ext = lv_obj_get_ext_attr(spinbox);
        lv_indev_t * indev = lv_indev_get_act();
        if(lv_indev_get_type(indev) == LV_INDEV_TYPE_ENCODER) {
#if LV_USE_GROUP
            if(lv_group_get_editing(lv_obj_get_group(spinbox))) {
                if(ext->step > 1) {
                    lv_spinbox_step_next(spinbox);
                }
                else {
                    /*Restart from the MSB*/
                    ext->step = 1;
                    uint32_t i;
                    for(i = 0; i < ext->digit_count; i++) {
                        int32_t new_step = ext->step * 10;
                        if(new_step >= ext->range_max) break;
                        ext->step = new_step;
                    }
                    lv_spinbox_step_prev(spinbox);
                }
            }
#endif
        }
        else {
            /*The cursor has been positioned to a digit.
             * Set `step` accordingly*/
            const char * txt = lv_textarea_get_text(spinbox);
            size_t txt_len = strlen(txt);

            if(txt[ext->ta.cursor.pos] == '.') {
                lv_textarea_cursor_left(spinbox);
            }
            else if(ext->ta.cursor.pos == (uint32_t)txt_len) {
                lv_textarea_set_cursor_pos(spinbox, txt_len - 1);
            }
            else if(ext->ta.cursor.pos == 0 && ext->range_min < 0) {
                lv_textarea_set_cursor_pos(spinbox, 1);
            }

            size_t len = ext->digit_count - 1;
            uint16_t cp = ext->ta.cursor.pos;

            if(ext->ta.cursor.pos > ext->dec_point_pos && ext->dec_point_pos != 0) cp--;
            uint32_t pos = len - cp;

            if(ext->range_min < 0) pos++;

            ext->step = 1;
            uint16_t i;
            for(i = 0; i < pos; i++) ext->step *= 10;

        }
    }
    else if(sign == LV_SIGNAL_CONTROL) {
#if LV_USE_GROUP
        lv_indev_type_t indev_type = lv_indev_get_type(lv_indev_get_act());

        uint32_t c = *((uint32_t *)param); /*uint32_t because can be UTF-8*/
        if(c == LV_KEY_RIGHT) {
            if(indev_type == LV_INDEV_TYPE_ENCODER)
                lv_spinbox_increment(spinbox);
            else
                lv_spinbox_step_next(spinbox);
        }
        else if(c == LV_KEY_LEFT) {
            if(indev_type == LV_INDEV_TYPE_ENCODER)
                lv_spinbox_decrement(spinbox);
            else
                lv_spinbox_step_prev(spinbox);
        }
        else if(c == LV_KEY_UP) {
            lv_spinbox_increment(spinbox);
        }
        else if(c == LV_KEY_DOWN) {
            lv_spinbox_decrement(spinbox);
        }
        else {
            lv_textarea_add_char(spinbox, c);
        }
#endif
    }

    return res;
}

/**
 * Get the style descriptor of a part of the object
 * @param page pointer the object
 * @param part the part from `lv_spinbox_part_t`. (LV_SPINBOX_PART_...)
 * @return pointer to the style descriptor of the specified part
 */
static lv_style_list_t * lv_spinbox_get_style(lv_obj_t * ta, uint8_t part)
{
    LV_ASSERT_OBJ(ta, LV_OBJX_NAME);

    lv_spinbox_ext_t * ext = lv_obj_get_ext_attr(ta);
    lv_style_list_t * style_dsc_p;

    switch(part) {
        case LV_SPINBOX_PART_BG:
            style_dsc_p = &ta->style_list;
            break;
        case LV_SPINBOX_PART_CURSOR:
            style_dsc_p = &ext->ta.cursor.style;
            break;
        default:
            style_dsc_p = NULL;
    }

    return style_dsc_p;
}
static void lv_spinbox_updatevalue(lv_obj_t * spinbox)
{
    lv_spinbox_ext_t * ext = lv_obj_get_ext_attr(spinbox);

    char buf[LV_SPINBOX_MAX_DIGIT_COUNT + 8];
    _lv_memset_00(buf, sizeof(buf));
    char * buf_p = buf;
    uint8_t cur_shift_left = 0;

    if(ext->range_min < 0) {  // hide sign if there are only positive values
        /*Add the sign*/
        (*buf_p) = ext->value >= 0 ? '+' : '-';
        buf_p++;
    }
    else {
        /*Cursor need shift to left*/
        cur_shift_left++;
    }

    int32_t i;
    /*padding left*/
    for(i = 0; i < ext->digit_padding_left; i++) {
        (*buf_p) = ' ';
        buf_p++;
    }

    char digits[64];
    /*Convert the numbers to string (the sign is already handled so always covert positive number)*/
    _lv_utils_num_to_str(ext->value < 0 ? -ext->value : ext->value, digits);

    /*Add leading zeros*/
    int lz_cnt = ext->digit_count - (int)strlen(digits);
    if(lz_cnt > 0) {
        for(i = (uint16_t)strlen(digits); i >= 0; i--) {
            digits[i + lz_cnt] = digits[i];
        }
        for(i = 0; i < lz_cnt; i++) {
            digits[i] = '0';
        }
    }

    int32_t intDigits;
    intDigits = (ext->dec_point_pos == 0) ? ext->digit_count : ext->dec_point_pos;

    /*Add the decimal part*/
    for(i = 0; i < intDigits && digits[i] != '\0'; i++) {
        (*buf_p) = digits[i];
        buf_p++;
    }

    if(ext->dec_point_pos != 0) {
        /*Insert the decimal point*/
        (*buf_p) = '.';
        buf_p++;

        for(/*Leave i*/; i < ext->digit_count && digits[i] != '\0'; i++) {
            (*buf_p) = digits[i];
            buf_p++;
        }
    }

    /*Refresh the text*/
    lv_textarea_set_text(spinbox, (char *)buf);

    /*Set the cursor position*/
    int32_t step    = ext->step;
    uint8_t cur_pos = (uint8_t)ext->digit_count;
    while(step >= 10) {
        step /= 10;
        cur_pos--;
    }

    if(cur_pos > intDigits) cur_pos++; /*Skip the decimal point*/

    cur_pos += (ext->digit_padding_left - cur_shift_left);

    lv_textarea_set_cursor_pos(spinbox, cur_pos);
}

#endif
>>>>>>> fa2c8176
<|MERGE_RESOLUTION|>--- conflicted
+++ resolved
@@ -1,1197 +1,593 @@
-<<<<<<< HEAD
-/**
- * @file lv_spinbox.c
- *
- */
-
-/*********************
- *      INCLUDES
- *********************/
-#include "lv_spinbox.h"
-
-#if LV_USE_SPINBOX != 0
-#include "../lv_misc/lv_debug.h"
-#include "../lv_themes/lv_theme.h"
-#include "../lv_misc/lv_math.h"
-#include "../lv_misc/lv_utils.h"
-
-/*********************
- *      DEFINES
- *********************/
-#define LV_OBJX_NAME "lv_spinbox"
-
-/**********************
- *      TYPEDEFS
- **********************/
-
-/**********************
- *  STATIC PROTOTYPES
- **********************/
-static lv_res_t lv_spinbox_signal(lv_obj_t * spinbox, lv_signal_t sign, void * param);
-static lv_style_list_t * lv_spinbox_get_style(lv_obj_t * ta, uint8_t part);
-static void lv_spinbox_updatevalue(lv_obj_t * spinbox);
-
-/**********************
- *  STATIC VARIABLES
- **********************/
-static lv_signal_cb_t ancestor_signal;
-static lv_design_cb_t ancestor_design;
-
-/**********************
- *      MACROS
- **********************/
-
-/**********************
- *   GLOBAL FUNCTIONS
- **********************/
-
-/**
- * Create a spinbox object
- * @param par pointer to an object, it will be the parent of the new spinbox
- * @param copy pointer to a spinbox object, if not NULL then the new object will be copied from it
- * @return pointer to the created spinbox
- */
-lv_obj_t * lv_spinbox_create(lv_obj_t * par, const lv_obj_t * copy)
-{
-    LV_LOG_TRACE("spinbox create started");
-
-    /*Create the ancestor of spinbox*/
-    lv_obj_t * spinbox = lv_textarea_create(par, copy);
-    LV_ASSERT_MEM(spinbox);
-    if(spinbox == NULL) return NULL;
-
-    /*Allocate the spinbox type specific extended data*/
-    lv_spinbox_ext_t * ext = lv_obj_allocate_ext_attr(spinbox, sizeof(lv_spinbox_ext_t));
-    LV_ASSERT_MEM(ext);
-    if(ext == NULL) {
-        lv_obj_del(spinbox);
-        return NULL;
-    }
-
-    if(ancestor_signal == NULL) ancestor_signal = lv_obj_get_signal_cb(spinbox);
-    if(ancestor_design == NULL) ancestor_design = lv_obj_get_design_cb(spinbox);
-
-    /*Initialize the allocated 'ext'*/
-    ext->value              = 0;
-    ext->dec_point_pos      = 0;
-    ext->digit_count        = 5;
-    ext->digit_padding_left = 0;
-    ext->step               = 1;
-    ext->range_max          = 99999;
-    ext->range_min          = -99999;
-    ext->rollover           = false;
-
-    /*The signal and design functions are not copied so set them here*/
-    lv_obj_set_signal_cb(spinbox, lv_spinbox_signal);
-    lv_obj_set_design_cb(spinbox, ancestor_design); /*Leave the Text area's design function*/
-
-    /*Init the new spinbox*/
-    if(copy == NULL) {
-        /* No scrolling will happen here so make the scrollable non-clickable
-         * It allows to handle input events in the bg object only.*/
-        lv_obj_set_click(lv_page_get_scrollable(spinbox), false);
-        lv_textarea_set_one_line(spinbox, true);
-        lv_textarea_set_cursor_click_pos(spinbox, true);
-        lv_obj_set_width(spinbox, LV_DPI);
-        lv_theme_apply(spinbox, LV_THEME_SPINBOX);
-    }
-    /*Copy an existing spinbox*/
-    else {
-        lv_spinbox_ext_t * copy_ext = lv_obj_get_ext_attr(copy);
-
-        lv_spinbox_set_value(spinbox, copy_ext->value);
-        lv_spinbox_set_digit_format(spinbox, (uint8_t)copy_ext->digit_count, (uint8_t)copy_ext->dec_point_pos);
-        lv_spinbox_set_range(spinbox, copy_ext->range_min, copy_ext->range_max);
-        lv_spinbox_set_step(spinbox, copy_ext->step);
-        lv_spinbox_set_rollover(spinbox, copy_ext->rollover);
-
-        /*Refresh the style with new signal function*/
-        lv_obj_refresh_style(spinbox, LV_OBJ_PART_ALL, LV_STYLE_PROP_ALL);
-    }
-
-    lv_spinbox_updatevalue(spinbox);
-
-    LV_LOG_INFO("spinbox created");
-
-    return spinbox;
-}
-
-/*=====================
- * Setter functions
- *====================*/
-
-/**
- * Set spinbox rollover function
- * @param spinbox pointer to spinbox
- * @param b true or false to enable or disable (default)
- */
-void lv_spinbox_set_rollover(lv_obj_t * spinbox, bool b)
-{
-    LV_ASSERT_OBJ(spinbox, LV_OBJX_NAME);
-
-    lv_spinbox_ext_t * ext = lv_obj_get_ext_attr(spinbox);
-
-    ext->rollover = b;
-}
-
-/**
- * Set spinbox value
- * @param spinbox pointer to spinbox
- * @param i value to be set
- */
-void lv_spinbox_set_value(lv_obj_t * spinbox, int32_t i)
-{
-    LV_ASSERT_OBJ(spinbox, LV_OBJX_NAME);
-
-    lv_spinbox_ext_t * ext = lv_obj_get_ext_attr(spinbox);
-    if(ext == NULL) return;
-
-    if(i > ext->range_max) i = ext->range_max;
-    if(i < ext->range_min) i = ext->range_min;
-
-    ext->value = i;
-
-    lv_spinbox_updatevalue(spinbox);
-}
-
-/**
- * Set spinbox digit format (digit count and decimal format)
- * @param spinbox pointer to spinbox
- * @param digit_count number of digit excluding the decimal separator and the sign
- * @param separator_position number of digit before the decimal point. If 0, decimal point is not
- * shown
- */
-void lv_spinbox_set_digit_format(lv_obj_t * spinbox, uint8_t digit_count, uint8_t separator_position)
-{
-    LV_ASSERT_OBJ(spinbox, LV_OBJX_NAME);
-
-    lv_spinbox_ext_t * ext = lv_obj_get_ext_attr(spinbox);
-    if(ext == NULL) return;
-
-    if(digit_count > LV_SPINBOX_MAX_DIGIT_COUNT) digit_count = LV_SPINBOX_MAX_DIGIT_COUNT;
-
-    if(separator_position >= digit_count) separator_position = 0;
-    if(separator_position > LV_SPINBOX_MAX_DIGIT_COUNT) separator_position = LV_SPINBOX_MAX_DIGIT_COUNT;
-
-    if(digit_count < LV_SPINBOX_MAX_DIGIT_COUNT) {
-        int64_t max_val = _lv_pow(10, digit_count);
-        if(ext->range_max > max_val - 1) ext->range_max = max_val - 1;
-        if(ext->range_min < - max_val  + 1) ext->range_min = - max_val  + 1;
-    }
-
-    ext->digit_count   = digit_count;
-    ext->dec_point_pos = separator_position;
-
-    lv_spinbox_updatevalue(spinbox);
-}
-
-/**
- * Set spinbox step
- * @param spinbox pointer to spinbox
- * @param step steps on increment/decrement
- */
-void lv_spinbox_set_step(lv_obj_t * spinbox, uint32_t step)
-{
-    LV_ASSERT_OBJ(spinbox, LV_OBJX_NAME);
-
-    lv_spinbox_ext_t * ext = lv_obj_get_ext_attr(spinbox);
-    if(ext == NULL) return;
-
-    ext->step = step;
-
-    lv_spinbox_updatevalue(spinbox);
-}
-
-/**
- * Set spinbox value range
- * @param spinbox pointer to spinbox
- * @param range_min maximum value, inclusive
- * @param range_max minimum value, inclusive
- */
-void lv_spinbox_set_range(lv_obj_t * spinbox, int32_t range_min, int32_t range_max)
-{
-    LV_ASSERT_OBJ(spinbox, LV_OBJX_NAME);
-
-    lv_spinbox_ext_t * ext = lv_obj_get_ext_attr(spinbox);
-    if(ext == NULL) return;
-
-    ext->range_max = range_max;
-    ext->range_min = range_min;
-
-    if(ext->value > ext->range_max) {
-        ext->value = ext->range_max;
-        lv_obj_invalidate(spinbox);
-    }
-    if(ext->value < ext->range_min) {
-        ext->value = ext->range_min;
-        lv_obj_invalidate(spinbox);
-    }
-
-    lv_spinbox_updatevalue(spinbox);
-}
-
-/**
- * Set spinbox left padding in digits count (added between sign and first digit)
- * @param spinbox pointer to spinbox
- * @param cb Callback function called on value change event
- */
-void lv_spinbox_set_padding_left(lv_obj_t * spinbox, uint8_t padding)
-{
-    LV_ASSERT_OBJ(spinbox, LV_OBJX_NAME);
-
-    lv_spinbox_ext_t * ext  = lv_obj_get_ext_attr(spinbox);
-    ext->digit_padding_left = padding;
-    lv_spinbox_updatevalue(spinbox);
-}
-
-/*=====================
- * Getter functions
- *====================*/
-
-/**
- * Get spinbox rollover function status
- * @param spinbox pointer to spinbox
- */
-bool lv_spinbox_get_rollover(lv_obj_t * spinbox)
-{
-    LV_ASSERT_OBJ(spinbox, LV_OBJX_NAME);
-
-    lv_spinbox_ext_t * ext = lv_obj_get_ext_attr(spinbox);
-
-    return ext->rollover;
-}
-
-/**
- * Get the spinbox numeral value (user has to convert to float according to its digit format)
- * @param spinbox pointer to spinbox
- * @return value integer value of the spinbox
- */
-int32_t lv_spinbox_get_value(lv_obj_t * spinbox)
-{
-    LV_ASSERT_OBJ(spinbox, LV_OBJX_NAME);
-
-    lv_spinbox_ext_t * ext = lv_obj_get_ext_attr(spinbox);
-
-    return ext->value;
-}
-
-/*=====================
- * Other functions
- *====================*/
-
-/**
- * Select next lower digit for edition
- * @param spinbox pointer to spinbox
- */
-void lv_spinbox_step_next(lv_obj_t * spinbox)
-{
-    LV_ASSERT_OBJ(spinbox, LV_OBJX_NAME);
-
-    lv_spinbox_ext_t * ext = lv_obj_get_ext_attr(spinbox);
-
-    int32_t new_step = ext->step / 10;
-    if((new_step) > 0)
-        ext->step = new_step;
-    else
-        ext->step = 1;
-
-    lv_spinbox_updatevalue(spinbox);
-}
-
-/**
- * Select next higher digit for edition
- * @param spinbox pointer to spinbox
- */
-void lv_spinbox_step_prev(lv_obj_t * spinbox)
-{
-    LV_ASSERT_OBJ(spinbox, LV_OBJX_NAME);
-
-    lv_spinbox_ext_t * ext = lv_obj_get_ext_attr(spinbox);
-    int32_t step_limit;
-    step_limit       = LV_MATH_MAX(ext->range_max, (ext->range_min < 0 ? (-ext->range_min) : ext->range_min));
-    int32_t new_step = ext->step * 10;
-    if(new_step <= step_limit) ext->step = new_step;
-
-    lv_spinbox_updatevalue(spinbox);
-}
-
-/**
- * Increment spinbox value by one step
- * @param spinbox pointer to spinbox
- */
-void lv_spinbox_increment(lv_obj_t * spinbox)
-{
-    LV_ASSERT_OBJ(spinbox, LV_OBJX_NAME);
-
-    lv_spinbox_ext_t * ext = lv_obj_get_ext_attr(spinbox);
-
-    if(ext->value + ext->step <= ext->range_max) {
-        /*Special mode when zero crossing*/
-        if((ext->value + ext->step) > 0 && ext->value < 0) ext->value = -ext->value;
-        ext->value += ext->step;
-
-    }
-    else {
-        // Rollover?
-        if((ext->rollover) && (ext->value == ext->range_max))
-            ext->value = ext->range_min;
-        else
-            ext->value = ext->range_max;
-    }
-
-    lv_spinbox_updatevalue(spinbox);
-}
-
-/**
- * Decrement spinbox value by one step
- * @param spinbox pointer to spinbox
- */
-void lv_spinbox_decrement(lv_obj_t * spinbox)
-{
-    LV_ASSERT_OBJ(spinbox, LV_OBJX_NAME);
-
-    lv_spinbox_ext_t * ext = lv_obj_get_ext_attr(spinbox);
-
-    if(ext->value - ext->step >= ext->range_min) {
-        /*Special mode when zero crossing*/
-        if((ext->value - ext->step) < 0 && ext->value > 0) ext->value = -ext->value;
-        ext->value -= ext->step;
-    }
-    else {
-        // Rollover?
-        if((ext->rollover) && (ext->value == ext->range_min))
-            ext->value = ext->range_max;
-        else
-            ext->value = ext->range_min;
-    }
-
-    lv_spinbox_updatevalue(spinbox);
-}
-
-/**********************
- *   STATIC FUNCTIONS
- **********************/
-
-/**
- * Signal function of the spinbox
- * @param spinbox pointer to a spinbox object
- * @param sign a signal type from lv_signal_t enum
- * @param param pointer to a signal specific variable
- * @return LV_RES_OK: the object is not deleted in the function; LV_RES_INV: the object is deleted
- */
-static lv_res_t lv_spinbox_signal(lv_obj_t * spinbox, lv_signal_t sign, void * param)
-{
-
-    lv_res_t res = LV_RES_OK;
-    if(sign == LV_SIGNAL_GET_STYLE) {
-        lv_get_style_info_t * info = param;
-        info->result = lv_spinbox_get_style(spinbox, info->part);
-        if(info->result != NULL) return LV_RES_OK;
-        else return ancestor_signal(spinbox, sign, param);
-    }
-
-    /* Include the ancient signal function */
-    if(sign != LV_SIGNAL_CONTROL) {
-        res = ancestor_signal(spinbox, sign, param);
-        if(res != LV_RES_OK) return res;
-    }
-    if(sign == LV_SIGNAL_GET_TYPE) return lv_obj_handle_get_type_signal(param, LV_OBJX_NAME);
-
-    if(sign == LV_SIGNAL_CLEANUP) {
-        /*Nothing to cleanup. (No dynamically allocated memory in 'ext')*/
-    }
-    else if(sign == LV_SIGNAL_GET_TYPE) {
-        lv_obj_type_t * buf = param;
-        uint8_t i;
-        for(i = 0; i < LV_MAX_ANCESTOR_NUM - 1; i++) { /*Find the last set data*/
-            if(buf->type[i] == NULL) break;
-        }
-        buf->type[i] = "lv_spinbox";
-    }
-    else if(sign == LV_SIGNAL_RELEASED) {
-        /*If released with an ENCODER then move to the next digit*/
-        lv_spinbox_ext_t * ext = lv_obj_get_ext_attr(spinbox);
-        lv_indev_t * indev = lv_indev_get_act();
-        if(lv_indev_get_type(indev) == LV_INDEV_TYPE_ENCODER) {
-#if LV_USE_GROUP
-            if(lv_group_get_editing(lv_obj_get_group(spinbox))) {
-                if(ext->step > 1) {
-                    lv_spinbox_step_next(spinbox);
-                }
-                else {
-                    /*Restart from the MSB*/
-                    ext->step = 1;
-                    uint32_t i;
-                    for(i = 0; i < ext->digit_count; i++) {
-                        int32_t new_step = ext->step * 10;
-                        if(new_step >= ext->range_max) break;
-                        ext->step = new_step;
-                    }
-                    lv_spinbox_step_prev(spinbox);
-                }
-            }
-#endif
-        }
-        else {
-            /*The cursor has been positioned to a digit.
-             * Set `step` accordingly*/
-            const char * txt = lv_textarea_get_text(spinbox);
-            size_t txt_len = strlen(txt);
-
-            if(txt[ext->ta.cursor.pos] == '.') {
-                lv_textarea_cursor_left(spinbox);
-            }
-            else if(ext->ta.cursor.pos == (uint32_t)txt_len) {
-                lv_textarea_set_cursor_pos(spinbox, txt_len - 1);
-            }
-            else if(ext->ta.cursor.pos == 0 && ext->range_min < 0) {
-                lv_textarea_set_cursor_pos(spinbox, 1);
-            }
-
-            size_t len = ext->digit_count - 1;
-            uint16_t cp = ext->ta.cursor.pos;
-
-            if(ext->ta.cursor.pos > ext->dec_point_pos && ext->dec_point_pos != 0) cp--;
-            uint32_t pos = len - cp;
-
-            if(ext->range_min < 0) pos++;
-
-            ext->step = 1;
-            uint16_t i;
-            for(i = 0; i < pos; i++) ext->step *= 10;
-
-        }
-    }
-    else if(sign == LV_SIGNAL_CONTROL) {
-#if LV_USE_GROUP
-        lv_indev_type_t indev_type = lv_indev_get_type(lv_indev_get_act());
-
-        uint32_t c = *((uint32_t *)param); /*uint32_t because can be UTF-8*/
-        if(c == LV_KEY_RIGHT) {
-            if(indev_type == LV_INDEV_TYPE_ENCODER)
-                lv_spinbox_increment(spinbox);
-            else
-                lv_spinbox_step_next(spinbox);
-        }
-        else if(c == LV_KEY_LEFT) {
-            if(indev_type == LV_INDEV_TYPE_ENCODER)
-                lv_spinbox_decrement(spinbox);
-            else
-                lv_spinbox_step_prev(spinbox);
-        }
-        else if(c == LV_KEY_UP) {
-            lv_spinbox_increment(spinbox);
-        }
-        else if(c == LV_KEY_DOWN) {
-            lv_spinbox_decrement(spinbox);
-        }
-        else {
-            lv_textarea_add_char(spinbox, c);
-        }
-#endif
-    }
-
-    return res;
-}
-
-/**
- * Get the style descriptor of a part of the object
- * @param page pointer the object
- * @param part the part from `lv_spinbox_part_t`. (LV_SPINBOX_PART_...)
- * @return pointer to the style descriptor of the specified part
- */
-static lv_style_list_t * lv_spinbox_get_style(lv_obj_t * ta, uint8_t part)
-{
-    LV_ASSERT_OBJ(ta, LV_OBJX_NAME);
-
-    lv_spinbox_ext_t * ext = lv_obj_get_ext_attr(ta);
-    lv_style_list_t * style_dsc_p;
-
-    switch(part) {
-        case LV_SPINBOX_PART_BG:
-            style_dsc_p = &ta->style_list;
-            break;
-        case LV_SPINBOX_PART_CURSOR:
-            style_dsc_p = &ext->ta.cursor.style;
-            break;
-        default:
-            style_dsc_p = NULL;
-    }
-
-    return style_dsc_p;
-}
-static void lv_spinbox_updatevalue(lv_obj_t * spinbox)
-{
-    lv_spinbox_ext_t * ext = lv_obj_get_ext_attr(spinbox);
-
-    char buf[LV_SPINBOX_MAX_DIGIT_COUNT + 8];
-    _lv_memset_00(buf, sizeof(buf));
-    char * buf_p = buf;
-    uint8_t cur_shift_left = 0;
-
-    if(ext->range_min < 0) {  // hide sign if there are only positive values
-        /*Add the sign*/
-        (*buf_p) = ext->value >= 0 ? '+' : '-';
-        buf_p++;
-    }
-    else {
-        /*Cursor need shift to left*/
-        cur_shift_left++;
-    }
-
-    int32_t i;
-    /*padding left*/
-    for(i = 0; i < ext->digit_padding_left; i++) {
-        (*buf_p) = ' ';
-        buf_p++;
-    }
-
-    char digits[64];
-    /*Convert the numbers to string (the sign is already handled so always covert positive number)*/
-    _lv_utils_num_to_str(ext->value < 0 ? -ext->value : ext->value, digits);
-
-    /*Add leading zeros*/
-    int lz_cnt = ext->digit_count - (int)strlen(digits);
-    if(lz_cnt > 0) {
-        for(i = (uint16_t)strlen(digits); i >= 0; i--) {
-            digits[i + lz_cnt] = digits[i];
-        }
-        for(i = 0; i < lz_cnt; i++) {
-            digits[i] = '0';
-        }
-    }
-
-    int32_t intDigits;
-    intDigits = (ext->dec_point_pos == 0) ? ext->digit_count : ext->dec_point_pos;
-
-    /*Add the decimal part*/
-    for(i = 0; i < intDigits && digits[i] != '\0'; i++) {
-        (*buf_p) = digits[i];
-        buf_p++;
-    }
-
-    if(ext->dec_point_pos != 0) {
-        /*Insert the decimal point*/
-        (*buf_p) = '.';
-        buf_p++;
-
-        for(/*Leave i*/; i < ext->digit_count && digits[i] != '\0'; i++) {
-            (*buf_p) = digits[i];
-            buf_p++;
-        }
-    }
-
-    /*Refresh the text*/
-    lv_textarea_set_text(spinbox, (char *)buf);
-
-    /*Set the cursor position*/
-    int32_t step    = ext->step;
-    uint8_t cur_pos = (uint8_t)ext->digit_count;
-    while(step >= 10) {
-        step /= 10;
-        cur_pos--;
-    }
-
-    if(cur_pos > intDigits) cur_pos++; /*Skip the decimal point*/
-
-    cur_pos += (ext->digit_padding_left - cur_shift_left);
-
-    lv_textarea_set_cursor_pos(spinbox, cur_pos);
-}
-
-#endif
-=======
-/**
- * @file lv_spinbox.c
- *
- */
-
-/*********************
- *      INCLUDES
- *********************/
-#include "lv_spinbox.h"
-
-#if LV_USE_SPINBOX != 0
-#include "../lv_misc/lv_debug.h"
-#include "../lv_themes/lv_theme.h"
-#include "../lv_misc/lv_math.h"
-#include "../lv_misc/lv_utils.h"
-
-/*********************
- *      DEFINES
- *********************/
-#define LV_OBJX_NAME "lv_spinbox"
-
-/**********************
- *      TYPEDEFS
- **********************/
-
-/**********************
- *  STATIC PROTOTYPES
- **********************/
-static lv_res_t lv_spinbox_signal(lv_obj_t * spinbox, lv_signal_t sign, void * param);
-static lv_style_list_t * lv_spinbox_get_style(lv_obj_t * ta, uint8_t part);
-static void lv_spinbox_updatevalue(lv_obj_t * spinbox);
-
-/**********************
- *  STATIC VARIABLES
- **********************/
-static lv_signal_cb_t ancestor_signal;
-static lv_design_cb_t ancestor_design;
-
-/**********************
- *      MACROS
- **********************/
-
-/**********************
- *   GLOBAL FUNCTIONS
- **********************/
-
-/**
- * Create a spinbox object
- * @param par pointer to an object, it will be the parent of the new spinbox
- * @param copy pointer to a spinbox object, if not NULL then the new object will be copied from it
- * @return pointer to the created spinbox
- */
-lv_obj_t * lv_spinbox_create(lv_obj_t * par, const lv_obj_t * copy)
-{
-    LV_LOG_TRACE("spinbox create started");
-
-    /*Create the ancestor of spinbox*/
-    lv_obj_t * spinbox = lv_textarea_create(par, copy);
-    LV_ASSERT_MEM(spinbox);
-    if(spinbox == NULL) return NULL;
-
-    /*Allocate the spinbox type specific extended data*/
-    lv_spinbox_ext_t * ext = lv_obj_allocate_ext_attr(spinbox, sizeof(lv_spinbox_ext_t));
-    LV_ASSERT_MEM(ext);
-    if(ext == NULL) {
-        lv_obj_del(spinbox);
-        return NULL;
-    }
-
-    if(ancestor_signal == NULL) ancestor_signal = lv_obj_get_signal_cb(spinbox);
-    if(ancestor_design == NULL) ancestor_design = lv_obj_get_design_cb(spinbox);
-
-    /*Initialize the allocated 'ext'*/
-    ext->value              = 0;
-    ext->dec_point_pos      = 0;
-    ext->digit_count        = 5;
-    ext->digit_padding_left = 0;
-    ext->step               = 1;
-    ext->range_max          = 99999;
-    ext->range_min          = -99999;
-    ext->rollover           = false;
-
-    /*The signal and design functions are not copied so set them here*/
-    lv_obj_set_signal_cb(spinbox, lv_spinbox_signal);
-    lv_obj_set_design_cb(spinbox, ancestor_design); /*Leave the Text area's design function*/
-
-    /*Init the new spinbox*/
-    if(copy == NULL) {
-        /* No scrolling will happen here so make the scrollable non-clickable
-         * It allows to handle input events in the bg object only.*/
-        lv_obj_set_click(lv_page_get_scrollable(spinbox), false);
-        lv_textarea_set_one_line(spinbox, true);
-        lv_textarea_set_cursor_click_pos(spinbox, true);
-        lv_obj_set_width(spinbox, LV_DPI);
-        lv_theme_apply(spinbox, LV_THEME_SPINBOX);
-    }
-    /*Copy an existing spinbox*/
-    else {
-        lv_spinbox_ext_t * copy_ext = lv_obj_get_ext_attr(copy);
-
-        lv_spinbox_set_value(spinbox, copy_ext->value);
-        lv_spinbox_set_digit_format(spinbox, (uint8_t)copy_ext->digit_count, (uint8_t)copy_ext->dec_point_pos);
-        lv_spinbox_set_range(spinbox, copy_ext->range_min, copy_ext->range_max);
-        lv_spinbox_set_step(spinbox, copy_ext->step);
-        lv_spinbox_set_rollover(spinbox, copy_ext->rollover);
-
-        /*Refresh the style with new signal function*/
-        lv_obj_refresh_style(spinbox, LV_OBJ_PART_ALL, LV_STYLE_PROP_ALL);
-    }
-
-    lv_spinbox_updatevalue(spinbox);
-
-    LV_LOG_INFO("spinbox created");
-
-    return spinbox;
-}
-
-/*=====================
- * Setter functions
- *====================*/
-
-/**
- * Set spinbox rollover function
- * @param spinbox pointer to spinbox
- * @param b true or false to enable or disable (default)
- */
-void lv_spinbox_set_rollover(lv_obj_t * spinbox, bool b)
-{
-    LV_ASSERT_OBJ(spinbox, LV_OBJX_NAME);
-
-    lv_spinbox_ext_t * ext = lv_obj_get_ext_attr(spinbox);
-
-    ext->rollover = b;
-}
-
-/**
- * Set spinbox value
- * @param spinbox pointer to spinbox
- * @param i value to be set
- */
-void lv_spinbox_set_value(lv_obj_t * spinbox, int32_t i)
-{
-    LV_ASSERT_OBJ(spinbox, LV_OBJX_NAME);
-
-    lv_spinbox_ext_t * ext = lv_obj_get_ext_attr(spinbox);
-    if(ext == NULL) return;
-
-    if(i > ext->range_max) i = ext->range_max;
-    if(i < ext->range_min) i = ext->range_min;
-
-    ext->value = i;
-
-    lv_spinbox_updatevalue(spinbox);
-}
-
-/**
- * Set spinbox digit format (digit count and decimal format)
- * @param spinbox pointer to spinbox
- * @param digit_count number of digit excluding the decimal separator and the sign
- * @param separator_position number of digit before the decimal point. If 0, decimal point is not
- * shown
- */
-void lv_spinbox_set_digit_format(lv_obj_t * spinbox, uint8_t digit_count, uint8_t separator_position)
-{
-    LV_ASSERT_OBJ(spinbox, LV_OBJX_NAME);
-
-    lv_spinbox_ext_t * ext = lv_obj_get_ext_attr(spinbox);
-    if(ext == NULL) return;
-
-    if(digit_count > LV_SPINBOX_MAX_DIGIT_COUNT) digit_count = LV_SPINBOX_MAX_DIGIT_COUNT;
-
-    if(separator_position >= digit_count) separator_position = 0;
-    if(separator_position > LV_SPINBOX_MAX_DIGIT_COUNT) separator_position = LV_SPINBOX_MAX_DIGIT_COUNT;
-
-    if(digit_count < LV_SPINBOX_MAX_DIGIT_COUNT) {
-        int64_t max_val = _lv_pow(10, digit_count);
-        if(ext->range_max > max_val - 1) ext->range_max = max_val - 1;
-        if(ext->range_min < - max_val  + 1) ext->range_min = - max_val  + 1;
-    }
-
-    ext->digit_count   = digit_count;
-    ext->dec_point_pos = separator_position;
-
-    lv_spinbox_updatevalue(spinbox);
-}
-
-/**
- * Set spinbox step
- * @param spinbox pointer to spinbox
- * @param step steps on increment/decrement
- */
-void lv_spinbox_set_step(lv_obj_t * spinbox, uint32_t step)
-{
-    LV_ASSERT_OBJ(spinbox, LV_OBJX_NAME);
-
-    lv_spinbox_ext_t * ext = lv_obj_get_ext_attr(spinbox);
-    if(ext == NULL) return;
-
-    ext->step = step;
-
-    lv_spinbox_updatevalue(spinbox);
-}
-
-/**
- * Set spinbox value range
- * @param spinbox pointer to spinbox
- * @param range_min maximum value, inclusive
- * @param range_max minimum value, inclusive
- */
-void lv_spinbox_set_range(lv_obj_t * spinbox, int32_t range_min, int32_t range_max)
-{
-    LV_ASSERT_OBJ(spinbox, LV_OBJX_NAME);
-
-    lv_spinbox_ext_t * ext = lv_obj_get_ext_attr(spinbox);
-    if(ext == NULL) return;
-
-    ext->range_max = range_max;
-    ext->range_min = range_min;
-
-    if(ext->value > ext->range_max) {
-        ext->value = ext->range_max;
-        lv_obj_invalidate(spinbox);
-    }
-    if(ext->value < ext->range_min) {
-        ext->value = ext->range_min;
-        lv_obj_invalidate(spinbox);
-    }
-
-    lv_spinbox_updatevalue(spinbox);
-}
-
-/**
- * Set spinbox left padding in digits count (added between sign and first digit)
- * @param spinbox pointer to spinbox
- * @param cb Callback function called on value change event
- */
-void lv_spinbox_set_padding_left(lv_obj_t * spinbox, uint8_t padding)
-{
-    LV_ASSERT_OBJ(spinbox, LV_OBJX_NAME);
-
-    lv_spinbox_ext_t * ext  = lv_obj_get_ext_attr(spinbox);
-    ext->digit_padding_left = padding;
-    lv_spinbox_updatevalue(spinbox);
-}
-
-/*=====================
- * Getter functions
- *====================*/
-
-/**
- * Get spinbox rollover function status
- * @param spinbox pointer to spinbox
- */
-bool lv_spinbox_get_rollover(lv_obj_t * spinbox)
-{
-    LV_ASSERT_OBJ(spinbox, LV_OBJX_NAME);
-
-    lv_spinbox_ext_t * ext = lv_obj_get_ext_attr(spinbox);
-
-    return ext->rollover;
-}
-
-/**
- * Get the spinbox numeral value (user has to convert to float according to its digit format)
- * @param spinbox pointer to spinbox
- * @return value integer value of the spinbox
- */
-int32_t lv_spinbox_get_value(lv_obj_t * spinbox)
-{
-    LV_ASSERT_OBJ(spinbox, LV_OBJX_NAME);
-
-    lv_spinbox_ext_t * ext = lv_obj_get_ext_attr(spinbox);
-
-    return ext->value;
-}
-
-/*=====================
- * Other functions
- *====================*/
-
-/**
- * Select next lower digit for edition
- * @param spinbox pointer to spinbox
- */
-void lv_spinbox_step_next(lv_obj_t * spinbox)
-{
-    LV_ASSERT_OBJ(spinbox, LV_OBJX_NAME);
-
-    lv_spinbox_ext_t * ext = lv_obj_get_ext_attr(spinbox);
-
-    int32_t new_step = ext->step / 10;
-    if((new_step) > 0)
-        ext->step = new_step;
-    else
-        ext->step = 1;
-
-    lv_spinbox_updatevalue(spinbox);
-}
-
-/**
- * Select next higher digit for edition
- * @param spinbox pointer to spinbox
- */
-void lv_spinbox_step_prev(lv_obj_t * spinbox)
-{
-    LV_ASSERT_OBJ(spinbox, LV_OBJX_NAME);
-
-    lv_spinbox_ext_t * ext = lv_obj_get_ext_attr(spinbox);
-    int32_t step_limit;
-    step_limit       = LV_MATH_MAX(ext->range_max, (ext->range_min < 0 ? (-ext->range_min) : ext->range_min));
-    int32_t new_step = ext->step * 10;
-    if(new_step <= step_limit) ext->step = new_step;
-
-    lv_spinbox_updatevalue(spinbox);
-}
-
-/**
- * Increment spinbox value by one step
- * @param spinbox pointer to spinbox
- */
-void lv_spinbox_increment(lv_obj_t * spinbox)
-{
-    LV_ASSERT_OBJ(spinbox, LV_OBJX_NAME);
-
-    lv_spinbox_ext_t * ext = lv_obj_get_ext_attr(spinbox);
-
-    if(ext->value + ext->step <= ext->range_max) {
-        /*Special mode when zero crossing*/
-        if((ext->value + ext->step) > 0 && ext->value < 0) ext->value = -ext->value;
-        ext->value += ext->step;
-
-    }
-    else {
-        // Rollover?
-        if((ext->rollover) && (ext->value == ext->range_max))
-            ext->value = ext->range_min;
-        else
-            ext->value = ext->range_max;
-    }
-
-    lv_spinbox_updatevalue(spinbox);
-}
-
-/**
- * Decrement spinbox value by one step
- * @param spinbox pointer to spinbox
- */
-void lv_spinbox_decrement(lv_obj_t * spinbox)
-{
-    LV_ASSERT_OBJ(spinbox, LV_OBJX_NAME);
-
-    lv_spinbox_ext_t * ext = lv_obj_get_ext_attr(spinbox);
-
-    if(ext->value - ext->step >= ext->range_min) {
-        /*Special mode when zero crossing*/
-        if((ext->value - ext->step) < 0 && ext->value > 0) ext->value = -ext->value;
-        ext->value -= ext->step;
-    }
-    else {
-        // Rollover?
-        if((ext->rollover) && (ext->value == ext->range_min))
-            ext->value = ext->range_max;
-        else
-            ext->value = ext->range_min;
-    }
-
-    lv_spinbox_updatevalue(spinbox);
-}
-
-/**********************
- *   STATIC FUNCTIONS
- **********************/
-
-/**
- * Signal function of the spinbox
- * @param spinbox pointer to a spinbox object
- * @param sign a signal type from lv_signal_t enum
- * @param param pointer to a signal specific variable
- * @return LV_RES_OK: the object is not deleted in the function; LV_RES_INV: the object is deleted
- */
-static lv_res_t lv_spinbox_signal(lv_obj_t * spinbox, lv_signal_t sign, void * param)
-{
-
-    lv_res_t res = LV_RES_OK;
-    if(sign == LV_SIGNAL_GET_STYLE) {
-        lv_get_style_info_t * info = param;
-        info->result = lv_spinbox_get_style(spinbox, info->part);
-        if(info->result != NULL) return LV_RES_OK;
-        else return ancestor_signal(spinbox, sign, param);
-    }
-
-    /* Include the ancient signal function */
-    if(sign != LV_SIGNAL_CONTROL) {
-        res = ancestor_signal(spinbox, sign, param);
-        if(res != LV_RES_OK) return res;
-    }
-    if(sign == LV_SIGNAL_GET_TYPE) return lv_obj_handle_get_type_signal(param, LV_OBJX_NAME);
-
-    if(sign == LV_SIGNAL_CLEANUP) {
-        /*Nothing to cleanup. (No dynamically allocated memory in 'ext')*/
-    }
-    else if(sign == LV_SIGNAL_RELEASED) {
-        /*If released with an ENCODER then move to the next digit*/
-        lv_spinbox_ext_t * ext = lv_obj_get_ext_attr(spinbox);
-        lv_indev_t * indev = lv_indev_get_act();
-        if(lv_indev_get_type(indev) == LV_INDEV_TYPE_ENCODER) {
-#if LV_USE_GROUP
-            if(lv_group_get_editing(lv_obj_get_group(spinbox))) {
-                if(ext->step > 1) {
-                    lv_spinbox_step_next(spinbox);
-                }
-                else {
-                    /*Restart from the MSB*/
-                    ext->step = 1;
-                    uint32_t i;
-                    for(i = 0; i < ext->digit_count; i++) {
-                        int32_t new_step = ext->step * 10;
-                        if(new_step >= ext->range_max) break;
-                        ext->step = new_step;
-                    }
-                    lv_spinbox_step_prev(spinbox);
-                }
-            }
-#endif
-        }
-        else {
-            /*The cursor has been positioned to a digit.
-             * Set `step` accordingly*/
-            const char * txt = lv_textarea_get_text(spinbox);
-            size_t txt_len = strlen(txt);
-
-            if(txt[ext->ta.cursor.pos] == '.') {
-                lv_textarea_cursor_left(spinbox);
-            }
-            else if(ext->ta.cursor.pos == (uint32_t)txt_len) {
-                lv_textarea_set_cursor_pos(spinbox, txt_len - 1);
-            }
-            else if(ext->ta.cursor.pos == 0 && ext->range_min < 0) {
-                lv_textarea_set_cursor_pos(spinbox, 1);
-            }
-
-            size_t len = ext->digit_count - 1;
-            uint16_t cp = ext->ta.cursor.pos;
-
-            if(ext->ta.cursor.pos > ext->dec_point_pos && ext->dec_point_pos != 0) cp--;
-            uint32_t pos = len - cp;
-
-            if(ext->range_min < 0) pos++;
-
-            ext->step = 1;
-            uint16_t i;
-            for(i = 0; i < pos; i++) ext->step *= 10;
-
-        }
-    }
-    else if(sign == LV_SIGNAL_CONTROL) {
-#if LV_USE_GROUP
-        lv_indev_type_t indev_type = lv_indev_get_type(lv_indev_get_act());
-
-        uint32_t c = *((uint32_t *)param); /*uint32_t because can be UTF-8*/
-        if(c == LV_KEY_RIGHT) {
-            if(indev_type == LV_INDEV_TYPE_ENCODER)
-                lv_spinbox_increment(spinbox);
-            else
-                lv_spinbox_step_next(spinbox);
-        }
-        else if(c == LV_KEY_LEFT) {
-            if(indev_type == LV_INDEV_TYPE_ENCODER)
-                lv_spinbox_decrement(spinbox);
-            else
-                lv_spinbox_step_prev(spinbox);
-        }
-        else if(c == LV_KEY_UP) {
-            lv_spinbox_increment(spinbox);
-        }
-        else if(c == LV_KEY_DOWN) {
-            lv_spinbox_decrement(spinbox);
-        }
-        else {
-            lv_textarea_add_char(spinbox, c);
-        }
-#endif
-    }
-
-    return res;
-}
-
-/**
- * Get the style descriptor of a part of the object
- * @param page pointer the object
- * @param part the part from `lv_spinbox_part_t`. (LV_SPINBOX_PART_...)
- * @return pointer to the style descriptor of the specified part
- */
-static lv_style_list_t * lv_spinbox_get_style(lv_obj_t * ta, uint8_t part)
-{
-    LV_ASSERT_OBJ(ta, LV_OBJX_NAME);
-
-    lv_spinbox_ext_t * ext = lv_obj_get_ext_attr(ta);
-    lv_style_list_t * style_dsc_p;
-
-    switch(part) {
-        case LV_SPINBOX_PART_BG:
-            style_dsc_p = &ta->style_list;
-            break;
-        case LV_SPINBOX_PART_CURSOR:
-            style_dsc_p = &ext->ta.cursor.style;
-            break;
-        default:
-            style_dsc_p = NULL;
-    }
-
-    return style_dsc_p;
-}
-static void lv_spinbox_updatevalue(lv_obj_t * spinbox)
-{
-    lv_spinbox_ext_t * ext = lv_obj_get_ext_attr(spinbox);
-
-    char buf[LV_SPINBOX_MAX_DIGIT_COUNT + 8];
-    _lv_memset_00(buf, sizeof(buf));
-    char * buf_p = buf;
-    uint8_t cur_shift_left = 0;
-
-    if(ext->range_min < 0) {  // hide sign if there are only positive values
-        /*Add the sign*/
-        (*buf_p) = ext->value >= 0 ? '+' : '-';
-        buf_p++;
-    }
-    else {
-        /*Cursor need shift to left*/
-        cur_shift_left++;
-    }
-
-    int32_t i;
-    /*padding left*/
-    for(i = 0; i < ext->digit_padding_left; i++) {
-        (*buf_p) = ' ';
-        buf_p++;
-    }
-
-    char digits[64];
-    /*Convert the numbers to string (the sign is already handled so always covert positive number)*/
-    _lv_utils_num_to_str(ext->value < 0 ? -ext->value : ext->value, digits);
-
-    /*Add leading zeros*/
-    int lz_cnt = ext->digit_count - (int)strlen(digits);
-    if(lz_cnt > 0) {
-        for(i = (uint16_t)strlen(digits); i >= 0; i--) {
-            digits[i + lz_cnt] = digits[i];
-        }
-        for(i = 0; i < lz_cnt; i++) {
-            digits[i] = '0';
-        }
-    }
-
-    int32_t intDigits;
-    intDigits = (ext->dec_point_pos == 0) ? ext->digit_count : ext->dec_point_pos;
-
-    /*Add the decimal part*/
-    for(i = 0; i < intDigits && digits[i] != '\0'; i++) {
-        (*buf_p) = digits[i];
-        buf_p++;
-    }
-
-    if(ext->dec_point_pos != 0) {
-        /*Insert the decimal point*/
-        (*buf_p) = '.';
-        buf_p++;
-
-        for(/*Leave i*/; i < ext->digit_count && digits[i] != '\0'; i++) {
-            (*buf_p) = digits[i];
-            buf_p++;
-        }
-    }
-
-    /*Refresh the text*/
-    lv_textarea_set_text(spinbox, (char *)buf);
-
-    /*Set the cursor position*/
-    int32_t step    = ext->step;
-    uint8_t cur_pos = (uint8_t)ext->digit_count;
-    while(step >= 10) {
-        step /= 10;
-        cur_pos--;
-    }
-
-    if(cur_pos > intDigits) cur_pos++; /*Skip the decimal point*/
-
-    cur_pos += (ext->digit_padding_left - cur_shift_left);
-
-    lv_textarea_set_cursor_pos(spinbox, cur_pos);
-}
-
-#endif
->>>>>>> fa2c8176
+/**
+ * @file lv_spinbox.c
+ *
+ */
+
+/*********************
+ *      INCLUDES
+ *********************/
+#include "lv_spinbox.h"
+
+#if LV_USE_SPINBOX != 0
+#include "../lv_misc/lv_debug.h"
+#include "../lv_themes/lv_theme.h"
+#include "../lv_misc/lv_math.h"
+#include "../lv_misc/lv_utils.h"
+
+/*********************
+ *      DEFINES
+ *********************/
+#define LV_OBJX_NAME "lv_spinbox"
+
+/**********************
+ *      TYPEDEFS
+ **********************/
+
+/**********************
+ *  STATIC PROTOTYPES
+ **********************/
+static lv_res_t lv_spinbox_signal(lv_obj_t * spinbox, lv_signal_t sign, void * param);
+static lv_style_list_t * lv_spinbox_get_style(lv_obj_t * ta, uint8_t part);
+static void lv_spinbox_updatevalue(lv_obj_t * spinbox);
+
+/**********************
+ *  STATIC VARIABLES
+ **********************/
+static lv_signal_cb_t ancestor_signal;
+static lv_design_cb_t ancestor_design;
+
+/**********************
+ *      MACROS
+ **********************/
+
+/**********************
+ *   GLOBAL FUNCTIONS
+ **********************/
+
+/**
+ * Create a spinbox object
+ * @param par pointer to an object, it will be the parent of the new spinbox
+ * @param copy pointer to a spinbox object, if not NULL then the new object will be copied from it
+ * @return pointer to the created spinbox
+ */
+lv_obj_t * lv_spinbox_create(lv_obj_t * par, const lv_obj_t * copy)
+{
+    LV_LOG_TRACE("spinbox create started");
+
+    /*Create the ancestor of spinbox*/
+    lv_obj_t * spinbox = lv_textarea_create(par, copy);
+    LV_ASSERT_MEM(spinbox);
+    if(spinbox == NULL) return NULL;
+
+    /*Allocate the spinbox type specific extended data*/
+    lv_spinbox_ext_t * ext = lv_obj_allocate_ext_attr(spinbox, sizeof(lv_spinbox_ext_t));
+    LV_ASSERT_MEM(ext);
+    if(ext == NULL) {
+        lv_obj_del(spinbox);
+        return NULL;
+    }
+
+    if(ancestor_signal == NULL) ancestor_signal = lv_obj_get_signal_cb(spinbox);
+    if(ancestor_design == NULL) ancestor_design = lv_obj_get_design_cb(spinbox);
+
+    /*Initialize the allocated 'ext'*/
+    ext->value              = 0;
+    ext->dec_point_pos      = 0;
+    ext->digit_count        = 5;
+    ext->digit_padding_left = 0;
+    ext->step               = 1;
+    ext->range_max          = 99999;
+    ext->range_min          = -99999;
+    ext->rollover           = false;
+
+    /*The signal and design functions are not copied so set them here*/
+    lv_obj_set_signal_cb(spinbox, lv_spinbox_signal);
+    lv_obj_set_design_cb(spinbox, ancestor_design); /*Leave the Text area's design function*/
+
+    /*Init the new spinbox*/
+    if(copy == NULL) {
+        /* No scrolling will happen here so make the scrollable non-clickable
+         * It allows to handle input events in the bg object only.*/
+        lv_obj_set_click(lv_page_get_scrollable(spinbox), false);
+        lv_textarea_set_one_line(spinbox, true);
+        lv_textarea_set_cursor_click_pos(spinbox, true);
+        lv_obj_set_width(spinbox, LV_DPI);
+        lv_theme_apply(spinbox, LV_THEME_SPINBOX);
+    }
+    /*Copy an existing spinbox*/
+    else {
+        lv_spinbox_ext_t * copy_ext = lv_obj_get_ext_attr(copy);
+
+        lv_spinbox_set_value(spinbox, copy_ext->value);
+        lv_spinbox_set_digit_format(spinbox, (uint8_t)copy_ext->digit_count, (uint8_t)copy_ext->dec_point_pos);
+        lv_spinbox_set_range(spinbox, copy_ext->range_min, copy_ext->range_max);
+        lv_spinbox_set_step(spinbox, copy_ext->step);
+        lv_spinbox_set_rollover(spinbox, copy_ext->rollover);
+
+        /*Refresh the style with new signal function*/
+        lv_obj_refresh_style(spinbox, LV_OBJ_PART_ALL, LV_STYLE_PROP_ALL);
+    }
+
+    lv_spinbox_updatevalue(spinbox);
+
+    LV_LOG_INFO("spinbox created");
+
+    return spinbox;
+}
+
+/*=====================
+ * Setter functions
+ *====================*/
+
+/**
+ * Set spinbox rollover function
+ * @param spinbox pointer to spinbox
+ * @param b true or false to enable or disable (default)
+ */
+void lv_spinbox_set_rollover(lv_obj_t * spinbox, bool b)
+{
+    LV_ASSERT_OBJ(spinbox, LV_OBJX_NAME);
+
+    lv_spinbox_ext_t * ext = lv_obj_get_ext_attr(spinbox);
+
+    ext->rollover = b;
+}
+
+/**
+ * Set spinbox value
+ * @param spinbox pointer to spinbox
+ * @param i value to be set
+ */
+void lv_spinbox_set_value(lv_obj_t * spinbox, int32_t i)
+{
+    LV_ASSERT_OBJ(spinbox, LV_OBJX_NAME);
+
+    lv_spinbox_ext_t * ext = lv_obj_get_ext_attr(spinbox);
+    if(ext == NULL) return;
+
+    if(i > ext->range_max) i = ext->range_max;
+    if(i < ext->range_min) i = ext->range_min;
+
+    ext->value = i;
+
+    lv_spinbox_updatevalue(spinbox);
+}
+
+/**
+ * Set spinbox digit format (digit count and decimal format)
+ * @param spinbox pointer to spinbox
+ * @param digit_count number of digit excluding the decimal separator and the sign
+ * @param separator_position number of digit before the decimal point. If 0, decimal point is not
+ * shown
+ */
+void lv_spinbox_set_digit_format(lv_obj_t * spinbox, uint8_t digit_count, uint8_t separator_position)
+{
+    LV_ASSERT_OBJ(spinbox, LV_OBJX_NAME);
+
+    lv_spinbox_ext_t * ext = lv_obj_get_ext_attr(spinbox);
+    if(ext == NULL) return;
+
+    if(digit_count > LV_SPINBOX_MAX_DIGIT_COUNT) digit_count = LV_SPINBOX_MAX_DIGIT_COUNT;
+
+    if(separator_position >= digit_count) separator_position = 0;
+    if(separator_position > LV_SPINBOX_MAX_DIGIT_COUNT) separator_position = LV_SPINBOX_MAX_DIGIT_COUNT;
+
+    if(digit_count < LV_SPINBOX_MAX_DIGIT_COUNT) {
+        int64_t max_val = _lv_pow(10, digit_count);
+        if(ext->range_max > max_val - 1) ext->range_max = max_val - 1;
+        if(ext->range_min < - max_val  + 1) ext->range_min = - max_val  + 1;
+    }
+
+    ext->digit_count   = digit_count;
+    ext->dec_point_pos = separator_position;
+
+    lv_spinbox_updatevalue(spinbox);
+}
+
+/**
+ * Set spinbox step
+ * @param spinbox pointer to spinbox
+ * @param step steps on increment/decrement
+ */
+void lv_spinbox_set_step(lv_obj_t * spinbox, uint32_t step)
+{
+    LV_ASSERT_OBJ(spinbox, LV_OBJX_NAME);
+
+    lv_spinbox_ext_t * ext = lv_obj_get_ext_attr(spinbox);
+    if(ext == NULL) return;
+
+    ext->step = step;
+
+    lv_spinbox_updatevalue(spinbox);
+}
+
+/**
+ * Set spinbox value range
+ * @param spinbox pointer to spinbox
+ * @param range_min maximum value, inclusive
+ * @param range_max minimum value, inclusive
+ */
+void lv_spinbox_set_range(lv_obj_t * spinbox, int32_t range_min, int32_t range_max)
+{
+    LV_ASSERT_OBJ(spinbox, LV_OBJX_NAME);
+
+    lv_spinbox_ext_t * ext = lv_obj_get_ext_attr(spinbox);
+    if(ext == NULL) return;
+
+    ext->range_max = range_max;
+    ext->range_min = range_min;
+
+    if(ext->value > ext->range_max) {
+        ext->value = ext->range_max;
+        lv_obj_invalidate(spinbox);
+    }
+    if(ext->value < ext->range_min) {
+        ext->value = ext->range_min;
+        lv_obj_invalidate(spinbox);
+    }
+
+    lv_spinbox_updatevalue(spinbox);
+}
+
+/**
+ * Set spinbox left padding in digits count (added between sign and first digit)
+ * @param spinbox pointer to spinbox
+ * @param cb Callback function called on value change event
+ */
+void lv_spinbox_set_padding_left(lv_obj_t * spinbox, uint8_t padding)
+{
+    LV_ASSERT_OBJ(spinbox, LV_OBJX_NAME);
+
+    lv_spinbox_ext_t * ext  = lv_obj_get_ext_attr(spinbox);
+    ext->digit_padding_left = padding;
+    lv_spinbox_updatevalue(spinbox);
+}
+
+/*=====================
+ * Getter functions
+ *====================*/
+
+/**
+ * Get spinbox rollover function status
+ * @param spinbox pointer to spinbox
+ */
+bool lv_spinbox_get_rollover(lv_obj_t * spinbox)
+{
+    LV_ASSERT_OBJ(spinbox, LV_OBJX_NAME);
+
+    lv_spinbox_ext_t * ext = lv_obj_get_ext_attr(spinbox);
+
+    return ext->rollover;
+}
+
+/**
+ * Get the spinbox numeral value (user has to convert to float according to its digit format)
+ * @param spinbox pointer to spinbox
+ * @return value integer value of the spinbox
+ */
+int32_t lv_spinbox_get_value(lv_obj_t * spinbox)
+{
+    LV_ASSERT_OBJ(spinbox, LV_OBJX_NAME);
+
+    lv_spinbox_ext_t * ext = lv_obj_get_ext_attr(spinbox);
+
+    return ext->value;
+}
+
+/*=====================
+ * Other functions
+ *====================*/
+
+/**
+ * Select next lower digit for edition
+ * @param spinbox pointer to spinbox
+ */
+void lv_spinbox_step_next(lv_obj_t * spinbox)
+{
+    LV_ASSERT_OBJ(spinbox, LV_OBJX_NAME);
+
+    lv_spinbox_ext_t * ext = lv_obj_get_ext_attr(spinbox);
+
+    int32_t new_step = ext->step / 10;
+    if((new_step) > 0)
+        ext->step = new_step;
+    else
+        ext->step = 1;
+
+    lv_spinbox_updatevalue(spinbox);
+}
+
+/**
+ * Select next higher digit for edition
+ * @param spinbox pointer to spinbox
+ */
+void lv_spinbox_step_prev(lv_obj_t * spinbox)
+{
+    LV_ASSERT_OBJ(spinbox, LV_OBJX_NAME);
+
+    lv_spinbox_ext_t * ext = lv_obj_get_ext_attr(spinbox);
+    int32_t step_limit;
+    step_limit       = LV_MATH_MAX(ext->range_max, (ext->range_min < 0 ? (-ext->range_min) : ext->range_min));
+    int32_t new_step = ext->step * 10;
+    if(new_step <= step_limit) ext->step = new_step;
+
+    lv_spinbox_updatevalue(spinbox);
+}
+
+/**
+ * Increment spinbox value by one step
+ * @param spinbox pointer to spinbox
+ */
+void lv_spinbox_increment(lv_obj_t * spinbox)
+{
+    LV_ASSERT_OBJ(spinbox, LV_OBJX_NAME);
+
+    lv_spinbox_ext_t * ext = lv_obj_get_ext_attr(spinbox);
+
+    if(ext->value + ext->step <= ext->range_max) {
+        /*Special mode when zero crossing*/
+        if((ext->value + ext->step) > 0 && ext->value < 0) ext->value = -ext->value;
+        ext->value += ext->step;
+
+    }
+    else {
+        // Rollover?
+        if((ext->rollover) && (ext->value == ext->range_max))
+            ext->value = ext->range_min;
+        else
+            ext->value = ext->range_max;
+    }
+
+    lv_spinbox_updatevalue(spinbox);
+}
+
+/**
+ * Decrement spinbox value by one step
+ * @param spinbox pointer to spinbox
+ */
+void lv_spinbox_decrement(lv_obj_t * spinbox)
+{
+    LV_ASSERT_OBJ(spinbox, LV_OBJX_NAME);
+
+    lv_spinbox_ext_t * ext = lv_obj_get_ext_attr(spinbox);
+
+    if(ext->value - ext->step >= ext->range_min) {
+        /*Special mode when zero crossing*/
+        if((ext->value - ext->step) < 0 && ext->value > 0) ext->value = -ext->value;
+        ext->value -= ext->step;
+    }
+    else {
+        // Rollover?
+        if((ext->rollover) && (ext->value == ext->range_min))
+            ext->value = ext->range_max;
+        else
+            ext->value = ext->range_min;
+    }
+
+    lv_spinbox_updatevalue(spinbox);
+}
+
+/**********************
+ *   STATIC FUNCTIONS
+ **********************/
+
+/**
+ * Signal function of the spinbox
+ * @param spinbox pointer to a spinbox object
+ * @param sign a signal type from lv_signal_t enum
+ * @param param pointer to a signal specific variable
+ * @return LV_RES_OK: the object is not deleted in the function; LV_RES_INV: the object is deleted
+ */
+static lv_res_t lv_spinbox_signal(lv_obj_t * spinbox, lv_signal_t sign, void * param)
+{
+
+    lv_res_t res = LV_RES_OK;
+    if(sign == LV_SIGNAL_GET_STYLE) {
+        lv_get_style_info_t * info = param;
+        info->result = lv_spinbox_get_style(spinbox, info->part);
+        if(info->result != NULL) return LV_RES_OK;
+        else return ancestor_signal(spinbox, sign, param);
+    }
+
+    /* Include the ancient signal function */
+    if(sign != LV_SIGNAL_CONTROL) {
+        res = ancestor_signal(spinbox, sign, param);
+        if(res != LV_RES_OK) return res;
+    }
+    if(sign == LV_SIGNAL_GET_TYPE) return lv_obj_handle_get_type_signal(param, LV_OBJX_NAME);
+
+    if(sign == LV_SIGNAL_CLEANUP) {
+        /*Nothing to cleanup. (No dynamically allocated memory in 'ext')*/
+    }
+    else if(sign == LV_SIGNAL_RELEASED) {
+        /*If released with an ENCODER then move to the next digit*/
+        lv_spinbox_ext_t * ext = lv_obj_get_ext_attr(spinbox);
+        lv_indev_t * indev = lv_indev_get_act();
+        if(lv_indev_get_type(indev) == LV_INDEV_TYPE_ENCODER) {
+#if LV_USE_GROUP
+            if(lv_group_get_editing(lv_obj_get_group(spinbox))) {
+                if(ext->step > 1) {
+                    lv_spinbox_step_next(spinbox);
+                }
+                else {
+                    /*Restart from the MSB*/
+                    ext->step = 1;
+                    uint32_t i;
+                    for(i = 0; i < ext->digit_count; i++) {
+                        int32_t new_step = ext->step * 10;
+                        if(new_step >= ext->range_max) break;
+                        ext->step = new_step;
+                    }
+                    lv_spinbox_step_prev(spinbox);
+                }
+            }
+#endif
+        }
+        else {
+            /*The cursor has been positioned to a digit.
+             * Set `step` accordingly*/
+            const char * txt = lv_textarea_get_text(spinbox);
+            size_t txt_len = strlen(txt);
+
+            if(txt[ext->ta.cursor.pos] == '.') {
+                lv_textarea_cursor_left(spinbox);
+            }
+            else if(ext->ta.cursor.pos == (uint32_t)txt_len) {
+                lv_textarea_set_cursor_pos(spinbox, txt_len - 1);
+            }
+            else if(ext->ta.cursor.pos == 0 && ext->range_min < 0) {
+                lv_textarea_set_cursor_pos(spinbox, 1);
+            }
+
+            size_t len = ext->digit_count - 1;
+            uint16_t cp = ext->ta.cursor.pos;
+
+            if(ext->ta.cursor.pos > ext->dec_point_pos && ext->dec_point_pos != 0) cp--;
+            uint32_t pos = len - cp;
+
+            if(ext->range_min < 0) pos++;
+
+            ext->step = 1;
+            uint16_t i;
+            for(i = 0; i < pos; i++) ext->step *= 10;
+
+        }
+    }
+    else if(sign == LV_SIGNAL_CONTROL) {
+#if LV_USE_GROUP
+        lv_indev_type_t indev_type = lv_indev_get_type(lv_indev_get_act());
+
+        uint32_t c = *((uint32_t *)param); /*uint32_t because can be UTF-8*/
+        if(c == LV_KEY_RIGHT) {
+            if(indev_type == LV_INDEV_TYPE_ENCODER)
+                lv_spinbox_increment(spinbox);
+            else
+                lv_spinbox_step_next(spinbox);
+        }
+        else if(c == LV_KEY_LEFT) {
+            if(indev_type == LV_INDEV_TYPE_ENCODER)
+                lv_spinbox_decrement(spinbox);
+            else
+                lv_spinbox_step_prev(spinbox);
+        }
+        else if(c == LV_KEY_UP) {
+            lv_spinbox_increment(spinbox);
+        }
+        else if(c == LV_KEY_DOWN) {
+            lv_spinbox_decrement(spinbox);
+        }
+        else {
+            lv_textarea_add_char(spinbox, c);
+        }
+#endif
+    }
+
+    return res;
+}
+
+/**
+ * Get the style descriptor of a part of the object
+ * @param page pointer the object
+ * @param part the part from `lv_spinbox_part_t`. (LV_SPINBOX_PART_...)
+ * @return pointer to the style descriptor of the specified part
+ */
+static lv_style_list_t * lv_spinbox_get_style(lv_obj_t * ta, uint8_t part)
+{
+    LV_ASSERT_OBJ(ta, LV_OBJX_NAME);
+
+    lv_spinbox_ext_t * ext = lv_obj_get_ext_attr(ta);
+    lv_style_list_t * style_dsc_p;
+
+    switch(part) {
+        case LV_SPINBOX_PART_BG:
+            style_dsc_p = &ta->style_list;
+            break;
+        case LV_SPINBOX_PART_CURSOR:
+            style_dsc_p = &ext->ta.cursor.style;
+            break;
+        default:
+            style_dsc_p = NULL;
+    }
+
+    return style_dsc_p;
+}
+static void lv_spinbox_updatevalue(lv_obj_t * spinbox)
+{
+    lv_spinbox_ext_t * ext = lv_obj_get_ext_attr(spinbox);
+
+    char buf[LV_SPINBOX_MAX_DIGIT_COUNT + 8];
+    _lv_memset_00(buf, sizeof(buf));
+    char * buf_p = buf;
+    uint8_t cur_shift_left = 0;
+
+    if(ext->range_min < 0) {  // hide sign if there are only positive values
+        /*Add the sign*/
+        (*buf_p) = ext->value >= 0 ? '+' : '-';
+        buf_p++;
+    }
+    else {
+        /*Cursor need shift to left*/
+        cur_shift_left++;
+    }
+
+    int32_t i;
+    /*padding left*/
+    for(i = 0; i < ext->digit_padding_left; i++) {
+        (*buf_p) = ' ';
+        buf_p++;
+    }
+
+    char digits[64];
+    /*Convert the numbers to string (the sign is already handled so always covert positive number)*/
+    _lv_utils_num_to_str(ext->value < 0 ? -ext->value : ext->value, digits);
+
+    /*Add leading zeros*/
+    int lz_cnt = ext->digit_count - (int)strlen(digits);
+    if(lz_cnt > 0) {
+        for(i = (uint16_t)strlen(digits); i >= 0; i--) {
+            digits[i + lz_cnt] = digits[i];
+        }
+        for(i = 0; i < lz_cnt; i++) {
+            digits[i] = '0';
+        }
+    }
+
+    int32_t intDigits;
+    intDigits = (ext->dec_point_pos == 0) ? ext->digit_count : ext->dec_point_pos;
+
+    /*Add the decimal part*/
+    for(i = 0; i < intDigits && digits[i] != '\0'; i++) {
+        (*buf_p) = digits[i];
+        buf_p++;
+    }
+
+    if(ext->dec_point_pos != 0) {
+        /*Insert the decimal point*/
+        (*buf_p) = '.';
+        buf_p++;
+
+        for(/*Leave i*/; i < ext->digit_count && digits[i] != '\0'; i++) {
+            (*buf_p) = digits[i];
+            buf_p++;
+        }
+    }
+
+    /*Refresh the text*/
+    lv_textarea_set_text(spinbox, (char *)buf);
+
+    /*Set the cursor position*/
+    int32_t step    = ext->step;
+    uint8_t cur_pos = (uint8_t)ext->digit_count;
+    while(step >= 10) {
+        step /= 10;
+        cur_pos--;
+    }
+
+    if(cur_pos > intDigits) cur_pos++; /*Skip the decimal point*/
+
+    cur_pos += (ext->digit_padding_left - cur_shift_left);
+
+    lv_textarea_set_cursor_pos(spinbox, cur_pos);
+}
+
+#endif
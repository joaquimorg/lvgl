<<<<<<< HEAD
/**
 * @file lv_theme_material.c
 *
 */

/*********************
 *      INCLUDES
 *********************/
#include "../../lvgl.h" /*To see all the widgets*/

#if LV_USE_THEME_MATERIAL

#include "../lv_misc/lv_gc.h"

/*********************
 *      DEFINES
 *********************/

/*SCREEN*/

#define COLOR_SCR        (IS_LIGHT ? lv_color_hex(0xeaeff3) : lv_color_hex(0x444b5a))
#define COLOR_SCR_TEXT   (IS_LIGHT ? lv_color_hex(0x3b3e42) : lv_color_hex(0xe7e9ec))

/*BUTTON*/
#define COLOR_BTN           (IS_LIGHT ? lv_color_hex(0xffffff) : lv_color_hex(0x586273))
#define COLOR_BTN_PR        (IS_LIGHT ? lv_color_mix(theme.color_primary, COLOR_BTN, LV_OPA_20) : lv_color_mix(theme.color_primary, COLOR_BTN, LV_OPA_30))

#define COLOR_BTN_CHK       (theme.color_primary)
#define COLOR_BTN_CHK_PR    (lv_color_darken(theme.color_primary, LV_OPA_30))
#define COLOR_BTN_DIS       (IS_LIGHT ? lv_color_hex3(0xccc) : lv_color_hex3(0x888))

#define COLOR_BTN_BORDER        theme.color_primary
#define COLOR_BTN_BORDER_PR     theme.color_primary
#define COLOR_BTN_BORDER_CHK    theme.color_primary
#define COLOR_BTN_BORDER_CHK_PR theme.color_primary
#define COLOR_BTN_BORDER_INA    (IS_LIGHT ? lv_color_hex3(0x888) : lv_color_hex(0x404040))

/*BACKGROUND*/
#define COLOR_BG            (IS_LIGHT ? lv_color_hex(0xffffff) : lv_color_hex(0x586273))
#define COLOR_BG_PR         (IS_LIGHT ? lv_color_hex(0xeeeeee) : lv_color_hex(0x494f57))
#define COLOR_BG_CHK        theme.color_primary
#define COLOR_BG_PR_CHK     lv_color_darken(theme.color_primary, LV_OPA_20)
#define COLOR_BG_DIS        COLOR_BG

#define COLOR_BG_BORDER         (IS_LIGHT ? lv_color_hex(0xd6dde3) : lv_color_hex(0x808a97))   /*dfe7ed*/
#define COLOR_BG_BORDER_PR      (IS_LIGHT ? lv_color_hex3(0xccc) : lv_color_hex(0x5f656e))
#define COLOR_BG_BORDER_CHK     (IS_LIGHT ? lv_color_hex(0x3b3e42) : lv_color_hex(0x5f656e))
#define COLOR_BG_BORDER_CHK_PR  (IS_LIGHT ? lv_color_hex(0x3b3e42) : lv_color_hex(0x5f656e))
#define COLOR_BG_BORDER_DIS     (IS_LIGHT ? lv_color_hex(0xd6dde3) : lv_color_hex(0x5f656e))

#define COLOR_BG_TEXT           (IS_LIGHT ? lv_color_hex(0x3b3e42) : lv_color_hex(0xffffff))
#define COLOR_BG_TEXT_PR        (IS_LIGHT ? lv_color_hex(0x3b3e42) : lv_color_hex(0xffffff))
#define COLOR_BG_TEXT_CHK       (IS_LIGHT ? lv_color_hex(0xffffff) : lv_color_hex(0xffffff))
#define COLOR_BG_TEXT_CHK_PR    (IS_LIGHT ? lv_color_hex(0xffffff) : lv_color_hex(0xffffff))
#define COLOR_BG_TEXT_DIS       (IS_LIGHT ? lv_color_hex3(0xaaa) : lv_color_hex3(0x999))

/*SECONDARY BACKGROUND*/
#define COLOR_BG_SEC            (IS_LIGHT ? lv_color_hex(0xd4d7d9) : lv_color_hex(0x45494d))
#define COLOR_BG_SEC_BORDER     (IS_LIGHT ? lv_color_hex(0xdfe7ed) : lv_color_hex(0x404040))
#define COLOR_BG_SEC_TEXT       (IS_LIGHT ? lv_color_hex(0x31404f) : lv_color_hex(0xa5a8ad))
#define COLOR_BG_SEC_TEXT_DIS   (IS_LIGHT ? lv_color_hex(0xaaaaaa) : lv_color_hex(0xa5a8ad))

#define TRANSITION_TIME         0/*((theme.flags & LV_THEME_MATERIAL_FLAG_NO_TRANSITION) ? 0 : 150)*/
#define BORDER_WIDTH            LV_DPX(2)
#define OUTLINE_WIDTH           ((theme.flags & LV_THEME_MATERIAL_FLAG_NO_FOCUS) ? 0 : LV_DPX(2))
#define IS_LIGHT (theme.flags & LV_THEME_MATERIAL_FLAG_LIGHT)

#define PAD_DEF (lv_disp_get_size_category(NULL) <= LV_DISP_SIZE_MEDIUM ? LV_DPX(15) : (LV_DPX(30)))

/**********************
 *      TYPEDEFS
 **********************/
typedef struct {
    lv_style_t scr;
    lv_style_t bg;
    lv_style_t bg_click;
    lv_style_t bg_sec;
    lv_style_t btn;
    lv_style_t pad_inner;
    lv_style_t pad_small;

#if LV_USE_ARC
    lv_style_t arc_indic;
    lv_style_t arc_bg;
    lv_style_t arc_knob;
#endif

#if LV_USE_BAR
    lv_style_t bar_bg;
    lv_style_t bar_indic;
#endif

#if LV_USE_CALENDAR
    lv_style_t calendar_date_nums, calendar_header, calendar_daynames;
#endif

#if LV_USE_CPICKER
    lv_style_t cpicker_bg, cpicker_indic;
#endif

#if LV_USE_CHART
    lv_style_t chart_bg, chart_series_bg, chart_series;
#endif

#if LV_USE_CHECKBOX
    lv_style_t cb_bg, cb_bullet;
#endif

#if LV_USE_DROPDOWN
    lv_style_t ddlist_page, ddlist_sel;
#endif

#if LV_USE_GAUGE
    lv_style_t gauge_main, gauge_strong, gauge_needle;
#endif

#if LV_USE_KEYBOARD
    lv_style_t kb_bg;
#endif

#if LV_USE_LED
    lv_style_t led;
#endif

#if LV_USE_LINEMETER
    lv_style_t lmeter;
#endif

#if LV_USE_LIST
    lv_style_t list_bg, list_btn;
#endif

#if LV_USE_MSGBOX
    lv_style_t mbox_bg;
#endif

#if LV_USE_PAGE
    lv_style_t sb;
#if LV_USE_ANIMATION
    lv_style_t edge_flash;
#endif
#endif

#if LV_USE_ROLLER
    lv_style_t roller_bg, roller_sel;
#endif

#if LV_USE_SLIDER
    lv_style_t slider_knob, slider_bg;
#endif

#if LV_USE_SPINBOX
    lv_style_t spinbox_cursor;
#endif

#if LV_USE_SWITCH
    lv_style_t sw_knob;
#endif

#if LV_USE_TABLE
    lv_style_t table_cell;
#endif

#if LV_USE_TABVIEW || LV_USE_WIN
    lv_style_t tabview_btns, tabview_btns_bg, tabview_indic, tabview_page_scrl;
#endif

#if LV_USE_TEXTAREA
    lv_style_t ta_cursor, ta_placeholder;
#endif

} theme_styles_t;

/**********************
 *  STATIC PROTOTYPES
 **********************/
static void theme_apply(lv_theme_t * th, lv_obj_t * obj, lv_theme_style_t name);

/**********************
 *  STATIC VARIABLES
 **********************/
static lv_theme_t theme;
static theme_styles_t * styles;

/**********************
 *      MACROS
 **********************/

/**********************
 *   STATIC FUNCTIONS
 **********************/

static void basic_init(void)
{
    lv_style_reset(&styles->scr);
    lv_style_set_bg_opa(&styles->scr, LV_STATE_DEFAULT, LV_OPA_COVER);
    lv_style_set_bg_color(&styles->scr, LV_STATE_DEFAULT, COLOR_SCR);
    lv_style_set_text_color(&styles->scr, LV_STATE_DEFAULT, COLOR_SCR_TEXT);
    lv_style_set_value_color(&styles->scr, LV_STATE_DEFAULT, COLOR_SCR_TEXT);
    lv_style_set_text_sel_color(&styles->scr, LV_STATE_DEFAULT, COLOR_SCR_TEXT);
    lv_style_set_text_sel_bg_color(&styles->scr, LV_STATE_DEFAULT, theme.color_primary);
    lv_style_set_value_font(&styles->scr, LV_STATE_DEFAULT, theme.font_normal);

    lv_style_reset(&styles->bg);
    lv_style_set_radius(&styles->bg, LV_STATE_DEFAULT, LV_DPX(8));
    lv_style_set_bg_opa(&styles->bg, LV_STATE_DEFAULT, LV_OPA_COVER);
    lv_style_set_bg_color(&styles->bg, LV_STATE_DEFAULT, COLOR_BG);
    lv_style_set_border_color(&styles->bg, LV_STATE_DEFAULT, COLOR_BG_BORDER);
    if((theme.flags & LV_THEME_MATERIAL_FLAG_NO_FOCUS) == 0)lv_style_set_border_color(&styles->bg, LV_STATE_FOCUSED,
                                                                                          theme.color_primary);
    lv_style_set_border_color(&styles->bg, LV_STATE_EDITED, theme.color_secondary);
    lv_style_set_border_width(&styles->bg, LV_STATE_DEFAULT, BORDER_WIDTH);
    lv_style_set_border_post(&styles->bg, LV_STATE_DEFAULT, true);
    lv_style_set_text_color(&styles->bg, LV_STATE_DEFAULT, COLOR_BG_TEXT);
    lv_style_set_value_font(&styles->bg, LV_STATE_DEFAULT, theme.font_normal);
    lv_style_set_value_color(&styles->bg, LV_STATE_DEFAULT, COLOR_BG_TEXT);
    lv_style_set_image_recolor(&styles->bg, LV_STATE_DEFAULT, COLOR_BG_TEXT);
    lv_style_set_line_color(&styles->bg, LV_STATE_DEFAULT, COLOR_BG_TEXT);
    lv_style_set_line_width(&styles->bg, LV_STATE_DEFAULT, 1);
    lv_style_set_pad_left(&styles->bg, LV_STATE_DEFAULT, PAD_DEF + BORDER_WIDTH);
    lv_style_set_pad_right(&styles->bg, LV_STATE_DEFAULT, PAD_DEF + BORDER_WIDTH);
    lv_style_set_pad_top(&styles->bg, LV_STATE_DEFAULT, PAD_DEF + BORDER_WIDTH);
    lv_style_set_pad_bottom(&styles->bg, LV_STATE_DEFAULT, PAD_DEF + BORDER_WIDTH);
    lv_style_set_pad_inner(&styles->bg, LV_STATE_DEFAULT, PAD_DEF);
    lv_style_set_transition_time(&styles->bg, LV_STATE_DEFAULT, TRANSITION_TIME);
    lv_style_set_transition_prop_6(&styles->bg, LV_STATE_DEFAULT, LV_STYLE_BORDER_COLOR);

    lv_style_reset(&styles->bg_sec);
    lv_style_copy(&styles->bg_sec, &styles->bg);
    lv_style_set_bg_color(&styles->bg_sec, LV_STATE_DEFAULT, COLOR_BG_SEC);
    lv_style_set_border_color(&styles->bg_sec, LV_STATE_DEFAULT, COLOR_BG_SEC_BORDER);
    lv_style_set_text_color(&styles->bg_sec, LV_STATE_DEFAULT, COLOR_BG_SEC_TEXT);
    lv_style_set_value_color(&styles->bg_sec, LV_STATE_DEFAULT, COLOR_BG_SEC_TEXT);
    lv_style_set_image_recolor(&styles->bg_sec, LV_STATE_DEFAULT, COLOR_BG_SEC_TEXT);
    lv_style_set_line_color(&styles->bg_sec, LV_STATE_DEFAULT, COLOR_BG_SEC_TEXT);

    lv_style_reset(&styles->bg_click);
    lv_style_set_bg_color(&styles->bg_click, LV_STATE_PRESSED, COLOR_BG_PR);
    lv_style_set_bg_color(&styles->bg_click, LV_STATE_CHECKED, COLOR_BG_CHK);
    lv_style_set_bg_color(&styles->bg_click, LV_STATE_PRESSED | LV_STATE_CHECKED, COLOR_BG_PR_CHK);
    lv_style_set_bg_color(&styles->bg_click, LV_STATE_DISABLED, COLOR_BG_DIS);
    lv_style_set_border_width(&styles->bg_click, LV_STATE_CHECKED, 0);
    lv_style_set_border_color(&styles->bg_click, LV_STATE_FOCUSED | LV_STATE_PRESSED, lv_color_darken(theme.color_primary,
                                                                                                      LV_OPA_20));
    lv_style_set_border_color(&styles->bg_click, LV_STATE_PRESSED, COLOR_BG_BORDER_PR);
    lv_style_set_border_color(&styles->bg_click, LV_STATE_CHECKED, COLOR_BG_BORDER_CHK);
    lv_style_set_border_color(&styles->bg_click, LV_STATE_PRESSED | LV_STATE_CHECKED, COLOR_BG_BORDER_CHK_PR);
    lv_style_set_border_color(&styles->bg_click, LV_STATE_DISABLED, COLOR_BG_BORDER_DIS);
    lv_style_set_text_color(&styles->bg_click, LV_STATE_PRESSED, COLOR_BG_TEXT_PR);
    lv_style_set_text_color(&styles->bg_click, LV_STATE_CHECKED, COLOR_BG_TEXT_CHK);
    lv_style_set_text_color(&styles->bg_click, LV_STATE_PRESSED | LV_STATE_CHECKED, COLOR_BG_TEXT_CHK_PR);
    lv_style_set_text_color(&styles->bg_click, LV_STATE_DISABLED, COLOR_BG_TEXT_DIS);
    lv_style_set_image_recolor(&styles->bg_click, LV_STATE_PRESSED, COLOR_BG_TEXT_PR);
    lv_style_set_image_recolor(&styles->bg_click, LV_STATE_CHECKED, COLOR_BG_TEXT_CHK);
    lv_style_set_image_recolor(&styles->bg_click, LV_STATE_PRESSED | LV_STATE_CHECKED, COLOR_BG_TEXT_CHK_PR);
    lv_style_set_image_recolor(&styles->bg_click, LV_STATE_DISABLED, COLOR_BG_TEXT_DIS);
    lv_style_set_transition_prop_5(&styles->bg_click, LV_STATE_DEFAULT, LV_STYLE_BG_COLOR);

    lv_style_reset(&styles->btn);
    lv_style_set_radius(&styles->btn, LV_STATE_DEFAULT, LV_RADIUS_CIRCLE);
    lv_style_set_bg_opa(&styles->btn, LV_STATE_DEFAULT, LV_OPA_COVER);
    lv_style_set_bg_color(&styles->btn, LV_STATE_DEFAULT, COLOR_BTN);
    lv_style_set_bg_color(&styles->btn, LV_STATE_PRESSED, COLOR_BTN_PR);
    lv_style_set_bg_color(&styles->btn, LV_STATE_CHECKED, COLOR_BTN_CHK);
    lv_style_set_bg_color(&styles->btn, LV_STATE_CHECKED | LV_STATE_PRESSED, COLOR_BTN_CHK_PR);
    lv_style_set_bg_color(&styles->btn, LV_STATE_DISABLED, COLOR_BTN);
    lv_style_set_bg_color(&styles->btn, LV_STATE_DISABLED | LV_STATE_CHECKED, COLOR_BTN_DIS);
    lv_style_set_border_color(&styles->btn, LV_STATE_DEFAULT, COLOR_BTN_BORDER);
    lv_style_set_border_color(&styles->btn, LV_STATE_PRESSED, COLOR_BTN_BORDER_PR);
    lv_style_set_border_color(&styles->btn, LV_STATE_DISABLED, COLOR_BTN_BORDER_INA);
    lv_style_set_border_width(&styles->btn, LV_STATE_DEFAULT, BORDER_WIDTH);
    lv_style_set_border_opa(&styles->btn, LV_STATE_CHECKED, LV_OPA_TRANSP);

    lv_style_set_text_color(&styles->btn, LV_STATE_DEFAULT, IS_LIGHT ? lv_color_hex(0x31404f) : lv_color_hex(0xffffff));
    lv_style_set_text_color(&styles->btn, LV_STATE_PRESSED, IS_LIGHT ? lv_color_hex(0x31404f) : lv_color_hex(0xffffff));
    lv_style_set_text_color(&styles->btn, LV_STATE_CHECKED,  lv_color_hex(0xffffff));
    lv_style_set_text_color(&styles->btn, LV_STATE_CHECKED | LV_STATE_PRESSED, lv_color_hex(0xffffff));
    lv_style_set_text_color(&styles->btn, LV_STATE_DISABLED, IS_LIGHT ? lv_color_hex(0x888888) : lv_color_hex(0x888888));

    lv_style_set_image_recolor(&styles->btn, LV_STATE_DEFAULT, IS_LIGHT ? lv_color_hex(0x31404f) : lv_color_hex(0xffffff));
    lv_style_set_image_recolor(&styles->btn, LV_STATE_PRESSED, IS_LIGHT ? lv_color_hex(0x31404f) : lv_color_hex(0xffffff));
    lv_style_set_image_recolor(&styles->btn, LV_STATE_PRESSED, lv_color_hex(0xffffff));
    lv_style_set_image_recolor(&styles->btn, LV_STATE_CHECKED | LV_STATE_PRESSED, lv_color_hex(0xffffff));
    lv_style_set_image_recolor(&styles->btn, LV_STATE_DISABLED, IS_LIGHT ? lv_color_hex(0x888888) : lv_color_hex(0x888888));

    lv_style_set_value_color(&styles->btn, LV_STATE_DEFAULT, IS_LIGHT ? lv_color_hex(0x31404f) : lv_color_hex(0xffffff));
    lv_style_set_value_color(&styles->btn, LV_STATE_PRESSED, IS_LIGHT ? lv_color_hex(0x31404f) : lv_color_hex(0xffffff));
    lv_style_set_value_color(&styles->btn, LV_STATE_CHECKED,  lv_color_hex(0xffffff));
    lv_style_set_value_color(&styles->btn, LV_STATE_CHECKED | LV_STATE_PRESSED, lv_color_hex(0xffffff));
    lv_style_set_value_color(&styles->btn, LV_STATE_DISABLED, IS_LIGHT ? lv_color_hex(0x888888) : lv_color_hex(0x888888));

    lv_style_set_pad_left(&styles->btn, LV_STATE_DEFAULT, LV_DPX(40));
    lv_style_set_pad_right(&styles->btn, LV_STATE_DEFAULT, LV_DPX(40));
    lv_style_set_pad_top(&styles->btn, LV_STATE_DEFAULT, LV_DPX(15));
    lv_style_set_pad_bottom(&styles->btn, LV_STATE_DEFAULT, LV_DPX(15));
    lv_style_set_pad_inner(&styles->btn, LV_STATE_DEFAULT, LV_DPX(20));
    lv_style_set_outline_width(&styles->btn, LV_STATE_DEFAULT, OUTLINE_WIDTH);
    lv_style_set_outline_opa(&styles->btn, LV_STATE_DEFAULT, LV_OPA_0);
    lv_style_set_outline_opa(&styles->btn, LV_STATE_FOCUSED, LV_OPA_50);
    lv_style_set_outline_color(&styles->btn, LV_STATE_DEFAULT, theme.color_primary);
    lv_style_set_outline_color(&styles->btn, LV_STATE_EDITED, theme.color_secondary);
    lv_style_set_transition_time(&styles->btn, LV_STATE_DEFAULT, TRANSITION_TIME);
    lv_style_set_transition_prop_4(&styles->btn, LV_STATE_DEFAULT, LV_STYLE_BORDER_OPA);
    lv_style_set_transition_prop_5(&styles->btn, LV_STATE_DEFAULT, LV_STYLE_BG_COLOR);
    lv_style_set_transition_prop_6(&styles->btn, LV_STATE_DEFAULT, LV_STYLE_OUTLINE_OPA);
    lv_style_set_transition_delay(&styles->btn, LV_STATE_DEFAULT, TRANSITION_TIME);
    lv_style_set_transition_delay(&styles->btn, LV_STATE_PRESSED, 0);

    lv_style_reset(&styles->pad_inner);

    lv_style_set_pad_inner(&styles->pad_inner, LV_STATE_DEFAULT,
                           lv_disp_get_size_category(NULL) <= LV_DISP_SIZE_MEDIUM ? LV_DPX(20) : LV_DPX(40));

    lv_style_reset(&styles->pad_small);
    lv_style_int_t pad_small_value = lv_disp_get_size_category(NULL) <= LV_DISP_SIZE_MEDIUM ? LV_DPX(10) : LV_DPX(20);
    lv_style_set_pad_left(&styles->pad_small, LV_STATE_DEFAULT,  pad_small_value);
    lv_style_set_pad_right(&styles->pad_small, LV_STATE_DEFAULT, pad_small_value);
    lv_style_set_pad_top(&styles->pad_small, LV_STATE_DEFAULT,  pad_small_value);
    lv_style_set_pad_bottom(&styles->pad_small, LV_STATE_DEFAULT, pad_small_value);
    lv_style_set_pad_inner(&styles->pad_small, LV_STATE_DEFAULT, pad_small_value);
}

static void cont_init(void)
{
#if LV_USE_CONT != 0

#endif
}

static void btn_init(void)
{
#if LV_USE_BTN != 0

#endif
}

static void label_init(void)
{
#if LV_USE_LABEL != 0

#endif
}

static void bar_init(void)
{
#if LV_USE_BAR
    lv_style_reset(&styles->bar_bg);
    lv_style_set_radius(&styles->bar_bg, LV_STATE_DEFAULT, LV_RADIUS_CIRCLE);
    lv_style_set_bg_opa(&styles->bar_bg, LV_STATE_DEFAULT, LV_OPA_COVER);
    lv_style_set_bg_color(&styles->bar_bg, LV_STATE_DEFAULT, COLOR_BG_SEC);
    lv_style_set_value_color(&styles->bar_bg, LV_STATE_DEFAULT, IS_LIGHT ? lv_color_hex(0x31404f) : LV_COLOR_WHITE);
    lv_style_set_outline_color(&styles->bar_bg, LV_STATE_DEFAULT, theme.color_primary);
    lv_style_set_outline_color(&styles->bar_bg, LV_STATE_EDITED, theme.color_secondary);
    lv_style_set_outline_opa(&styles->bar_bg, LV_STATE_DEFAULT, LV_OPA_TRANSP);
    lv_style_set_outline_opa(&styles->bar_bg, LV_STATE_FOCUSED, LV_OPA_50);
    lv_style_set_outline_width(&styles->bar_bg, LV_STATE_DEFAULT, OUTLINE_WIDTH);
    lv_style_set_transition_time(&styles->bar_bg, LV_STATE_DEFAULT, TRANSITION_TIME);
    lv_style_set_transition_prop_6(&styles->bar_bg, LV_STATE_DEFAULT, LV_STYLE_OUTLINE_OPA);

    lv_style_reset(&styles->bar_indic);
    lv_style_set_bg_opa(&styles->bar_indic, LV_STATE_DEFAULT, LV_OPA_COVER);
    lv_style_set_radius(&styles->bar_indic, LV_STATE_DEFAULT, LV_RADIUS_CIRCLE);
    lv_style_set_bg_color(&styles->bar_indic, LV_STATE_DEFAULT, theme.color_primary);
    lv_style_set_bg_color(&styles->bar_indic, LV_STATE_DISABLED, lv_color_hex3(0x888));
    lv_style_set_value_color(&styles->bar_indic, LV_STATE_DEFAULT, IS_LIGHT ? lv_color_hex(0x41404f) : LV_COLOR_WHITE);
#endif
}

static void img_init(void)
{
#if LV_USE_IMG != 0

#endif
}

static void line_init(void)
{
#if LV_USE_LINE != 0

#endif
}

static void led_init(void)
{
#if LV_USE_LED != 0
    lv_style_reset(&styles->led);
    lv_style_set_bg_opa(&styles->led, LV_STATE_DEFAULT, LV_OPA_COVER);
    lv_style_set_bg_color(&styles->led, LV_STATE_DEFAULT, theme.color_primary);
    lv_style_set_border_width(&styles->led, LV_STATE_DEFAULT, 2);
    lv_style_set_border_opa(&styles->led, LV_STATE_DEFAULT, LV_OPA_50);
    lv_style_set_border_color(&styles->led, LV_STATE_DEFAULT, lv_color_lighten(theme.color_primary, LV_OPA_30));
    lv_style_set_radius(&styles->led, LV_STATE_DEFAULT, LV_RADIUS_CIRCLE);
    lv_style_set_shadow_width(&styles->led, LV_STATE_DEFAULT, LV_DPX(15));
    lv_style_set_shadow_color(&styles->led, LV_STATE_DEFAULT, theme.color_primary);
    lv_style_set_shadow_spread(&styles->led, LV_STATE_DEFAULT, LV_DPX(5));
#endif
}

static void slider_init(void)
{
#if LV_USE_SLIDER != 0
    lv_style_reset(&styles->slider_knob);
    lv_style_set_bg_opa(&styles->slider_knob, LV_STATE_DEFAULT, LV_OPA_COVER);
    lv_style_set_bg_color(&styles->slider_knob, LV_STATE_DEFAULT, IS_LIGHT ? theme.color_primary : LV_COLOR_WHITE);
    lv_style_set_value_color(&styles->slider_knob, LV_STATE_DEFAULT, IS_LIGHT ? lv_color_hex(0x31404f) : LV_COLOR_WHITE);
    lv_style_set_radius(&styles->slider_knob, LV_STATE_DEFAULT, LV_RADIUS_CIRCLE);
    lv_style_set_pad_left(&styles->slider_knob, LV_STATE_DEFAULT, LV_DPX(7));
    lv_style_set_pad_right(&styles->slider_knob, LV_STATE_DEFAULT, LV_DPX(7));
    lv_style_set_pad_top(&styles->slider_knob, LV_STATE_DEFAULT, LV_DPX(7));
    lv_style_set_pad_bottom(&styles->slider_knob, LV_STATE_DEFAULT, LV_DPX(7));

    lv_style_reset(&styles->slider_bg);
    lv_style_set_margin_left(&styles->slider_bg, LV_STATE_DEFAULT, LV_DPX(10));
    lv_style_set_margin_right(&styles->slider_bg, LV_STATE_DEFAULT, LV_DPX(10));
    lv_style_set_margin_top(&styles->slider_bg, LV_STATE_DEFAULT, LV_DPX(10));
    lv_style_set_margin_bottom(&styles->slider_bg, LV_STATE_DEFAULT, LV_DPX(10));

#endif
}

static void switch_init(void)
{
#if LV_USE_SWITCH != 0
    lv_style_reset(&styles->sw_knob);
    lv_style_set_bg_opa(&styles->sw_knob, LV_STATE_DEFAULT, LV_OPA_COVER);
    lv_style_set_bg_color(&styles->sw_knob, LV_STATE_DEFAULT, LV_COLOR_WHITE);
    lv_style_set_radius(&styles->sw_knob, LV_STATE_DEFAULT, LV_RADIUS_CIRCLE);
    lv_style_set_pad_top(&styles->sw_knob, LV_STATE_DEFAULT,    - LV_DPX(4));
    lv_style_set_pad_bottom(&styles->sw_knob, LV_STATE_DEFAULT, - LV_DPX(4));
    lv_style_set_pad_left(&styles->sw_knob, LV_STATE_DEFAULT,   - LV_DPX(4));
    lv_style_set_pad_right(&styles->sw_knob, LV_STATE_DEFAULT,  - LV_DPX(4));
#endif
}

static void linemeter_init(void)
{
#if LV_USE_LINEMETER != 0
    lv_style_reset(&styles->lmeter);
    lv_style_set_radius(&styles->lmeter, LV_STATE_DEFAULT, LV_RADIUS_CIRCLE);
    lv_style_set_pad_left(&styles->lmeter, LV_STATE_DEFAULT, LV_DPX(20));
    lv_style_set_pad_right(&styles->lmeter, LV_STATE_DEFAULT, LV_DPX(20));
    lv_style_set_pad_top(&styles->lmeter, LV_STATE_DEFAULT, LV_DPX(20));
    lv_style_set_pad_inner(&styles->lmeter, LV_STATE_DEFAULT, LV_DPX(30));
    lv_style_set_scale_width(&styles->lmeter, LV_STATE_DEFAULT, LV_DPX(25));

    lv_style_set_line_color(&styles->lmeter, LV_STATE_DEFAULT, theme.color_primary);
    lv_style_set_scale_grad_color(&styles->lmeter, LV_STATE_DEFAULT, theme.color_primary);
    lv_style_set_scale_end_color(&styles->lmeter, LV_STATE_DEFAULT, lv_color_hex3(0x888));
    lv_style_set_line_width(&styles->lmeter, LV_STATE_DEFAULT, LV_DPX(10));
    lv_style_set_scale_end_line_width(&styles->lmeter, LV_STATE_DEFAULT, LV_DPX(7));
#endif
}

static void gauge_init(void)
{
#if LV_USE_GAUGE != 0
    lv_style_reset(&styles->gauge_main);
    lv_style_set_line_color(&styles->gauge_main, LV_STATE_DEFAULT, lv_color_hex3(0x888));
    lv_style_set_scale_grad_color(&styles->gauge_main, LV_STATE_DEFAULT, lv_color_hex3(0x888));
    lv_style_set_scale_end_color(&styles->gauge_main, LV_STATE_DEFAULT, theme.color_primary);
    lv_style_set_line_width(&styles->gauge_main, LV_STATE_DEFAULT, LV_DPX(5));
    lv_style_set_scale_end_line_width(&styles->gauge_main, LV_STATE_DEFAULT, LV_DPX(4));
    lv_style_set_scale_end_border_width(&styles->gauge_main, LV_STATE_DEFAULT, LV_DPX(8));
    lv_style_set_pad_left(&styles->gauge_main, LV_STATE_DEFAULT, LV_DPX(20));
    lv_style_set_pad_right(&styles->gauge_main, LV_STATE_DEFAULT, LV_DPX(20));
    lv_style_set_pad_top(&styles->gauge_main, LV_STATE_DEFAULT, LV_DPX(20));
    lv_style_set_pad_inner(&styles->gauge_main, LV_STATE_DEFAULT, LV_DPX(20));
    lv_style_set_scale_width(&styles->gauge_main, LV_STATE_DEFAULT, LV_DPX(15));
    lv_style_set_radius(&styles->gauge_main, LV_STATE_DEFAULT, LV_RADIUS_CIRCLE);

    lv_style_reset(&styles->gauge_strong);
    lv_style_set_line_color(&styles->gauge_strong, LV_STATE_DEFAULT, lv_color_hex3(0x888));
    lv_style_set_scale_grad_color(&styles->gauge_strong, LV_STATE_DEFAULT, lv_color_hex3(0x888));
    lv_style_set_scale_end_color(&styles->gauge_strong, LV_STATE_DEFAULT, theme.color_primary);
    lv_style_set_line_width(&styles->gauge_strong, LV_STATE_DEFAULT, LV_DPX(8));
    lv_style_set_scale_end_line_width(&styles->gauge_strong, LV_STATE_DEFAULT, LV_DPX(8));
    lv_style_set_scale_width(&styles->gauge_strong, LV_STATE_DEFAULT, LV_DPX(25));

    lv_style_reset(&styles->gauge_needle);
    lv_style_set_line_color(&styles->gauge_needle, LV_STATE_DEFAULT, IS_LIGHT ? lv_color_hex(0x464b5b) : LV_COLOR_WHITE);
    lv_style_set_line_width(&styles->gauge_needle, LV_STATE_DEFAULT, LV_DPX(8));
    lv_style_set_bg_opa(&styles->gauge_needle, LV_STATE_DEFAULT, LV_OPA_COVER);
    lv_style_set_bg_color(&styles->gauge_needle, LV_STATE_DEFAULT, IS_LIGHT ? lv_color_hex(0x464b5b) : LV_COLOR_WHITE);
    lv_style_set_radius(&styles->gauge_needle, LV_STATE_DEFAULT, LV_RADIUS_CIRCLE);
    lv_style_set_size(&styles->gauge_needle, LV_STATE_DEFAULT, LV_DPX(30));
    lv_style_set_pad_inner(&styles->gauge_needle, LV_STATE_DEFAULT, LV_DPX(10));
#endif
}

static void arc_init(void)
{
#if LV_USE_ARC != 0
    lv_style_reset(&styles->arc_indic);
    lv_style_set_line_color(&styles->arc_indic, LV_STATE_DEFAULT, theme.color_primary);
    lv_style_set_line_width(&styles->arc_indic, LV_STATE_DEFAULT, LV_DPX(25));
    lv_style_set_line_rounded(&styles->arc_indic, LV_STATE_DEFAULT, true);

    lv_style_reset(&styles->arc_bg);
    lv_style_set_line_color(&styles->arc_bg, LV_STATE_DEFAULT, COLOR_BG_SEC);
    lv_style_set_line_width(&styles->arc_bg, LV_STATE_DEFAULT, LV_DPX(25));
    lv_style_set_line_rounded(&styles->arc_bg, LV_STATE_DEFAULT, true);

    lv_style_reset(&styles->arc_knob);
    lv_style_set_radius(&styles->arc_knob, LV_STATE_DEFAULT,   LV_RADIUS_CIRCLE);
    lv_style_set_pad_top(&styles->arc_knob, LV_STATE_DEFAULT,  LV_DPX(0));
    lv_style_set_pad_bottom(&styles->arc_knob, LV_STATE_DEFAULT,  LV_DPX(0));
    lv_style_set_pad_left(&styles->arc_knob, LV_STATE_DEFAULT,    LV_DPX(0));
    lv_style_set_pad_right(&styles->arc_knob, LV_STATE_DEFAULT,   LV_DPX(0));

#endif
}

static void spinner_init(void)
{
#if LV_USE_SPINNER != 0
#endif
}

static void chart_init(void)
{
#if LV_USE_CHART
    lv_style_reset(&styles->chart_bg);
    lv_style_set_text_color(&styles->chart_bg, LV_STATE_DEFAULT, IS_LIGHT ? COLOR_BG_TEXT_DIS : lv_color_hex(0xa1adbd));

    lv_style_reset(&styles->chart_series_bg);
    lv_style_set_line_width(&styles->chart_series_bg, LV_STATE_DEFAULT, LV_DPX(1));
    lv_style_set_line_dash_width(&styles->chart_series_bg, LV_STATE_DEFAULT, LV_DPX(10));
    lv_style_set_line_dash_gap(&styles->chart_series_bg, LV_STATE_DEFAULT, LV_DPX(10));
    lv_style_set_line_color(&styles->chart_series_bg, LV_STATE_DEFAULT, COLOR_BG_BORDER);

    lv_style_reset(&styles->chart_series);
    lv_style_set_line_width(&styles->chart_series, LV_STATE_DEFAULT, LV_DPX(3));
    lv_style_set_size(&styles->chart_series, LV_STATE_DEFAULT, LV_DPX(4));
    lv_style_set_pad_inner(&styles->chart_series, LV_STATE_DEFAULT, LV_DPX(2));     /*Space between columns*/
    lv_style_set_radius(&styles->chart_series, LV_STATE_DEFAULT, LV_DPX(1));

#endif
}

static void calendar_init(void)
{
#if LV_USE_CALENDAR

    lv_style_reset(&styles->calendar_header);
    lv_style_set_pad_top(&styles->calendar_header, LV_STATE_DEFAULT, 0);
    lv_style_set_pad_left(&styles->calendar_header, LV_STATE_DEFAULT, PAD_DEF);
    lv_style_set_pad_right(&styles->calendar_header, LV_STATE_DEFAULT, PAD_DEF);
    lv_style_set_pad_bottom(&styles->calendar_header, LV_STATE_DEFAULT, 0);
    lv_style_set_margin_top(&styles->calendar_header, LV_STATE_DEFAULT, PAD_DEF);
    lv_style_set_margin_bottom(&styles->calendar_header, LV_STATE_DEFAULT, PAD_DEF);
    lv_style_set_text_color(&styles->calendar_header, LV_STATE_PRESSED, IS_LIGHT ? lv_color_hex(0x888888) : LV_COLOR_WHITE);

    lv_style_reset(&styles->calendar_daynames);
    lv_style_set_text_color(&styles->calendar_daynames, LV_STATE_DEFAULT,
                            IS_LIGHT ? lv_color_hex(0x31404f) : lv_color_hex3(0xeee));
    lv_style_set_pad_left(&styles->calendar_daynames, LV_STATE_DEFAULT, PAD_DEF);
    lv_style_set_pad_right(&styles->calendar_daynames, LV_STATE_DEFAULT, PAD_DEF);
    lv_style_set_pad_bottom(&styles->calendar_daynames, LV_STATE_DEFAULT, PAD_DEF);

    lv_style_reset(&styles->calendar_date_nums);
    lv_style_set_radius(&styles->calendar_date_nums, LV_STATE_DEFAULT, LV_DPX(4));
    lv_style_set_text_color(&styles->calendar_date_nums, LV_STATE_CHECKED,
                            IS_LIGHT ? lv_color_hex(0x31404f) : LV_COLOR_WHITE);
    lv_style_set_text_color(&styles->calendar_date_nums, LV_STATE_DISABLED, LV_COLOR_GRAY);
    lv_style_set_bg_opa(&styles->calendar_date_nums, LV_STATE_CHECKED, IS_LIGHT ? LV_OPA_20 : LV_OPA_40);
    lv_style_set_bg_opa(&styles->calendar_date_nums, LV_STATE_PRESSED, LV_OPA_20);
    lv_style_set_bg_opa(&styles->calendar_date_nums, LV_STATE_FOCUSED, LV_OPA_COVER);
    lv_style_set_text_color(&styles->calendar_date_nums, LV_STATE_FOCUSED, LV_COLOR_WHITE);
    lv_style_set_bg_color(&styles->calendar_date_nums, LV_STATE_FOCUSED, theme.color_primary);
    lv_style_set_bg_color(&styles->calendar_date_nums, LV_STATE_DEFAULT,
                          IS_LIGHT ? lv_color_hex(0x666666) : LV_COLOR_WHITE);
    lv_style_set_bg_color(&styles->calendar_date_nums, LV_STATE_CHECKED, theme.color_primary);
    lv_style_set_border_width(&styles->calendar_date_nums, LV_STATE_CHECKED, 2);
    lv_style_set_border_side(&styles->calendar_date_nums, LV_STATE_CHECKED, LV_BORDER_SIDE_LEFT);
    lv_style_set_border_color(&styles->calendar_date_nums, LV_STATE_CHECKED, theme.color_primary);
    lv_style_set_pad_inner(&styles->calendar_date_nums, LV_STATE_DEFAULT, LV_DPX(3));
    lv_style_set_pad_left(&styles->calendar_date_nums, LV_STATE_DEFAULT, PAD_DEF);
    lv_style_set_pad_right(&styles->calendar_date_nums, LV_STATE_DEFAULT, PAD_DEF);
    lv_style_set_pad_bottom(&styles->calendar_date_nums, LV_STATE_DEFAULT, PAD_DEF);
#endif
}

static void cpicker_init(void)
{
#if LV_USE_CPICKER
    lv_style_reset(&styles->cpicker_bg);
    lv_style_set_scale_width(&styles->cpicker_bg, LV_STATE_DEFAULT, LV_DPX(30));
    lv_style_set_bg_opa(&styles->cpicker_bg, LV_STATE_DEFAULT, LV_OPA_COVER);
    lv_style_set_bg_color(&styles->cpicker_bg, LV_STATE_DEFAULT, COLOR_SCR);
    lv_style_set_pad_inner(&styles->cpicker_bg, LV_STATE_DEFAULT, LV_DPX(20));
    lv_style_set_radius(&styles->cpicker_bg, LV_STATE_DEFAULT, LV_RADIUS_CIRCLE);

    lv_style_reset(&styles->cpicker_indic);
    lv_style_set_radius(&styles->cpicker_indic, LV_STATE_DEFAULT, LV_RADIUS_CIRCLE);
    lv_style_set_bg_color(&styles->cpicker_indic, LV_STATE_DEFAULT, LV_COLOR_WHITE);
    lv_style_set_bg_opa(&styles->cpicker_indic, LV_STATE_DEFAULT, LV_OPA_COVER);
    lv_style_set_border_width(&styles->cpicker_indic, LV_STATE_DEFAULT, 2);
    lv_style_set_border_color(&styles->cpicker_indic, LV_STATE_DEFAULT, LV_COLOR_GRAY);
    lv_style_set_border_color(&styles->cpicker_indic, LV_STATE_FOCUSED, theme.color_primary);
    lv_style_set_border_color(&styles->cpicker_indic, LV_STATE_EDITED, theme.color_secondary);
    lv_style_set_pad_left(&styles->cpicker_indic, LV_STATE_DEFAULT, LV_DPX(13));
    lv_style_set_pad_right(&styles->cpicker_indic, LV_STATE_DEFAULT, LV_DPX(13));
    lv_style_set_pad_top(&styles->cpicker_indic, LV_STATE_DEFAULT, LV_DPX(13));
    lv_style_set_pad_bottom(&styles->cpicker_indic, LV_STATE_DEFAULT, LV_DPX(13));
#endif
}

static void checkbox_init(void)
{
#if LV_USE_CHECKBOX != 0
    lv_style_reset(&styles->cb_bg);
    lv_style_set_radius(&styles->cb_bg, LV_STATE_DEFAULT, LV_DPX(4));
    lv_style_set_pad_inner(&styles->cb_bg, LV_STATE_DEFAULT, LV_DPX(10));
    lv_style_set_outline_color(&styles->cb_bg, LV_STATE_DEFAULT, theme.color_primary);
    lv_style_set_outline_opa(&styles->cb_bg, LV_STATE_DEFAULT, LV_OPA_TRANSP);
    lv_style_set_outline_opa(&styles->cb_bg, LV_STATE_FOCUSED, LV_OPA_50);
    lv_style_set_outline_width(&styles->cb_bg, LV_STATE_DEFAULT, OUTLINE_WIDTH);
    lv_style_set_outline_pad(&styles->cb_bg, LV_STATE_DEFAULT, LV_DPX(10));
    lv_style_set_transition_time(&styles->cb_bg, LV_STATE_DEFAULT, TRANSITION_TIME);
    lv_style_set_transition_prop_6(&styles->cb_bg, LV_STATE_DEFAULT, LV_STYLE_OUTLINE_OPA);

    lv_style_reset(&styles->cb_bullet);
    lv_style_set_outline_opa(&styles->cb_bullet, LV_STATE_FOCUSED, LV_OPA_TRANSP);
    lv_style_set_radius(&styles->cb_bullet, LV_STATE_DEFAULT, LV_DPX(4));
    lv_style_set_pattern_image(&styles->cb_bullet, LV_STATE_CHECKED, LV_SYMBOL_OK);
    lv_style_set_pattern_recolor(&styles->cb_bullet, LV_STATE_CHECKED, LV_COLOR_WHITE);
    lv_style_set_pattern_opa(&styles->cb_bullet, LV_STATE_DEFAULT, LV_OPA_TRANSP);
    lv_style_set_pattern_opa(&styles->cb_bullet, LV_STATE_CHECKED, LV_OPA_COVER);
    lv_style_set_transition_prop_3(&styles->cb_bullet, LV_STATE_DEFAULT, LV_STYLE_PATTERN_OPA);
    lv_style_set_text_font(&styles->cb_bullet, LV_STATE_CHECKED, theme.font_small);
    lv_style_set_pad_left(&styles->cb_bullet, LV_STATE_DEFAULT, LV_DPX(3));
    lv_style_set_pad_right(&styles->cb_bullet, LV_STATE_DEFAULT, LV_DPX(3));
    lv_style_set_pad_top(&styles->cb_bullet, LV_STATE_DEFAULT, LV_DPX(3));
    lv_style_set_pad_bottom(&styles->cb_bullet, LV_STATE_DEFAULT, LV_DPX(3));
#endif
}

static void btnmatrix_init(void)
{
}

static void keyboard_init(void)
{
#if LV_USE_KEYBOARD
    lv_style_reset(&styles->kb_bg);
    lv_style_set_radius(&styles->kb_bg, LV_STATE_DEFAULT, 0);
    lv_style_set_border_width(&styles->kb_bg, LV_STATE_DEFAULT, LV_DPX(4));
    lv_style_set_border_side(&styles->kb_bg, LV_STATE_DEFAULT, LV_BORDER_SIDE_TOP);
    lv_style_set_border_color(&styles->kb_bg, LV_STATE_DEFAULT, IS_LIGHT ? COLOR_BG_TEXT : LV_COLOR_BLACK);
    lv_style_set_border_color(&styles->kb_bg, LV_STATE_EDITED, theme.color_secondary);
    lv_style_set_pad_left(&styles->kb_bg, LV_STATE_DEFAULT,  LV_DPX(5));
    lv_style_set_pad_right(&styles->kb_bg, LV_STATE_DEFAULT, LV_DPX(5));
    lv_style_set_pad_top(&styles->kb_bg, LV_STATE_DEFAULT,  LV_DPX(5));
    lv_style_set_pad_bottom(&styles->kb_bg, LV_STATE_DEFAULT, LV_DPX(5));
    lv_style_set_pad_inner(&styles->kb_bg, LV_STATE_DEFAULT, LV_DPX(3));
#endif
}

static void msgbox_init(void)
{
#if LV_USE_MSGBOX
    lv_style_reset(&styles->mbox_bg);
    lv_style_set_shadow_width(&styles->mbox_bg, LV_STATE_DEFAULT, LV_DPX(50));
    lv_style_set_shadow_color(&styles->mbox_bg, LV_STATE_DEFAULT, IS_LIGHT ? LV_COLOR_SILVER : lv_color_hex3(0x999));

#endif
}

static void page_init(void)
{
#if LV_USE_PAGE
    lv_style_reset(&styles->sb);
    lv_style_set_bg_opa(&styles->sb, LV_STATE_DEFAULT, LV_OPA_COVER);
    lv_style_set_bg_color(&styles->sb, LV_STATE_DEFAULT, (IS_LIGHT ? lv_color_hex(0xcccfd1) : lv_color_hex(0x777f85)));
    lv_style_set_radius(&styles->sb, LV_STATE_DEFAULT, LV_RADIUS_CIRCLE);
    lv_style_set_size(&styles->sb, LV_STATE_DEFAULT, LV_DPX(7));
    lv_style_set_pad_right(&styles->sb, LV_STATE_DEFAULT,  LV_DPX(7));
    lv_style_set_pad_bottom(&styles->sb, LV_STATE_DEFAULT,  LV_DPX(7));

#if LV_USE_ANIMATION
    lv_style_reset(&styles->edge_flash);
    lv_style_set_bg_opa(&styles->edge_flash, LV_STATE_DEFAULT, LV_OPA_COVER);
    lv_style_set_bg_color(&styles->edge_flash, LV_STATE_DEFAULT,  lv_color_hex3(0x888));
#endif
#endif
}

static void textarea_init(void)
{
#if LV_USE_TEXTAREA
    lv_style_reset(&styles->ta_cursor);
    lv_style_set_border_color(&styles->ta_cursor, LV_STATE_DEFAULT, COLOR_BG_SEC_TEXT);
    lv_style_set_border_width(&styles->ta_cursor, LV_STATE_DEFAULT, LV_DPX(2));
    lv_style_set_pad_left(&styles->ta_cursor, LV_STATE_DEFAULT, LV_DPX(1));
    lv_style_set_border_side(&styles->ta_cursor, LV_STATE_DEFAULT, LV_BORDER_SIDE_LEFT);

    lv_style_reset(&styles->ta_placeholder);
    lv_style_set_text_color(&styles->ta_placeholder, LV_STATE_DEFAULT,
                            IS_LIGHT ? COLOR_BG_TEXT_DIS : lv_color_hex(0xa1adbd));
#endif
}

static void spinbox_init(void)
{
#if LV_USE_SPINBOX

    lv_style_reset(&styles->spinbox_cursor);
    lv_style_set_bg_opa(&styles->spinbox_cursor, LV_STATE_DEFAULT, LV_OPA_COVER);
    lv_style_set_bg_color(&styles->spinbox_cursor, LV_STATE_DEFAULT, theme.color_primary);
    lv_style_set_text_color(&styles->spinbox_cursor, LV_STATE_DEFAULT, LV_COLOR_WHITE);
    lv_style_set_pad_top(&styles->spinbox_cursor, LV_STATE_DEFAULT, LV_DPX(100));
    lv_style_set_pad_bottom(&styles->spinbox_cursor, LV_STATE_DEFAULT, LV_DPX(100));

#endif
}

static void list_init(void)
{
#if LV_USE_LIST != 0
    lv_style_reset(&styles->list_bg);
    lv_style_set_clip_corner(&styles->list_bg, LV_STATE_DEFAULT, true);
    lv_style_set_pad_left(&styles->list_bg, LV_STATE_DEFAULT, 0);
    lv_style_set_pad_right(&styles->list_bg, LV_STATE_DEFAULT, 0);
    lv_style_set_pad_top(&styles->list_bg, LV_STATE_DEFAULT, 0);
    lv_style_set_pad_bottom(&styles->list_bg, LV_STATE_DEFAULT, 0);
    lv_style_set_pad_inner(&styles->list_bg, LV_STATE_DEFAULT, 0);

    lv_style_reset(&styles->list_btn);
    lv_style_set_bg_opa(&styles->list_btn, LV_STATE_DEFAULT, LV_OPA_COVER);
    lv_style_set_bg_color(&styles->list_btn, LV_STATE_DEFAULT, COLOR_BG);
    lv_style_set_bg_color(&styles->list_btn, LV_STATE_PRESSED, COLOR_BG_PR);
    lv_style_set_bg_color(&styles->list_btn, LV_STATE_DISABLED, COLOR_BG_DIS);
    lv_style_set_bg_color(&styles->list_btn, LV_STATE_CHECKED, COLOR_BG_CHK);
    lv_style_set_bg_color(&styles->list_btn, LV_STATE_CHECKED | LV_STATE_PRESSED, COLOR_BG_PR_CHK);

    lv_style_set_text_color(&styles->list_btn, LV_STATE_DEFAULT, COLOR_BG_TEXT);
    lv_style_set_text_color(&styles->list_btn, LV_STATE_CHECKED, COLOR_BG_TEXT_CHK);
    lv_style_set_text_color(&styles->list_btn, LV_STATE_DISABLED, COLOR_BG_TEXT_DIS);

    lv_style_set_image_recolor(&styles->list_btn, LV_STATE_DEFAULT, COLOR_BG_TEXT);
    lv_style_set_image_recolor(&styles->list_btn, LV_STATE_CHECKED, COLOR_BG_TEXT_CHK);
    lv_style_set_image_recolor(&styles->list_btn, LV_STATE_DISABLED, COLOR_BG_TEXT_DIS);

    lv_style_set_border_side(&styles->list_btn, LV_STATE_DEFAULT, LV_BORDER_SIDE_BOTTOM);
    lv_style_set_border_color(&styles->list_btn, LV_STATE_DEFAULT, COLOR_BG_BORDER);
    lv_style_set_border_color(&styles->list_btn, LV_STATE_FOCUSED, theme.color_primary);
    lv_style_set_border_width(&styles->list_btn, LV_STATE_DEFAULT, 1);

    lv_style_set_outline_color(&styles->list_btn, LV_STATE_FOCUSED, theme.color_secondary);
    lv_style_set_outline_width(&styles->list_btn, LV_STATE_FOCUSED, OUTLINE_WIDTH);
    lv_style_set_outline_pad(&styles->list_btn, LV_STATE_FOCUSED, -BORDER_WIDTH);

    lv_style_set_pad_left(&styles->list_btn, LV_STATE_DEFAULT, PAD_DEF);
    lv_style_set_pad_right(&styles->list_btn, LV_STATE_DEFAULT, PAD_DEF);
    lv_style_set_pad_top(&styles->list_btn, LV_STATE_DEFAULT, PAD_DEF);
    lv_style_set_pad_bottom(&styles->list_btn, LV_STATE_DEFAULT, PAD_DEF);
    lv_style_set_pad_inner(&styles->list_btn, LV_STATE_DEFAULT, PAD_DEF);

    lv_style_set_transform_width(&styles->list_btn, LV_STATE_DEFAULT, - PAD_DEF);
    lv_style_set_transform_width(&styles->list_btn, LV_STATE_PRESSED, -BORDER_WIDTH);
    lv_style_set_transform_width(&styles->list_btn, LV_STATE_CHECKED, -BORDER_WIDTH);
    lv_style_set_transform_width(&styles->list_btn, LV_STATE_DISABLED, -BORDER_WIDTH);
    lv_style_set_transform_width(&styles->list_btn, LV_STATE_FOCUSED, - BORDER_WIDTH);

    lv_style_set_transition_time(&styles->list_btn, LV_STATE_DEFAULT, TRANSITION_TIME);
    lv_style_set_transition_prop_6(&styles->list_btn, LV_STATE_DEFAULT, LV_STYLE_BG_COLOR);
    lv_style_set_transition_prop_5(&styles->list_btn, LV_STATE_DEFAULT, LV_STYLE_TRANSFORM_WIDTH);
#endif
}

static void ddlist_init(void)
{
#if LV_USE_DROPDOWN != 0

    lv_style_reset(&styles->ddlist_page);
    lv_style_set_text_line_space(&styles->ddlist_page, LV_STATE_DEFAULT, LV_DPX(20));
    lv_style_set_clip_corner(&styles->ddlist_page, LV_STATE_DEFAULT, true);

    lv_style_reset(&styles->ddlist_sel);
    lv_style_set_bg_opa(&styles->ddlist_sel, LV_STATE_DEFAULT, LV_OPA_COVER);
    lv_style_set_bg_color(&styles->ddlist_sel, LV_STATE_DEFAULT, theme.color_primary);
    lv_style_set_text_color(&styles->ddlist_sel, LV_STATE_DEFAULT, IS_LIGHT ? lv_color_hex3(0xfff) : lv_color_hex3(0xfff));
    lv_style_set_bg_color(&styles->ddlist_sel, LV_STATE_PRESSED, COLOR_BG_PR);
    lv_style_set_text_color(&styles->ddlist_sel, LV_STATE_PRESSED, COLOR_BG_TEXT_PR);
#endif
}

static void roller_init(void)
{
#if LV_USE_ROLLER != 0
    lv_style_reset(&styles->roller_bg);
    lv_style_set_text_line_space(&styles->roller_bg, LV_STATE_DEFAULT, LV_DPX(25));

    lv_style_reset(&styles->roller_sel);
    lv_style_set_bg_opa(&styles->roller_sel, LV_STATE_DEFAULT, LV_OPA_COVER);
    lv_style_set_bg_color(&styles->roller_sel, LV_STATE_DEFAULT, theme.color_primary);
    lv_style_set_text_color(&styles->roller_sel, LV_STATE_DEFAULT, LV_COLOR_WHITE);
#endif
}

static void tabview_init(void)
{
#if LV_USE_TABVIEW != 0
#endif
}

static void tileview_init(void)
{
#if LV_USE_TILEVIEW != 0
#endif
}

static void table_init(void)
{
#if LV_USE_TABLE != 0
    lv_style_reset(&styles->table_cell);
    lv_style_set_border_color(&styles->table_cell, LV_STATE_DEFAULT, COLOR_BG_BORDER);
    lv_style_set_border_width(&styles->table_cell, LV_STATE_DEFAULT, 1);
    lv_style_set_border_side(&styles->table_cell, LV_STATE_DEFAULT, LV_BORDER_SIDE_TOP | LV_BORDER_SIDE_BOTTOM);
    lv_style_set_pad_left(&styles->table_cell, LV_STATE_DEFAULT, PAD_DEF);
    lv_style_set_pad_right(&styles->table_cell, LV_STATE_DEFAULT, PAD_DEF);
    lv_style_set_pad_top(&styles->table_cell, LV_STATE_DEFAULT, PAD_DEF);
    lv_style_set_pad_bottom(&styles->table_cell, LV_STATE_DEFAULT, PAD_DEF);

#endif
}

static void win_init(void)
{
#if LV_USE_WIN != 0
#endif
}

static void tabview_win_shared_init(void)
{
#if LV_USE_TABVIEW || LV_USE_WIN
    lv_style_reset(&styles->tabview_btns_bg);
    lv_style_set_bg_opa(&styles->tabview_btns_bg, LV_STATE_DEFAULT, LV_OPA_COVER);
    lv_style_set_bg_color(&styles->tabview_btns_bg, LV_STATE_DEFAULT, COLOR_BG);
    lv_style_set_text_color(&styles->tabview_btns_bg, LV_STATE_DEFAULT, COLOR_SCR_TEXT);
    lv_style_set_image_recolor(&styles->tabview_btns_bg, LV_STATE_DEFAULT, lv_color_hex(0x979a9f));
    lv_style_set_pad_top(&styles->tabview_btns_bg, LV_STATE_DEFAULT, LV_DPX(7));
    lv_style_set_pad_left(&styles->tabview_btns_bg, LV_STATE_DEFAULT, LV_DPX(7));
    lv_style_set_pad_right(&styles->tabview_btns_bg, LV_STATE_DEFAULT, LV_DPX(7));

    lv_style_reset(&styles->tabview_btns);
    lv_style_set_bg_opa(&styles->tabview_btns, LV_STATE_PRESSED, LV_OPA_50);
    lv_style_set_bg_color(&styles->tabview_btns, LV_STATE_PRESSED, lv_color_hex3(0x888));
    lv_style_set_text_color(&styles->tabview_btns, LV_STATE_CHECKED, COLOR_SCR_TEXT);
    lv_style_set_pad_top(&styles->tabview_btns, LV_STATE_DEFAULT, LV_DPX(20));
    lv_style_set_pad_bottom(&styles->tabview_btns, LV_STATE_DEFAULT, LV_DPX(20));
    lv_style_set_text_color(&styles->tabview_btns, LV_STATE_FOCUSED, theme.color_primary);
    lv_style_set_text_color(&styles->tabview_btns, LV_STATE_EDITED, theme.color_secondary);

    lv_style_reset(&styles->tabview_indic);
    lv_style_set_bg_opa(&styles->tabview_indic, LV_STATE_DEFAULT, LV_OPA_COVER);
    lv_style_set_bg_color(&styles->tabview_indic, LV_STATE_DEFAULT, theme.color_primary);
    lv_style_set_bg_color(&styles->tabview_indic, LV_STATE_EDITED, theme.color_secondary);
    lv_style_set_size(&styles->tabview_indic, LV_STATE_DEFAULT, LV_DPX(5));
    lv_style_set_radius(&styles->tabview_indic, LV_STATE_DEFAULT, LV_RADIUS_CIRCLE);

    lv_style_reset(&styles->tabview_page_scrl);
    lv_style_set_pad_top(&styles->tabview_page_scrl, LV_STATE_DEFAULT, PAD_DEF);
    lv_style_set_pad_bottom(&styles->tabview_page_scrl, LV_STATE_DEFAULT, PAD_DEF);
    lv_style_set_pad_left(&styles->tabview_page_scrl, LV_STATE_DEFAULT, PAD_DEF);
    lv_style_set_pad_right(&styles->tabview_page_scrl, LV_STATE_DEFAULT, PAD_DEF);
    lv_style_set_pad_inner(&styles->tabview_page_scrl, LV_STATE_DEFAULT, PAD_DEF);
#endif
}

/**********************
 *   GLOBAL FUNCTIONS
 **********************/

/**
 * Initialize the default
 * @param color_primary the primary color of the theme
 * @param color_secondary the secondary color for the theme
 * @param flags ORed flags starting with `LV_THEME_DEF_FLAG_...`
 * @param font_small pointer to a small font
 * @param font_normal pointer to a normal font
 * @param font_subtitle pointer to a large font
 * @param font_title pointer to a extra large font
 * @return a pointer to reference this theme later
 */
lv_theme_t * lv_theme_material_init(lv_color_t color_primary, lv_color_t color_secondary, uint32_t flags,
                                    const lv_font_t * font_small, const lv_font_t * font_normal, const lv_font_t * font_subtitle,
                                    const lv_font_t * font_title)
{

    /* This trick is required only to avoid the garbage collection of
     * styles' data if LVGL is used in a binding (e.g. Micropython)
     * In a general case styles could be simple `static lv_style_t my style` variables*/
    if(styles == NULL) {
        styles = lv_mem_alloc(sizeof(theme_styles_t));
        if(styles == NULL) return NULL;
        _lv_memset_00(styles, sizeof(theme_styles_t));
        LV_GC_ROOT(_lv_theme_material_styles) = styles;
    }

    theme.color_primary = color_primary;
    theme.color_secondary = color_secondary;
    theme.font_small = font_small;
    theme.font_normal = font_normal;
    theme.font_subtitle = font_subtitle;
    theme.font_title = font_title;
    theme.flags = flags;

    basic_init();
    cont_init();
    btn_init();
    label_init();
    bar_init();
    img_init();
    line_init();
    led_init();
    slider_init();
    switch_init();
    linemeter_init();
    gauge_init();
    arc_init();
    spinner_init();
    chart_init();
    calendar_init();
    cpicker_init();
    checkbox_init();
    btnmatrix_init();
    keyboard_init();
    msgbox_init();
    page_init();
    textarea_init();
    spinbox_init();
    list_init();
    ddlist_init();
    roller_init();
    tabview_init();
    tileview_init();
    table_init();
    win_init();
    tabview_win_shared_init();

    theme.apply_xcb = NULL;
    theme.apply_cb = theme_apply;

    lv_obj_report_style_mod(NULL);

    return &theme;
}

/**********************
 *   STATIC FUNCTIONS
 **********************/

static void theme_apply(lv_theme_t * th, lv_obj_t * obj, lv_theme_style_t name)
{
    LV_UNUSED(th);

    lv_style_list_t * list;

    switch(name) {
        case LV_THEME_NONE:
            break;

        case LV_THEME_SCR:
            list = lv_obj_get_style_list(obj, LV_OBJ_PART_MAIN);
            _lv_style_list_add_style(list, &styles->scr);
            break;
        case LV_THEME_OBJ:
            list = lv_obj_get_style_list(obj, LV_OBJ_PART_MAIN);
            _lv_style_list_add_style(list, &styles->bg);
            break;
#if LV_USE_CONT
        case LV_THEME_CONT:
            list = lv_obj_get_style_list(obj, LV_CONT_PART_MAIN);
            _lv_style_list_add_style(list, &styles->bg);
            break;
#endif

#if LV_USE_BTN
        case LV_THEME_BTN:
            list = lv_obj_get_style_list(obj, LV_BTN_PART_MAIN);
            _lv_style_list_add_style(list, &styles->btn);
            break;
#endif

#if LV_USE_BTNMATRIX
        case LV_THEME_BTNMATRIX:
            list = lv_obj_get_style_list(obj, LV_BTNMATRIX_PART_BG);
            _lv_style_list_add_style(list, &styles->bg);
            _lv_style_list_add_style(list, &styles->pad_small);

            list = lv_obj_get_style_list(obj, LV_BTNMATRIX_PART_BTN);
            _lv_style_list_add_style(list, &styles->bg);
            _lv_style_list_add_style(list, &styles->bg_click);
            break;
#endif

#if LV_USE_KEYBOARD
        case LV_THEME_KEYBOARD:
            list = lv_obj_get_style_list(obj, LV_KEYBOARD_PART_BG);
            _lv_style_list_add_style(list, &styles->scr);
            _lv_style_list_add_style(list, &styles->kb_bg);

            list = lv_obj_get_style_list(obj, LV_KEYBOARD_PART_BTN);
            _lv_style_list_add_style(list, &styles->bg);
            _lv_style_list_add_style(list, &styles->bg_click);
            break;
#endif

#if LV_USE_BAR
        case LV_THEME_BAR:
            list = lv_obj_get_style_list(obj, LV_BAR_PART_BG);
            _lv_style_list_add_style(list, &styles->bar_bg);

            list = lv_obj_get_style_list(obj, LV_BAR_PART_INDIC);
            _lv_style_list_add_style(list, &styles->bar_indic);
            break;
#endif

#if LV_USE_SWITCH
        case LV_THEME_SWITCH:
            list = lv_obj_get_style_list(obj, LV_SWITCH_PART_BG);
            _lv_style_list_add_style(list, &styles->bar_bg);

            list = lv_obj_get_style_list(obj, LV_SWITCH_PART_INDIC);
            _lv_style_list_add_style(list, &styles->bar_indic);

            list = lv_obj_get_style_list(obj, LV_SWITCH_PART_KNOB);
            _lv_style_list_add_style(list, &styles->sw_knob);
            break;
#endif

#if LV_USE_CANVAS
        case LV_THEME_CANVAS:
            break;
#endif

#if LV_USE_IMG
        case LV_THEME_IMAGE:
            break;
#endif

#if LV_USE_IMGBTN
        case LV_THEME_IMGBTN:
            break;
#endif

#if LV_USE_LABEL
        case LV_THEME_LABEL:
            break;
#endif

#if LV_USE_LINE
        case LV_THEME_LINE:
            break;
#endif

#if LV_USE_ARC
        case LV_THEME_ARC:
            list = lv_obj_get_style_list(obj, LV_ARC_PART_BG);
            _lv_style_list_add_style(list, &styles->bg);
            _lv_style_list_add_style(list, &styles->arc_bg);

            list = lv_obj_get_style_list(obj, LV_ARC_PART_INDIC);
            _lv_style_list_add_style(list, &styles->arc_indic);

            list = lv_obj_get_style_list(obj, LV_ARC_PART_KNOB);
            _lv_style_list_add_style(list, &styles->bg);
            _lv_style_list_add_style(list, &styles->bg_click);
            _lv_style_list_add_style(list, &styles->arc_knob);
            break;
#endif

#if LV_USE_SPINNER
        case LV_THEME_SPINNER:
            list = lv_obj_get_style_list(obj, LV_SPINNER_PART_BG);
            _lv_style_list_add_style(list, &styles->arc_bg);

            list = lv_obj_get_style_list(obj, LV_SPINNER_PART_INDIC);
            _lv_style_list_add_style(list, &styles->arc_indic);
            break;
#endif

#if LV_USE_SLIDER
        case LV_THEME_SLIDER:
            list = lv_obj_get_style_list(obj, LV_SLIDER_PART_BG);
            _lv_style_list_add_style(list, &styles->bar_bg);
            _lv_style_list_add_style(list, &styles->slider_bg);

            list = lv_obj_get_style_list(obj, LV_SLIDER_PART_INDIC);
            _lv_style_list_add_style(list, &styles->bar_indic);

            list = lv_obj_get_style_list(obj, LV_SLIDER_PART_KNOB);
            _lv_style_list_add_style(list, &styles->slider_knob);
            break;
#endif

#if LV_USE_CHECKBOX
        case LV_THEME_CHECKBOX:
            list = lv_obj_get_style_list(obj, LV_CHECKBOX_PART_BG);
            _lv_style_list_add_style(list, &styles->cb_bg);

            list = lv_obj_get_style_list(obj, LV_CHECKBOX_PART_BULLET);
            _lv_style_list_add_style(list, &styles->btn);
            _lv_style_list_add_style(list, &styles->cb_bullet);
            break;
#endif

#if LV_USE_MSGBOX
        case LV_THEME_MSGBOX:
            list = lv_obj_get_style_list(obj, LV_MSGBOX_PART_BG);
            _lv_style_list_add_style(list, &styles->bg);
            _lv_style_list_add_style(list, &styles->mbox_bg);
            break;

        case LV_THEME_MSGBOX_BTNS:
            list = lv_obj_get_style_list(obj, LV_MSGBOX_PART_BTN_BG);
            _lv_style_list_add_style(list, &styles->pad_small);

            list = lv_obj_get_style_list(obj, LV_MSGBOX_PART_BTN);
            _lv_style_list_add_style(list, &styles->btn);
            break;

#endif
#if LV_USE_LED
        case LV_THEME_LED:
            list = lv_obj_get_style_list(obj, LV_LED_PART_MAIN);
            _lv_style_list_add_style(list, &styles->led);
            break;
#endif
#if LV_USE_PAGE
        case LV_THEME_PAGE:
            list = lv_obj_get_style_list(obj, LV_PAGE_PART_BG);
            _lv_style_list_add_style(list, &styles->bg);

            list = lv_obj_get_style_list(obj, LV_PAGE_PART_SCROLLABLE);
            _lv_style_list_add_style(list, &styles->pad_inner);

            list = lv_obj_get_style_list(obj, LV_PAGE_PART_SCROLLBAR);
            _lv_style_list_add_style(list, &styles->sb);

#if LV_USE_ANIMATION
            list = lv_obj_get_style_list(obj, LV_PAGE_PART_EDGE_FLASH);
            _lv_style_list_add_style(list, &styles->edge_flash);
#endif
            break;
#endif
#if LV_USE_TABVIEW
        case LV_THEME_TABVIEW:
            list = lv_obj_get_style_list(obj, LV_TABVIEW_PART_BG);
            _lv_style_list_add_style(list, &styles->scr);

            list = lv_obj_get_style_list(obj, LV_TABVIEW_PART_TAB_BG);
            _lv_style_list_add_style(list, &styles->tabview_btns_bg);

            list = lv_obj_get_style_list(obj, LV_TABVIEW_PART_INDIC);
            _lv_style_list_add_style(list, &styles->tabview_indic);

            list = lv_obj_get_style_list(obj, LV_TABVIEW_PART_TAB_BTN);
            _lv_style_list_add_style(list, &styles->tabview_btns);
            break;

        case LV_THEME_TABVIEW_PAGE:
            list = lv_obj_get_style_list(obj, LV_PAGE_PART_SCROLLABLE);
            _lv_style_list_add_style(list, &styles->tabview_page_scrl);

            break;
#endif

#if LV_USE_TILEVIEW
        case LV_THEME_TILEVIEW:
            list = lv_obj_get_style_list(obj, LV_TILEVIEW_PART_BG);
            _lv_style_list_add_style(list, &styles->scr);

            list = lv_obj_get_style_list(obj, LV_TILEVIEW_PART_SCROLLBAR);
            _lv_style_list_add_style(list, &styles->sb);

#if LV_USE_ANIMATION
            list = lv_obj_get_style_list(obj, LV_TILEVIEW_PART_EDGE_FLASH);
            _lv_style_list_add_style(list, &styles->edge_flash);
#endif
            break;
#endif

#if LV_USE_ROLLER
        case LV_THEME_ROLLER:
            list = lv_obj_get_style_list(obj, LV_ROLLER_PART_BG);
            _lv_style_list_add_style(list, &styles->bg);
            _lv_style_list_add_style(list, &styles->roller_bg);

            list = lv_obj_get_style_list(obj, LV_ROLLER_PART_SELECTED);
            _lv_style_list_add_style(list, &styles->roller_sel);
            break;
#endif

#if LV_USE_OBJMASK
        case LV_THEME_OBJMASK:
            list = lv_obj_get_style_list(obj, LV_OBJMASK_PART_MAIN);
            break;
#endif

#if LV_USE_LIST
        case LV_THEME_LIST:
            list = lv_obj_get_style_list(obj, LV_LIST_PART_BG);
            _lv_style_list_add_style(list, &styles->bg);
            _lv_style_list_add_style(list, &styles->list_bg);

            list = lv_obj_get_style_list(obj, LV_LIST_PART_SCROLLBAR);
            _lv_style_list_add_style(list, &styles->sb);
            break;

        case LV_THEME_LIST_BTN:
            list = lv_obj_get_style_list(obj, LV_BTN_PART_MAIN);
            _lv_style_list_add_style(list, &styles->list_btn);
            break;
#endif

#if LV_USE_DROPDOWN
        case LV_THEME_DROPDOWN:
            list = lv_obj_get_style_list(obj, LV_DROPDOWN_PART_MAIN);
            _lv_style_list_add_style(list, &styles->bg);
            _lv_style_list_add_style(list, &styles->bg_click);
            _lv_style_list_add_style(list, &styles->pad_small);

            list = lv_obj_get_style_list(obj, LV_DROPDOWN_PART_LIST);
            _lv_style_list_add_style(list, &styles->bg);
            _lv_style_list_add_style(list, &styles->ddlist_page);

            list = lv_obj_get_style_list(obj, LV_DROPDOWN_PART_SCROLLBAR);
            _lv_style_list_add_style(list, &styles->sb);

            list = lv_obj_get_style_list(obj, LV_DROPDOWN_PART_SELECTED);
            _lv_style_list_add_style(list, &styles->ddlist_sel);
            break;
#endif

#if LV_USE_CHART
        case LV_THEME_CHART:
            list = lv_obj_get_style_list(obj, LV_CHART_PART_BG);
            _lv_style_list_add_style(list, &styles->bg);
            _lv_style_list_add_style(list, &styles->chart_bg);
            _lv_style_list_add_style(list, &styles->pad_small);

            list = lv_obj_get_style_list(obj, LV_CHART_PART_SERIES_BG);
            _lv_style_list_add_style(list, &styles->pad_small);
            _lv_style_list_add_style(list, &styles->chart_series_bg);

            list = lv_obj_get_style_list(obj, LV_CHART_PART_CURSOR);
            _lv_style_list_add_style(list, &styles->chart_series_bg);

            list = lv_obj_get_style_list(obj, LV_CHART_PART_SERIES);
            _lv_style_list_add_style(list, &styles->chart_series);
            break;
#endif
#if LV_USE_TABLE
        case LV_THEME_TABLE: {
                list = lv_obj_get_style_list(obj, LV_TABLE_PART_BG);
                _lv_style_list_add_style(list, &styles->bg);

                int idx = 1; /* start value should be 1, not zero, since cell styles
                            start at 1 due to presence of LV_TABLE_PART_BG=0
                            in the enum (lv_table.h) */
                /* declaring idx outside loop to work with older compilers */
                for(; idx <= LV_TABLE_CELL_STYLE_CNT; idx ++) {
                    list = lv_obj_get_style_list(obj, idx);
                    _lv_style_list_add_style(list, &styles->table_cell);
                }
                break;
            }
#endif

#if LV_USE_WIN
        case LV_THEME_WIN:
            list = lv_obj_get_style_list(obj, LV_WIN_PART_BG);
            _lv_style_list_add_style(list, &styles->scr);

            list = lv_obj_get_style_list(obj, LV_WIN_PART_SCROLLBAR);
            _lv_style_list_add_style(list, &styles->sb);

            list = lv_obj_get_style_list(obj, LV_WIN_PART_CONTENT_SCROLLABLE);
            _lv_style_list_add_style(list, &styles->tabview_page_scrl);

            list = lv_obj_get_style_list(obj, LV_WIN_PART_HEADER);
            _lv_style_list_add_style(list, &styles->tabview_btns_bg);
            break;

        case LV_THEME_WIN_BTN:
            list = lv_obj_get_style_list(obj, LV_BTN_PART_MAIN);
            _lv_style_list_add_style(list, &styles->tabview_btns);
            break;
#endif

#if LV_USE_TEXTAREA
        case LV_THEME_TEXTAREA:
            list = lv_obj_get_style_list(obj, LV_TEXTAREA_PART_BG);
            _lv_style_list_add_style(list, &styles->bg);
            _lv_style_list_add_style(list, &styles->pad_small);

            list = lv_obj_get_style_list(obj, LV_TEXTAREA_PART_PLACEHOLDER);
            _lv_style_list_add_style(list, &styles->ta_placeholder);

            list = lv_obj_get_style_list(obj, LV_TEXTAREA_PART_CURSOR);
            _lv_style_list_add_style(list, &styles->ta_cursor);

            list = lv_obj_get_style_list(obj, LV_TEXTAREA_PART_SCROLLBAR);
            _lv_style_list_add_style(list, &styles->sb);
            break;

#endif

#if LV_USE_SPINBOX
        case LV_THEME_SPINBOX:
            list = lv_obj_get_style_list(obj, LV_SPINBOX_PART_BG);
            _lv_style_list_add_style(list, &styles->bg);
            _lv_style_list_add_style(list, &styles->pad_small);

            list = lv_obj_get_style_list(obj, LV_SPINBOX_PART_CURSOR);
            _lv_style_list_add_style(list, &styles->spinbox_cursor);
            break;

        case LV_THEME_SPINBOX_BTN:
            list = lv_obj_get_style_list(obj, LV_BTN_PART_MAIN);
            _lv_style_list_add_style(list, &styles->bg);
            _lv_style_list_add_style(list, &styles->bg_click);
            break;
#endif

#if LV_USE_CALENDAR
        case LV_THEME_CALENDAR:
            list = lv_obj_get_style_list(obj, LV_CALENDAR_PART_BG);
            _lv_style_list_add_style(list, &styles->bg);

            list = lv_obj_get_style_list(obj, LV_CALENDAR_PART_DATE);
            _lv_style_list_add_style(list, &styles->calendar_date_nums);

            list = lv_obj_get_style_list(obj, LV_CALENDAR_PART_HEADER);
            _lv_style_list_add_style(list, &styles->calendar_header);

            list = lv_obj_get_style_list(obj, LV_CALENDAR_PART_DAY_NAMES);
            _lv_style_list_add_style(list, &styles->calendar_daynames);
            break;
#endif
#if LV_USE_CPICKER
        case LV_THEME_CPICKER:
            list = lv_obj_get_style_list(obj, LV_CPICKER_PART_MAIN);
            _lv_style_list_add_style(list, &styles->cpicker_bg);

            list = lv_obj_get_style_list(obj, LV_CPICKER_PART_KNOB);
            _lv_style_list_add_style(list, &styles->cpicker_indic);
            break;
#endif

#if LV_USE_LINEMETER
        case LV_THEME_LINEMETER:
            list = lv_obj_get_style_list(obj, LV_LINEMETER_PART_MAIN);
            _lv_style_list_add_style(list, &styles->bg);
            _lv_style_list_add_style(list, &styles->lmeter);
            break;
#endif
#if LV_USE_GAUGE
        case LV_THEME_GAUGE:
            list = lv_obj_get_style_list(obj, LV_GAUGE_PART_MAIN);
            _lv_style_list_add_style(list, &styles->bg);
            _lv_style_list_add_style(list, &styles->gauge_main);

            list = lv_obj_get_style_list(obj, LV_GAUGE_PART_MAJOR);
            _lv_style_list_add_style(list, &styles->gauge_strong);

            list = lv_obj_get_style_list(obj, LV_GAUGE_PART_NEEDLE);
            _lv_style_list_add_style(list, &styles->gauge_needle);
            break;
#endif
        default:
            break;
    }

    lv_obj_refresh_style(obj, LV_OBJ_PART_ALL, LV_STYLE_PROP_ALL);
}

#endif
=======
/**
 * @file lv_theme_material.c
 *
 */

/*********************
 *      INCLUDES
 *********************/
#include "../../lvgl.h" /*To see all the widgets*/

#if LV_USE_THEME_MATERIAL

#include "../lv_misc/lv_gc.h"

/*********************
 *      DEFINES
 *********************/

/*SCREEN*/

#define COLOR_SCR        (IS_LIGHT ? lv_color_hex(0xeaeff3) : lv_color_hex(0x444b5a))
#define COLOR_SCR_TEXT   (IS_LIGHT ? lv_color_hex(0x3b3e42) : lv_color_hex(0xe7e9ec))

/*BUTTON*/
#define COLOR_BTN           (IS_LIGHT ? lv_color_hex(0xffffff) : lv_color_hex(0x586273))
#define COLOR_BTN_PR        (IS_LIGHT ? lv_color_mix(theme.color_primary, COLOR_BTN, LV_OPA_20) : lv_color_mix(theme.color_primary, COLOR_BTN, LV_OPA_30))

#define COLOR_BTN_CHK       (theme.color_primary)
#define COLOR_BTN_CHK_PR    (lv_color_darken(theme.color_primary, LV_OPA_30))
#define COLOR_BTN_DIS       (IS_LIGHT ? lv_color_hex3(0xccc) : lv_color_hex3(0x888))

#define COLOR_BTN_BORDER        theme.color_primary
#define COLOR_BTN_BORDER_PR     theme.color_primary
#define COLOR_BTN_BORDER_CHK    theme.color_primary
#define COLOR_BTN_BORDER_CHK_PR theme.color_primary
#define COLOR_BTN_BORDER_INA    (IS_LIGHT ? lv_color_hex3(0x888) : lv_color_hex(0x404040))

/*BACKGROUND*/
#define COLOR_BG            (IS_LIGHT ? lv_color_hex(0xffffff) : lv_color_hex(0x586273))
#define COLOR_BG_PR         (IS_LIGHT ? lv_color_hex(0xeeeeee) : lv_color_hex(0x494f57))
#define COLOR_BG_CHK        theme.color_primary
#define COLOR_BG_PR_CHK     lv_color_darken(theme.color_primary, LV_OPA_20)
#define COLOR_BG_DIS        COLOR_BG

#define COLOR_BG_BORDER         (IS_LIGHT ? lv_color_hex(0xd6dde3) : lv_color_hex(0x808a97))   /*dfe7ed*/
#define COLOR_BG_BORDER_PR      (IS_LIGHT ? lv_color_hex3(0xccc) : lv_color_hex(0x5f656e))
#define COLOR_BG_BORDER_CHK     (IS_LIGHT ? lv_color_hex(0x3b3e42) : lv_color_hex(0x5f656e))
#define COLOR_BG_BORDER_CHK_PR  (IS_LIGHT ? lv_color_hex(0x3b3e42) : lv_color_hex(0x5f656e))
#define COLOR_BG_BORDER_DIS     (IS_LIGHT ? lv_color_hex(0xd6dde3) : lv_color_hex(0x5f656e))

#define COLOR_BG_TEXT           (IS_LIGHT ? lv_color_hex(0x3b3e42) : lv_color_hex(0xffffff))
#define COLOR_BG_TEXT_PR        (IS_LIGHT ? lv_color_hex(0x3b3e42) : lv_color_hex(0xffffff))
#define COLOR_BG_TEXT_CHK       (IS_LIGHT ? lv_color_hex(0xffffff) : lv_color_hex(0xffffff))
#define COLOR_BG_TEXT_CHK_PR    (IS_LIGHT ? lv_color_hex(0xffffff) : lv_color_hex(0xffffff))
#define COLOR_BG_TEXT_DIS       (IS_LIGHT ? lv_color_hex3(0xaaa) : lv_color_hex3(0x999))

/*SECONDARY BACKGROUND*/
#define COLOR_BG_SEC            (IS_LIGHT ? lv_color_hex(0xd4d7d9) : lv_color_hex(0x45494d))
#define COLOR_BG_SEC_BORDER     (IS_LIGHT ? lv_color_hex(0xdfe7ed) : lv_color_hex(0x404040))
#define COLOR_BG_SEC_TEXT       (IS_LIGHT ? lv_color_hex(0x31404f) : lv_color_hex(0xa5a8ad))
#define COLOR_BG_SEC_TEXT_DIS   (IS_LIGHT ? lv_color_hex(0xaaaaaa) : lv_color_hex(0xa5a8ad))

#define TRANSITION_TIME         0/*((theme.flags & LV_THEME_MATERIAL_FLAG_NO_TRANSITION) ? 0 : 150)*/
#define BORDER_WIDTH            LV_DPX(2)
#define OUTLINE_WIDTH           ((theme.flags & LV_THEME_MATERIAL_FLAG_NO_FOCUS) ? 0 : LV_DPX(2))
#define IS_LIGHT (theme.flags & LV_THEME_MATERIAL_FLAG_LIGHT)

#define PAD_DEF (lv_disp_get_size_category(NULL) <= LV_DISP_SIZE_MEDIUM ? LV_DPX(15) : (LV_DPX(30)))

/**********************
 *      TYPEDEFS
 **********************/
typedef struct {
    lv_style_t scr;
    lv_style_t bg;
    lv_style_t bg_click;
    lv_style_t bg_sec;
    lv_style_t btn;
    lv_style_t pad_inner;
    lv_style_t pad_small;

#if LV_USE_ARC
    lv_style_t arc_indic;
    lv_style_t arc_bg;
    lv_style_t arc_knob;
#endif

#if LV_USE_LINE
    lv_style_t line;
#endif

#if LV_USE_BAR
    lv_style_t bar_bg;
    lv_style_t bar_indic;
#endif

#if LV_USE_CALENDAR
    lv_style_t calendar_date_nums, calendar_header, calendar_daynames;
#endif

#if LV_USE_CPICKER
    lv_style_t cpicker_bg, cpicker_indic;
#endif

#if LV_USE_CHART
    lv_style_t chart_bg, chart_series_bg, chart_series;
#endif

#if LV_USE_CHECKBOX
    lv_style_t cb_bg, cb_bullet;
#endif

#if LV_USE_DROPDOWN
    lv_style_t ddlist_page, ddlist_sel;
#endif

#if LV_USE_GAUGE
    lv_style_t gauge_main, gauge_strong, gauge_needle;
#endif

#if LV_USE_KEYBOARD
    lv_style_t kb_bg;
#endif

#if LV_USE_LED
    lv_style_t led;
#endif

#if LV_USE_LINEMETER
    lv_style_t lmeter;
#endif

#if LV_USE_LIST
    lv_style_t list_bg, list_btn;
#endif

#if LV_USE_MSGBOX
    lv_style_t mbox_bg;
#endif

#if LV_USE_PAGE
    lv_style_t sb;
#if LV_USE_ANIMATION
    lv_style_t edge_flash;
#endif
#endif

#if LV_USE_ROLLER
    lv_style_t roller_bg, roller_sel;
#endif

#if LV_USE_SLIDER
    lv_style_t slider_knob, slider_bg;
#endif

#if LV_USE_SPINBOX
    lv_style_t spinbox_cursor;
#endif

#if LV_USE_SWITCH
    lv_style_t sw_knob;
#endif

#if LV_USE_TABLE
    lv_style_t table_cell;
#endif

#if LV_USE_TABVIEW || LV_USE_WIN
    lv_style_t tabview_btns, tabview_btns_bg, tabview_indic, tabview_page_scrl;
#endif

#if LV_USE_TEXTAREA
    lv_style_t ta_cursor, ta_placeholder;
#endif

} theme_styles_t;

/**********************
 *  STATIC PROTOTYPES
 **********************/
static void theme_apply(lv_theme_t * th, lv_obj_t * obj, lv_theme_style_t name);

/**********************
 *  STATIC VARIABLES
 **********************/
static lv_theme_t theme;
static theme_styles_t * styles;

/**********************
 *      MACROS
 **********************/

/**********************
 *   STATIC FUNCTIONS
 **********************/

static void basic_init(void)
{
    lv_style_reset(&styles->scr);
    lv_style_set_bg_opa(&styles->scr, LV_STATE_DEFAULT, LV_OPA_COVER);
    lv_style_set_bg_color(&styles->scr, LV_STATE_DEFAULT, COLOR_SCR);
    lv_style_set_text_color(&styles->scr, LV_STATE_DEFAULT, COLOR_SCR_TEXT);
    lv_style_set_value_color(&styles->scr, LV_STATE_DEFAULT, COLOR_SCR_TEXT);
    lv_style_set_text_sel_color(&styles->scr, LV_STATE_DEFAULT, COLOR_SCR_TEXT);
    lv_style_set_text_sel_bg_color(&styles->scr, LV_STATE_DEFAULT, theme.color_primary);
    lv_style_set_value_font(&styles->scr, LV_STATE_DEFAULT, theme.font_normal);

    lv_style_reset(&styles->bg);
    lv_style_set_radius(&styles->bg, LV_STATE_DEFAULT, LV_DPX(8));
    lv_style_set_bg_opa(&styles->bg, LV_STATE_DEFAULT, LV_OPA_COVER);
    lv_style_set_bg_color(&styles->bg, LV_STATE_DEFAULT, COLOR_BG);
    lv_style_set_border_color(&styles->bg, LV_STATE_DEFAULT, COLOR_BG_BORDER);
    if((theme.flags & LV_THEME_MATERIAL_FLAG_NO_FOCUS) == 0)lv_style_set_border_color(&styles->bg, LV_STATE_FOCUSED,
                                                                                          theme.color_primary);
    lv_style_set_border_color(&styles->bg, LV_STATE_EDITED, theme.color_secondary);
    lv_style_set_border_width(&styles->bg, LV_STATE_DEFAULT, BORDER_WIDTH);
    lv_style_set_border_post(&styles->bg, LV_STATE_DEFAULT, true);
    lv_style_set_text_color(&styles->bg, LV_STATE_DEFAULT, COLOR_BG_TEXT);
    lv_style_set_value_font(&styles->bg, LV_STATE_DEFAULT, theme.font_normal);
    lv_style_set_value_color(&styles->bg, LV_STATE_DEFAULT, COLOR_BG_TEXT);
    lv_style_set_image_recolor(&styles->bg, LV_STATE_DEFAULT, COLOR_BG_TEXT);
    lv_style_set_line_color(&styles->bg, LV_STATE_DEFAULT, COLOR_BG_TEXT);
    lv_style_set_line_width(&styles->bg, LV_STATE_DEFAULT, 1);
    lv_style_set_pad_left(&styles->bg, LV_STATE_DEFAULT, PAD_DEF + BORDER_WIDTH);
    lv_style_set_pad_right(&styles->bg, LV_STATE_DEFAULT, PAD_DEF + BORDER_WIDTH);
    lv_style_set_pad_top(&styles->bg, LV_STATE_DEFAULT, PAD_DEF + BORDER_WIDTH);
    lv_style_set_pad_bottom(&styles->bg, LV_STATE_DEFAULT, PAD_DEF + BORDER_WIDTH);
    lv_style_set_pad_inner(&styles->bg, LV_STATE_DEFAULT, PAD_DEF);
    lv_style_set_transition_time(&styles->bg, LV_STATE_DEFAULT, TRANSITION_TIME);
    lv_style_set_transition_prop_6(&styles->bg, LV_STATE_DEFAULT, LV_STYLE_BORDER_COLOR);

    lv_style_reset(&styles->bg_sec);
    lv_style_copy(&styles->bg_sec, &styles->bg);
    lv_style_set_bg_color(&styles->bg_sec, LV_STATE_DEFAULT, COLOR_BG_SEC);
    lv_style_set_border_color(&styles->bg_sec, LV_STATE_DEFAULT, COLOR_BG_SEC_BORDER);
    lv_style_set_text_color(&styles->bg_sec, LV_STATE_DEFAULT, COLOR_BG_SEC_TEXT);
    lv_style_set_value_color(&styles->bg_sec, LV_STATE_DEFAULT, COLOR_BG_SEC_TEXT);
    lv_style_set_image_recolor(&styles->bg_sec, LV_STATE_DEFAULT, COLOR_BG_SEC_TEXT);
    lv_style_set_line_color(&styles->bg_sec, LV_STATE_DEFAULT, COLOR_BG_SEC_TEXT);

    lv_style_reset(&styles->bg_click);
    lv_style_set_bg_color(&styles->bg_click, LV_STATE_PRESSED, COLOR_BG_PR);
    lv_style_set_bg_color(&styles->bg_click, LV_STATE_CHECKED, COLOR_BG_CHK);
    lv_style_set_bg_color(&styles->bg_click, LV_STATE_PRESSED | LV_STATE_CHECKED, COLOR_BG_PR_CHK);
    lv_style_set_bg_color(&styles->bg_click, LV_STATE_DISABLED, COLOR_BG_DIS);
    lv_style_set_border_width(&styles->bg_click, LV_STATE_CHECKED, 0);
    lv_style_set_border_color(&styles->bg_click, LV_STATE_FOCUSED | LV_STATE_PRESSED, lv_color_darken(theme.color_primary,
                                                                                                      LV_OPA_20));
    lv_style_set_border_color(&styles->bg_click, LV_STATE_PRESSED, COLOR_BG_BORDER_PR);
    lv_style_set_border_color(&styles->bg_click, LV_STATE_CHECKED, COLOR_BG_BORDER_CHK);
    lv_style_set_border_color(&styles->bg_click, LV_STATE_PRESSED | LV_STATE_CHECKED, COLOR_BG_BORDER_CHK_PR);
    lv_style_set_border_color(&styles->bg_click, LV_STATE_DISABLED, COLOR_BG_BORDER_DIS);
    lv_style_set_text_color(&styles->bg_click, LV_STATE_PRESSED, COLOR_BG_TEXT_PR);
    lv_style_set_text_color(&styles->bg_click, LV_STATE_CHECKED, COLOR_BG_TEXT_CHK);
    lv_style_set_text_color(&styles->bg_click, LV_STATE_PRESSED | LV_STATE_CHECKED, COLOR_BG_TEXT_CHK_PR);
    lv_style_set_text_color(&styles->bg_click, LV_STATE_DISABLED, COLOR_BG_TEXT_DIS);
    lv_style_set_image_recolor(&styles->bg_click, LV_STATE_PRESSED, COLOR_BG_TEXT_PR);
    lv_style_set_image_recolor(&styles->bg_click, LV_STATE_CHECKED, COLOR_BG_TEXT_CHK);
    lv_style_set_image_recolor(&styles->bg_click, LV_STATE_PRESSED | LV_STATE_CHECKED, COLOR_BG_TEXT_CHK_PR);
    lv_style_set_image_recolor(&styles->bg_click, LV_STATE_DISABLED, COLOR_BG_TEXT_DIS);
    lv_style_set_transition_prop_5(&styles->bg_click, LV_STATE_DEFAULT, LV_STYLE_BG_COLOR);

    lv_style_reset(&styles->btn);
    lv_style_set_radius(&styles->btn, LV_STATE_DEFAULT, LV_RADIUS_CIRCLE);
    lv_style_set_bg_opa(&styles->btn, LV_STATE_DEFAULT, LV_OPA_COVER);
    lv_style_set_bg_color(&styles->btn, LV_STATE_DEFAULT, COLOR_BTN);
    lv_style_set_bg_color(&styles->btn, LV_STATE_PRESSED, COLOR_BTN_PR);
    lv_style_set_bg_color(&styles->btn, LV_STATE_CHECKED, COLOR_BTN_CHK);
    lv_style_set_bg_color(&styles->btn, LV_STATE_CHECKED | LV_STATE_PRESSED, COLOR_BTN_CHK_PR);
    lv_style_set_bg_color(&styles->btn, LV_STATE_DISABLED, COLOR_BTN);
    lv_style_set_bg_color(&styles->btn, LV_STATE_DISABLED | LV_STATE_CHECKED, COLOR_BTN_DIS);
    lv_style_set_border_color(&styles->btn, LV_STATE_DEFAULT, COLOR_BTN_BORDER);
    lv_style_set_border_color(&styles->btn, LV_STATE_PRESSED, COLOR_BTN_BORDER_PR);
    lv_style_set_border_color(&styles->btn, LV_STATE_DISABLED, COLOR_BTN_BORDER_INA);
    lv_style_set_border_width(&styles->btn, LV_STATE_DEFAULT, BORDER_WIDTH);
    lv_style_set_border_opa(&styles->btn, LV_STATE_CHECKED, LV_OPA_TRANSP);

    lv_style_set_text_color(&styles->btn, LV_STATE_DEFAULT, IS_LIGHT ? lv_color_hex(0x31404f) : lv_color_hex(0xffffff));
    lv_style_set_text_color(&styles->btn, LV_STATE_PRESSED, IS_LIGHT ? lv_color_hex(0x31404f) : lv_color_hex(0xffffff));
    lv_style_set_text_color(&styles->btn, LV_STATE_CHECKED,  lv_color_hex(0xffffff));
    lv_style_set_text_color(&styles->btn, LV_STATE_CHECKED | LV_STATE_PRESSED, lv_color_hex(0xffffff));
    lv_style_set_text_color(&styles->btn, LV_STATE_DISABLED, IS_LIGHT ? lv_color_hex(0x888888) : lv_color_hex(0x888888));

    lv_style_set_image_recolor(&styles->btn, LV_STATE_DEFAULT, IS_LIGHT ? lv_color_hex(0x31404f) : lv_color_hex(0xffffff));
    lv_style_set_image_recolor(&styles->btn, LV_STATE_PRESSED, IS_LIGHT ? lv_color_hex(0x31404f) : lv_color_hex(0xffffff));
    lv_style_set_image_recolor(&styles->btn, LV_STATE_PRESSED, lv_color_hex(0xffffff));
    lv_style_set_image_recolor(&styles->btn, LV_STATE_CHECKED | LV_STATE_PRESSED, lv_color_hex(0xffffff));
    lv_style_set_image_recolor(&styles->btn, LV_STATE_DISABLED, IS_LIGHT ? lv_color_hex(0x888888) : lv_color_hex(0x888888));

    lv_style_set_value_color(&styles->btn, LV_STATE_DEFAULT, IS_LIGHT ? lv_color_hex(0x31404f) : lv_color_hex(0xffffff));
    lv_style_set_value_color(&styles->btn, LV_STATE_PRESSED, IS_LIGHT ? lv_color_hex(0x31404f) : lv_color_hex(0xffffff));
    lv_style_set_value_color(&styles->btn, LV_STATE_CHECKED,  lv_color_hex(0xffffff));
    lv_style_set_value_color(&styles->btn, LV_STATE_CHECKED | LV_STATE_PRESSED, lv_color_hex(0xffffff));
    lv_style_set_value_color(&styles->btn, LV_STATE_DISABLED, IS_LIGHT ? lv_color_hex(0x888888) : lv_color_hex(0x888888));

    lv_style_set_pad_left(&styles->btn, LV_STATE_DEFAULT, LV_DPX(40));
    lv_style_set_pad_right(&styles->btn, LV_STATE_DEFAULT, LV_DPX(40));
    lv_style_set_pad_top(&styles->btn, LV_STATE_DEFAULT, LV_DPX(15));
    lv_style_set_pad_bottom(&styles->btn, LV_STATE_DEFAULT, LV_DPX(15));
    lv_style_set_pad_inner(&styles->btn, LV_STATE_DEFAULT, LV_DPX(20));
    lv_style_set_outline_width(&styles->btn, LV_STATE_DEFAULT, OUTLINE_WIDTH);
    lv_style_set_outline_opa(&styles->btn, LV_STATE_DEFAULT, LV_OPA_0);
    lv_style_set_outline_opa(&styles->btn, LV_STATE_FOCUSED, LV_OPA_50);
    lv_style_set_outline_color(&styles->btn, LV_STATE_DEFAULT, theme.color_primary);
    lv_style_set_outline_color(&styles->btn, LV_STATE_EDITED, theme.color_secondary);
    lv_style_set_transition_time(&styles->btn, LV_STATE_DEFAULT, TRANSITION_TIME);
    lv_style_set_transition_prop_4(&styles->btn, LV_STATE_DEFAULT, LV_STYLE_BORDER_OPA);
    lv_style_set_transition_prop_5(&styles->btn, LV_STATE_DEFAULT, LV_STYLE_BG_COLOR);
    lv_style_set_transition_prop_6(&styles->btn, LV_STATE_DEFAULT, LV_STYLE_OUTLINE_OPA);
    lv_style_set_transition_delay(&styles->btn, LV_STATE_DEFAULT, TRANSITION_TIME);
    lv_style_set_transition_delay(&styles->btn, LV_STATE_PRESSED, 0);

    lv_style_reset(&styles->pad_inner);

    lv_style_set_pad_inner(&styles->pad_inner, LV_STATE_DEFAULT,
                           lv_disp_get_size_category(NULL) <= LV_DISP_SIZE_MEDIUM ? LV_DPX(20) : LV_DPX(40));

    lv_style_reset(&styles->pad_small);
    lv_style_int_t pad_small_value = lv_disp_get_size_category(NULL) <= LV_DISP_SIZE_MEDIUM ? LV_DPX(10) : LV_DPX(20);
    lv_style_set_pad_left(&styles->pad_small, LV_STATE_DEFAULT,  pad_small_value);
    lv_style_set_pad_right(&styles->pad_small, LV_STATE_DEFAULT, pad_small_value);
    lv_style_set_pad_top(&styles->pad_small, LV_STATE_DEFAULT,  pad_small_value);
    lv_style_set_pad_bottom(&styles->pad_small, LV_STATE_DEFAULT, pad_small_value);
    lv_style_set_pad_inner(&styles->pad_small, LV_STATE_DEFAULT, pad_small_value);
}

static void cont_init(void)
{
#if LV_USE_CONT != 0

#endif
}

static void btn_init(void)
{
#if LV_USE_BTN != 0

#endif
}

static void label_init(void)
{
#if LV_USE_LABEL != 0

#endif
}

static void bar_init(void)
{
#if LV_USE_BAR
    lv_style_reset(&styles->bar_bg);
    lv_style_set_radius(&styles->bar_bg, LV_STATE_DEFAULT, LV_RADIUS_CIRCLE);
    lv_style_set_bg_opa(&styles->bar_bg, LV_STATE_DEFAULT, LV_OPA_COVER);
    lv_style_set_bg_color(&styles->bar_bg, LV_STATE_DEFAULT, COLOR_BG_SEC);
    lv_style_set_value_color(&styles->bar_bg, LV_STATE_DEFAULT, IS_LIGHT ? lv_color_hex(0x31404f) : LV_COLOR_WHITE);
    lv_style_set_outline_color(&styles->bar_bg, LV_STATE_DEFAULT, theme.color_primary);
    lv_style_set_outline_color(&styles->bar_bg, LV_STATE_EDITED, theme.color_secondary);
    lv_style_set_outline_opa(&styles->bar_bg, LV_STATE_DEFAULT, LV_OPA_TRANSP);
    lv_style_set_outline_opa(&styles->bar_bg, LV_STATE_FOCUSED, LV_OPA_50);
    lv_style_set_outline_width(&styles->bar_bg, LV_STATE_DEFAULT, OUTLINE_WIDTH);
    lv_style_set_transition_time(&styles->bar_bg, LV_STATE_DEFAULT, TRANSITION_TIME);
    lv_style_set_transition_prop_6(&styles->bar_bg, LV_STATE_DEFAULT, LV_STYLE_OUTLINE_OPA);

    lv_style_reset(&styles->bar_indic);
    lv_style_set_bg_opa(&styles->bar_indic, LV_STATE_DEFAULT, LV_OPA_COVER);
    lv_style_set_radius(&styles->bar_indic, LV_STATE_DEFAULT, LV_RADIUS_CIRCLE);
    lv_style_set_bg_color(&styles->bar_indic, LV_STATE_DEFAULT, theme.color_primary);
    lv_style_set_bg_color(&styles->bar_indic, LV_STATE_DISABLED, lv_color_hex3(0x888));
    lv_style_set_value_color(&styles->bar_indic, LV_STATE_DEFAULT, IS_LIGHT ? lv_color_hex(0x41404f) : LV_COLOR_WHITE);
#endif
}

static void img_init(void)
{
#if LV_USE_IMG != 0

#endif
}

static void line_init(void)
{
#if LV_USE_LINE != 0
    lv_style_reset(&styles->line);
    lv_style_set_line_width(&styles->line, LV_STATE_DEFAULT, 1);

#endif
}

static void led_init(void)
{
#if LV_USE_LED != 0
    lv_style_reset(&styles->led);
    lv_style_set_bg_opa(&styles->led, LV_STATE_DEFAULT, LV_OPA_COVER);
    lv_style_set_bg_color(&styles->led, LV_STATE_DEFAULT, theme.color_primary);
    lv_style_set_border_width(&styles->led, LV_STATE_DEFAULT, 2);
    lv_style_set_border_opa(&styles->led, LV_STATE_DEFAULT, LV_OPA_50);
    lv_style_set_border_color(&styles->led, LV_STATE_DEFAULT, lv_color_lighten(theme.color_primary, LV_OPA_30));
    lv_style_set_radius(&styles->led, LV_STATE_DEFAULT, LV_RADIUS_CIRCLE);
    lv_style_set_shadow_width(&styles->led, LV_STATE_DEFAULT, LV_DPX(15));
    lv_style_set_shadow_color(&styles->led, LV_STATE_DEFAULT, theme.color_primary);
    lv_style_set_shadow_spread(&styles->led, LV_STATE_DEFAULT, LV_DPX(5));
#endif
}

static void slider_init(void)
{
#if LV_USE_SLIDER != 0
    lv_style_reset(&styles->slider_knob);
    lv_style_set_bg_opa(&styles->slider_knob, LV_STATE_DEFAULT, LV_OPA_COVER);
    lv_style_set_bg_color(&styles->slider_knob, LV_STATE_DEFAULT, IS_LIGHT ? theme.color_primary : LV_COLOR_WHITE);
    lv_style_set_value_color(&styles->slider_knob, LV_STATE_DEFAULT, IS_LIGHT ? lv_color_hex(0x31404f) : LV_COLOR_WHITE);
    lv_style_set_radius(&styles->slider_knob, LV_STATE_DEFAULT, LV_RADIUS_CIRCLE);
    lv_style_set_pad_left(&styles->slider_knob, LV_STATE_DEFAULT, LV_DPX(7));
    lv_style_set_pad_right(&styles->slider_knob, LV_STATE_DEFAULT, LV_DPX(7));
    lv_style_set_pad_top(&styles->slider_knob, LV_STATE_DEFAULT, LV_DPX(7));
    lv_style_set_pad_bottom(&styles->slider_knob, LV_STATE_DEFAULT, LV_DPX(7));

    lv_style_reset(&styles->slider_bg);
    lv_style_set_margin_left(&styles->slider_bg, LV_STATE_DEFAULT, LV_DPX(10));
    lv_style_set_margin_right(&styles->slider_bg, LV_STATE_DEFAULT, LV_DPX(10));
    lv_style_set_margin_top(&styles->slider_bg, LV_STATE_DEFAULT, LV_DPX(10));
    lv_style_set_margin_bottom(&styles->slider_bg, LV_STATE_DEFAULT, LV_DPX(10));

#endif
}

static void switch_init(void)
{
#if LV_USE_SWITCH != 0
    lv_style_reset(&styles->sw_knob);
    lv_style_set_bg_opa(&styles->sw_knob, LV_STATE_DEFAULT, LV_OPA_COVER);
    lv_style_set_bg_color(&styles->sw_knob, LV_STATE_DEFAULT, LV_COLOR_WHITE);
    lv_style_set_radius(&styles->sw_knob, LV_STATE_DEFAULT, LV_RADIUS_CIRCLE);
    lv_style_set_pad_top(&styles->sw_knob, LV_STATE_DEFAULT,    - LV_DPX(4));
    lv_style_set_pad_bottom(&styles->sw_knob, LV_STATE_DEFAULT, - LV_DPX(4));
    lv_style_set_pad_left(&styles->sw_knob, LV_STATE_DEFAULT,   - LV_DPX(4));
    lv_style_set_pad_right(&styles->sw_knob, LV_STATE_DEFAULT,  - LV_DPX(4));
#endif
}

static void linemeter_init(void)
{
#if LV_USE_LINEMETER != 0
    lv_style_reset(&styles->lmeter);
    lv_style_set_radius(&styles->lmeter, LV_STATE_DEFAULT, LV_RADIUS_CIRCLE);
    lv_style_set_pad_left(&styles->lmeter, LV_STATE_DEFAULT, LV_DPX(20));
    lv_style_set_pad_right(&styles->lmeter, LV_STATE_DEFAULT, LV_DPX(20));
    lv_style_set_pad_top(&styles->lmeter, LV_STATE_DEFAULT, LV_DPX(20));
    lv_style_set_pad_inner(&styles->lmeter, LV_STATE_DEFAULT, LV_DPX(30));
    lv_style_set_scale_width(&styles->lmeter, LV_STATE_DEFAULT, LV_DPX(25));

    lv_style_set_line_color(&styles->lmeter, LV_STATE_DEFAULT, theme.color_primary);
    lv_style_set_scale_grad_color(&styles->lmeter, LV_STATE_DEFAULT, theme.color_primary);
    lv_style_set_scale_end_color(&styles->lmeter, LV_STATE_DEFAULT, lv_color_hex3(0x888));
    lv_style_set_line_width(&styles->lmeter, LV_STATE_DEFAULT, LV_DPX(10));
    lv_style_set_scale_end_line_width(&styles->lmeter, LV_STATE_DEFAULT, LV_DPX(7));
#endif
}

static void gauge_init(void)
{
#if LV_USE_GAUGE != 0
    lv_style_reset(&styles->gauge_main);
    lv_style_set_line_color(&styles->gauge_main, LV_STATE_DEFAULT, lv_color_hex3(0x888));
    lv_style_set_scale_grad_color(&styles->gauge_main, LV_STATE_DEFAULT, lv_color_hex3(0x888));
    lv_style_set_scale_end_color(&styles->gauge_main, LV_STATE_DEFAULT, theme.color_primary);
    lv_style_set_line_width(&styles->gauge_main, LV_STATE_DEFAULT, LV_DPX(5));
    lv_style_set_scale_end_line_width(&styles->gauge_main, LV_STATE_DEFAULT, LV_DPX(4));
    lv_style_set_scale_end_border_width(&styles->gauge_main, LV_STATE_DEFAULT, LV_DPX(8));
    lv_style_set_pad_left(&styles->gauge_main, LV_STATE_DEFAULT, LV_DPX(20));
    lv_style_set_pad_right(&styles->gauge_main, LV_STATE_DEFAULT, LV_DPX(20));
    lv_style_set_pad_top(&styles->gauge_main, LV_STATE_DEFAULT, LV_DPX(20));
    lv_style_set_pad_inner(&styles->gauge_main, LV_STATE_DEFAULT, LV_DPX(20));
    lv_style_set_scale_width(&styles->gauge_main, LV_STATE_DEFAULT, LV_DPX(15));
    lv_style_set_radius(&styles->gauge_main, LV_STATE_DEFAULT, LV_RADIUS_CIRCLE);

    lv_style_reset(&styles->gauge_strong);
    lv_style_set_line_color(&styles->gauge_strong, LV_STATE_DEFAULT, lv_color_hex3(0x888));
    lv_style_set_scale_grad_color(&styles->gauge_strong, LV_STATE_DEFAULT, lv_color_hex3(0x888));
    lv_style_set_scale_end_color(&styles->gauge_strong, LV_STATE_DEFAULT, theme.color_primary);
    lv_style_set_line_width(&styles->gauge_strong, LV_STATE_DEFAULT, LV_DPX(8));
    lv_style_set_scale_end_line_width(&styles->gauge_strong, LV_STATE_DEFAULT, LV_DPX(8));
    lv_style_set_scale_width(&styles->gauge_strong, LV_STATE_DEFAULT, LV_DPX(25));

    lv_style_reset(&styles->gauge_needle);
    lv_style_set_line_color(&styles->gauge_needle, LV_STATE_DEFAULT, IS_LIGHT ? lv_color_hex(0x464b5b) : LV_COLOR_WHITE);
    lv_style_set_line_width(&styles->gauge_needle, LV_STATE_DEFAULT, LV_DPX(8));
    lv_style_set_bg_opa(&styles->gauge_needle, LV_STATE_DEFAULT, LV_OPA_COVER);
    lv_style_set_bg_color(&styles->gauge_needle, LV_STATE_DEFAULT, IS_LIGHT ? lv_color_hex(0x464b5b) : LV_COLOR_WHITE);
    lv_style_set_radius(&styles->gauge_needle, LV_STATE_DEFAULT, LV_RADIUS_CIRCLE);
    lv_style_set_size(&styles->gauge_needle, LV_STATE_DEFAULT, LV_DPX(30));
    lv_style_set_pad_inner(&styles->gauge_needle, LV_STATE_DEFAULT, LV_DPX(10));
#endif
}

static void arc_init(void)
{
#if LV_USE_ARC != 0
    lv_style_reset(&styles->arc_indic);
    lv_style_set_line_color(&styles->arc_indic, LV_STATE_DEFAULT, theme.color_primary);
    lv_style_set_line_width(&styles->arc_indic, LV_STATE_DEFAULT, LV_DPX(25));
    lv_style_set_line_rounded(&styles->arc_indic, LV_STATE_DEFAULT, true);

    lv_style_reset(&styles->arc_bg);
    lv_style_set_line_color(&styles->arc_bg, LV_STATE_DEFAULT, COLOR_BG_SEC);
    lv_style_set_line_width(&styles->arc_bg, LV_STATE_DEFAULT, LV_DPX(25));
    lv_style_set_line_rounded(&styles->arc_bg, LV_STATE_DEFAULT, true);

    lv_style_reset(&styles->arc_knob);
    lv_style_set_radius(&styles->arc_knob, LV_STATE_DEFAULT,   LV_RADIUS_CIRCLE);
    lv_style_set_pad_top(&styles->arc_knob, LV_STATE_DEFAULT,  LV_DPX(0));
    lv_style_set_pad_bottom(&styles->arc_knob, LV_STATE_DEFAULT,  LV_DPX(0));
    lv_style_set_pad_left(&styles->arc_knob, LV_STATE_DEFAULT,    LV_DPX(0));
    lv_style_set_pad_right(&styles->arc_knob, LV_STATE_DEFAULT,   LV_DPX(0));

#endif
}

static void spinner_init(void)
{
#if LV_USE_SPINNER != 0
#endif
}

static void chart_init(void)
{
#if LV_USE_CHART
    lv_style_reset(&styles->chart_bg);
    lv_style_set_text_color(&styles->chart_bg, LV_STATE_DEFAULT, IS_LIGHT ? COLOR_BG_TEXT_DIS : lv_color_hex(0xa1adbd));

    lv_style_reset(&styles->chart_series_bg);
    lv_style_set_line_width(&styles->chart_series_bg, LV_STATE_DEFAULT, LV_DPX(1));
    lv_style_set_line_dash_width(&styles->chart_series_bg, LV_STATE_DEFAULT, LV_DPX(10));
    lv_style_set_line_dash_gap(&styles->chart_series_bg, LV_STATE_DEFAULT, LV_DPX(10));
    lv_style_set_line_color(&styles->chart_series_bg, LV_STATE_DEFAULT, COLOR_BG_BORDER);

    lv_style_reset(&styles->chart_series);
    lv_style_set_line_width(&styles->chart_series, LV_STATE_DEFAULT, LV_DPX(3));
    lv_style_set_size(&styles->chart_series, LV_STATE_DEFAULT, LV_DPX(4));
    lv_style_set_pad_inner(&styles->chart_series, LV_STATE_DEFAULT, LV_DPX(2));     /*Space between columns*/
    lv_style_set_radius(&styles->chart_series, LV_STATE_DEFAULT, LV_DPX(1));

#endif
}

static void calendar_init(void)
{
#if LV_USE_CALENDAR

    lv_style_reset(&styles->calendar_header);
    lv_style_set_pad_top(&styles->calendar_header, LV_STATE_DEFAULT, 0);
    lv_style_set_pad_left(&styles->calendar_header, LV_STATE_DEFAULT, PAD_DEF);
    lv_style_set_pad_right(&styles->calendar_header, LV_STATE_DEFAULT, PAD_DEF);
    lv_style_set_pad_bottom(&styles->calendar_header, LV_STATE_DEFAULT, 0);
    lv_style_set_margin_top(&styles->calendar_header, LV_STATE_DEFAULT, PAD_DEF);
    lv_style_set_margin_bottom(&styles->calendar_header, LV_STATE_DEFAULT, PAD_DEF);
    lv_style_set_text_color(&styles->calendar_header, LV_STATE_PRESSED, IS_LIGHT ? lv_color_hex(0x888888) : LV_COLOR_WHITE);

    lv_style_reset(&styles->calendar_daynames);
    lv_style_set_text_color(&styles->calendar_daynames, LV_STATE_DEFAULT,
                            IS_LIGHT ? lv_color_hex(0x31404f) : lv_color_hex3(0xeee));
    lv_style_set_pad_left(&styles->calendar_daynames, LV_STATE_DEFAULT, PAD_DEF);
    lv_style_set_pad_right(&styles->calendar_daynames, LV_STATE_DEFAULT, PAD_DEF);
    lv_style_set_pad_bottom(&styles->calendar_daynames, LV_STATE_DEFAULT, PAD_DEF);

    lv_style_reset(&styles->calendar_date_nums);
    lv_style_set_radius(&styles->calendar_date_nums, LV_STATE_DEFAULT, LV_DPX(4));
    lv_style_set_text_color(&styles->calendar_date_nums, LV_STATE_CHECKED,
                            IS_LIGHT ? lv_color_hex(0x31404f) : LV_COLOR_WHITE);
    lv_style_set_text_color(&styles->calendar_date_nums, LV_STATE_DISABLED, LV_COLOR_GRAY);
    lv_style_set_bg_opa(&styles->calendar_date_nums, LV_STATE_CHECKED, IS_LIGHT ? LV_OPA_20 : LV_OPA_40);
    lv_style_set_bg_opa(&styles->calendar_date_nums, LV_STATE_PRESSED, LV_OPA_20);
    lv_style_set_bg_opa(&styles->calendar_date_nums, LV_STATE_FOCUSED, LV_OPA_COVER);
    lv_style_set_text_color(&styles->calendar_date_nums, LV_STATE_FOCUSED, LV_COLOR_WHITE);
    lv_style_set_bg_color(&styles->calendar_date_nums, LV_STATE_FOCUSED, theme.color_primary);
    lv_style_set_bg_color(&styles->calendar_date_nums, LV_STATE_DEFAULT,
                          IS_LIGHT ? lv_color_hex(0x666666) : LV_COLOR_WHITE);
    lv_style_set_bg_color(&styles->calendar_date_nums, LV_STATE_CHECKED, theme.color_primary);
    lv_style_set_border_width(&styles->calendar_date_nums, LV_STATE_CHECKED, 2);
    lv_style_set_border_side(&styles->calendar_date_nums, LV_STATE_CHECKED, LV_BORDER_SIDE_LEFT);
    lv_style_set_border_color(&styles->calendar_date_nums, LV_STATE_CHECKED, theme.color_primary);
    lv_style_set_pad_inner(&styles->calendar_date_nums, LV_STATE_DEFAULT, LV_DPX(3));
    lv_style_set_pad_left(&styles->calendar_date_nums, LV_STATE_DEFAULT, PAD_DEF);
    lv_style_set_pad_right(&styles->calendar_date_nums, LV_STATE_DEFAULT, PAD_DEF);
    lv_style_set_pad_bottom(&styles->calendar_date_nums, LV_STATE_DEFAULT, PAD_DEF);
#endif
}

static void cpicker_init(void)
{
#if LV_USE_CPICKER
    lv_style_reset(&styles->cpicker_bg);
    lv_style_set_scale_width(&styles->cpicker_bg, LV_STATE_DEFAULT, LV_DPX(30));
    lv_style_set_bg_opa(&styles->cpicker_bg, LV_STATE_DEFAULT, LV_OPA_COVER);
    lv_style_set_bg_color(&styles->cpicker_bg, LV_STATE_DEFAULT, COLOR_SCR);
    lv_style_set_pad_inner(&styles->cpicker_bg, LV_STATE_DEFAULT, LV_DPX(20));
    lv_style_set_radius(&styles->cpicker_bg, LV_STATE_DEFAULT, LV_RADIUS_CIRCLE);

    lv_style_reset(&styles->cpicker_indic);
    lv_style_set_radius(&styles->cpicker_indic, LV_STATE_DEFAULT, LV_RADIUS_CIRCLE);
    lv_style_set_bg_color(&styles->cpicker_indic, LV_STATE_DEFAULT, LV_COLOR_WHITE);
    lv_style_set_bg_opa(&styles->cpicker_indic, LV_STATE_DEFAULT, LV_OPA_COVER);
    lv_style_set_border_width(&styles->cpicker_indic, LV_STATE_DEFAULT, 2);
    lv_style_set_border_color(&styles->cpicker_indic, LV_STATE_DEFAULT, LV_COLOR_GRAY);
    lv_style_set_border_color(&styles->cpicker_indic, LV_STATE_FOCUSED, theme.color_primary);
    lv_style_set_border_color(&styles->cpicker_indic, LV_STATE_EDITED, theme.color_secondary);
    lv_style_set_pad_left(&styles->cpicker_indic, LV_STATE_DEFAULT, LV_DPX(13));
    lv_style_set_pad_right(&styles->cpicker_indic, LV_STATE_DEFAULT, LV_DPX(13));
    lv_style_set_pad_top(&styles->cpicker_indic, LV_STATE_DEFAULT, LV_DPX(13));
    lv_style_set_pad_bottom(&styles->cpicker_indic, LV_STATE_DEFAULT, LV_DPX(13));
#endif
}

static void checkbox_init(void)
{
#if LV_USE_CHECKBOX != 0
    lv_style_reset(&styles->cb_bg);
    lv_style_set_radius(&styles->cb_bg, LV_STATE_DEFAULT, LV_DPX(4));
    lv_style_set_pad_inner(&styles->cb_bg, LV_STATE_DEFAULT, LV_DPX(10));
    lv_style_set_outline_color(&styles->cb_bg, LV_STATE_DEFAULT, theme.color_primary);
    lv_style_set_outline_opa(&styles->cb_bg, LV_STATE_DEFAULT, LV_OPA_TRANSP);
    lv_style_set_outline_opa(&styles->cb_bg, LV_STATE_FOCUSED, LV_OPA_50);
    lv_style_set_outline_width(&styles->cb_bg, LV_STATE_DEFAULT, OUTLINE_WIDTH);
    lv_style_set_outline_pad(&styles->cb_bg, LV_STATE_DEFAULT, LV_DPX(10));
    lv_style_set_transition_time(&styles->cb_bg, LV_STATE_DEFAULT, TRANSITION_TIME);
    lv_style_set_transition_prop_6(&styles->cb_bg, LV_STATE_DEFAULT, LV_STYLE_OUTLINE_OPA);

    lv_style_reset(&styles->cb_bullet);
    lv_style_set_outline_opa(&styles->cb_bullet, LV_STATE_FOCUSED, LV_OPA_TRANSP);
    lv_style_set_radius(&styles->cb_bullet, LV_STATE_DEFAULT, LV_DPX(4));
    lv_style_set_pattern_image(&styles->cb_bullet, LV_STATE_CHECKED, LV_SYMBOL_OK);
    lv_style_set_pattern_recolor(&styles->cb_bullet, LV_STATE_CHECKED, LV_COLOR_WHITE);
    lv_style_set_pattern_opa(&styles->cb_bullet, LV_STATE_DEFAULT, LV_OPA_TRANSP);
    lv_style_set_pattern_opa(&styles->cb_bullet, LV_STATE_CHECKED, LV_OPA_COVER);
    lv_style_set_transition_prop_3(&styles->cb_bullet, LV_STATE_DEFAULT, LV_STYLE_PATTERN_OPA);
    lv_style_set_text_font(&styles->cb_bullet, LV_STATE_CHECKED, theme.font_small);
    lv_style_set_pad_left(&styles->cb_bullet, LV_STATE_DEFAULT, LV_DPX(3));
    lv_style_set_pad_right(&styles->cb_bullet, LV_STATE_DEFAULT, LV_DPX(3));
    lv_style_set_pad_top(&styles->cb_bullet, LV_STATE_DEFAULT, LV_DPX(3));
    lv_style_set_pad_bottom(&styles->cb_bullet, LV_STATE_DEFAULT, LV_DPX(3));
#endif
}

static void btnmatrix_init(void)
{
}

static void keyboard_init(void)
{
#if LV_USE_KEYBOARD
    lv_style_reset(&styles->kb_bg);
    lv_style_set_radius(&styles->kb_bg, LV_STATE_DEFAULT, 0);
    lv_style_set_border_width(&styles->kb_bg, LV_STATE_DEFAULT, LV_DPX(4));
    lv_style_set_border_side(&styles->kb_bg, LV_STATE_DEFAULT, LV_BORDER_SIDE_TOP);
    lv_style_set_border_color(&styles->kb_bg, LV_STATE_DEFAULT, IS_LIGHT ? COLOR_BG_TEXT : LV_COLOR_BLACK);
    lv_style_set_border_color(&styles->kb_bg, LV_STATE_EDITED, theme.color_secondary);
    lv_style_set_pad_left(&styles->kb_bg, LV_STATE_DEFAULT,  LV_DPX(5));
    lv_style_set_pad_right(&styles->kb_bg, LV_STATE_DEFAULT, LV_DPX(5));
    lv_style_set_pad_top(&styles->kb_bg, LV_STATE_DEFAULT,  LV_DPX(5));
    lv_style_set_pad_bottom(&styles->kb_bg, LV_STATE_DEFAULT, LV_DPX(5));
    lv_style_set_pad_inner(&styles->kb_bg, LV_STATE_DEFAULT, LV_DPX(3));
#endif
}

static void msgbox_init(void)
{
#if LV_USE_MSGBOX
    lv_style_reset(&styles->mbox_bg);
    lv_style_set_shadow_width(&styles->mbox_bg, LV_STATE_DEFAULT, LV_DPX(50));
    lv_style_set_shadow_color(&styles->mbox_bg, LV_STATE_DEFAULT, IS_LIGHT ? LV_COLOR_SILVER : lv_color_hex3(0x999));

#endif
}

static void page_init(void)
{
#if LV_USE_PAGE
    lv_style_reset(&styles->sb);
    lv_style_set_bg_opa(&styles->sb, LV_STATE_DEFAULT, LV_OPA_COVER);
    lv_style_set_bg_color(&styles->sb, LV_STATE_DEFAULT, (IS_LIGHT ? lv_color_hex(0xcccfd1) : lv_color_hex(0x777f85)));
    lv_style_set_radius(&styles->sb, LV_STATE_DEFAULT, LV_RADIUS_CIRCLE);
    lv_style_set_size(&styles->sb, LV_STATE_DEFAULT, LV_DPX(7));
    lv_style_set_pad_right(&styles->sb, LV_STATE_DEFAULT,  LV_DPX(7));
    lv_style_set_pad_bottom(&styles->sb, LV_STATE_DEFAULT,  LV_DPX(7));

#if LV_USE_ANIMATION
    lv_style_reset(&styles->edge_flash);
    lv_style_set_bg_opa(&styles->edge_flash, LV_STATE_DEFAULT, LV_OPA_COVER);
    lv_style_set_bg_color(&styles->edge_flash, LV_STATE_DEFAULT,  lv_color_hex3(0x888));
#endif
#endif
}

static void textarea_init(void)
{
#if LV_USE_TEXTAREA
    lv_style_reset(&styles->ta_cursor);
    lv_style_set_border_color(&styles->ta_cursor, LV_STATE_DEFAULT, COLOR_BG_SEC_TEXT);
    lv_style_set_border_width(&styles->ta_cursor, LV_STATE_DEFAULT, LV_DPX(2));
    lv_style_set_pad_left(&styles->ta_cursor, LV_STATE_DEFAULT, LV_DPX(1));
    lv_style_set_border_side(&styles->ta_cursor, LV_STATE_DEFAULT, LV_BORDER_SIDE_LEFT);

    lv_style_reset(&styles->ta_placeholder);
    lv_style_set_text_color(&styles->ta_placeholder, LV_STATE_DEFAULT,
                            IS_LIGHT ? COLOR_BG_TEXT_DIS : lv_color_hex(0xa1adbd));
#endif
}

static void spinbox_init(void)
{
#if LV_USE_SPINBOX

    lv_style_reset(&styles->spinbox_cursor);
    lv_style_set_bg_opa(&styles->spinbox_cursor, LV_STATE_DEFAULT, LV_OPA_COVER);
    lv_style_set_bg_color(&styles->spinbox_cursor, LV_STATE_DEFAULT, theme.color_primary);
    lv_style_set_text_color(&styles->spinbox_cursor, LV_STATE_DEFAULT, LV_COLOR_WHITE);
    lv_style_set_pad_top(&styles->spinbox_cursor, LV_STATE_DEFAULT, LV_DPX(100));
    lv_style_set_pad_bottom(&styles->spinbox_cursor, LV_STATE_DEFAULT, LV_DPX(100));

#endif
}

static void list_init(void)
{
#if LV_USE_LIST != 0
    lv_style_reset(&styles->list_bg);
    lv_style_set_clip_corner(&styles->list_bg, LV_STATE_DEFAULT, true);
    lv_style_set_pad_left(&styles->list_bg, LV_STATE_DEFAULT, 0);
    lv_style_set_pad_right(&styles->list_bg, LV_STATE_DEFAULT, 0);
    lv_style_set_pad_top(&styles->list_bg, LV_STATE_DEFAULT, 0);
    lv_style_set_pad_bottom(&styles->list_bg, LV_STATE_DEFAULT, 0);
    lv_style_set_pad_inner(&styles->list_bg, LV_STATE_DEFAULT, 0);

    lv_style_reset(&styles->list_btn);
    lv_style_set_bg_opa(&styles->list_btn, LV_STATE_DEFAULT, LV_OPA_COVER);
    lv_style_set_bg_color(&styles->list_btn, LV_STATE_DEFAULT, COLOR_BG);
    lv_style_set_bg_color(&styles->list_btn, LV_STATE_PRESSED, COLOR_BG_PR);
    lv_style_set_bg_color(&styles->list_btn, LV_STATE_DISABLED, COLOR_BG_DIS);
    lv_style_set_bg_color(&styles->list_btn, LV_STATE_CHECKED, COLOR_BG_CHK);
    lv_style_set_bg_color(&styles->list_btn, LV_STATE_CHECKED | LV_STATE_PRESSED, COLOR_BG_PR_CHK);

    lv_style_set_text_color(&styles->list_btn, LV_STATE_DEFAULT, COLOR_BG_TEXT);
    lv_style_set_text_color(&styles->list_btn, LV_STATE_CHECKED, COLOR_BG_TEXT_CHK);
    lv_style_set_text_color(&styles->list_btn, LV_STATE_DISABLED, COLOR_BG_TEXT_DIS);

    lv_style_set_image_recolor(&styles->list_btn, LV_STATE_DEFAULT, COLOR_BG_TEXT);
    lv_style_set_image_recolor(&styles->list_btn, LV_STATE_CHECKED, COLOR_BG_TEXT_CHK);
    lv_style_set_image_recolor(&styles->list_btn, LV_STATE_DISABLED, COLOR_BG_TEXT_DIS);

    lv_style_set_border_side(&styles->list_btn, LV_STATE_DEFAULT, LV_BORDER_SIDE_BOTTOM);
    lv_style_set_border_color(&styles->list_btn, LV_STATE_DEFAULT, COLOR_BG_BORDER);
    lv_style_set_border_color(&styles->list_btn, LV_STATE_FOCUSED, theme.color_primary);
    lv_style_set_border_width(&styles->list_btn, LV_STATE_DEFAULT, 1);

    lv_style_set_outline_color(&styles->list_btn, LV_STATE_FOCUSED, theme.color_secondary);
    lv_style_set_outline_width(&styles->list_btn, LV_STATE_FOCUSED, OUTLINE_WIDTH);
    lv_style_set_outline_pad(&styles->list_btn, LV_STATE_FOCUSED, -BORDER_WIDTH);

    lv_style_set_pad_left(&styles->list_btn, LV_STATE_DEFAULT, PAD_DEF);
    lv_style_set_pad_right(&styles->list_btn, LV_STATE_DEFAULT, PAD_DEF);
    lv_style_set_pad_top(&styles->list_btn, LV_STATE_DEFAULT, PAD_DEF);
    lv_style_set_pad_bottom(&styles->list_btn, LV_STATE_DEFAULT, PAD_DEF);
    lv_style_set_pad_inner(&styles->list_btn, LV_STATE_DEFAULT, PAD_DEF);

    lv_style_set_transform_width(&styles->list_btn, LV_STATE_DEFAULT, - PAD_DEF);
    lv_style_set_transform_width(&styles->list_btn, LV_STATE_PRESSED, -BORDER_WIDTH);
    lv_style_set_transform_width(&styles->list_btn, LV_STATE_CHECKED, -BORDER_WIDTH);
    lv_style_set_transform_width(&styles->list_btn, LV_STATE_DISABLED, -BORDER_WIDTH);
    lv_style_set_transform_width(&styles->list_btn, LV_STATE_FOCUSED, - BORDER_WIDTH);

    lv_style_set_transition_time(&styles->list_btn, LV_STATE_DEFAULT, TRANSITION_TIME);
    lv_style_set_transition_prop_6(&styles->list_btn, LV_STATE_DEFAULT, LV_STYLE_BG_COLOR);
    lv_style_set_transition_prop_5(&styles->list_btn, LV_STATE_DEFAULT, LV_STYLE_TRANSFORM_WIDTH);
#endif
}

static void ddlist_init(void)
{
#if LV_USE_DROPDOWN != 0

    lv_style_reset(&styles->ddlist_page);
    lv_style_set_text_line_space(&styles->ddlist_page, LV_STATE_DEFAULT, LV_DPX(20));
    lv_style_set_clip_corner(&styles->ddlist_page, LV_STATE_DEFAULT, true);

    lv_style_reset(&styles->ddlist_sel);
    lv_style_set_bg_opa(&styles->ddlist_sel, LV_STATE_DEFAULT, LV_OPA_COVER);
    lv_style_set_bg_color(&styles->ddlist_sel, LV_STATE_DEFAULT, theme.color_primary);
    lv_style_set_text_color(&styles->ddlist_sel, LV_STATE_DEFAULT, IS_LIGHT ? lv_color_hex3(0xfff) : lv_color_hex3(0xfff));
    lv_style_set_bg_color(&styles->ddlist_sel, LV_STATE_PRESSED, COLOR_BG_PR);
    lv_style_set_text_color(&styles->ddlist_sel, LV_STATE_PRESSED, COLOR_BG_TEXT_PR);
#endif
}

static void roller_init(void)
{
#if LV_USE_ROLLER != 0
    lv_style_reset(&styles->roller_bg);
    lv_style_set_text_line_space(&styles->roller_bg, LV_STATE_DEFAULT, LV_DPX(25));

    lv_style_reset(&styles->roller_sel);
    lv_style_set_bg_opa(&styles->roller_sel, LV_STATE_DEFAULT, LV_OPA_COVER);
    lv_style_set_bg_color(&styles->roller_sel, LV_STATE_DEFAULT, theme.color_primary);
    lv_style_set_text_color(&styles->roller_sel, LV_STATE_DEFAULT, LV_COLOR_WHITE);
#endif
}

static void tabview_init(void)
{
#if LV_USE_TABVIEW != 0
#endif
}

static void tileview_init(void)
{
#if LV_USE_TILEVIEW != 0
#endif
}

static void table_init(void)
{
#if LV_USE_TABLE != 0
    lv_style_reset(&styles->table_cell);
    lv_style_set_border_color(&styles->table_cell, LV_STATE_DEFAULT, COLOR_BG_BORDER);
    lv_style_set_border_width(&styles->table_cell, LV_STATE_DEFAULT, 1);
    lv_style_set_border_side(&styles->table_cell, LV_STATE_DEFAULT, LV_BORDER_SIDE_TOP | LV_BORDER_SIDE_BOTTOM);
    lv_style_set_pad_left(&styles->table_cell, LV_STATE_DEFAULT, PAD_DEF);
    lv_style_set_pad_right(&styles->table_cell, LV_STATE_DEFAULT, PAD_DEF);
    lv_style_set_pad_top(&styles->table_cell, LV_STATE_DEFAULT, PAD_DEF);
    lv_style_set_pad_bottom(&styles->table_cell, LV_STATE_DEFAULT, PAD_DEF);

#endif
}

static void win_init(void)
{
#if LV_USE_WIN != 0
#endif
}

static void tabview_win_shared_init(void)
{
#if LV_USE_TABVIEW || LV_USE_WIN
    lv_style_reset(&styles->tabview_btns_bg);
    lv_style_set_bg_opa(&styles->tabview_btns_bg, LV_STATE_DEFAULT, LV_OPA_COVER);
    lv_style_set_bg_color(&styles->tabview_btns_bg, LV_STATE_DEFAULT, COLOR_BG);
    lv_style_set_text_color(&styles->tabview_btns_bg, LV_STATE_DEFAULT, COLOR_SCR_TEXT);
    lv_style_set_image_recolor(&styles->tabview_btns_bg, LV_STATE_DEFAULT, lv_color_hex(0x979a9f));
    lv_style_set_pad_top(&styles->tabview_btns_bg, LV_STATE_DEFAULT, LV_DPX(7));
    lv_style_set_pad_left(&styles->tabview_btns_bg, LV_STATE_DEFAULT, LV_DPX(7));
    lv_style_set_pad_right(&styles->tabview_btns_bg, LV_STATE_DEFAULT, LV_DPX(7));

    lv_style_reset(&styles->tabview_btns);
    lv_style_set_bg_opa(&styles->tabview_btns, LV_STATE_PRESSED, LV_OPA_50);
    lv_style_set_bg_color(&styles->tabview_btns, LV_STATE_PRESSED, lv_color_hex3(0x888));
    lv_style_set_text_color(&styles->tabview_btns, LV_STATE_CHECKED, COLOR_SCR_TEXT);
    lv_style_set_pad_top(&styles->tabview_btns, LV_STATE_DEFAULT, LV_DPX(20));
    lv_style_set_pad_bottom(&styles->tabview_btns, LV_STATE_DEFAULT, LV_DPX(20));
    lv_style_set_text_color(&styles->tabview_btns, LV_STATE_FOCUSED, theme.color_primary);
    lv_style_set_text_color(&styles->tabview_btns, LV_STATE_EDITED, theme.color_secondary);

    lv_style_reset(&styles->tabview_indic);
    lv_style_set_bg_opa(&styles->tabview_indic, LV_STATE_DEFAULT, LV_OPA_COVER);
    lv_style_set_bg_color(&styles->tabview_indic, LV_STATE_DEFAULT, theme.color_primary);
    lv_style_set_bg_color(&styles->tabview_indic, LV_STATE_EDITED, theme.color_secondary);
    lv_style_set_size(&styles->tabview_indic, LV_STATE_DEFAULT, LV_DPX(5));
    lv_style_set_radius(&styles->tabview_indic, LV_STATE_DEFAULT, LV_RADIUS_CIRCLE);

    lv_style_reset(&styles->tabview_page_scrl);
    lv_style_set_pad_top(&styles->tabview_page_scrl, LV_STATE_DEFAULT, PAD_DEF);
    lv_style_set_pad_bottom(&styles->tabview_page_scrl, LV_STATE_DEFAULT, PAD_DEF);
    lv_style_set_pad_left(&styles->tabview_page_scrl, LV_STATE_DEFAULT, PAD_DEF);
    lv_style_set_pad_right(&styles->tabview_page_scrl, LV_STATE_DEFAULT, PAD_DEF);
    lv_style_set_pad_inner(&styles->tabview_page_scrl, LV_STATE_DEFAULT, PAD_DEF);
#endif
}

/**********************
 *   GLOBAL FUNCTIONS
 **********************/

/**
 * Initialize the default
 * @param color_primary the primary color of the theme
 * @param color_secondary the secondary color for the theme
 * @param flags ORed flags starting with `LV_THEME_DEF_FLAG_...`
 * @param font_small pointer to a small font
 * @param font_normal pointer to a normal font
 * @param font_subtitle pointer to a large font
 * @param font_title pointer to a extra large font
 * @return a pointer to reference this theme later
 */
lv_theme_t * lv_theme_material_init(lv_color_t color_primary, lv_color_t color_secondary, uint32_t flags,
                                    const lv_font_t * font_small, const lv_font_t * font_normal, const lv_font_t * font_subtitle,
                                    const lv_font_t * font_title)
{

    /* This trick is required only to avoid the garbage collection of
     * styles' data if LVGL is used in a binding (e.g. Micropython)
     * In a general case styles could be simple `static lv_style_t my style` variables*/
    if(styles == NULL) {
        styles = lv_mem_alloc(sizeof(theme_styles_t));
        if(styles == NULL) return NULL;
        _lv_memset_00(styles, sizeof(theme_styles_t));
        LV_GC_ROOT(_lv_theme_material_styles) = styles;
    }

    theme.color_primary = color_primary;
    theme.color_secondary = color_secondary;
    theme.font_small = font_small;
    theme.font_normal = font_normal;
    theme.font_subtitle = font_subtitle;
    theme.font_title = font_title;
    theme.flags = flags;

    basic_init();
    cont_init();
    btn_init();
    label_init();
    bar_init();
    img_init();
    line_init();
    led_init();
    slider_init();
    switch_init();
    linemeter_init();
    gauge_init();
    arc_init();
    spinner_init();
    chart_init();
    calendar_init();
    cpicker_init();
    checkbox_init();
    btnmatrix_init();
    keyboard_init();
    msgbox_init();
    page_init();
    textarea_init();
    spinbox_init();
    list_init();
    ddlist_init();
    roller_init();
    tabview_init();
    tileview_init();
    table_init();
    win_init();
    tabview_win_shared_init();

    theme.apply_xcb = NULL;
    theme.apply_cb = theme_apply;

    lv_obj_report_style_mod(NULL);

    return &theme;
}

/**********************
 *   STATIC FUNCTIONS
 **********************/

static void theme_apply(lv_theme_t * th, lv_obj_t * obj, lv_theme_style_t name)
{
    LV_UNUSED(th);

    lv_style_list_t * list;

    switch(name) {
        case LV_THEME_NONE:
            break;

        case LV_THEME_SCR:
            list = lv_obj_get_style_list(obj, LV_OBJ_PART_MAIN);
            _lv_style_list_add_style(list, &styles->scr);
            break;
        case LV_THEME_OBJ:
            list = lv_obj_get_style_list(obj, LV_OBJ_PART_MAIN);
            _lv_style_list_add_style(list, &styles->bg);
            break;
#if LV_USE_CONT
        case LV_THEME_CONT:
            list = lv_obj_get_style_list(obj, LV_CONT_PART_MAIN);
            _lv_style_list_add_style(list, &styles->bg);
            break;
#endif

#if LV_USE_BTN
        case LV_THEME_BTN:
            list = lv_obj_get_style_list(obj, LV_BTN_PART_MAIN);
            _lv_style_list_add_style(list, &styles->btn);
            break;
#endif

#if LV_USE_BTNMATRIX
        case LV_THEME_BTNMATRIX:
            list = lv_obj_get_style_list(obj, LV_BTNMATRIX_PART_BG);
            _lv_style_list_add_style(list, &styles->bg);
            _lv_style_list_add_style(list, &styles->pad_small);

            list = lv_obj_get_style_list(obj, LV_BTNMATRIX_PART_BTN);
            _lv_style_list_add_style(list, &styles->bg);
            _lv_style_list_add_style(list, &styles->bg_click);
            break;
#endif

#if LV_USE_KEYBOARD
        case LV_THEME_KEYBOARD:
            list = lv_obj_get_style_list(obj, LV_KEYBOARD_PART_BG);
            _lv_style_list_add_style(list, &styles->scr);
            _lv_style_list_add_style(list, &styles->kb_bg);

            list = lv_obj_get_style_list(obj, LV_KEYBOARD_PART_BTN);
            _lv_style_list_add_style(list, &styles->bg);
            _lv_style_list_add_style(list, &styles->bg_click);
            break;
#endif

#if LV_USE_BAR
        case LV_THEME_BAR:
            list = lv_obj_get_style_list(obj, LV_BAR_PART_BG);
            _lv_style_list_add_style(list, &styles->bar_bg);

            list = lv_obj_get_style_list(obj, LV_BAR_PART_INDIC);
            _lv_style_list_add_style(list, &styles->bar_indic);
            break;
#endif

#if LV_USE_SWITCH
        case LV_THEME_SWITCH:
            list = lv_obj_get_style_list(obj, LV_SWITCH_PART_BG);
            _lv_style_list_add_style(list, &styles->bar_bg);

            list = lv_obj_get_style_list(obj, LV_SWITCH_PART_INDIC);
            _lv_style_list_add_style(list, &styles->bar_indic);

            list = lv_obj_get_style_list(obj, LV_SWITCH_PART_KNOB);
            _lv_style_list_add_style(list, &styles->sw_knob);
            break;
#endif

#if LV_USE_CANVAS
        case LV_THEME_CANVAS:
            break;
#endif

#if LV_USE_IMG
        case LV_THEME_IMAGE:
            break;
#endif

#if LV_USE_IMGBTN
        case LV_THEME_IMGBTN:
            break;
#endif

#if LV_USE_LABEL
        case LV_THEME_LABEL:
            break;
#endif

#if LV_USE_LINE
        case LV_THEME_LINE:
            list = lv_obj_get_style_list(obj, LV_LINE_PART_MAIN);
            _lv_style_list_add_style(list, &styles->line);
            break;
#endif

#if LV_USE_ARC
        case LV_THEME_ARC:
            list = lv_obj_get_style_list(obj, LV_ARC_PART_BG);
            _lv_style_list_add_style(list, &styles->bg);
            _lv_style_list_add_style(list, &styles->arc_bg);

            list = lv_obj_get_style_list(obj, LV_ARC_PART_INDIC);
            _lv_style_list_add_style(list, &styles->arc_indic);

            list = lv_obj_get_style_list(obj, LV_ARC_PART_KNOB);
            _lv_style_list_add_style(list, &styles->bg);
            _lv_style_list_add_style(list, &styles->bg_click);
            _lv_style_list_add_style(list, &styles->arc_knob);
            break;
#endif

#if LV_USE_SPINNER
        case LV_THEME_SPINNER:
            list = lv_obj_get_style_list(obj, LV_SPINNER_PART_BG);
            _lv_style_list_add_style(list, &styles->arc_bg);

            list = lv_obj_get_style_list(obj, LV_SPINNER_PART_INDIC);
            _lv_style_list_add_style(list, &styles->arc_indic);
            break;
#endif

#if LV_USE_SLIDER
        case LV_THEME_SLIDER:
            list = lv_obj_get_style_list(obj, LV_SLIDER_PART_BG);
            _lv_style_list_add_style(list, &styles->bar_bg);
            _lv_style_list_add_style(list, &styles->slider_bg);

            list = lv_obj_get_style_list(obj, LV_SLIDER_PART_INDIC);
            _lv_style_list_add_style(list, &styles->bar_indic);

            list = lv_obj_get_style_list(obj, LV_SLIDER_PART_KNOB);
            _lv_style_list_add_style(list, &styles->slider_knob);
            break;
#endif

#if LV_USE_CHECKBOX
        case LV_THEME_CHECKBOX:
            list = lv_obj_get_style_list(obj, LV_CHECKBOX_PART_BG);
            _lv_style_list_add_style(list, &styles->cb_bg);

            list = lv_obj_get_style_list(obj, LV_CHECKBOX_PART_BULLET);
            _lv_style_list_add_style(list, &styles->btn);
            _lv_style_list_add_style(list, &styles->cb_bullet);
            break;
#endif

#if LV_USE_MSGBOX
        case LV_THEME_MSGBOX:
            list = lv_obj_get_style_list(obj, LV_MSGBOX_PART_BG);
            _lv_style_list_add_style(list, &styles->bg);
            _lv_style_list_add_style(list, &styles->mbox_bg);
            break;

        case LV_THEME_MSGBOX_BTNS:
            list = lv_obj_get_style_list(obj, LV_MSGBOX_PART_BTN_BG);
            _lv_style_list_add_style(list, &styles->pad_small);

            list = lv_obj_get_style_list(obj, LV_MSGBOX_PART_BTN);
            _lv_style_list_add_style(list, &styles->btn);
            break;

#endif
#if LV_USE_LED
        case LV_THEME_LED:
            list = lv_obj_get_style_list(obj, LV_LED_PART_MAIN);
            _lv_style_list_add_style(list, &styles->led);
            break;
#endif
#if LV_USE_PAGE
        case LV_THEME_PAGE:
            list = lv_obj_get_style_list(obj, LV_PAGE_PART_BG);
            _lv_style_list_add_style(list, &styles->bg);

            list = lv_obj_get_style_list(obj, LV_PAGE_PART_SCROLLABLE);
            _lv_style_list_add_style(list, &styles->pad_inner);

            list = lv_obj_get_style_list(obj, LV_PAGE_PART_SCROLLBAR);
            _lv_style_list_add_style(list, &styles->sb);

#if LV_USE_ANIMATION
            list = lv_obj_get_style_list(obj, LV_PAGE_PART_EDGE_FLASH);
            _lv_style_list_add_style(list, &styles->edge_flash);
#endif
            break;
#endif
#if LV_USE_TABVIEW
        case LV_THEME_TABVIEW:
            list = lv_obj_get_style_list(obj, LV_TABVIEW_PART_BG);
            _lv_style_list_add_style(list, &styles->scr);

            list = lv_obj_get_style_list(obj, LV_TABVIEW_PART_TAB_BG);
            _lv_style_list_add_style(list, &styles->tabview_btns_bg);

            list = lv_obj_get_style_list(obj, LV_TABVIEW_PART_INDIC);
            _lv_style_list_add_style(list, &styles->tabview_indic);

            list = lv_obj_get_style_list(obj, LV_TABVIEW_PART_TAB_BTN);
            _lv_style_list_add_style(list, &styles->tabview_btns);
            break;

        case LV_THEME_TABVIEW_PAGE:
            list = lv_obj_get_style_list(obj, LV_PAGE_PART_SCROLLABLE);
            _lv_style_list_add_style(list, &styles->tabview_page_scrl);

            break;
#endif

#if LV_USE_TILEVIEW
        case LV_THEME_TILEVIEW:
            list = lv_obj_get_style_list(obj, LV_TILEVIEW_PART_BG);
            _lv_style_list_add_style(list, &styles->scr);

            list = lv_obj_get_style_list(obj, LV_TILEVIEW_PART_SCROLLBAR);
            _lv_style_list_add_style(list, &styles->sb);

#if LV_USE_ANIMATION
            list = lv_obj_get_style_list(obj, LV_TILEVIEW_PART_EDGE_FLASH);
            _lv_style_list_add_style(list, &styles->edge_flash);
#endif
            break;
#endif

#if LV_USE_ROLLER
        case LV_THEME_ROLLER:
            list = lv_obj_get_style_list(obj, LV_ROLLER_PART_BG);
            _lv_style_list_add_style(list, &styles->bg);
            _lv_style_list_add_style(list, &styles->roller_bg);

            list = lv_obj_get_style_list(obj, LV_ROLLER_PART_SELECTED);
            _lv_style_list_add_style(list, &styles->roller_sel);
            break;
#endif

#if LV_USE_OBJMASK
        case LV_THEME_OBJMASK:
            list = lv_obj_get_style_list(obj, LV_OBJMASK_PART_MAIN);
            break;
#endif

#if LV_USE_LIST
        case LV_THEME_LIST:
            list = lv_obj_get_style_list(obj, LV_LIST_PART_BG);
            _lv_style_list_add_style(list, &styles->bg);
            _lv_style_list_add_style(list, &styles->list_bg);

            list = lv_obj_get_style_list(obj, LV_LIST_PART_SCROLLBAR);
            _lv_style_list_add_style(list, &styles->sb);
            break;

        case LV_THEME_LIST_BTN:
            list = lv_obj_get_style_list(obj, LV_BTN_PART_MAIN);
            _lv_style_list_add_style(list, &styles->list_btn);
            break;
#endif

#if LV_USE_DROPDOWN
        case LV_THEME_DROPDOWN:
            list = lv_obj_get_style_list(obj, LV_DROPDOWN_PART_MAIN);
            _lv_style_list_add_style(list, &styles->bg);
            _lv_style_list_add_style(list, &styles->bg_click);
            _lv_style_list_add_style(list, &styles->pad_small);

            list = lv_obj_get_style_list(obj, LV_DROPDOWN_PART_LIST);
            _lv_style_list_add_style(list, &styles->bg);
            _lv_style_list_add_style(list, &styles->ddlist_page);

            list = lv_obj_get_style_list(obj, LV_DROPDOWN_PART_SCROLLBAR);
            _lv_style_list_add_style(list, &styles->sb);

            list = lv_obj_get_style_list(obj, LV_DROPDOWN_PART_SELECTED);
            _lv_style_list_add_style(list, &styles->ddlist_sel);
            break;
#endif

#if LV_USE_CHART
        case LV_THEME_CHART:
            list = lv_obj_get_style_list(obj, LV_CHART_PART_BG);
            _lv_style_list_add_style(list, &styles->bg);
            _lv_style_list_add_style(list, &styles->chart_bg);
            _lv_style_list_add_style(list, &styles->pad_small);

            list = lv_obj_get_style_list(obj, LV_CHART_PART_SERIES_BG);
            _lv_style_list_add_style(list, &styles->pad_small);
            _lv_style_list_add_style(list, &styles->chart_series_bg);

            list = lv_obj_get_style_list(obj, LV_CHART_PART_CURSOR);
            _lv_style_list_add_style(list, &styles->chart_series_bg);

            list = lv_obj_get_style_list(obj, LV_CHART_PART_SERIES);
            _lv_style_list_add_style(list, &styles->chart_series);
            break;
#endif
#if LV_USE_TABLE
        case LV_THEME_TABLE: {
                list = lv_obj_get_style_list(obj, LV_TABLE_PART_BG);
                _lv_style_list_add_style(list, &styles->bg);

                int idx = 1; /* start value should be 1, not zero, since cell styles
                            start at 1 due to presence of LV_TABLE_PART_BG=0
                            in the enum (lv_table.h) */
                /* declaring idx outside loop to work with older compilers */
                for(; idx <= LV_TABLE_CELL_STYLE_CNT; idx ++) {
                    list = lv_obj_get_style_list(obj, idx);
                    _lv_style_list_add_style(list, &styles->table_cell);
                }
                break;
            }
#endif

#if LV_USE_WIN
        case LV_THEME_WIN:
            list = lv_obj_get_style_list(obj, LV_WIN_PART_BG);
            _lv_style_list_add_style(list, &styles->scr);

            list = lv_obj_get_style_list(obj, LV_WIN_PART_SCROLLBAR);
            _lv_style_list_add_style(list, &styles->sb);

            list = lv_obj_get_style_list(obj, LV_WIN_PART_CONTENT_SCROLLABLE);
            _lv_style_list_add_style(list, &styles->tabview_page_scrl);

            list = lv_obj_get_style_list(obj, LV_WIN_PART_HEADER);
            _lv_style_list_add_style(list, &styles->tabview_btns_bg);
            break;

        case LV_THEME_WIN_BTN:
            list = lv_obj_get_style_list(obj, LV_BTN_PART_MAIN);
            _lv_style_list_add_style(list, &styles->tabview_btns);
            break;
#endif

#if LV_USE_TEXTAREA
        case LV_THEME_TEXTAREA:
            list = lv_obj_get_style_list(obj, LV_TEXTAREA_PART_BG);
            _lv_style_list_add_style(list, &styles->bg);
            _lv_style_list_add_style(list, &styles->pad_small);

            list = lv_obj_get_style_list(obj, LV_TEXTAREA_PART_PLACEHOLDER);
            _lv_style_list_add_style(list, &styles->ta_placeholder);

            list = lv_obj_get_style_list(obj, LV_TEXTAREA_PART_CURSOR);
            _lv_style_list_add_style(list, &styles->ta_cursor);

            list = lv_obj_get_style_list(obj, LV_TEXTAREA_PART_SCROLLBAR);
            _lv_style_list_add_style(list, &styles->sb);
            break;

#endif

#if LV_USE_SPINBOX
        case LV_THEME_SPINBOX:
            list = lv_obj_get_style_list(obj, LV_SPINBOX_PART_BG);
            _lv_style_list_add_style(list, &styles->bg);
            _lv_style_list_add_style(list, &styles->pad_small);

            list = lv_obj_get_style_list(obj, LV_SPINBOX_PART_CURSOR);
            _lv_style_list_add_style(list, &styles->spinbox_cursor);
            break;

        case LV_THEME_SPINBOX_BTN:
            list = lv_obj_get_style_list(obj, LV_BTN_PART_MAIN);
            _lv_style_list_add_style(list, &styles->bg);
            _lv_style_list_add_style(list, &styles->bg_click);
            break;
#endif

#if LV_USE_CALENDAR
        case LV_THEME_CALENDAR:
            list = lv_obj_get_style_list(obj, LV_CALENDAR_PART_BG);
            _lv_style_list_add_style(list, &styles->bg);

            list = lv_obj_get_style_list(obj, LV_CALENDAR_PART_DATE);
            _lv_style_list_add_style(list, &styles->calendar_date_nums);

            list = lv_obj_get_style_list(obj, LV_CALENDAR_PART_HEADER);
            _lv_style_list_add_style(list, &styles->calendar_header);

            list = lv_obj_get_style_list(obj, LV_CALENDAR_PART_DAY_NAMES);
            _lv_style_list_add_style(list, &styles->calendar_daynames);
            break;
#endif
#if LV_USE_CPICKER
        case LV_THEME_CPICKER:
            list = lv_obj_get_style_list(obj, LV_CPICKER_PART_MAIN);
            _lv_style_list_add_style(list, &styles->cpicker_bg);

            list = lv_obj_get_style_list(obj, LV_CPICKER_PART_KNOB);
            _lv_style_list_add_style(list, &styles->cpicker_indic);
            break;
#endif

#if LV_USE_LINEMETER
        case LV_THEME_LINEMETER:
            list = lv_obj_get_style_list(obj, LV_LINEMETER_PART_MAIN);
            _lv_style_list_add_style(list, &styles->bg);
            _lv_style_list_add_style(list, &styles->lmeter);
            break;
#endif
#if LV_USE_GAUGE
        case LV_THEME_GAUGE:
            list = lv_obj_get_style_list(obj, LV_GAUGE_PART_MAIN);
            _lv_style_list_add_style(list, &styles->bg);
            _lv_style_list_add_style(list, &styles->gauge_main);

            list = lv_obj_get_style_list(obj, LV_GAUGE_PART_MAJOR);
            _lv_style_list_add_style(list, &styles->gauge_strong);

            list = lv_obj_get_style_list(obj, LV_GAUGE_PART_NEEDLE);
            _lv_style_list_add_style(list, &styles->gauge_needle);
            break;
#endif
        default:
            break;
    }

    lv_obj_refresh_style(obj, LV_OBJ_PART_ALL, LV_STYLE_PROP_ALL);
}

#endif
>>>>>>> 28c43adc
<|MERGE_RESOLUTION|>--- conflicted
+++ resolved
@@ -1,4 +1,3 @@
-<<<<<<< HEAD
 /**
  * @file lv_theme_material.c
  *
@@ -84,6 +83,10 @@
     lv_style_t arc_indic;
     lv_style_t arc_bg;
     lv_style_t arc_knob;
+#endif
+
+#if LV_USE_LINE
+    lv_style_t line;
 #endif
 
 #if LV_USE_BAR
@@ -377,6 +380,8 @@
 static void line_init(void)
 {
 #if LV_USE_LINE != 0
+    lv_style_reset(&styles->line);
+    lv_style_set_line_width(&styles->line, LV_STATE_DEFAULT, 1);
 
 #endif
 }
@@ -1053,6 +1058,8 @@
 
 #if LV_USE_LINE
         case LV_THEME_LINE:
+            list = lv_obj_get_style_list(obj, LV_LINE_PART_MAIN);
+            _lv_style_list_add_style(list, &styles->line);
             break;
 #endif
 
@@ -1378,1394 +1385,4 @@
     lv_obj_refresh_style(obj, LV_OBJ_PART_ALL, LV_STYLE_PROP_ALL);
 }
 
-#endif
-=======
-/**
- * @file lv_theme_material.c
- *
- */
-
-/*********************
- *      INCLUDES
- *********************/
-#include "../../lvgl.h" /*To see all the widgets*/
-
-#if LV_USE_THEME_MATERIAL
-
-#include "../lv_misc/lv_gc.h"
-
-/*********************
- *      DEFINES
- *********************/
-
-/*SCREEN*/
-
-#define COLOR_SCR        (IS_LIGHT ? lv_color_hex(0xeaeff3) : lv_color_hex(0x444b5a))
-#define COLOR_SCR_TEXT   (IS_LIGHT ? lv_color_hex(0x3b3e42) : lv_color_hex(0xe7e9ec))
-
-/*BUTTON*/
-#define COLOR_BTN           (IS_LIGHT ? lv_color_hex(0xffffff) : lv_color_hex(0x586273))
-#define COLOR_BTN_PR        (IS_LIGHT ? lv_color_mix(theme.color_primary, COLOR_BTN, LV_OPA_20) : lv_color_mix(theme.color_primary, COLOR_BTN, LV_OPA_30))
-
-#define COLOR_BTN_CHK       (theme.color_primary)
-#define COLOR_BTN_CHK_PR    (lv_color_darken(theme.color_primary, LV_OPA_30))
-#define COLOR_BTN_DIS       (IS_LIGHT ? lv_color_hex3(0xccc) : lv_color_hex3(0x888))
-
-#define COLOR_BTN_BORDER        theme.color_primary
-#define COLOR_BTN_BORDER_PR     theme.color_primary
-#define COLOR_BTN_BORDER_CHK    theme.color_primary
-#define COLOR_BTN_BORDER_CHK_PR theme.color_primary
-#define COLOR_BTN_BORDER_INA    (IS_LIGHT ? lv_color_hex3(0x888) : lv_color_hex(0x404040))
-
-/*BACKGROUND*/
-#define COLOR_BG            (IS_LIGHT ? lv_color_hex(0xffffff) : lv_color_hex(0x586273))
-#define COLOR_BG_PR         (IS_LIGHT ? lv_color_hex(0xeeeeee) : lv_color_hex(0x494f57))
-#define COLOR_BG_CHK        theme.color_primary
-#define COLOR_BG_PR_CHK     lv_color_darken(theme.color_primary, LV_OPA_20)
-#define COLOR_BG_DIS        COLOR_BG
-
-#define COLOR_BG_BORDER         (IS_LIGHT ? lv_color_hex(0xd6dde3) : lv_color_hex(0x808a97))   /*dfe7ed*/
-#define COLOR_BG_BORDER_PR      (IS_LIGHT ? lv_color_hex3(0xccc) : lv_color_hex(0x5f656e))
-#define COLOR_BG_BORDER_CHK     (IS_LIGHT ? lv_color_hex(0x3b3e42) : lv_color_hex(0x5f656e))
-#define COLOR_BG_BORDER_CHK_PR  (IS_LIGHT ? lv_color_hex(0x3b3e42) : lv_color_hex(0x5f656e))
-#define COLOR_BG_BORDER_DIS     (IS_LIGHT ? lv_color_hex(0xd6dde3) : lv_color_hex(0x5f656e))
-
-#define COLOR_BG_TEXT           (IS_LIGHT ? lv_color_hex(0x3b3e42) : lv_color_hex(0xffffff))
-#define COLOR_BG_TEXT_PR        (IS_LIGHT ? lv_color_hex(0x3b3e42) : lv_color_hex(0xffffff))
-#define COLOR_BG_TEXT_CHK       (IS_LIGHT ? lv_color_hex(0xffffff) : lv_color_hex(0xffffff))
-#define COLOR_BG_TEXT_CHK_PR    (IS_LIGHT ? lv_color_hex(0xffffff) : lv_color_hex(0xffffff))
-#define COLOR_BG_TEXT_DIS       (IS_LIGHT ? lv_color_hex3(0xaaa) : lv_color_hex3(0x999))
-
-/*SECONDARY BACKGROUND*/
-#define COLOR_BG_SEC            (IS_LIGHT ? lv_color_hex(0xd4d7d9) : lv_color_hex(0x45494d))
-#define COLOR_BG_SEC_BORDER     (IS_LIGHT ? lv_color_hex(0xdfe7ed) : lv_color_hex(0x404040))
-#define COLOR_BG_SEC_TEXT       (IS_LIGHT ? lv_color_hex(0x31404f) : lv_color_hex(0xa5a8ad))
-#define COLOR_BG_SEC_TEXT_DIS   (IS_LIGHT ? lv_color_hex(0xaaaaaa) : lv_color_hex(0xa5a8ad))
-
-#define TRANSITION_TIME         0/*((theme.flags & LV_THEME_MATERIAL_FLAG_NO_TRANSITION) ? 0 : 150)*/
-#define BORDER_WIDTH            LV_DPX(2)
-#define OUTLINE_WIDTH           ((theme.flags & LV_THEME_MATERIAL_FLAG_NO_FOCUS) ? 0 : LV_DPX(2))
-#define IS_LIGHT (theme.flags & LV_THEME_MATERIAL_FLAG_LIGHT)
-
-#define PAD_DEF (lv_disp_get_size_category(NULL) <= LV_DISP_SIZE_MEDIUM ? LV_DPX(15) : (LV_DPX(30)))
-
-/**********************
- *      TYPEDEFS
- **********************/
-typedef struct {
-    lv_style_t scr;
-    lv_style_t bg;
-    lv_style_t bg_click;
-    lv_style_t bg_sec;
-    lv_style_t btn;
-    lv_style_t pad_inner;
-    lv_style_t pad_small;
-
-#if LV_USE_ARC
-    lv_style_t arc_indic;
-    lv_style_t arc_bg;
-    lv_style_t arc_knob;
-#endif
-
-#if LV_USE_LINE
-    lv_style_t line;
-#endif
-
-#if LV_USE_BAR
-    lv_style_t bar_bg;
-    lv_style_t bar_indic;
-#endif
-
-#if LV_USE_CALENDAR
-    lv_style_t calendar_date_nums, calendar_header, calendar_daynames;
-#endif
-
-#if LV_USE_CPICKER
-    lv_style_t cpicker_bg, cpicker_indic;
-#endif
-
-#if LV_USE_CHART
-    lv_style_t chart_bg, chart_series_bg, chart_series;
-#endif
-
-#if LV_USE_CHECKBOX
-    lv_style_t cb_bg, cb_bullet;
-#endif
-
-#if LV_USE_DROPDOWN
-    lv_style_t ddlist_page, ddlist_sel;
-#endif
-
-#if LV_USE_GAUGE
-    lv_style_t gauge_main, gauge_strong, gauge_needle;
-#endif
-
-#if LV_USE_KEYBOARD
-    lv_style_t kb_bg;
-#endif
-
-#if LV_USE_LED
-    lv_style_t led;
-#endif
-
-#if LV_USE_LINEMETER
-    lv_style_t lmeter;
-#endif
-
-#if LV_USE_LIST
-    lv_style_t list_bg, list_btn;
-#endif
-
-#if LV_USE_MSGBOX
-    lv_style_t mbox_bg;
-#endif
-
-#if LV_USE_PAGE
-    lv_style_t sb;
-#if LV_USE_ANIMATION
-    lv_style_t edge_flash;
-#endif
-#endif
-
-#if LV_USE_ROLLER
-    lv_style_t roller_bg, roller_sel;
-#endif
-
-#if LV_USE_SLIDER
-    lv_style_t slider_knob, slider_bg;
-#endif
-
-#if LV_USE_SPINBOX
-    lv_style_t spinbox_cursor;
-#endif
-
-#if LV_USE_SWITCH
-    lv_style_t sw_knob;
-#endif
-
-#if LV_USE_TABLE
-    lv_style_t table_cell;
-#endif
-
-#if LV_USE_TABVIEW || LV_USE_WIN
-    lv_style_t tabview_btns, tabview_btns_bg, tabview_indic, tabview_page_scrl;
-#endif
-
-#if LV_USE_TEXTAREA
-    lv_style_t ta_cursor, ta_placeholder;
-#endif
-
-} theme_styles_t;
-
-/**********************
- *  STATIC PROTOTYPES
- **********************/
-static void theme_apply(lv_theme_t * th, lv_obj_t * obj, lv_theme_style_t name);
-
-/**********************
- *  STATIC VARIABLES
- **********************/
-static lv_theme_t theme;
-static theme_styles_t * styles;
-
-/**********************
- *      MACROS
- **********************/
-
-/**********************
- *   STATIC FUNCTIONS
- **********************/
-
-static void basic_init(void)
-{
-    lv_style_reset(&styles->scr);
-    lv_style_set_bg_opa(&styles->scr, LV_STATE_DEFAULT, LV_OPA_COVER);
-    lv_style_set_bg_color(&styles->scr, LV_STATE_DEFAULT, COLOR_SCR);
-    lv_style_set_text_color(&styles->scr, LV_STATE_DEFAULT, COLOR_SCR_TEXT);
-    lv_style_set_value_color(&styles->scr, LV_STATE_DEFAULT, COLOR_SCR_TEXT);
-    lv_style_set_text_sel_color(&styles->scr, LV_STATE_DEFAULT, COLOR_SCR_TEXT);
-    lv_style_set_text_sel_bg_color(&styles->scr, LV_STATE_DEFAULT, theme.color_primary);
-    lv_style_set_value_font(&styles->scr, LV_STATE_DEFAULT, theme.font_normal);
-
-    lv_style_reset(&styles->bg);
-    lv_style_set_radius(&styles->bg, LV_STATE_DEFAULT, LV_DPX(8));
-    lv_style_set_bg_opa(&styles->bg, LV_STATE_DEFAULT, LV_OPA_COVER);
-    lv_style_set_bg_color(&styles->bg, LV_STATE_DEFAULT, COLOR_BG);
-    lv_style_set_border_color(&styles->bg, LV_STATE_DEFAULT, COLOR_BG_BORDER);
-    if((theme.flags & LV_THEME_MATERIAL_FLAG_NO_FOCUS) == 0)lv_style_set_border_color(&styles->bg, LV_STATE_FOCUSED,
-                                                                                          theme.color_primary);
-    lv_style_set_border_color(&styles->bg, LV_STATE_EDITED, theme.color_secondary);
-    lv_style_set_border_width(&styles->bg, LV_STATE_DEFAULT, BORDER_WIDTH);
-    lv_style_set_border_post(&styles->bg, LV_STATE_DEFAULT, true);
-    lv_style_set_text_color(&styles->bg, LV_STATE_DEFAULT, COLOR_BG_TEXT);
-    lv_style_set_value_font(&styles->bg, LV_STATE_DEFAULT, theme.font_normal);
-    lv_style_set_value_color(&styles->bg, LV_STATE_DEFAULT, COLOR_BG_TEXT);
-    lv_style_set_image_recolor(&styles->bg, LV_STATE_DEFAULT, COLOR_BG_TEXT);
-    lv_style_set_line_color(&styles->bg, LV_STATE_DEFAULT, COLOR_BG_TEXT);
-    lv_style_set_line_width(&styles->bg, LV_STATE_DEFAULT, 1);
-    lv_style_set_pad_left(&styles->bg, LV_STATE_DEFAULT, PAD_DEF + BORDER_WIDTH);
-    lv_style_set_pad_right(&styles->bg, LV_STATE_DEFAULT, PAD_DEF + BORDER_WIDTH);
-    lv_style_set_pad_top(&styles->bg, LV_STATE_DEFAULT, PAD_DEF + BORDER_WIDTH);
-    lv_style_set_pad_bottom(&styles->bg, LV_STATE_DEFAULT, PAD_DEF + BORDER_WIDTH);
-    lv_style_set_pad_inner(&styles->bg, LV_STATE_DEFAULT, PAD_DEF);
-    lv_style_set_transition_time(&styles->bg, LV_STATE_DEFAULT, TRANSITION_TIME);
-    lv_style_set_transition_prop_6(&styles->bg, LV_STATE_DEFAULT, LV_STYLE_BORDER_COLOR);
-
-    lv_style_reset(&styles->bg_sec);
-    lv_style_copy(&styles->bg_sec, &styles->bg);
-    lv_style_set_bg_color(&styles->bg_sec, LV_STATE_DEFAULT, COLOR_BG_SEC);
-    lv_style_set_border_color(&styles->bg_sec, LV_STATE_DEFAULT, COLOR_BG_SEC_BORDER);
-    lv_style_set_text_color(&styles->bg_sec, LV_STATE_DEFAULT, COLOR_BG_SEC_TEXT);
-    lv_style_set_value_color(&styles->bg_sec, LV_STATE_DEFAULT, COLOR_BG_SEC_TEXT);
-    lv_style_set_image_recolor(&styles->bg_sec, LV_STATE_DEFAULT, COLOR_BG_SEC_TEXT);
-    lv_style_set_line_color(&styles->bg_sec, LV_STATE_DEFAULT, COLOR_BG_SEC_TEXT);
-
-    lv_style_reset(&styles->bg_click);
-    lv_style_set_bg_color(&styles->bg_click, LV_STATE_PRESSED, COLOR_BG_PR);
-    lv_style_set_bg_color(&styles->bg_click, LV_STATE_CHECKED, COLOR_BG_CHK);
-    lv_style_set_bg_color(&styles->bg_click, LV_STATE_PRESSED | LV_STATE_CHECKED, COLOR_BG_PR_CHK);
-    lv_style_set_bg_color(&styles->bg_click, LV_STATE_DISABLED, COLOR_BG_DIS);
-    lv_style_set_border_width(&styles->bg_click, LV_STATE_CHECKED, 0);
-    lv_style_set_border_color(&styles->bg_click, LV_STATE_FOCUSED | LV_STATE_PRESSED, lv_color_darken(theme.color_primary,
-                                                                                                      LV_OPA_20));
-    lv_style_set_border_color(&styles->bg_click, LV_STATE_PRESSED, COLOR_BG_BORDER_PR);
-    lv_style_set_border_color(&styles->bg_click, LV_STATE_CHECKED, COLOR_BG_BORDER_CHK);
-    lv_style_set_border_color(&styles->bg_click, LV_STATE_PRESSED | LV_STATE_CHECKED, COLOR_BG_BORDER_CHK_PR);
-    lv_style_set_border_color(&styles->bg_click, LV_STATE_DISABLED, COLOR_BG_BORDER_DIS);
-    lv_style_set_text_color(&styles->bg_click, LV_STATE_PRESSED, COLOR_BG_TEXT_PR);
-    lv_style_set_text_color(&styles->bg_click, LV_STATE_CHECKED, COLOR_BG_TEXT_CHK);
-    lv_style_set_text_color(&styles->bg_click, LV_STATE_PRESSED | LV_STATE_CHECKED, COLOR_BG_TEXT_CHK_PR);
-    lv_style_set_text_color(&styles->bg_click, LV_STATE_DISABLED, COLOR_BG_TEXT_DIS);
-    lv_style_set_image_recolor(&styles->bg_click, LV_STATE_PRESSED, COLOR_BG_TEXT_PR);
-    lv_style_set_image_recolor(&styles->bg_click, LV_STATE_CHECKED, COLOR_BG_TEXT_CHK);
-    lv_style_set_image_recolor(&styles->bg_click, LV_STATE_PRESSED | LV_STATE_CHECKED, COLOR_BG_TEXT_CHK_PR);
-    lv_style_set_image_recolor(&styles->bg_click, LV_STATE_DISABLED, COLOR_BG_TEXT_DIS);
-    lv_style_set_transition_prop_5(&styles->bg_click, LV_STATE_DEFAULT, LV_STYLE_BG_COLOR);
-
-    lv_style_reset(&styles->btn);
-    lv_style_set_radius(&styles->btn, LV_STATE_DEFAULT, LV_RADIUS_CIRCLE);
-    lv_style_set_bg_opa(&styles->btn, LV_STATE_DEFAULT, LV_OPA_COVER);
-    lv_style_set_bg_color(&styles->btn, LV_STATE_DEFAULT, COLOR_BTN);
-    lv_style_set_bg_color(&styles->btn, LV_STATE_PRESSED, COLOR_BTN_PR);
-    lv_style_set_bg_color(&styles->btn, LV_STATE_CHECKED, COLOR_BTN_CHK);
-    lv_style_set_bg_color(&styles->btn, LV_STATE_CHECKED | LV_STATE_PRESSED, COLOR_BTN_CHK_PR);
-    lv_style_set_bg_color(&styles->btn, LV_STATE_DISABLED, COLOR_BTN);
-    lv_style_set_bg_color(&styles->btn, LV_STATE_DISABLED | LV_STATE_CHECKED, COLOR_BTN_DIS);
-    lv_style_set_border_color(&styles->btn, LV_STATE_DEFAULT, COLOR_BTN_BORDER);
-    lv_style_set_border_color(&styles->btn, LV_STATE_PRESSED, COLOR_BTN_BORDER_PR);
-    lv_style_set_border_color(&styles->btn, LV_STATE_DISABLED, COLOR_BTN_BORDER_INA);
-    lv_style_set_border_width(&styles->btn, LV_STATE_DEFAULT, BORDER_WIDTH);
-    lv_style_set_border_opa(&styles->btn, LV_STATE_CHECKED, LV_OPA_TRANSP);
-
-    lv_style_set_text_color(&styles->btn, LV_STATE_DEFAULT, IS_LIGHT ? lv_color_hex(0x31404f) : lv_color_hex(0xffffff));
-    lv_style_set_text_color(&styles->btn, LV_STATE_PRESSED, IS_LIGHT ? lv_color_hex(0x31404f) : lv_color_hex(0xffffff));
-    lv_style_set_text_color(&styles->btn, LV_STATE_CHECKED,  lv_color_hex(0xffffff));
-    lv_style_set_text_color(&styles->btn, LV_STATE_CHECKED | LV_STATE_PRESSED, lv_color_hex(0xffffff));
-    lv_style_set_text_color(&styles->btn, LV_STATE_DISABLED, IS_LIGHT ? lv_color_hex(0x888888) : lv_color_hex(0x888888));
-
-    lv_style_set_image_recolor(&styles->btn, LV_STATE_DEFAULT, IS_LIGHT ? lv_color_hex(0x31404f) : lv_color_hex(0xffffff));
-    lv_style_set_image_recolor(&styles->btn, LV_STATE_PRESSED, IS_LIGHT ? lv_color_hex(0x31404f) : lv_color_hex(0xffffff));
-    lv_style_set_image_recolor(&styles->btn, LV_STATE_PRESSED, lv_color_hex(0xffffff));
-    lv_style_set_image_recolor(&styles->btn, LV_STATE_CHECKED | LV_STATE_PRESSED, lv_color_hex(0xffffff));
-    lv_style_set_image_recolor(&styles->btn, LV_STATE_DISABLED, IS_LIGHT ? lv_color_hex(0x888888) : lv_color_hex(0x888888));
-
-    lv_style_set_value_color(&styles->btn, LV_STATE_DEFAULT, IS_LIGHT ? lv_color_hex(0x31404f) : lv_color_hex(0xffffff));
-    lv_style_set_value_color(&styles->btn, LV_STATE_PRESSED, IS_LIGHT ? lv_color_hex(0x31404f) : lv_color_hex(0xffffff));
-    lv_style_set_value_color(&styles->btn, LV_STATE_CHECKED,  lv_color_hex(0xffffff));
-    lv_style_set_value_color(&styles->btn, LV_STATE_CHECKED | LV_STATE_PRESSED, lv_color_hex(0xffffff));
-    lv_style_set_value_color(&styles->btn, LV_STATE_DISABLED, IS_LIGHT ? lv_color_hex(0x888888) : lv_color_hex(0x888888));
-
-    lv_style_set_pad_left(&styles->btn, LV_STATE_DEFAULT, LV_DPX(40));
-    lv_style_set_pad_right(&styles->btn, LV_STATE_DEFAULT, LV_DPX(40));
-    lv_style_set_pad_top(&styles->btn, LV_STATE_DEFAULT, LV_DPX(15));
-    lv_style_set_pad_bottom(&styles->btn, LV_STATE_DEFAULT, LV_DPX(15));
-    lv_style_set_pad_inner(&styles->btn, LV_STATE_DEFAULT, LV_DPX(20));
-    lv_style_set_outline_width(&styles->btn, LV_STATE_DEFAULT, OUTLINE_WIDTH);
-    lv_style_set_outline_opa(&styles->btn, LV_STATE_DEFAULT, LV_OPA_0);
-    lv_style_set_outline_opa(&styles->btn, LV_STATE_FOCUSED, LV_OPA_50);
-    lv_style_set_outline_color(&styles->btn, LV_STATE_DEFAULT, theme.color_primary);
-    lv_style_set_outline_color(&styles->btn, LV_STATE_EDITED, theme.color_secondary);
-    lv_style_set_transition_time(&styles->btn, LV_STATE_DEFAULT, TRANSITION_TIME);
-    lv_style_set_transition_prop_4(&styles->btn, LV_STATE_DEFAULT, LV_STYLE_BORDER_OPA);
-    lv_style_set_transition_prop_5(&styles->btn, LV_STATE_DEFAULT, LV_STYLE_BG_COLOR);
-    lv_style_set_transition_prop_6(&styles->btn, LV_STATE_DEFAULT, LV_STYLE_OUTLINE_OPA);
-    lv_style_set_transition_delay(&styles->btn, LV_STATE_DEFAULT, TRANSITION_TIME);
-    lv_style_set_transition_delay(&styles->btn, LV_STATE_PRESSED, 0);
-
-    lv_style_reset(&styles->pad_inner);
-
-    lv_style_set_pad_inner(&styles->pad_inner, LV_STATE_DEFAULT,
-                           lv_disp_get_size_category(NULL) <= LV_DISP_SIZE_MEDIUM ? LV_DPX(20) : LV_DPX(40));
-
-    lv_style_reset(&styles->pad_small);
-    lv_style_int_t pad_small_value = lv_disp_get_size_category(NULL) <= LV_DISP_SIZE_MEDIUM ? LV_DPX(10) : LV_DPX(20);
-    lv_style_set_pad_left(&styles->pad_small, LV_STATE_DEFAULT,  pad_small_value);
-    lv_style_set_pad_right(&styles->pad_small, LV_STATE_DEFAULT, pad_small_value);
-    lv_style_set_pad_top(&styles->pad_small, LV_STATE_DEFAULT,  pad_small_value);
-    lv_style_set_pad_bottom(&styles->pad_small, LV_STATE_DEFAULT, pad_small_value);
-    lv_style_set_pad_inner(&styles->pad_small, LV_STATE_DEFAULT, pad_small_value);
-}
-
-static void cont_init(void)
-{
-#if LV_USE_CONT != 0
-
-#endif
-}
-
-static void btn_init(void)
-{
-#if LV_USE_BTN != 0
-
-#endif
-}
-
-static void label_init(void)
-{
-#if LV_USE_LABEL != 0
-
-#endif
-}
-
-static void bar_init(void)
-{
-#if LV_USE_BAR
-    lv_style_reset(&styles->bar_bg);
-    lv_style_set_radius(&styles->bar_bg, LV_STATE_DEFAULT, LV_RADIUS_CIRCLE);
-    lv_style_set_bg_opa(&styles->bar_bg, LV_STATE_DEFAULT, LV_OPA_COVER);
-    lv_style_set_bg_color(&styles->bar_bg, LV_STATE_DEFAULT, COLOR_BG_SEC);
-    lv_style_set_value_color(&styles->bar_bg, LV_STATE_DEFAULT, IS_LIGHT ? lv_color_hex(0x31404f) : LV_COLOR_WHITE);
-    lv_style_set_outline_color(&styles->bar_bg, LV_STATE_DEFAULT, theme.color_primary);
-    lv_style_set_outline_color(&styles->bar_bg, LV_STATE_EDITED, theme.color_secondary);
-    lv_style_set_outline_opa(&styles->bar_bg, LV_STATE_DEFAULT, LV_OPA_TRANSP);
-    lv_style_set_outline_opa(&styles->bar_bg, LV_STATE_FOCUSED, LV_OPA_50);
-    lv_style_set_outline_width(&styles->bar_bg, LV_STATE_DEFAULT, OUTLINE_WIDTH);
-    lv_style_set_transition_time(&styles->bar_bg, LV_STATE_DEFAULT, TRANSITION_TIME);
-    lv_style_set_transition_prop_6(&styles->bar_bg, LV_STATE_DEFAULT, LV_STYLE_OUTLINE_OPA);
-
-    lv_style_reset(&styles->bar_indic);
-    lv_style_set_bg_opa(&styles->bar_indic, LV_STATE_DEFAULT, LV_OPA_COVER);
-    lv_style_set_radius(&styles->bar_indic, LV_STATE_DEFAULT, LV_RADIUS_CIRCLE);
-    lv_style_set_bg_color(&styles->bar_indic, LV_STATE_DEFAULT, theme.color_primary);
-    lv_style_set_bg_color(&styles->bar_indic, LV_STATE_DISABLED, lv_color_hex3(0x888));
-    lv_style_set_value_color(&styles->bar_indic, LV_STATE_DEFAULT, IS_LIGHT ? lv_color_hex(0x41404f) : LV_COLOR_WHITE);
-#endif
-}
-
-static void img_init(void)
-{
-#if LV_USE_IMG != 0
-
-#endif
-}
-
-static void line_init(void)
-{
-#if LV_USE_LINE != 0
-    lv_style_reset(&styles->line);
-    lv_style_set_line_width(&styles->line, LV_STATE_DEFAULT, 1);
-
-#endif
-}
-
-static void led_init(void)
-{
-#if LV_USE_LED != 0
-    lv_style_reset(&styles->led);
-    lv_style_set_bg_opa(&styles->led, LV_STATE_DEFAULT, LV_OPA_COVER);
-    lv_style_set_bg_color(&styles->led, LV_STATE_DEFAULT, theme.color_primary);
-    lv_style_set_border_width(&styles->led, LV_STATE_DEFAULT, 2);
-    lv_style_set_border_opa(&styles->led, LV_STATE_DEFAULT, LV_OPA_50);
-    lv_style_set_border_color(&styles->led, LV_STATE_DEFAULT, lv_color_lighten(theme.color_primary, LV_OPA_30));
-    lv_style_set_radius(&styles->led, LV_STATE_DEFAULT, LV_RADIUS_CIRCLE);
-    lv_style_set_shadow_width(&styles->led, LV_STATE_DEFAULT, LV_DPX(15));
-    lv_style_set_shadow_color(&styles->led, LV_STATE_DEFAULT, theme.color_primary);
-    lv_style_set_shadow_spread(&styles->led, LV_STATE_DEFAULT, LV_DPX(5));
-#endif
-}
-
-static void slider_init(void)
-{
-#if LV_USE_SLIDER != 0
-    lv_style_reset(&styles->slider_knob);
-    lv_style_set_bg_opa(&styles->slider_knob, LV_STATE_DEFAULT, LV_OPA_COVER);
-    lv_style_set_bg_color(&styles->slider_knob, LV_STATE_DEFAULT, IS_LIGHT ? theme.color_primary : LV_COLOR_WHITE);
-    lv_style_set_value_color(&styles->slider_knob, LV_STATE_DEFAULT, IS_LIGHT ? lv_color_hex(0x31404f) : LV_COLOR_WHITE);
-    lv_style_set_radius(&styles->slider_knob, LV_STATE_DEFAULT, LV_RADIUS_CIRCLE);
-    lv_style_set_pad_left(&styles->slider_knob, LV_STATE_DEFAULT, LV_DPX(7));
-    lv_style_set_pad_right(&styles->slider_knob, LV_STATE_DEFAULT, LV_DPX(7));
-    lv_style_set_pad_top(&styles->slider_knob, LV_STATE_DEFAULT, LV_DPX(7));
-    lv_style_set_pad_bottom(&styles->slider_knob, LV_STATE_DEFAULT, LV_DPX(7));
-
-    lv_style_reset(&styles->slider_bg);
-    lv_style_set_margin_left(&styles->slider_bg, LV_STATE_DEFAULT, LV_DPX(10));
-    lv_style_set_margin_right(&styles->slider_bg, LV_STATE_DEFAULT, LV_DPX(10));
-    lv_style_set_margin_top(&styles->slider_bg, LV_STATE_DEFAULT, LV_DPX(10));
-    lv_style_set_margin_bottom(&styles->slider_bg, LV_STATE_DEFAULT, LV_DPX(10));
-
-#endif
-}
-
-static void switch_init(void)
-{
-#if LV_USE_SWITCH != 0
-    lv_style_reset(&styles->sw_knob);
-    lv_style_set_bg_opa(&styles->sw_knob, LV_STATE_DEFAULT, LV_OPA_COVER);
-    lv_style_set_bg_color(&styles->sw_knob, LV_STATE_DEFAULT, LV_COLOR_WHITE);
-    lv_style_set_radius(&styles->sw_knob, LV_STATE_DEFAULT, LV_RADIUS_CIRCLE);
-    lv_style_set_pad_top(&styles->sw_knob, LV_STATE_DEFAULT,    - LV_DPX(4));
-    lv_style_set_pad_bottom(&styles->sw_knob, LV_STATE_DEFAULT, - LV_DPX(4));
-    lv_style_set_pad_left(&styles->sw_knob, LV_STATE_DEFAULT,   - LV_DPX(4));
-    lv_style_set_pad_right(&styles->sw_knob, LV_STATE_DEFAULT,  - LV_DPX(4));
-#endif
-}
-
-static void linemeter_init(void)
-{
-#if LV_USE_LINEMETER != 0
-    lv_style_reset(&styles->lmeter);
-    lv_style_set_radius(&styles->lmeter, LV_STATE_DEFAULT, LV_RADIUS_CIRCLE);
-    lv_style_set_pad_left(&styles->lmeter, LV_STATE_DEFAULT, LV_DPX(20));
-    lv_style_set_pad_right(&styles->lmeter, LV_STATE_DEFAULT, LV_DPX(20));
-    lv_style_set_pad_top(&styles->lmeter, LV_STATE_DEFAULT, LV_DPX(20));
-    lv_style_set_pad_inner(&styles->lmeter, LV_STATE_DEFAULT, LV_DPX(30));
-    lv_style_set_scale_width(&styles->lmeter, LV_STATE_DEFAULT, LV_DPX(25));
-
-    lv_style_set_line_color(&styles->lmeter, LV_STATE_DEFAULT, theme.color_primary);
-    lv_style_set_scale_grad_color(&styles->lmeter, LV_STATE_DEFAULT, theme.color_primary);
-    lv_style_set_scale_end_color(&styles->lmeter, LV_STATE_DEFAULT, lv_color_hex3(0x888));
-    lv_style_set_line_width(&styles->lmeter, LV_STATE_DEFAULT, LV_DPX(10));
-    lv_style_set_scale_end_line_width(&styles->lmeter, LV_STATE_DEFAULT, LV_DPX(7));
-#endif
-}
-
-static void gauge_init(void)
-{
-#if LV_USE_GAUGE != 0
-    lv_style_reset(&styles->gauge_main);
-    lv_style_set_line_color(&styles->gauge_main, LV_STATE_DEFAULT, lv_color_hex3(0x888));
-    lv_style_set_scale_grad_color(&styles->gauge_main, LV_STATE_DEFAULT, lv_color_hex3(0x888));
-    lv_style_set_scale_end_color(&styles->gauge_main, LV_STATE_DEFAULT, theme.color_primary);
-    lv_style_set_line_width(&styles->gauge_main, LV_STATE_DEFAULT, LV_DPX(5));
-    lv_style_set_scale_end_line_width(&styles->gauge_main, LV_STATE_DEFAULT, LV_DPX(4));
-    lv_style_set_scale_end_border_width(&styles->gauge_main, LV_STATE_DEFAULT, LV_DPX(8));
-    lv_style_set_pad_left(&styles->gauge_main, LV_STATE_DEFAULT, LV_DPX(20));
-    lv_style_set_pad_right(&styles->gauge_main, LV_STATE_DEFAULT, LV_DPX(20));
-    lv_style_set_pad_top(&styles->gauge_main, LV_STATE_DEFAULT, LV_DPX(20));
-    lv_style_set_pad_inner(&styles->gauge_main, LV_STATE_DEFAULT, LV_DPX(20));
-    lv_style_set_scale_width(&styles->gauge_main, LV_STATE_DEFAULT, LV_DPX(15));
-    lv_style_set_radius(&styles->gauge_main, LV_STATE_DEFAULT, LV_RADIUS_CIRCLE);
-
-    lv_style_reset(&styles->gauge_strong);
-    lv_style_set_line_color(&styles->gauge_strong, LV_STATE_DEFAULT, lv_color_hex3(0x888));
-    lv_style_set_scale_grad_color(&styles->gauge_strong, LV_STATE_DEFAULT, lv_color_hex3(0x888));
-    lv_style_set_scale_end_color(&styles->gauge_strong, LV_STATE_DEFAULT, theme.color_primary);
-    lv_style_set_line_width(&styles->gauge_strong, LV_STATE_DEFAULT, LV_DPX(8));
-    lv_style_set_scale_end_line_width(&styles->gauge_strong, LV_STATE_DEFAULT, LV_DPX(8));
-    lv_style_set_scale_width(&styles->gauge_strong, LV_STATE_DEFAULT, LV_DPX(25));
-
-    lv_style_reset(&styles->gauge_needle);
-    lv_style_set_line_color(&styles->gauge_needle, LV_STATE_DEFAULT, IS_LIGHT ? lv_color_hex(0x464b5b) : LV_COLOR_WHITE);
-    lv_style_set_line_width(&styles->gauge_needle, LV_STATE_DEFAULT, LV_DPX(8));
-    lv_style_set_bg_opa(&styles->gauge_needle, LV_STATE_DEFAULT, LV_OPA_COVER);
-    lv_style_set_bg_color(&styles->gauge_needle, LV_STATE_DEFAULT, IS_LIGHT ? lv_color_hex(0x464b5b) : LV_COLOR_WHITE);
-    lv_style_set_radius(&styles->gauge_needle, LV_STATE_DEFAULT, LV_RADIUS_CIRCLE);
-    lv_style_set_size(&styles->gauge_needle, LV_STATE_DEFAULT, LV_DPX(30));
-    lv_style_set_pad_inner(&styles->gauge_needle, LV_STATE_DEFAULT, LV_DPX(10));
-#endif
-}
-
-static void arc_init(void)
-{
-#if LV_USE_ARC != 0
-    lv_style_reset(&styles->arc_indic);
-    lv_style_set_line_color(&styles->arc_indic, LV_STATE_DEFAULT, theme.color_primary);
-    lv_style_set_line_width(&styles->arc_indic, LV_STATE_DEFAULT, LV_DPX(25));
-    lv_style_set_line_rounded(&styles->arc_indic, LV_STATE_DEFAULT, true);
-
-    lv_style_reset(&styles->arc_bg);
-    lv_style_set_line_color(&styles->arc_bg, LV_STATE_DEFAULT, COLOR_BG_SEC);
-    lv_style_set_line_width(&styles->arc_bg, LV_STATE_DEFAULT, LV_DPX(25));
-    lv_style_set_line_rounded(&styles->arc_bg, LV_STATE_DEFAULT, true);
-
-    lv_style_reset(&styles->arc_knob);
-    lv_style_set_radius(&styles->arc_knob, LV_STATE_DEFAULT,   LV_RADIUS_CIRCLE);
-    lv_style_set_pad_top(&styles->arc_knob, LV_STATE_DEFAULT,  LV_DPX(0));
-    lv_style_set_pad_bottom(&styles->arc_knob, LV_STATE_DEFAULT,  LV_DPX(0));
-    lv_style_set_pad_left(&styles->arc_knob, LV_STATE_DEFAULT,    LV_DPX(0));
-    lv_style_set_pad_right(&styles->arc_knob, LV_STATE_DEFAULT,   LV_DPX(0));
-
-#endif
-}
-
-static void spinner_init(void)
-{
-#if LV_USE_SPINNER != 0
-#endif
-}
-
-static void chart_init(void)
-{
-#if LV_USE_CHART
-    lv_style_reset(&styles->chart_bg);
-    lv_style_set_text_color(&styles->chart_bg, LV_STATE_DEFAULT, IS_LIGHT ? COLOR_BG_TEXT_DIS : lv_color_hex(0xa1adbd));
-
-    lv_style_reset(&styles->chart_series_bg);
-    lv_style_set_line_width(&styles->chart_series_bg, LV_STATE_DEFAULT, LV_DPX(1));
-    lv_style_set_line_dash_width(&styles->chart_series_bg, LV_STATE_DEFAULT, LV_DPX(10));
-    lv_style_set_line_dash_gap(&styles->chart_series_bg, LV_STATE_DEFAULT, LV_DPX(10));
-    lv_style_set_line_color(&styles->chart_series_bg, LV_STATE_DEFAULT, COLOR_BG_BORDER);
-
-    lv_style_reset(&styles->chart_series);
-    lv_style_set_line_width(&styles->chart_series, LV_STATE_DEFAULT, LV_DPX(3));
-    lv_style_set_size(&styles->chart_series, LV_STATE_DEFAULT, LV_DPX(4));
-    lv_style_set_pad_inner(&styles->chart_series, LV_STATE_DEFAULT, LV_DPX(2));     /*Space between columns*/
-    lv_style_set_radius(&styles->chart_series, LV_STATE_DEFAULT, LV_DPX(1));
-
-#endif
-}
-
-static void calendar_init(void)
-{
-#if LV_USE_CALENDAR
-
-    lv_style_reset(&styles->calendar_header);
-    lv_style_set_pad_top(&styles->calendar_header, LV_STATE_DEFAULT, 0);
-    lv_style_set_pad_left(&styles->calendar_header, LV_STATE_DEFAULT, PAD_DEF);
-    lv_style_set_pad_right(&styles->calendar_header, LV_STATE_DEFAULT, PAD_DEF);
-    lv_style_set_pad_bottom(&styles->calendar_header, LV_STATE_DEFAULT, 0);
-    lv_style_set_margin_top(&styles->calendar_header, LV_STATE_DEFAULT, PAD_DEF);
-    lv_style_set_margin_bottom(&styles->calendar_header, LV_STATE_DEFAULT, PAD_DEF);
-    lv_style_set_text_color(&styles->calendar_header, LV_STATE_PRESSED, IS_LIGHT ? lv_color_hex(0x888888) : LV_COLOR_WHITE);
-
-    lv_style_reset(&styles->calendar_daynames);
-    lv_style_set_text_color(&styles->calendar_daynames, LV_STATE_DEFAULT,
-                            IS_LIGHT ? lv_color_hex(0x31404f) : lv_color_hex3(0xeee));
-    lv_style_set_pad_left(&styles->calendar_daynames, LV_STATE_DEFAULT, PAD_DEF);
-    lv_style_set_pad_right(&styles->calendar_daynames, LV_STATE_DEFAULT, PAD_DEF);
-    lv_style_set_pad_bottom(&styles->calendar_daynames, LV_STATE_DEFAULT, PAD_DEF);
-
-    lv_style_reset(&styles->calendar_date_nums);
-    lv_style_set_radius(&styles->calendar_date_nums, LV_STATE_DEFAULT, LV_DPX(4));
-    lv_style_set_text_color(&styles->calendar_date_nums, LV_STATE_CHECKED,
-                            IS_LIGHT ? lv_color_hex(0x31404f) : LV_COLOR_WHITE);
-    lv_style_set_text_color(&styles->calendar_date_nums, LV_STATE_DISABLED, LV_COLOR_GRAY);
-    lv_style_set_bg_opa(&styles->calendar_date_nums, LV_STATE_CHECKED, IS_LIGHT ? LV_OPA_20 : LV_OPA_40);
-    lv_style_set_bg_opa(&styles->calendar_date_nums, LV_STATE_PRESSED, LV_OPA_20);
-    lv_style_set_bg_opa(&styles->calendar_date_nums, LV_STATE_FOCUSED, LV_OPA_COVER);
-    lv_style_set_text_color(&styles->calendar_date_nums, LV_STATE_FOCUSED, LV_COLOR_WHITE);
-    lv_style_set_bg_color(&styles->calendar_date_nums, LV_STATE_FOCUSED, theme.color_primary);
-    lv_style_set_bg_color(&styles->calendar_date_nums, LV_STATE_DEFAULT,
-                          IS_LIGHT ? lv_color_hex(0x666666) : LV_COLOR_WHITE);
-    lv_style_set_bg_color(&styles->calendar_date_nums, LV_STATE_CHECKED, theme.color_primary);
-    lv_style_set_border_width(&styles->calendar_date_nums, LV_STATE_CHECKED, 2);
-    lv_style_set_border_side(&styles->calendar_date_nums, LV_STATE_CHECKED, LV_BORDER_SIDE_LEFT);
-    lv_style_set_border_color(&styles->calendar_date_nums, LV_STATE_CHECKED, theme.color_primary);
-    lv_style_set_pad_inner(&styles->calendar_date_nums, LV_STATE_DEFAULT, LV_DPX(3));
-    lv_style_set_pad_left(&styles->calendar_date_nums, LV_STATE_DEFAULT, PAD_DEF);
-    lv_style_set_pad_right(&styles->calendar_date_nums, LV_STATE_DEFAULT, PAD_DEF);
-    lv_style_set_pad_bottom(&styles->calendar_date_nums, LV_STATE_DEFAULT, PAD_DEF);
-#endif
-}
-
-static void cpicker_init(void)
-{
-#if LV_USE_CPICKER
-    lv_style_reset(&styles->cpicker_bg);
-    lv_style_set_scale_width(&styles->cpicker_bg, LV_STATE_DEFAULT, LV_DPX(30));
-    lv_style_set_bg_opa(&styles->cpicker_bg, LV_STATE_DEFAULT, LV_OPA_COVER);
-    lv_style_set_bg_color(&styles->cpicker_bg, LV_STATE_DEFAULT, COLOR_SCR);
-    lv_style_set_pad_inner(&styles->cpicker_bg, LV_STATE_DEFAULT, LV_DPX(20));
-    lv_style_set_radius(&styles->cpicker_bg, LV_STATE_DEFAULT, LV_RADIUS_CIRCLE);
-
-    lv_style_reset(&styles->cpicker_indic);
-    lv_style_set_radius(&styles->cpicker_indic, LV_STATE_DEFAULT, LV_RADIUS_CIRCLE);
-    lv_style_set_bg_color(&styles->cpicker_indic, LV_STATE_DEFAULT, LV_COLOR_WHITE);
-    lv_style_set_bg_opa(&styles->cpicker_indic, LV_STATE_DEFAULT, LV_OPA_COVER);
-    lv_style_set_border_width(&styles->cpicker_indic, LV_STATE_DEFAULT, 2);
-    lv_style_set_border_color(&styles->cpicker_indic, LV_STATE_DEFAULT, LV_COLOR_GRAY);
-    lv_style_set_border_color(&styles->cpicker_indic, LV_STATE_FOCUSED, theme.color_primary);
-    lv_style_set_border_color(&styles->cpicker_indic, LV_STATE_EDITED, theme.color_secondary);
-    lv_style_set_pad_left(&styles->cpicker_indic, LV_STATE_DEFAULT, LV_DPX(13));
-    lv_style_set_pad_right(&styles->cpicker_indic, LV_STATE_DEFAULT, LV_DPX(13));
-    lv_style_set_pad_top(&styles->cpicker_indic, LV_STATE_DEFAULT, LV_DPX(13));
-    lv_style_set_pad_bottom(&styles->cpicker_indic, LV_STATE_DEFAULT, LV_DPX(13));
-#endif
-}
-
-static void checkbox_init(void)
-{
-#if LV_USE_CHECKBOX != 0
-    lv_style_reset(&styles->cb_bg);
-    lv_style_set_radius(&styles->cb_bg, LV_STATE_DEFAULT, LV_DPX(4));
-    lv_style_set_pad_inner(&styles->cb_bg, LV_STATE_DEFAULT, LV_DPX(10));
-    lv_style_set_outline_color(&styles->cb_bg, LV_STATE_DEFAULT, theme.color_primary);
-    lv_style_set_outline_opa(&styles->cb_bg, LV_STATE_DEFAULT, LV_OPA_TRANSP);
-    lv_style_set_outline_opa(&styles->cb_bg, LV_STATE_FOCUSED, LV_OPA_50);
-    lv_style_set_outline_width(&styles->cb_bg, LV_STATE_DEFAULT, OUTLINE_WIDTH);
-    lv_style_set_outline_pad(&styles->cb_bg, LV_STATE_DEFAULT, LV_DPX(10));
-    lv_style_set_transition_time(&styles->cb_bg, LV_STATE_DEFAULT, TRANSITION_TIME);
-    lv_style_set_transition_prop_6(&styles->cb_bg, LV_STATE_DEFAULT, LV_STYLE_OUTLINE_OPA);
-
-    lv_style_reset(&styles->cb_bullet);
-    lv_style_set_outline_opa(&styles->cb_bullet, LV_STATE_FOCUSED, LV_OPA_TRANSP);
-    lv_style_set_radius(&styles->cb_bullet, LV_STATE_DEFAULT, LV_DPX(4));
-    lv_style_set_pattern_image(&styles->cb_bullet, LV_STATE_CHECKED, LV_SYMBOL_OK);
-    lv_style_set_pattern_recolor(&styles->cb_bullet, LV_STATE_CHECKED, LV_COLOR_WHITE);
-    lv_style_set_pattern_opa(&styles->cb_bullet, LV_STATE_DEFAULT, LV_OPA_TRANSP);
-    lv_style_set_pattern_opa(&styles->cb_bullet, LV_STATE_CHECKED, LV_OPA_COVER);
-    lv_style_set_transition_prop_3(&styles->cb_bullet, LV_STATE_DEFAULT, LV_STYLE_PATTERN_OPA);
-    lv_style_set_text_font(&styles->cb_bullet, LV_STATE_CHECKED, theme.font_small);
-    lv_style_set_pad_left(&styles->cb_bullet, LV_STATE_DEFAULT, LV_DPX(3));
-    lv_style_set_pad_right(&styles->cb_bullet, LV_STATE_DEFAULT, LV_DPX(3));
-    lv_style_set_pad_top(&styles->cb_bullet, LV_STATE_DEFAULT, LV_DPX(3));
-    lv_style_set_pad_bottom(&styles->cb_bullet, LV_STATE_DEFAULT, LV_DPX(3));
-#endif
-}
-
-static void btnmatrix_init(void)
-{
-}
-
-static void keyboard_init(void)
-{
-#if LV_USE_KEYBOARD
-    lv_style_reset(&styles->kb_bg);
-    lv_style_set_radius(&styles->kb_bg, LV_STATE_DEFAULT, 0);
-    lv_style_set_border_width(&styles->kb_bg, LV_STATE_DEFAULT, LV_DPX(4));
-    lv_style_set_border_side(&styles->kb_bg, LV_STATE_DEFAULT, LV_BORDER_SIDE_TOP);
-    lv_style_set_border_color(&styles->kb_bg, LV_STATE_DEFAULT, IS_LIGHT ? COLOR_BG_TEXT : LV_COLOR_BLACK);
-    lv_style_set_border_color(&styles->kb_bg, LV_STATE_EDITED, theme.color_secondary);
-    lv_style_set_pad_left(&styles->kb_bg, LV_STATE_DEFAULT,  LV_DPX(5));
-    lv_style_set_pad_right(&styles->kb_bg, LV_STATE_DEFAULT, LV_DPX(5));
-    lv_style_set_pad_top(&styles->kb_bg, LV_STATE_DEFAULT,  LV_DPX(5));
-    lv_style_set_pad_bottom(&styles->kb_bg, LV_STATE_DEFAULT, LV_DPX(5));
-    lv_style_set_pad_inner(&styles->kb_bg, LV_STATE_DEFAULT, LV_DPX(3));
-#endif
-}
-
-static void msgbox_init(void)
-{
-#if LV_USE_MSGBOX
-    lv_style_reset(&styles->mbox_bg);
-    lv_style_set_shadow_width(&styles->mbox_bg, LV_STATE_DEFAULT, LV_DPX(50));
-    lv_style_set_shadow_color(&styles->mbox_bg, LV_STATE_DEFAULT, IS_LIGHT ? LV_COLOR_SILVER : lv_color_hex3(0x999));
-
-#endif
-}
-
-static void page_init(void)
-{
-#if LV_USE_PAGE
-    lv_style_reset(&styles->sb);
-    lv_style_set_bg_opa(&styles->sb, LV_STATE_DEFAULT, LV_OPA_COVER);
-    lv_style_set_bg_color(&styles->sb, LV_STATE_DEFAULT, (IS_LIGHT ? lv_color_hex(0xcccfd1) : lv_color_hex(0x777f85)));
-    lv_style_set_radius(&styles->sb, LV_STATE_DEFAULT, LV_RADIUS_CIRCLE);
-    lv_style_set_size(&styles->sb, LV_STATE_DEFAULT, LV_DPX(7));
-    lv_style_set_pad_right(&styles->sb, LV_STATE_DEFAULT,  LV_DPX(7));
-    lv_style_set_pad_bottom(&styles->sb, LV_STATE_DEFAULT,  LV_DPX(7));
-
-#if LV_USE_ANIMATION
-    lv_style_reset(&styles->edge_flash);
-    lv_style_set_bg_opa(&styles->edge_flash, LV_STATE_DEFAULT, LV_OPA_COVER);
-    lv_style_set_bg_color(&styles->edge_flash, LV_STATE_DEFAULT,  lv_color_hex3(0x888));
-#endif
-#endif
-}
-
-static void textarea_init(void)
-{
-#if LV_USE_TEXTAREA
-    lv_style_reset(&styles->ta_cursor);
-    lv_style_set_border_color(&styles->ta_cursor, LV_STATE_DEFAULT, COLOR_BG_SEC_TEXT);
-    lv_style_set_border_width(&styles->ta_cursor, LV_STATE_DEFAULT, LV_DPX(2));
-    lv_style_set_pad_left(&styles->ta_cursor, LV_STATE_DEFAULT, LV_DPX(1));
-    lv_style_set_border_side(&styles->ta_cursor, LV_STATE_DEFAULT, LV_BORDER_SIDE_LEFT);
-
-    lv_style_reset(&styles->ta_placeholder);
-    lv_style_set_text_color(&styles->ta_placeholder, LV_STATE_DEFAULT,
-                            IS_LIGHT ? COLOR_BG_TEXT_DIS : lv_color_hex(0xa1adbd));
-#endif
-}
-
-static void spinbox_init(void)
-{
-#if LV_USE_SPINBOX
-
-    lv_style_reset(&styles->spinbox_cursor);
-    lv_style_set_bg_opa(&styles->spinbox_cursor, LV_STATE_DEFAULT, LV_OPA_COVER);
-    lv_style_set_bg_color(&styles->spinbox_cursor, LV_STATE_DEFAULT, theme.color_primary);
-    lv_style_set_text_color(&styles->spinbox_cursor, LV_STATE_DEFAULT, LV_COLOR_WHITE);
-    lv_style_set_pad_top(&styles->spinbox_cursor, LV_STATE_DEFAULT, LV_DPX(100));
-    lv_style_set_pad_bottom(&styles->spinbox_cursor, LV_STATE_DEFAULT, LV_DPX(100));
-
-#endif
-}
-
-static void list_init(void)
-{
-#if LV_USE_LIST != 0
-    lv_style_reset(&styles->list_bg);
-    lv_style_set_clip_corner(&styles->list_bg, LV_STATE_DEFAULT, true);
-    lv_style_set_pad_left(&styles->list_bg, LV_STATE_DEFAULT, 0);
-    lv_style_set_pad_right(&styles->list_bg, LV_STATE_DEFAULT, 0);
-    lv_style_set_pad_top(&styles->list_bg, LV_STATE_DEFAULT, 0);
-    lv_style_set_pad_bottom(&styles->list_bg, LV_STATE_DEFAULT, 0);
-    lv_style_set_pad_inner(&styles->list_bg, LV_STATE_DEFAULT, 0);
-
-    lv_style_reset(&styles->list_btn);
-    lv_style_set_bg_opa(&styles->list_btn, LV_STATE_DEFAULT, LV_OPA_COVER);
-    lv_style_set_bg_color(&styles->list_btn, LV_STATE_DEFAULT, COLOR_BG);
-    lv_style_set_bg_color(&styles->list_btn, LV_STATE_PRESSED, COLOR_BG_PR);
-    lv_style_set_bg_color(&styles->list_btn, LV_STATE_DISABLED, COLOR_BG_DIS);
-    lv_style_set_bg_color(&styles->list_btn, LV_STATE_CHECKED, COLOR_BG_CHK);
-    lv_style_set_bg_color(&styles->list_btn, LV_STATE_CHECKED | LV_STATE_PRESSED, COLOR_BG_PR_CHK);
-
-    lv_style_set_text_color(&styles->list_btn, LV_STATE_DEFAULT, COLOR_BG_TEXT);
-    lv_style_set_text_color(&styles->list_btn, LV_STATE_CHECKED, COLOR_BG_TEXT_CHK);
-    lv_style_set_text_color(&styles->list_btn, LV_STATE_DISABLED, COLOR_BG_TEXT_DIS);
-
-    lv_style_set_image_recolor(&styles->list_btn, LV_STATE_DEFAULT, COLOR_BG_TEXT);
-    lv_style_set_image_recolor(&styles->list_btn, LV_STATE_CHECKED, COLOR_BG_TEXT_CHK);
-    lv_style_set_image_recolor(&styles->list_btn, LV_STATE_DISABLED, COLOR_BG_TEXT_DIS);
-
-    lv_style_set_border_side(&styles->list_btn, LV_STATE_DEFAULT, LV_BORDER_SIDE_BOTTOM);
-    lv_style_set_border_color(&styles->list_btn, LV_STATE_DEFAULT, COLOR_BG_BORDER);
-    lv_style_set_border_color(&styles->list_btn, LV_STATE_FOCUSED, theme.color_primary);
-    lv_style_set_border_width(&styles->list_btn, LV_STATE_DEFAULT, 1);
-
-    lv_style_set_outline_color(&styles->list_btn, LV_STATE_FOCUSED, theme.color_secondary);
-    lv_style_set_outline_width(&styles->list_btn, LV_STATE_FOCUSED, OUTLINE_WIDTH);
-    lv_style_set_outline_pad(&styles->list_btn, LV_STATE_FOCUSED, -BORDER_WIDTH);
-
-    lv_style_set_pad_left(&styles->list_btn, LV_STATE_DEFAULT, PAD_DEF);
-    lv_style_set_pad_right(&styles->list_btn, LV_STATE_DEFAULT, PAD_DEF);
-    lv_style_set_pad_top(&styles->list_btn, LV_STATE_DEFAULT, PAD_DEF);
-    lv_style_set_pad_bottom(&styles->list_btn, LV_STATE_DEFAULT, PAD_DEF);
-    lv_style_set_pad_inner(&styles->list_btn, LV_STATE_DEFAULT, PAD_DEF);
-
-    lv_style_set_transform_width(&styles->list_btn, LV_STATE_DEFAULT, - PAD_DEF);
-    lv_style_set_transform_width(&styles->list_btn, LV_STATE_PRESSED, -BORDER_WIDTH);
-    lv_style_set_transform_width(&styles->list_btn, LV_STATE_CHECKED, -BORDER_WIDTH);
-    lv_style_set_transform_width(&styles->list_btn, LV_STATE_DISABLED, -BORDER_WIDTH);
-    lv_style_set_transform_width(&styles->list_btn, LV_STATE_FOCUSED, - BORDER_WIDTH);
-
-    lv_style_set_transition_time(&styles->list_btn, LV_STATE_DEFAULT, TRANSITION_TIME);
-    lv_style_set_transition_prop_6(&styles->list_btn, LV_STATE_DEFAULT, LV_STYLE_BG_COLOR);
-    lv_style_set_transition_prop_5(&styles->list_btn, LV_STATE_DEFAULT, LV_STYLE_TRANSFORM_WIDTH);
-#endif
-}
-
-static void ddlist_init(void)
-{
-#if LV_USE_DROPDOWN != 0
-
-    lv_style_reset(&styles->ddlist_page);
-    lv_style_set_text_line_space(&styles->ddlist_page, LV_STATE_DEFAULT, LV_DPX(20));
-    lv_style_set_clip_corner(&styles->ddlist_page, LV_STATE_DEFAULT, true);
-
-    lv_style_reset(&styles->ddlist_sel);
-    lv_style_set_bg_opa(&styles->ddlist_sel, LV_STATE_DEFAULT, LV_OPA_COVER);
-    lv_style_set_bg_color(&styles->ddlist_sel, LV_STATE_DEFAULT, theme.color_primary);
-    lv_style_set_text_color(&styles->ddlist_sel, LV_STATE_DEFAULT, IS_LIGHT ? lv_color_hex3(0xfff) : lv_color_hex3(0xfff));
-    lv_style_set_bg_color(&styles->ddlist_sel, LV_STATE_PRESSED, COLOR_BG_PR);
-    lv_style_set_text_color(&styles->ddlist_sel, LV_STATE_PRESSED, COLOR_BG_TEXT_PR);
-#endif
-}
-
-static void roller_init(void)
-{
-#if LV_USE_ROLLER != 0
-    lv_style_reset(&styles->roller_bg);
-    lv_style_set_text_line_space(&styles->roller_bg, LV_STATE_DEFAULT, LV_DPX(25));
-
-    lv_style_reset(&styles->roller_sel);
-    lv_style_set_bg_opa(&styles->roller_sel, LV_STATE_DEFAULT, LV_OPA_COVER);
-    lv_style_set_bg_color(&styles->roller_sel, LV_STATE_DEFAULT, theme.color_primary);
-    lv_style_set_text_color(&styles->roller_sel, LV_STATE_DEFAULT, LV_COLOR_WHITE);
-#endif
-}
-
-static void tabview_init(void)
-{
-#if LV_USE_TABVIEW != 0
-#endif
-}
-
-static void tileview_init(void)
-{
-#if LV_USE_TILEVIEW != 0
-#endif
-}
-
-static void table_init(void)
-{
-#if LV_USE_TABLE != 0
-    lv_style_reset(&styles->table_cell);
-    lv_style_set_border_color(&styles->table_cell, LV_STATE_DEFAULT, COLOR_BG_BORDER);
-    lv_style_set_border_width(&styles->table_cell, LV_STATE_DEFAULT, 1);
-    lv_style_set_border_side(&styles->table_cell, LV_STATE_DEFAULT, LV_BORDER_SIDE_TOP | LV_BORDER_SIDE_BOTTOM);
-    lv_style_set_pad_left(&styles->table_cell, LV_STATE_DEFAULT, PAD_DEF);
-    lv_style_set_pad_right(&styles->table_cell, LV_STATE_DEFAULT, PAD_DEF);
-    lv_style_set_pad_top(&styles->table_cell, LV_STATE_DEFAULT, PAD_DEF);
-    lv_style_set_pad_bottom(&styles->table_cell, LV_STATE_DEFAULT, PAD_DEF);
-
-#endif
-}
-
-static void win_init(void)
-{
-#if LV_USE_WIN != 0
-#endif
-}
-
-static void tabview_win_shared_init(void)
-{
-#if LV_USE_TABVIEW || LV_USE_WIN
-    lv_style_reset(&styles->tabview_btns_bg);
-    lv_style_set_bg_opa(&styles->tabview_btns_bg, LV_STATE_DEFAULT, LV_OPA_COVER);
-    lv_style_set_bg_color(&styles->tabview_btns_bg, LV_STATE_DEFAULT, COLOR_BG);
-    lv_style_set_text_color(&styles->tabview_btns_bg, LV_STATE_DEFAULT, COLOR_SCR_TEXT);
-    lv_style_set_image_recolor(&styles->tabview_btns_bg, LV_STATE_DEFAULT, lv_color_hex(0x979a9f));
-    lv_style_set_pad_top(&styles->tabview_btns_bg, LV_STATE_DEFAULT, LV_DPX(7));
-    lv_style_set_pad_left(&styles->tabview_btns_bg, LV_STATE_DEFAULT, LV_DPX(7));
-    lv_style_set_pad_right(&styles->tabview_btns_bg, LV_STATE_DEFAULT, LV_DPX(7));
-
-    lv_style_reset(&styles->tabview_btns);
-    lv_style_set_bg_opa(&styles->tabview_btns, LV_STATE_PRESSED, LV_OPA_50);
-    lv_style_set_bg_color(&styles->tabview_btns, LV_STATE_PRESSED, lv_color_hex3(0x888));
-    lv_style_set_text_color(&styles->tabview_btns, LV_STATE_CHECKED, COLOR_SCR_TEXT);
-    lv_style_set_pad_top(&styles->tabview_btns, LV_STATE_DEFAULT, LV_DPX(20));
-    lv_style_set_pad_bottom(&styles->tabview_btns, LV_STATE_DEFAULT, LV_DPX(20));
-    lv_style_set_text_color(&styles->tabview_btns, LV_STATE_FOCUSED, theme.color_primary);
-    lv_style_set_text_color(&styles->tabview_btns, LV_STATE_EDITED, theme.color_secondary);
-
-    lv_style_reset(&styles->tabview_indic);
-    lv_style_set_bg_opa(&styles->tabview_indic, LV_STATE_DEFAULT, LV_OPA_COVER);
-    lv_style_set_bg_color(&styles->tabview_indic, LV_STATE_DEFAULT, theme.color_primary);
-    lv_style_set_bg_color(&styles->tabview_indic, LV_STATE_EDITED, theme.color_secondary);
-    lv_style_set_size(&styles->tabview_indic, LV_STATE_DEFAULT, LV_DPX(5));
-    lv_style_set_radius(&styles->tabview_indic, LV_STATE_DEFAULT, LV_RADIUS_CIRCLE);
-
-    lv_style_reset(&styles->tabview_page_scrl);
-    lv_style_set_pad_top(&styles->tabview_page_scrl, LV_STATE_DEFAULT, PAD_DEF);
-    lv_style_set_pad_bottom(&styles->tabview_page_scrl, LV_STATE_DEFAULT, PAD_DEF);
-    lv_style_set_pad_left(&styles->tabview_page_scrl, LV_STATE_DEFAULT, PAD_DEF);
-    lv_style_set_pad_right(&styles->tabview_page_scrl, LV_STATE_DEFAULT, PAD_DEF);
-    lv_style_set_pad_inner(&styles->tabview_page_scrl, LV_STATE_DEFAULT, PAD_DEF);
-#endif
-}
-
-/**********************
- *   GLOBAL FUNCTIONS
- **********************/
-
-/**
- * Initialize the default
- * @param color_primary the primary color of the theme
- * @param color_secondary the secondary color for the theme
- * @param flags ORed flags starting with `LV_THEME_DEF_FLAG_...`
- * @param font_small pointer to a small font
- * @param font_normal pointer to a normal font
- * @param font_subtitle pointer to a large font
- * @param font_title pointer to a extra large font
- * @return a pointer to reference this theme later
- */
-lv_theme_t * lv_theme_material_init(lv_color_t color_primary, lv_color_t color_secondary, uint32_t flags,
-                                    const lv_font_t * font_small, const lv_font_t * font_normal, const lv_font_t * font_subtitle,
-                                    const lv_font_t * font_title)
-{
-
-    /* This trick is required only to avoid the garbage collection of
-     * styles' data if LVGL is used in a binding (e.g. Micropython)
-     * In a general case styles could be simple `static lv_style_t my style` variables*/
-    if(styles == NULL) {
-        styles = lv_mem_alloc(sizeof(theme_styles_t));
-        if(styles == NULL) return NULL;
-        _lv_memset_00(styles, sizeof(theme_styles_t));
-        LV_GC_ROOT(_lv_theme_material_styles) = styles;
-    }
-
-    theme.color_primary = color_primary;
-    theme.color_secondary = color_secondary;
-    theme.font_small = font_small;
-    theme.font_normal = font_normal;
-    theme.font_subtitle = font_subtitle;
-    theme.font_title = font_title;
-    theme.flags = flags;
-
-    basic_init();
-    cont_init();
-    btn_init();
-    label_init();
-    bar_init();
-    img_init();
-    line_init();
-    led_init();
-    slider_init();
-    switch_init();
-    linemeter_init();
-    gauge_init();
-    arc_init();
-    spinner_init();
-    chart_init();
-    calendar_init();
-    cpicker_init();
-    checkbox_init();
-    btnmatrix_init();
-    keyboard_init();
-    msgbox_init();
-    page_init();
-    textarea_init();
-    spinbox_init();
-    list_init();
-    ddlist_init();
-    roller_init();
-    tabview_init();
-    tileview_init();
-    table_init();
-    win_init();
-    tabview_win_shared_init();
-
-    theme.apply_xcb = NULL;
-    theme.apply_cb = theme_apply;
-
-    lv_obj_report_style_mod(NULL);
-
-    return &theme;
-}
-
-/**********************
- *   STATIC FUNCTIONS
- **********************/
-
-static void theme_apply(lv_theme_t * th, lv_obj_t * obj, lv_theme_style_t name)
-{
-    LV_UNUSED(th);
-
-    lv_style_list_t * list;
-
-    switch(name) {
-        case LV_THEME_NONE:
-            break;
-
-        case LV_THEME_SCR:
-            list = lv_obj_get_style_list(obj, LV_OBJ_PART_MAIN);
-            _lv_style_list_add_style(list, &styles->scr);
-            break;
-        case LV_THEME_OBJ:
-            list = lv_obj_get_style_list(obj, LV_OBJ_PART_MAIN);
-            _lv_style_list_add_style(list, &styles->bg);
-            break;
-#if LV_USE_CONT
-        case LV_THEME_CONT:
-            list = lv_obj_get_style_list(obj, LV_CONT_PART_MAIN);
-            _lv_style_list_add_style(list, &styles->bg);
-            break;
-#endif
-
-#if LV_USE_BTN
-        case LV_THEME_BTN:
-            list = lv_obj_get_style_list(obj, LV_BTN_PART_MAIN);
-            _lv_style_list_add_style(list, &styles->btn);
-            break;
-#endif
-
-#if LV_USE_BTNMATRIX
-        case LV_THEME_BTNMATRIX:
-            list = lv_obj_get_style_list(obj, LV_BTNMATRIX_PART_BG);
-            _lv_style_list_add_style(list, &styles->bg);
-            _lv_style_list_add_style(list, &styles->pad_small);
-
-            list = lv_obj_get_style_list(obj, LV_BTNMATRIX_PART_BTN);
-            _lv_style_list_add_style(list, &styles->bg);
-            _lv_style_list_add_style(list, &styles->bg_click);
-            break;
-#endif
-
-#if LV_USE_KEYBOARD
-        case LV_THEME_KEYBOARD:
-            list = lv_obj_get_style_list(obj, LV_KEYBOARD_PART_BG);
-            _lv_style_list_add_style(list, &styles->scr);
-            _lv_style_list_add_style(list, &styles->kb_bg);
-
-            list = lv_obj_get_style_list(obj, LV_KEYBOARD_PART_BTN);
-            _lv_style_list_add_style(list, &styles->bg);
-            _lv_style_list_add_style(list, &styles->bg_click);
-            break;
-#endif
-
-#if LV_USE_BAR
-        case LV_THEME_BAR:
-            list = lv_obj_get_style_list(obj, LV_BAR_PART_BG);
-            _lv_style_list_add_style(list, &styles->bar_bg);
-
-            list = lv_obj_get_style_list(obj, LV_BAR_PART_INDIC);
-            _lv_style_list_add_style(list, &styles->bar_indic);
-            break;
-#endif
-
-#if LV_USE_SWITCH
-        case LV_THEME_SWITCH:
-            list = lv_obj_get_style_list(obj, LV_SWITCH_PART_BG);
-            _lv_style_list_add_style(list, &styles->bar_bg);
-
-            list = lv_obj_get_style_list(obj, LV_SWITCH_PART_INDIC);
-            _lv_style_list_add_style(list, &styles->bar_indic);
-
-            list = lv_obj_get_style_list(obj, LV_SWITCH_PART_KNOB);
-            _lv_style_list_add_style(list, &styles->sw_knob);
-            break;
-#endif
-
-#if LV_USE_CANVAS
-        case LV_THEME_CANVAS:
-            break;
-#endif
-
-#if LV_USE_IMG
-        case LV_THEME_IMAGE:
-            break;
-#endif
-
-#if LV_USE_IMGBTN
-        case LV_THEME_IMGBTN:
-            break;
-#endif
-
-#if LV_USE_LABEL
-        case LV_THEME_LABEL:
-            break;
-#endif
-
-#if LV_USE_LINE
-        case LV_THEME_LINE:
-            list = lv_obj_get_style_list(obj, LV_LINE_PART_MAIN);
-            _lv_style_list_add_style(list, &styles->line);
-            break;
-#endif
-
-#if LV_USE_ARC
-        case LV_THEME_ARC:
-            list = lv_obj_get_style_list(obj, LV_ARC_PART_BG);
-            _lv_style_list_add_style(list, &styles->bg);
-            _lv_style_list_add_style(list, &styles->arc_bg);
-
-            list = lv_obj_get_style_list(obj, LV_ARC_PART_INDIC);
-            _lv_style_list_add_style(list, &styles->arc_indic);
-
-            list = lv_obj_get_style_list(obj, LV_ARC_PART_KNOB);
-            _lv_style_list_add_style(list, &styles->bg);
-            _lv_style_list_add_style(list, &styles->bg_click);
-            _lv_style_list_add_style(list, &styles->arc_knob);
-            break;
-#endif
-
-#if LV_USE_SPINNER
-        case LV_THEME_SPINNER:
-            list = lv_obj_get_style_list(obj, LV_SPINNER_PART_BG);
-            _lv_style_list_add_style(list, &styles->arc_bg);
-
-            list = lv_obj_get_style_list(obj, LV_SPINNER_PART_INDIC);
-            _lv_style_list_add_style(list, &styles->arc_indic);
-            break;
-#endif
-
-#if LV_USE_SLIDER
-        case LV_THEME_SLIDER:
-            list = lv_obj_get_style_list(obj, LV_SLIDER_PART_BG);
-            _lv_style_list_add_style(list, &styles->bar_bg);
-            _lv_style_list_add_style(list, &styles->slider_bg);
-
-            list = lv_obj_get_style_list(obj, LV_SLIDER_PART_INDIC);
-            _lv_style_list_add_style(list, &styles->bar_indic);
-
-            list = lv_obj_get_style_list(obj, LV_SLIDER_PART_KNOB);
-            _lv_style_list_add_style(list, &styles->slider_knob);
-            break;
-#endif
-
-#if LV_USE_CHECKBOX
-        case LV_THEME_CHECKBOX:
-            list = lv_obj_get_style_list(obj, LV_CHECKBOX_PART_BG);
-            _lv_style_list_add_style(list, &styles->cb_bg);
-
-            list = lv_obj_get_style_list(obj, LV_CHECKBOX_PART_BULLET);
-            _lv_style_list_add_style(list, &styles->btn);
-            _lv_style_list_add_style(list, &styles->cb_bullet);
-            break;
-#endif
-
-#if LV_USE_MSGBOX
-        case LV_THEME_MSGBOX:
-            list = lv_obj_get_style_list(obj, LV_MSGBOX_PART_BG);
-            _lv_style_list_add_style(list, &styles->bg);
-            _lv_style_list_add_style(list, &styles->mbox_bg);
-            break;
-
-        case LV_THEME_MSGBOX_BTNS:
-            list = lv_obj_get_style_list(obj, LV_MSGBOX_PART_BTN_BG);
-            _lv_style_list_add_style(list, &styles->pad_small);
-
-            list = lv_obj_get_style_list(obj, LV_MSGBOX_PART_BTN);
-            _lv_style_list_add_style(list, &styles->btn);
-            break;
-
-#endif
-#if LV_USE_LED
-        case LV_THEME_LED:
-            list = lv_obj_get_style_list(obj, LV_LED_PART_MAIN);
-            _lv_style_list_add_style(list, &styles->led);
-            break;
-#endif
-#if LV_USE_PAGE
-        case LV_THEME_PAGE:
-            list = lv_obj_get_style_list(obj, LV_PAGE_PART_BG);
-            _lv_style_list_add_style(list, &styles->bg);
-
-            list = lv_obj_get_style_list(obj, LV_PAGE_PART_SCROLLABLE);
-            _lv_style_list_add_style(list, &styles->pad_inner);
-
-            list = lv_obj_get_style_list(obj, LV_PAGE_PART_SCROLLBAR);
-            _lv_style_list_add_style(list, &styles->sb);
-
-#if LV_USE_ANIMATION
-            list = lv_obj_get_style_list(obj, LV_PAGE_PART_EDGE_FLASH);
-            _lv_style_list_add_style(list, &styles->edge_flash);
-#endif
-            break;
-#endif
-#if LV_USE_TABVIEW
-        case LV_THEME_TABVIEW:
-            list = lv_obj_get_style_list(obj, LV_TABVIEW_PART_BG);
-            _lv_style_list_add_style(list, &styles->scr);
-
-            list = lv_obj_get_style_list(obj, LV_TABVIEW_PART_TAB_BG);
-            _lv_style_list_add_style(list, &styles->tabview_btns_bg);
-
-            list = lv_obj_get_style_list(obj, LV_TABVIEW_PART_INDIC);
-            _lv_style_list_add_style(list, &styles->tabview_indic);
-
-            list = lv_obj_get_style_list(obj, LV_TABVIEW_PART_TAB_BTN);
-            _lv_style_list_add_style(list, &styles->tabview_btns);
-            break;
-
-        case LV_THEME_TABVIEW_PAGE:
-            list = lv_obj_get_style_list(obj, LV_PAGE_PART_SCROLLABLE);
-            _lv_style_list_add_style(list, &styles->tabview_page_scrl);
-
-            break;
-#endif
-
-#if LV_USE_TILEVIEW
-        case LV_THEME_TILEVIEW:
-            list = lv_obj_get_style_list(obj, LV_TILEVIEW_PART_BG);
-            _lv_style_list_add_style(list, &styles->scr);
-
-            list = lv_obj_get_style_list(obj, LV_TILEVIEW_PART_SCROLLBAR);
-            _lv_style_list_add_style(list, &styles->sb);
-
-#if LV_USE_ANIMATION
-            list = lv_obj_get_style_list(obj, LV_TILEVIEW_PART_EDGE_FLASH);
-            _lv_style_list_add_style(list, &styles->edge_flash);
-#endif
-            break;
-#endif
-
-#if LV_USE_ROLLER
-        case LV_THEME_ROLLER:
-            list = lv_obj_get_style_list(obj, LV_ROLLER_PART_BG);
-            _lv_style_list_add_style(list, &styles->bg);
-            _lv_style_list_add_style(list, &styles->roller_bg);
-
-            list = lv_obj_get_style_list(obj, LV_ROLLER_PART_SELECTED);
-            _lv_style_list_add_style(list, &styles->roller_sel);
-            break;
-#endif
-
-#if LV_USE_OBJMASK
-        case LV_THEME_OBJMASK:
-            list = lv_obj_get_style_list(obj, LV_OBJMASK_PART_MAIN);
-            break;
-#endif
-
-#if LV_USE_LIST
-        case LV_THEME_LIST:
-            list = lv_obj_get_style_list(obj, LV_LIST_PART_BG);
-            _lv_style_list_add_style(list, &styles->bg);
-            _lv_style_list_add_style(list, &styles->list_bg);
-
-            list = lv_obj_get_style_list(obj, LV_LIST_PART_SCROLLBAR);
-            _lv_style_list_add_style(list, &styles->sb);
-            break;
-
-        case LV_THEME_LIST_BTN:
-            list = lv_obj_get_style_list(obj, LV_BTN_PART_MAIN);
-            _lv_style_list_add_style(list, &styles->list_btn);
-            break;
-#endif
-
-#if LV_USE_DROPDOWN
-        case LV_THEME_DROPDOWN:
-            list = lv_obj_get_style_list(obj, LV_DROPDOWN_PART_MAIN);
-            _lv_style_list_add_style(list, &styles->bg);
-            _lv_style_list_add_style(list, &styles->bg_click);
-            _lv_style_list_add_style(list, &styles->pad_small);
-
-            list = lv_obj_get_style_list(obj, LV_DROPDOWN_PART_LIST);
-            _lv_style_list_add_style(list, &styles->bg);
-            _lv_style_list_add_style(list, &styles->ddlist_page);
-
-            list = lv_obj_get_style_list(obj, LV_DROPDOWN_PART_SCROLLBAR);
-            _lv_style_list_add_style(list, &styles->sb);
-
-            list = lv_obj_get_style_list(obj, LV_DROPDOWN_PART_SELECTED);
-            _lv_style_list_add_style(list, &styles->ddlist_sel);
-            break;
-#endif
-
-#if LV_USE_CHART
-        case LV_THEME_CHART:
-            list = lv_obj_get_style_list(obj, LV_CHART_PART_BG);
-            _lv_style_list_add_style(list, &styles->bg);
-            _lv_style_list_add_style(list, &styles->chart_bg);
-            _lv_style_list_add_style(list, &styles->pad_small);
-
-            list = lv_obj_get_style_list(obj, LV_CHART_PART_SERIES_BG);
-            _lv_style_list_add_style(list, &styles->pad_small);
-            _lv_style_list_add_style(list, &styles->chart_series_bg);
-
-            list = lv_obj_get_style_list(obj, LV_CHART_PART_CURSOR);
-            _lv_style_list_add_style(list, &styles->chart_series_bg);
-
-            list = lv_obj_get_style_list(obj, LV_CHART_PART_SERIES);
-            _lv_style_list_add_style(list, &styles->chart_series);
-            break;
-#endif
-#if LV_USE_TABLE
-        case LV_THEME_TABLE: {
-                list = lv_obj_get_style_list(obj, LV_TABLE_PART_BG);
-                _lv_style_list_add_style(list, &styles->bg);
-
-                int idx = 1; /* start value should be 1, not zero, since cell styles
-                            start at 1 due to presence of LV_TABLE_PART_BG=0
-                            in the enum (lv_table.h) */
-                /* declaring idx outside loop to work with older compilers */
-                for(; idx <= LV_TABLE_CELL_STYLE_CNT; idx ++) {
-                    list = lv_obj_get_style_list(obj, idx);
-                    _lv_style_list_add_style(list, &styles->table_cell);
-                }
-                break;
-            }
-#endif
-
-#if LV_USE_WIN
-        case LV_THEME_WIN:
-            list = lv_obj_get_style_list(obj, LV_WIN_PART_BG);
-            _lv_style_list_add_style(list, &styles->scr);
-
-            list = lv_obj_get_style_list(obj, LV_WIN_PART_SCROLLBAR);
-            _lv_style_list_add_style(list, &styles->sb);
-
-            list = lv_obj_get_style_list(obj, LV_WIN_PART_CONTENT_SCROLLABLE);
-            _lv_style_list_add_style(list, &styles->tabview_page_scrl);
-
-            list = lv_obj_get_style_list(obj, LV_WIN_PART_HEADER);
-            _lv_style_list_add_style(list, &styles->tabview_btns_bg);
-            break;
-
-        case LV_THEME_WIN_BTN:
-            list = lv_obj_get_style_list(obj, LV_BTN_PART_MAIN);
-            _lv_style_list_add_style(list, &styles->tabview_btns);
-            break;
-#endif
-
-#if LV_USE_TEXTAREA
-        case LV_THEME_TEXTAREA:
-            list = lv_obj_get_style_list(obj, LV_TEXTAREA_PART_BG);
-            _lv_style_list_add_style(list, &styles->bg);
-            _lv_style_list_add_style(list, &styles->pad_small);
-
-            list = lv_obj_get_style_list(obj, LV_TEXTAREA_PART_PLACEHOLDER);
-            _lv_style_list_add_style(list, &styles->ta_placeholder);
-
-            list = lv_obj_get_style_list(obj, LV_TEXTAREA_PART_CURSOR);
-            _lv_style_list_add_style(list, &styles->ta_cursor);
-
-            list = lv_obj_get_style_list(obj, LV_TEXTAREA_PART_SCROLLBAR);
-            _lv_style_list_add_style(list, &styles->sb);
-            break;
-
-#endif
-
-#if LV_USE_SPINBOX
-        case LV_THEME_SPINBOX:
-            list = lv_obj_get_style_list(obj, LV_SPINBOX_PART_BG);
-            _lv_style_list_add_style(list, &styles->bg);
-            _lv_style_list_add_style(list, &styles->pad_small);
-
-            list = lv_obj_get_style_list(obj, LV_SPINBOX_PART_CURSOR);
-            _lv_style_list_add_style(list, &styles->spinbox_cursor);
-            break;
-
-        case LV_THEME_SPINBOX_BTN:
-            list = lv_obj_get_style_list(obj, LV_BTN_PART_MAIN);
-            _lv_style_list_add_style(list, &styles->bg);
-            _lv_style_list_add_style(list, &styles->bg_click);
-            break;
-#endif
-
-#if LV_USE_CALENDAR
-        case LV_THEME_CALENDAR:
-            list = lv_obj_get_style_list(obj, LV_CALENDAR_PART_BG);
-            _lv_style_list_add_style(list, &styles->bg);
-
-            list = lv_obj_get_style_list(obj, LV_CALENDAR_PART_DATE);
-            _lv_style_list_add_style(list, &styles->calendar_date_nums);
-
-            list = lv_obj_get_style_list(obj, LV_CALENDAR_PART_HEADER);
-            _lv_style_list_add_style(list, &styles->calendar_header);
-
-            list = lv_obj_get_style_list(obj, LV_CALENDAR_PART_DAY_NAMES);
-            _lv_style_list_add_style(list, &styles->calendar_daynames);
-            break;
-#endif
-#if LV_USE_CPICKER
-        case LV_THEME_CPICKER:
-            list = lv_obj_get_style_list(obj, LV_CPICKER_PART_MAIN);
-            _lv_style_list_add_style(list, &styles->cpicker_bg);
-
-            list = lv_obj_get_style_list(obj, LV_CPICKER_PART_KNOB);
-            _lv_style_list_add_style(list, &styles->cpicker_indic);
-            break;
-#endif
-
-#if LV_USE_LINEMETER
-        case LV_THEME_LINEMETER:
-            list = lv_obj_get_style_list(obj, LV_LINEMETER_PART_MAIN);
-            _lv_style_list_add_style(list, &styles->bg);
-            _lv_style_list_add_style(list, &styles->lmeter);
-            break;
-#endif
-#if LV_USE_GAUGE
-        case LV_THEME_GAUGE:
-            list = lv_obj_get_style_list(obj, LV_GAUGE_PART_MAIN);
-            _lv_style_list_add_style(list, &styles->bg);
-            _lv_style_list_add_style(list, &styles->gauge_main);
-
-            list = lv_obj_get_style_list(obj, LV_GAUGE_PART_MAJOR);
-            _lv_style_list_add_style(list, &styles->gauge_strong);
-
-            list = lv_obj_get_style_list(obj, LV_GAUGE_PART_NEEDLE);
-            _lv_style_list_add_style(list, &styles->gauge_needle);
-            break;
-#endif
-        default:
-            break;
-    }
-
-    lv_obj_refresh_style(obj, LV_OBJ_PART_ALL, LV_STYLE_PROP_ALL);
-}
-
-#endif
->>>>>>> 28c43adc
+#endif
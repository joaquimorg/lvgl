--- conflicted
+++ resolved
@@ -1,1716 +1,845 @@
-<<<<<<< HEAD
-/**
- * @file lv_theme_template.c
- *
- */
-
-/*********************
- *      INCLUDES
- *********************/
-#include "../../lvgl.h" /*To see all the widgets*/
-
-#if LV_USE_THEME_TEMPLATE
-
-#include "../lv_misc/lv_gc.h"
-
-#if defined(LV_GC_INCLUDE)
-    #include LV_GC_INCLUDE
-#endif /* LV_ENABLE_GC */
-
-/*********************
- *      DEFINES
- *********************/
-
-/**********************
- *      TYPEDEFS
- **********************/
-
-typedef struct {
-    lv_style_t bg;
-    lv_style_t btn;
-    lv_style_t round;
-    lv_style_t color;
-    lv_style_t gray;
-    lv_style_t tick_line;
-    lv_style_t tight;
-} theme_styles_t;
-
-/**********************
- *  STATIC PROTOTYPES
- **********************/
-static void theme_apply(lv_theme_t * th, lv_obj_t * obj, lv_theme_style_t name);
-
-/**********************
- *  STATIC VARIABLES
- **********************/
-
-static lv_theme_t theme;
-static theme_styles_t * styles;
-
-static bool inited;
-
-/**********************
- *      MACROS
- **********************/
-
-/**********************
- *   STATIC FUNCTIONS
- **********************/
-static void style_init_reset(lv_style_t * style);
-
-
-static void basic_init(void)
-{
-    style_init_reset(&styles->bg);
-    lv_style_set_bg_opa(&styles->bg, LV_STATE_DEFAULT, LV_OPA_COVER);
-    lv_style_set_border_width(&styles->bg, LV_STATE_DEFAULT, 1);
-    lv_style_set_border_width(&styles->bg, LV_STATE_FOCUSED, 2);
-    lv_style_set_border_color(&styles->bg, LV_STATE_FOCUSED, theme.color_secondary);
-    lv_style_set_border_color(&styles->bg, LV_STATE_EDITED, lv_color_darken(theme.color_secondary, LV_OPA_30));
-    lv_style_set_line_width(&styles->bg, LV_STATE_DEFAULT, 1);
-    lv_style_set_scale_end_line_width(&styles->bg, LV_STATE_DEFAULT, 1);
-    lv_style_set_scale_end_color(&styles->bg, LV_STATE_DEFAULT, theme.color_primary);
-    lv_style_set_text_color(&styles->bg, LV_STATE_DEFAULT, LV_COLOR_BLACK);
-    lv_style_set_pad_left(&styles->bg, LV_STATE_DEFAULT, LV_DPI / 10);
-    lv_style_set_pad_right(&styles->bg, LV_STATE_DEFAULT, LV_DPI / 10);
-    lv_style_set_pad_top(&styles->bg, LV_STATE_DEFAULT, LV_DPI / 10);
-    lv_style_set_pad_bottom(&styles->bg, LV_STATE_DEFAULT, LV_DPI / 10);
-    lv_style_set_pad_inner(&styles->bg, LV_STATE_DEFAULT, LV_DPI / 10);
-
-    style_init_reset(&styles->btn);
-    lv_style_set_bg_color(&styles->btn, LV_STATE_PRESSED, lv_color_hex3(0xccc));
-    lv_style_set_bg_color(&styles->btn, LV_STATE_CHECKED, theme.color_primary);
-    lv_style_set_bg_color(&styles->btn, LV_STATE_CHECKED | LV_STATE_PRESSED, lv_color_darken(theme.color_primary,
-                                                                                             LV_OPA_30));
-    lv_style_set_bg_color(&styles->btn, LV_STATE_DISABLED, LV_COLOR_SILVER);
-    lv_style_set_text_color(&styles->btn, LV_STATE_DISABLED, LV_COLOR_GRAY);
-    lv_style_set_image_recolor(&styles->btn, LV_STATE_DISABLED, LV_COLOR_GRAY);
-
-    style_init_reset(&styles->round);
-    lv_style_set_radius(&styles->round, LV_STATE_DEFAULT, LV_RADIUS_CIRCLE);
-
-    style_init_reset(&styles->color);
-    lv_style_set_bg_color(&styles->color, LV_STATE_DEFAULT, theme.color_primary);
-    lv_style_set_line_color(&styles->color, LV_STATE_DEFAULT, theme.color_primary);
-
-    style_init_reset(&styles->gray);
-    lv_style_set_bg_color(&styles->gray, LV_STATE_DEFAULT, LV_COLOR_SILVER);
-    lv_style_set_line_color(&styles->gray, LV_STATE_DEFAULT, LV_COLOR_SILVER);
-    lv_style_set_text_color(&styles->gray, LV_STATE_DEFAULT, LV_COLOR_GRAY);
-
-    style_init_reset(&styles->tick_line);
-    lv_style_set_line_width(&styles->tick_line, LV_STATE_DEFAULT, 5);
-    lv_style_set_scale_end_line_width(&styles->tick_line, LV_STATE_DEFAULT, 5);
-    lv_style_set_scale_end_color(&styles->tick_line, LV_STATE_DEFAULT, theme.color_primary);
-
-    style_init_reset(&styles->tight);
-    lv_style_set_pad_left(&styles->tight, LV_STATE_DEFAULT, 0);
-    lv_style_set_pad_right(&styles->tight, LV_STATE_DEFAULT, 0);
-    lv_style_set_pad_top(&styles->tight, LV_STATE_DEFAULT, 0);
-    lv_style_set_pad_bottom(&styles->tight, LV_STATE_DEFAULT, 0);
-    lv_style_set_pad_inner(&styles->tight, LV_STATE_DEFAULT, 0);
-}
-
-static void arc_init(void)
-{
-#if LV_USE_ARC != 0
-
-#endif
-}
-
-static void bar_init(void)
-{
-#if LV_USE_BAR
-
-#endif
-}
-
-static void btn_init(void)
-{
-#if LV_USE_BTN != 0
-
-#endif
-}
-
-
-static void btnmatrix_init(void)
-{
-#if LV_USE_BTNMATRIX
-
-#endif
-}
-
-
-static void calendar_init(void)
-{
-#if LV_USE_CALENDAR
-
-#endif
-}
-
-static void chart_init(void)
-{
-#if LV_USE_CHART
-
-#endif
-}
-
-
-static void cpicker_init(void)
-{
-#if LV_USE_CPICKER
-
-#endif
-}
-
-static void checkbox_init(void)
-{
-#if LV_USE_CHECKBOX != 0
-
-#endif
-}
-
-
-static void cont_init(void)
-{
-#if LV_USE_CONT != 0
-
-#endif
-}
-
-
-static void gauge_init(void)
-{
-#if LV_USE_GAUGE != 0
-
-#endif
-}
-
-static void img_init(void)
-{
-#if LV_USE_IMG != 0
-
-#endif
-}
-
-static void label_init(void)
-{
-#if LV_USE_LABEL != 0
-
-#endif
-}
-
-
-static void linemeter_init(void)
-{
-#if LV_USE_LINEMETER != 0
-
-#endif
-}
-
-static void line_init(void)
-{
-#if LV_USE_LINE != 0
-
-#endif
-}
-
-static void led_init(void)
-{
-#if LV_USE_LED != 0
-
-#endif
-}
-
-static void page_init(void)
-{
-#if LV_USE_PAGE
-
-#endif
-}
-
-static void slider_init(void)
-{
-#if LV_USE_SLIDER != 0
-
-#endif
-}
-
-static void switch_init(void)
-{
-#if LV_USE_SWITCH != 0
-
-#endif
-}
-
-
-static void spinbox_init(void)
-{
-#if LV_USE_SPINBOX
-
-#endif
-}
-
-
-static void spinner_init(void)
-{
-#if LV_USE_SPINNER != 0
-
-#endif
-}
-
-static void keyboard_init(void)
-{
-#if LV_USE_KEYBOARD
-
-#endif
-}
-
-static void msgbox_init(void)
-{
-#if LV_USE_MSGBOX
-
-#endif
-}
-
-static void textarea_init(void)
-{
-#if LV_USE_TEXTAREA
-
-#endif
-}
-
-static void list_init(void)
-{
-#if LV_USE_LIST != 0
-
-#endif
-}
-
-static void ddlist_init(void)
-{
-#if LV_USE_DROPDOWN != 0
-
-#endif
-}
-
-static void roller_init(void)
-{
-#if LV_USE_ROLLER != 0
-
-#endif
-}
-
-static void tabview_init(void)
-{
-#if LV_USE_TABVIEW != 0
-
-#endif
-}
-
-static void tileview_init(void)
-{
-#if LV_USE_TILEVIEW != 0
-#endif
-}
-
-static void table_init(void)
-{
-#if LV_USE_TABLE != 0
-
-#endif
-}
-
-static void win_init(void)
-{
-#if LV_USE_WIN != 0
-
-#endif
-}
-
-
-/**********************
- *   GLOBAL FUNCTIONS
- **********************/
-
-/**
- * Initialize the default
- * @param color_primary the primary color of the theme
- * @param color_secondary the secondary color for the theme
- * @param flags ORed flags starting with `LV_THEME_DEF_FLAG_...`
- * @param font_small pointer to a small font
- * @param font_normal pointer to a normal font
- * @param font_subtitle pointer to a large font
- * @param font_title pointer to a extra large font
- * @return a pointer to reference this theme later
- */
-lv_theme_t * lv_theme_template_init(lv_color_t color_primary, lv_color_t color_secondary, uint32_t flags,
-                                    const lv_font_t * font_small, const lv_font_t * font_normal, const lv_font_t * font_subtitle,
-                                    const lv_font_t * font_title)
-{
-
-    /* This trick is required only to avoid the garbage collection of
-     * styles' data if LVGL is used in a binding (e.g. Micropython)
-     * In a general case styles could be simple `static lv_style_t my style` variables or allocated directly into `styles`*/
-    if(!inited) {
-#if defined(LV_GC_INCLUDE)
-        LV_GC_ROOT(_lv_theme_template_styles) = lv_mem_alloc(sizeof(theme_styles_t));
-        styles = (theme_styles_t *)LV_GC_ROOT(_lv_theme_template_styles);
-#else
-        styles = lv_mem_alloc(sizeof(theme_styles_t));
-#endif
-
-    }
-
-    theme.color_primary = color_primary;
-    theme.color_secondary = color_secondary;
-    theme.font_small = font_small;
-    theme.font_normal = font_normal;
-    theme.font_subtitle = font_subtitle;
-    theme.font_title = font_title;
-    theme.flags = flags;
-
-    basic_init();
-    cont_init();
-    btn_init();
-    label_init();
-    bar_init();
-    img_init();
-    line_init();
-    led_init();
-    slider_init();
-    switch_init();
-    linemeter_init();
-    gauge_init();
-    arc_init();
-    spinner_init();
-    chart_init();
-    calendar_init();
-    cpicker_init();
-    checkbox_init();
-    btnmatrix_init();
-    keyboard_init();
-    msgbox_init();
-    page_init();
-    textarea_init();
-    spinbox_init();
-    list_init();
-    ddlist_init();
-    roller_init();
-    tabview_init();
-    tileview_init();
-    table_init();
-    win_init();
-
-    theme.apply_xcb = NULL;
-    theme.apply_cb = theme_apply;
-
-    return &theme;
-}
-
-
-void theme_apply(lv_theme_t * th, lv_obj_t * obj, lv_theme_style_t name)
-{
-    LV_UNUSED(th);
-
-    lv_style_list_t * list;
-
-    switch(name) {
-        case LV_THEME_NONE:
-            break;
-
-        case LV_THEME_SCR:
-            list = lv_obj_get_style_list(obj, LV_OBJ_PART_MAIN);
-            _lv_style_list_add_style(list, &styles->bg);
-            _lv_style_list_add_style(list, &styles->tight);
-            break;
-        case LV_THEME_OBJ:
-            list = lv_obj_get_style_list(obj, LV_OBJ_PART_MAIN);
-            _lv_style_list_add_style(list, &styles->bg);
-            break;
-#if LV_USE_CONT
-        case LV_THEME_CONT:
-            list = lv_obj_get_style_list(obj, LV_CONT_PART_MAIN);
-            _lv_style_list_add_style(list, &styles->bg);
-            break;
-#endif
-
-#if LV_USE_BTN
-        case LV_THEME_BTN:
-            list = lv_obj_get_style_list(obj, LV_BTN_PART_MAIN);
-            _lv_style_list_add_style(list, &styles->bg);
-            _lv_style_list_add_style(list, &styles->btn);
-            break;
-#endif
-
-#if LV_USE_BTNMATRIX
-        case LV_THEME_BTNMATRIX:
-            list = lv_obj_get_style_list(obj, LV_BTNMATRIX_PART_BG);
-            _lv_style_list_add_style(list, &styles->bg);
-
-            list = lv_obj_get_style_list(obj, LV_BTNMATRIX_PART_BTN);
-            _lv_style_list_add_style(list, &styles->bg);
-            _lv_style_list_add_style(list, &styles->btn);
-            break;
-#endif
-
-#if LV_USE_KEYBOARD
-        case LV_THEME_KEYBOARD:
-            list = lv_obj_get_style_list(obj, LV_KEYBOARD_PART_BG);
-            _lv_style_list_add_style(list, &styles->bg);
-
-            list = lv_obj_get_style_list(obj, LV_KEYBOARD_PART_BTN);
-            _lv_style_list_add_style(list, &styles->bg);
-            _lv_style_list_add_style(list, &styles->btn);
-            break;
-#endif
-
-#if LV_USE_BAR
-        case LV_THEME_BAR:
-            list = lv_obj_get_style_list(obj, LV_BAR_PART_BG);
-            _lv_style_list_add_style(list, &styles->bg);
-            _lv_style_list_add_style(list, &styles->tight);
-
-            list = lv_obj_get_style_list(obj, LV_BAR_PART_INDIC);
-            _lv_style_list_add_style(list, &styles->bg);
-            _lv_style_list_add_style(list, &styles->color);
-            break;
-#endif
-
-#if LV_USE_SWITCH
-        case LV_THEME_SWITCH:
-            list = lv_obj_get_style_list(obj, LV_SWITCH_PART_BG);
-            _lv_style_list_add_style(list, &styles->bg);
-            _lv_style_list_add_style(list, &styles->tight);
-            _lv_style_list_add_style(list, &styles->round);
-
-            list = lv_obj_get_style_list(obj, LV_SWITCH_PART_INDIC);
-            _lv_style_list_add_style(list, &styles->bg);
-            _lv_style_list_add_style(list, &styles->color);
-
-            list = lv_obj_get_style_list(obj, LV_SWITCH_PART_KNOB);
-            _lv_style_list_add_style(list, &styles->bg);
-            _lv_style_list_add_style(list, &styles->tight);
-            _lv_style_list_add_style(list, &styles->round);
-            break;
-#endif
-
-#if LV_USE_CANVAS
-        case LV_THEME_CANVAS:
-            list = lv_obj_get_style_list(obj, LV_CANVAS_PART_MAIN);
-            break;
-#endif
-
-#if LV_USE_IMG
-        case LV_THEME_IMAGE:
-            list = lv_obj_get_style_list(obj, LV_IMG_PART_MAIN);
-            break;
-#endif
-
-#if LV_USE_IMGBTN
-        case LV_THEME_IMGBTN:
-            list = lv_obj_get_style_list(obj, LV_IMG_PART_MAIN);
-            break;
-#endif
-
-#if LV_USE_LABEL
-        case LV_THEME_LABEL:
-            list = lv_obj_get_style_list(obj, LV_LABEL_PART_MAIN);
-            break;
-#endif
-
-#if LV_USE_LINE
-        case LV_THEME_LINE:
-            list = lv_obj_get_style_list(obj, LV_LABEL_PART_MAIN);
-            break;
-#endif
-
-#if LV_USE_ARC
-        case LV_THEME_ARC:
-            list = lv_obj_get_style_list(obj, LV_ARC_PART_BG);
-            _lv_style_list_add_style(list, &styles->bg);
-            _lv_style_list_add_style(list, &styles->tick_line);
-            _lv_style_list_add_style(list, &styles->round);
-
-            list = lv_obj_get_style_list(obj, LV_ARC_PART_INDIC);
-            _lv_style_list_add_style(list, &styles->bg);
-            _lv_style_list_add_style(list, &styles->color);
-            _lv_style_list_add_style(list, &styles->tick_line);
-            break;
-#endif
-
-#if LV_USE_SPINNER
-        case LV_THEME_SPINNER:
-            list = lv_obj_get_style_list(obj, LV_SPINNER_PART_BG);
-            _lv_style_list_add_style(list, &styles->bg);
-            _lv_style_list_add_style(list, &styles->tick_line);
-
-            list = lv_obj_get_style_list(obj, LV_SPINNER_PART_INDIC);
-            _lv_style_list_add_style(list, &styles->bg);
-            _lv_style_list_add_style(list, &styles->color);
-            _lv_style_list_add_style(list, &styles->tick_line);
-            break;
-#endif
-
-#if LV_USE_SLIDER
-        case LV_THEME_SLIDER:
-            list = lv_obj_get_style_list(obj, LV_SLIDER_PART_BG);
-            _lv_style_list_add_style(list, &styles->bg);
-
-            list = lv_obj_get_style_list(obj, LV_SLIDER_PART_INDIC);
-            _lv_style_list_add_style(list, &styles->bg);
-            _lv_style_list_add_style(list, &styles->color);
-
-            list = lv_obj_get_style_list(obj, LV_SLIDER_PART_KNOB);
-            _lv_style_list_add_style(list, &styles->bg);
-            _lv_style_list_add_style(list, &styles->round);
-            break;
-#endif
-
-#if LV_USE_CHECKBOX
-        case LV_THEME_CHECKBOX:
-            list = lv_obj_get_style_list(obj, LV_CHECKBOX_PART_BG);
-
-            list = lv_obj_get_style_list(obj, LV_CHECKBOX_PART_BULLET);
-            _lv_style_list_add_style(list, &styles->bg);
-            _lv_style_list_add_style(list, &styles->btn);
-            break;
-#endif
-
-#if LV_USE_MSGBOX
-        case LV_THEME_MSGBOX:
-            list = lv_obj_get_style_list(obj, LV_MSGBOX_PART_BG);
-            _lv_style_list_add_style(list, &styles->bg);
-            break;
-
-        case LV_THEME_MSGBOX_BTNS:
-            list = lv_obj_get_style_list(obj, LV_MSGBOX_PART_BTN_BG);
-            _lv_style_list_add_style(list, &styles->bg);
-
-            list = lv_obj_get_style_list(obj, LV_MSGBOX_PART_BTN);
-            _lv_style_list_add_style(list, &styles->bg);
-            _lv_style_list_add_style(list, &styles->btn);
-            break;
-
-#endif
-#if LV_USE_LED
-        case LV_THEME_LED:
-            list = lv_obj_get_style_list(obj, LV_LED_PART_MAIN);
-            _lv_style_list_add_style(list, &styles->bg);
-            _lv_style_list_add_style(list, &styles->color);
-            _lv_style_list_add_style(list, &styles->round);
-            break;
-#endif
-#if LV_USE_PAGE
-        case LV_THEME_PAGE:
-            list = lv_obj_get_style_list(obj, LV_PAGE_PART_BG);
-            _lv_style_list_add_style(list, &styles->bg);
-            _lv_style_list_add_style(list, &styles->gray);
-
-            list = lv_obj_get_style_list(obj, LV_PAGE_PART_SCROLLABLE);
-            _lv_style_list_add_style(list, &styles->bg);
-
-            list = lv_obj_get_style_list(obj, LV_PAGE_PART_SCROLLBAR);
-            _lv_style_list_add_style(list, &styles->bg);
-            break;
-#endif
-#if LV_USE_TABVIEW
-        case LV_THEME_TABVIEW:
-            list = lv_obj_get_style_list(obj, LV_TABVIEW_PART_BG);
-            _lv_style_list_add_style(list, &styles->bg);
-
-            list = lv_obj_get_style_list(obj, LV_TABVIEW_PART_BG_SCROLLABLE);
-            _lv_style_list_add_style(list, &styles->bg);
-            _lv_style_list_add_style(list, &styles->color);
-
-            list = lv_obj_get_style_list(obj, LV_TABVIEW_PART_TAB_BG);
-            _lv_style_list_add_style(list, &styles->bg);
-
-            list = lv_obj_get_style_list(obj, LV_TABVIEW_PART_INDIC);
-            _lv_style_list_add_style(list, &styles->bg);
-            _lv_style_list_add_style(list, &styles->color);
-
-            list = lv_obj_get_style_list(obj, LV_TABVIEW_PART_TAB_BTN);
-            _lv_style_list_add_style(list, &styles->bg);
-            _lv_style_list_add_style(list, &styles->btn);
-            break;
-
-        case LV_THEME_TABVIEW_PAGE:
-            list = lv_obj_get_style_list(obj, LV_PAGE_PART_BG);
-            _lv_style_list_add_style(list, &styles->bg);
-            _lv_style_list_add_style(list, &styles->gray);
-
-            list = lv_obj_get_style_list(obj, LV_PAGE_PART_SCROLLABLE);
-            _lv_style_list_add_style(list, &styles->bg);
-
-            break;
-#endif
-
-#if LV_USE_TILEVIEW
-        case LV_THEME_TILEVIEW:
-            list = lv_obj_get_style_list(obj, LV_TILEVIEW_PART_BG);
-            _lv_style_list_add_style(list, &styles->bg);
-
-            list = lv_obj_get_style_list(obj, LV_TILEVIEW_PART_SCROLLBAR);
-            _lv_style_list_add_style(list, &styles->bg);
-
-            list = lv_obj_get_style_list(obj, LV_TILEVIEW_PART_EDGE_FLASH);
-            _lv_style_list_add_style(list, &styles->bg);
-            break;
-#endif
-
-
-#if LV_USE_ROLLER
-        case LV_THEME_ROLLER:
-            list = lv_obj_get_style_list(obj, LV_ROLLER_PART_BG);
-            _lv_style_list_add_style(list, &styles->bg);
-
-            list = lv_obj_get_style_list(obj, LV_ROLLER_PART_SELECTED);
-            _lv_style_list_add_style(list, &styles->bg);
-            _lv_style_list_add_style(list, &styles->color);
-            break;
-#endif
-
-
-#if LV_USE_OBJMASK
-        case LV_THEME_OBJMASK:
-            list = lv_obj_get_style_list(obj, LV_OBJMASK_PART_MAIN);
-            break;
-#endif
-
-#if LV_USE_LIST
-        case LV_THEME_LIST:
-            list = lv_obj_get_style_list(obj, LV_LIST_PART_BG);
-            _lv_style_list_add_style(list, &styles->bg);
-
-            list = lv_obj_get_style_list(obj, LV_LIST_PART_SCROLLABLE);
-
-            list = lv_obj_get_style_list(obj, LV_LIST_PART_SCROLLBAR);
-            _lv_style_list_add_style(list, &styles->bg);
-            break;
-
-        case LV_THEME_LIST_BTN:
-            list = lv_obj_get_style_list(obj, LV_BTN_PART_MAIN);
-            _lv_style_list_add_style(list, &styles->bg);
-            _lv_style_list_add_style(list, &styles->btn);
-            break;
-#endif
-
-#if LV_USE_DROPDOWN
-        case LV_THEME_DROPDOWN:
-            list = lv_obj_get_style_list(obj, LV_DROPDOWN_PART_MAIN);
-            _lv_style_list_add_style(list, &styles->bg);
-            _lv_style_list_add_style(list, &styles->btn);
-
-            list = lv_obj_get_style_list(obj, LV_DROPDOWN_PART_LIST);
-            _lv_style_list_add_style(list, &styles->bg);
-
-            list = lv_obj_get_style_list(obj, LV_DROPDOWN_PART_SCROLLBAR);
-            _lv_style_list_add_style(list, &styles->bg);
-
-            list = lv_obj_get_style_list(obj, LV_DROPDOWN_PART_SELECTED);
-            _lv_style_list_add_style(list, &styles->bg);
-            _lv_style_list_add_style(list, &styles->color);
-            break;
-#endif
-
-#if LV_USE_CHART
-        case LV_THEME_CHART:
-            list = lv_obj_get_style_list(obj, LV_CHART_PART_BG);
-            _lv_style_list_add_style(list, &styles->bg);
-
-            list = lv_obj_get_style_list(obj, LV_CHART_PART_SERIES_BG);
-            _lv_style_list_add_style(list, &styles->bg);
-
-            list = lv_obj_get_style_list(obj, LV_CHART_PART_SERIES);
-            _lv_style_list_add_style(list, &styles->bg);
-            _lv_style_list_add_style(list, &styles->tight);
-            break;
-#endif
-#if LV_USE_TABLE
-        case LV_THEME_TABLE: {
-                list = lv_obj_get_style_list(obj, LV_TABLE_PART_BG);
-                _lv_style_list_add_style(list, &styles->bg);
-
-                int idx = 1; /* start value should be 1, not zero, since cell styles
-                            start at 1 due to presence of LV_TABLE_PART_BG=0
-                            in the enum (lv_table.h) */
-                /* declaring idx outside loop to work with older compilers */
-                for(; idx <= LV_TABLE_CELL_STYLE_CNT; idx ++) {
-                    list = lv_obj_get_style_list(obj, idx);
-                    _lv_style_list_add_style(list, &styles->bg);
-                }
-                break;
-            }
-#endif
-
-#if LV_USE_WIN
-        case LV_THEME_WIN:
-            list = lv_obj_get_style_list(obj, LV_WIN_PART_BG);
-            _lv_style_list_add_style(list, &styles->bg);
-
-            list = lv_obj_get_style_list(obj, LV_WIN_PART_SCROLLBAR);
-            _lv_style_list_add_style(list, &styles->bg);
-
-            list = lv_obj_get_style_list(obj, LV_WIN_PART_CONTENT_SCROLLABLE);
-            _lv_style_list_add_style(list, &styles->bg);
-
-            list = lv_obj_get_style_list(obj, LV_WIN_PART_HEADER);
-            _lv_style_list_add_style(list, &styles->bg);
-            break;
-
-        case LV_THEME_WIN_BTN:
-            list = lv_obj_get_style_list(obj, LV_BTN_PART_MAIN);
-            _lv_style_list_add_style(list, &styles->bg);
-            _lv_style_list_add_style(list, &styles->btn);
-            break;
-#endif
-
-#if LV_USE_TEXTAREA
-        case LV_THEME_TEXTAREA:
-            list = lv_obj_get_style_list(obj, LV_TEXTAREA_PART_BG);
-            _lv_style_list_add_style(list, &styles->bg);
-
-            list = lv_obj_get_style_list(obj, LV_TEXTAREA_PART_PLACEHOLDER);
-            _lv_style_list_add_style(list, &styles->gray);
-
-            list = lv_obj_get_style_list(obj, LV_TEXTAREA_PART_CURSOR);
-            _lv_style_list_add_style(list, &styles->bg);
-            _lv_style_list_add_style(list, &styles->tight);
-
-            list = lv_obj_get_style_list(obj, LV_TEXTAREA_PART_SCROLLBAR);
-            _lv_style_list_add_style(list, &styles->bg);
-            break;
-#endif
-
-
-#if LV_USE_SPINBOX
-        case LV_THEME_SPINBOX:
-            list = lv_obj_get_style_list(obj, LV_SPINBOX_PART_BG);
-            _lv_style_list_add_style(list, &styles->bg);
-
-            list = lv_obj_get_style_list(obj, LV_SPINBOX_PART_CURSOR);
-            _lv_style_list_add_style(list, &styles->bg);
-            break;
-
-        case LV_THEME_SPINBOX_BTN:
-            list = lv_obj_get_style_list(obj, LV_BTN_PART_MAIN);
-            _lv_style_list_add_style(list, &styles->bg);
-            _lv_style_list_add_style(list, &styles->btn);
-            break;
-#endif
-
-#if LV_USE_CALENDAR
-        case LV_THEME_CALENDAR:
-            list = lv_obj_get_style_list(obj, LV_CALENDAR_PART_BG);
-            _lv_style_list_add_style(list, &styles->bg);
-
-            list = lv_obj_get_style_list(obj, LV_CALENDAR_PART_DATE);
-            _lv_style_list_add_style(list, &styles->bg);
-            _lv_style_list_add_style(list, &styles->btn);
-            _lv_style_list_add_style(list, &styles->tight);
-
-            list = lv_obj_get_style_list(obj, LV_CALENDAR_PART_HEADER);
-            _lv_style_list_add_style(list, &styles->bg);
-
-            list = lv_obj_get_style_list(obj, LV_CALENDAR_PART_DAY_NAMES);
-            _lv_style_list_add_style(list, &styles->bg);
-            _lv_style_list_add_style(list, &styles->tight);
-            break;
-#endif
-#if LV_USE_CPICKER
-        case LV_THEME_CPICKER:
-            list = lv_obj_get_style_list(obj, LV_CPICKER_PART_MAIN);
-            _lv_style_list_add_style(list, &styles->bg);
-
-            list = lv_obj_get_style_list(obj, LV_CPICKER_PART_KNOB);
-            _lv_style_list_add_style(list, &styles->bg);
-            _lv_style_list_add_style(list, &styles->round);
-            break;
-#endif
-
-#if LV_USE_LINEMETER
-        case LV_THEME_LINEMETER:
-            list = lv_obj_get_style_list(obj, LV_LINEMETER_PART_MAIN);
-            _lv_style_list_add_style(list, &styles->bg);
-            _lv_style_list_add_style(list, &styles->round);
-            break;
-#endif
-#if LV_USE_GAUGE
-        case LV_THEME_GAUGE:
-            list = lv_obj_get_style_list(obj, LV_GAUGE_PART_MAIN);
-            _lv_style_list_add_style(list, &styles->bg);
-            _lv_style_list_add_style(list, &styles->round);
-
-            list = lv_obj_get_style_list(obj, LV_GAUGE_PART_MAJOR);
-            _lv_style_list_add_style(list, &styles->tick_line);
-
-            list = lv_obj_get_style_list(obj, LV_GAUGE_PART_NEEDLE);
-            _lv_style_list_add_style(list, &styles->bg);
-            break;
-#endif
-        default:
-            break;
-    }
-
-    lv_obj_refresh_style(obj, LV_OBJ_PART_ALL, LV_STYLE_PROP_ALL);
-}
-
-/**********************
- *   STATIC FUNCTIONS
- **********************/
-
-static void style_init_reset(lv_style_t * style)
-{
-    if(inited) lv_style_reset(style);
-    else lv_style_init(style);
-}
-
-#endif
-=======
-/**
- * @file lv_theme_template.c
- *
- */
-
-/*********************
- *      INCLUDES
- *********************/
-#include "../../lvgl.h" /*To see all the widgets*/
-
-#if LV_USE_THEME_TEMPLATE
-
-#include "../lv_misc/lv_gc.h"
-
-/*********************
- *      DEFINES
- *********************/
-
-/**********************
- *      TYPEDEFS
- **********************/
-
-typedef struct {
-    lv_style_t bg;
-    lv_style_t btn;
-    lv_style_t round;
-    lv_style_t color;
-    lv_style_t gray;
-    lv_style_t tick_line;
-    lv_style_t tight;
-} theme_styles_t;
-
-/**********************
- *  STATIC PROTOTYPES
- **********************/
-static void theme_apply(lv_theme_t * th, lv_obj_t * obj, lv_theme_style_t name);
-
-/**********************
- *  STATIC VARIABLES
- **********************/
-
-static lv_theme_t theme;
-static theme_styles_t * styles;
-
-static bool inited;
-
-/**********************
- *      MACROS
- **********************/
-
-/**********************
- *   STATIC FUNCTIONS
- **********************/
-static void style_init_reset(lv_style_t * style);
-
-static void basic_init(void)
-{
-    style_init_reset(&styles->bg);
-    lv_style_set_bg_opa(&styles->bg, LV_STATE_DEFAULT, LV_OPA_COVER);
-    lv_style_set_border_width(&styles->bg, LV_STATE_DEFAULT, 1);
-    lv_style_set_border_width(&styles->bg, LV_STATE_FOCUSED, 2);
-    lv_style_set_border_color(&styles->bg, LV_STATE_FOCUSED, theme.color_secondary);
-    lv_style_set_border_color(&styles->bg, LV_STATE_EDITED, lv_color_darken(theme.color_secondary, LV_OPA_30));
-    lv_style_set_line_width(&styles->bg, LV_STATE_DEFAULT, 1);
-    lv_style_set_scale_end_line_width(&styles->bg, LV_STATE_DEFAULT, 1);
-    lv_style_set_scale_end_color(&styles->bg, LV_STATE_DEFAULT, theme.color_primary);
-    lv_style_set_text_color(&styles->bg, LV_STATE_DEFAULT, LV_COLOR_BLACK);
-    lv_style_set_pad_left(&styles->bg, LV_STATE_DEFAULT, LV_DPI / 10);
-    lv_style_set_pad_right(&styles->bg, LV_STATE_DEFAULT, LV_DPI / 10);
-    lv_style_set_pad_top(&styles->bg, LV_STATE_DEFAULT, LV_DPI / 10);
-    lv_style_set_pad_bottom(&styles->bg, LV_STATE_DEFAULT, LV_DPI / 10);
-    lv_style_set_pad_inner(&styles->bg, LV_STATE_DEFAULT, LV_DPI / 10);
-
-    style_init_reset(&styles->btn);
-    lv_style_set_bg_color(&styles->btn, LV_STATE_PRESSED, lv_color_hex3(0xccc));
-    lv_style_set_bg_color(&styles->btn, LV_STATE_CHECKED, theme.color_primary);
-    lv_style_set_bg_color(&styles->btn, LV_STATE_CHECKED | LV_STATE_PRESSED, lv_color_darken(theme.color_primary,
-                                                                                             LV_OPA_30));
-    lv_style_set_bg_color(&styles->btn, LV_STATE_DISABLED, LV_COLOR_SILVER);
-    lv_style_set_text_color(&styles->btn, LV_STATE_DISABLED, LV_COLOR_GRAY);
-    lv_style_set_image_recolor(&styles->btn, LV_STATE_DISABLED, LV_COLOR_GRAY);
-
-    style_init_reset(&styles->round);
-    lv_style_set_radius(&styles->round, LV_STATE_DEFAULT, LV_RADIUS_CIRCLE);
-
-    style_init_reset(&styles->color);
-    lv_style_set_bg_color(&styles->color, LV_STATE_DEFAULT, theme.color_primary);
-    lv_style_set_line_color(&styles->color, LV_STATE_DEFAULT, theme.color_primary);
-
-    style_init_reset(&styles->gray);
-    lv_style_set_bg_color(&styles->gray, LV_STATE_DEFAULT, LV_COLOR_SILVER);
-    lv_style_set_line_color(&styles->gray, LV_STATE_DEFAULT, LV_COLOR_SILVER);
-    lv_style_set_text_color(&styles->gray, LV_STATE_DEFAULT, LV_COLOR_GRAY);
-
-    style_init_reset(&styles->tick_line);
-    lv_style_set_line_width(&styles->tick_line, LV_STATE_DEFAULT, 5);
-    lv_style_set_scale_end_line_width(&styles->tick_line, LV_STATE_DEFAULT, 5);
-    lv_style_set_scale_end_color(&styles->tick_line, LV_STATE_DEFAULT, theme.color_primary);
-
-    style_init_reset(&styles->tight);
-    lv_style_set_pad_left(&styles->tight, LV_STATE_DEFAULT, 0);
-    lv_style_set_pad_right(&styles->tight, LV_STATE_DEFAULT, 0);
-    lv_style_set_pad_top(&styles->tight, LV_STATE_DEFAULT, 0);
-    lv_style_set_pad_bottom(&styles->tight, LV_STATE_DEFAULT, 0);
-    lv_style_set_pad_inner(&styles->tight, LV_STATE_DEFAULT, 0);
-}
-
-static void arc_init(void)
-{
-#if LV_USE_ARC != 0
-
-#endif
-}
-
-static void bar_init(void)
-{
-#if LV_USE_BAR
-
-#endif
-}
-
-static void btn_init(void)
-{
-#if LV_USE_BTN != 0
-
-#endif
-}
-
-static void btnmatrix_init(void)
-{
-#if LV_USE_BTNMATRIX
-
-#endif
-}
-
-static void calendar_init(void)
-{
-#if LV_USE_CALENDAR
-
-#endif
-}
-
-static void chart_init(void)
-{
-#if LV_USE_CHART
-
-#endif
-}
-
-static void cpicker_init(void)
-{
-#if LV_USE_CPICKER
-
-#endif
-}
-
-static void checkbox_init(void)
-{
-#if LV_USE_CHECKBOX != 0
-
-#endif
-}
-
-static void cont_init(void)
-{
-#if LV_USE_CONT != 0
-
-#endif
-}
-
-static void gauge_init(void)
-{
-#if LV_USE_GAUGE != 0
-
-#endif
-}
-
-static void img_init(void)
-{
-#if LV_USE_IMG != 0
-
-#endif
-}
-
-static void label_init(void)
-{
-#if LV_USE_LABEL != 0
-
-#endif
-}
-
-static void linemeter_init(void)
-{
-#if LV_USE_LINEMETER != 0
-
-#endif
-}
-
-static void line_init(void)
-{
-#if LV_USE_LINE != 0
-
-#endif
-}
-
-static void led_init(void)
-{
-#if LV_USE_LED != 0
-
-#endif
-}
-
-static void page_init(void)
-{
-#if LV_USE_PAGE
-
-#endif
-}
-
-static void slider_init(void)
-{
-#if LV_USE_SLIDER != 0
-
-#endif
-}
-
-static void switch_init(void)
-{
-#if LV_USE_SWITCH != 0
-
-#endif
-}
-
-static void spinbox_init(void)
-{
-#if LV_USE_SPINBOX
-
-#endif
-}
-
-static void spinner_init(void)
-{
-#if LV_USE_SPINNER != 0
-
-#endif
-}
-
-static void keyboard_init(void)
-{
-#if LV_USE_KEYBOARD
-
-#endif
-}
-
-static void msgbox_init(void)
-{
-#if LV_USE_MSGBOX
-
-#endif
-}
-
-static void textarea_init(void)
-{
-#if LV_USE_TEXTAREA
-
-#endif
-}
-
-static void list_init(void)
-{
-#if LV_USE_LIST != 0
-
-#endif
-}
-
-static void ddlist_init(void)
-{
-#if LV_USE_DROPDOWN != 0
-
-#endif
-}
-
-static void roller_init(void)
-{
-#if LV_USE_ROLLER != 0
-
-#endif
-}
-
-static void tabview_init(void)
-{
-#if LV_USE_TABVIEW != 0
-
-#endif
-}
-
-static void tileview_init(void)
-{
-#if LV_USE_TILEVIEW != 0
-#endif
-}
-
-static void table_init(void)
-{
-#if LV_USE_TABLE != 0
-
-#endif
-}
-
-static void win_init(void)
-{
-#if LV_USE_WIN != 0
-
-#endif
-}
-
-/**********************
- *   GLOBAL FUNCTIONS
- **********************/
-
-/**
- * Initialize the default
- * @param color_primary the primary color of the theme
- * @param color_secondary the secondary color for the theme
- * @param flags ORed flags starting with `LV_THEME_DEF_FLAG_...`
- * @param font_small pointer to a small font
- * @param font_normal pointer to a normal font
- * @param font_subtitle pointer to a large font
- * @param font_title pointer to a extra large font
- * @return a pointer to reference this theme later
- */
-lv_theme_t * lv_theme_template_init(lv_color_t color_primary, lv_color_t color_secondary, uint32_t flags,
-                                    const lv_font_t * font_small, const lv_font_t * font_normal, const lv_font_t * font_subtitle,
-                                    const lv_font_t * font_title)
-{
-
-    /* This trick is required only to avoid the garbage collection of
-     * styles' data if LVGL is used in a binding (e.g. Micropython)
-     * In a general case styles could be simple `static lv_style_t my style` variables or allocated directly into `styles`*/
-    if(!inited) {
-        LV_GC_ROOT(_lv_theme_template_styles) = lv_mem_alloc(sizeof(theme_styles_t));
-        styles = (theme_styles_t *)LV_GC_ROOT(_lv_theme_template_styles);
-    }
-
-    theme.color_primary = color_primary;
-    theme.color_secondary = color_secondary;
-    theme.font_small = font_small;
-    theme.font_normal = font_normal;
-    theme.font_subtitle = font_subtitle;
-    theme.font_title = font_title;
-    theme.flags = flags;
-
-    basic_init();
-    cont_init();
-    btn_init();
-    label_init();
-    bar_init();
-    img_init();
-    line_init();
-    led_init();
-    slider_init();
-    switch_init();
-    linemeter_init();
-    gauge_init();
-    arc_init();
-    spinner_init();
-    chart_init();
-    calendar_init();
-    cpicker_init();
-    checkbox_init();
-    btnmatrix_init();
-    keyboard_init();
-    msgbox_init();
-    page_init();
-    textarea_init();
-    spinbox_init();
-    list_init();
-    ddlist_init();
-    roller_init();
-    tabview_init();
-    tileview_init();
-    table_init();
-    win_init();
-
-    theme.apply_xcb = NULL;
-    theme.apply_cb = theme_apply;
-
-    return &theme;
-}
-
-void theme_apply(lv_theme_t * th, lv_obj_t * obj, lv_theme_style_t name)
-{
-    LV_UNUSED(th);
-
-    lv_style_list_t * list;
-
-    switch(name) {
-        case LV_THEME_NONE:
-            break;
-
-        case LV_THEME_SCR:
-            list = lv_obj_get_style_list(obj, LV_OBJ_PART_MAIN);
-            _lv_style_list_add_style(list, &styles->bg);
-            _lv_style_list_add_style(list, &styles->tight);
-            break;
-        case LV_THEME_OBJ:
-            list = lv_obj_get_style_list(obj, LV_OBJ_PART_MAIN);
-            _lv_style_list_add_style(list, &styles->bg);
-            break;
-#if LV_USE_CONT
-        case LV_THEME_CONT:
-            list = lv_obj_get_style_list(obj, LV_CONT_PART_MAIN);
-            _lv_style_list_add_style(list, &styles->bg);
-            break;
-#endif
-
-#if LV_USE_BTN
-        case LV_THEME_BTN:
-            list = lv_obj_get_style_list(obj, LV_BTN_PART_MAIN);
-            _lv_style_list_add_style(list, &styles->bg);
-            _lv_style_list_add_style(list, &styles->btn);
-            break;
-#endif
-
-#if LV_USE_BTNMATRIX
-        case LV_THEME_BTNMATRIX:
-            list = lv_obj_get_style_list(obj, LV_BTNMATRIX_PART_BG);
-            _lv_style_list_add_style(list, &styles->bg);
-
-            list = lv_obj_get_style_list(obj, LV_BTNMATRIX_PART_BTN);
-            _lv_style_list_add_style(list, &styles->bg);
-            _lv_style_list_add_style(list, &styles->btn);
-            break;
-#endif
-
-#if LV_USE_KEYBOARD
-        case LV_THEME_KEYBOARD:
-            list = lv_obj_get_style_list(obj, LV_KEYBOARD_PART_BG);
-            _lv_style_list_add_style(list, &styles->bg);
-
-            list = lv_obj_get_style_list(obj, LV_KEYBOARD_PART_BTN);
-            _lv_style_list_add_style(list, &styles->bg);
-            _lv_style_list_add_style(list, &styles->btn);
-            break;
-#endif
-
-#if LV_USE_BAR
-        case LV_THEME_BAR:
-            list = lv_obj_get_style_list(obj, LV_BAR_PART_BG);
-            _lv_style_list_add_style(list, &styles->bg);
-            _lv_style_list_add_style(list, &styles->tight);
-
-            list = lv_obj_get_style_list(obj, LV_BAR_PART_INDIC);
-            _lv_style_list_add_style(list, &styles->bg);
-            _lv_style_list_add_style(list, &styles->color);
-            break;
-#endif
-
-#if LV_USE_SWITCH
-        case LV_THEME_SWITCH:
-            list = lv_obj_get_style_list(obj, LV_SWITCH_PART_BG);
-            _lv_style_list_add_style(list, &styles->bg);
-            _lv_style_list_add_style(list, &styles->tight);
-            _lv_style_list_add_style(list, &styles->round);
-
-            list = lv_obj_get_style_list(obj, LV_SWITCH_PART_INDIC);
-            _lv_style_list_add_style(list, &styles->bg);
-            _lv_style_list_add_style(list, &styles->color);
-
-            list = lv_obj_get_style_list(obj, LV_SWITCH_PART_KNOB);
-            _lv_style_list_add_style(list, &styles->bg);
-            _lv_style_list_add_style(list, &styles->tight);
-            _lv_style_list_add_style(list, &styles->round);
-            break;
-#endif
-
-#if LV_USE_CANVAS
-        case LV_THEME_CANVAS:
-            list = lv_obj_get_style_list(obj, LV_CANVAS_PART_MAIN);
-            break;
-#endif
-
-#if LV_USE_IMG
-        case LV_THEME_IMAGE:
-            list = lv_obj_get_style_list(obj, LV_IMG_PART_MAIN);
-            break;
-#endif
-
-#if LV_USE_IMGBTN
-        case LV_THEME_IMGBTN:
-            list = lv_obj_get_style_list(obj, LV_IMG_PART_MAIN);
-            break;
-#endif
-
-#if LV_USE_LABEL
-        case LV_THEME_LABEL:
-            list = lv_obj_get_style_list(obj, LV_LABEL_PART_MAIN);
-            break;
-#endif
-
-#if LV_USE_LINE
-        case LV_THEME_LINE:
-            list = lv_obj_get_style_list(obj, LV_LABEL_PART_MAIN);
-            break;
-#endif
-
-#if LV_USE_ARC
-        case LV_THEME_ARC:
-            list = lv_obj_get_style_list(obj, LV_ARC_PART_BG);
-            _lv_style_list_add_style(list, &styles->bg);
-            _lv_style_list_add_style(list, &styles->tick_line);
-            _lv_style_list_add_style(list, &styles->round);
-
-            list = lv_obj_get_style_list(obj, LV_ARC_PART_INDIC);
-            _lv_style_list_add_style(list, &styles->bg);
-            _lv_style_list_add_style(list, &styles->color);
-            _lv_style_list_add_style(list, &styles->tick_line);
-            break;
-#endif
-
-#if LV_USE_SPINNER
-        case LV_THEME_SPINNER:
-            list = lv_obj_get_style_list(obj, LV_SPINNER_PART_BG);
-            _lv_style_list_add_style(list, &styles->bg);
-            _lv_style_list_add_style(list, &styles->tick_line);
-
-            list = lv_obj_get_style_list(obj, LV_SPINNER_PART_INDIC);
-            _lv_style_list_add_style(list, &styles->bg);
-            _lv_style_list_add_style(list, &styles->color);
-            _lv_style_list_add_style(list, &styles->tick_line);
-            break;
-#endif
-
-#if LV_USE_SLIDER
-        case LV_THEME_SLIDER:
-            list = lv_obj_get_style_list(obj, LV_SLIDER_PART_BG);
-            _lv_style_list_add_style(list, &styles->bg);
-
-            list = lv_obj_get_style_list(obj, LV_SLIDER_PART_INDIC);
-            _lv_style_list_add_style(list, &styles->bg);
-            _lv_style_list_add_style(list, &styles->color);
-
-            list = lv_obj_get_style_list(obj, LV_SLIDER_PART_KNOB);
-            _lv_style_list_add_style(list, &styles->bg);
-            _lv_style_list_add_style(list, &styles->round);
-            break;
-#endif
-
-#if LV_USE_CHECKBOX
-        case LV_THEME_CHECKBOX:
-            list = lv_obj_get_style_list(obj, LV_CHECKBOX_PART_BG);
-
-            list = lv_obj_get_style_list(obj, LV_CHECKBOX_PART_BULLET);
-            _lv_style_list_add_style(list, &styles->bg);
-            _lv_style_list_add_style(list, &styles->btn);
-            break;
-#endif
-
-#if LV_USE_MSGBOX
-        case LV_THEME_MSGBOX:
-            list = lv_obj_get_style_list(obj, LV_MSGBOX_PART_BG);
-            _lv_style_list_add_style(list, &styles->bg);
-            break;
-
-        case LV_THEME_MSGBOX_BTNS:
-            list = lv_obj_get_style_list(obj, LV_MSGBOX_PART_BTN_BG);
-            _lv_style_list_add_style(list, &styles->bg);
-
-            list = lv_obj_get_style_list(obj, LV_MSGBOX_PART_BTN);
-            _lv_style_list_add_style(list, &styles->bg);
-            _lv_style_list_add_style(list, &styles->btn);
-            break;
-
-#endif
-#if LV_USE_LED
-        case LV_THEME_LED:
-            list = lv_obj_get_style_list(obj, LV_LED_PART_MAIN);
-            _lv_style_list_add_style(list, &styles->bg);
-            _lv_style_list_add_style(list, &styles->color);
-            _lv_style_list_add_style(list, &styles->round);
-            break;
-#endif
-#if LV_USE_PAGE
-        case LV_THEME_PAGE:
-            list = lv_obj_get_style_list(obj, LV_PAGE_PART_BG);
-            _lv_style_list_add_style(list, &styles->bg);
-            _lv_style_list_add_style(list, &styles->gray);
-
-            list = lv_obj_get_style_list(obj, LV_PAGE_PART_SCROLLABLE);
-            _lv_style_list_add_style(list, &styles->bg);
-
-            list = lv_obj_get_style_list(obj, LV_PAGE_PART_SCROLLBAR);
-            _lv_style_list_add_style(list, &styles->bg);
-            break;
-#endif
-#if LV_USE_TABVIEW
-        case LV_THEME_TABVIEW:
-            list = lv_obj_get_style_list(obj, LV_TABVIEW_PART_BG);
-            _lv_style_list_add_style(list, &styles->bg);
-
-            list = lv_obj_get_style_list(obj, LV_TABVIEW_PART_BG_SCROLLABLE);
-            _lv_style_list_add_style(list, &styles->bg);
-            _lv_style_list_add_style(list, &styles->color);
-
-            list = lv_obj_get_style_list(obj, LV_TABVIEW_PART_TAB_BG);
-            _lv_style_list_add_style(list, &styles->bg);
-
-            list = lv_obj_get_style_list(obj, LV_TABVIEW_PART_INDIC);
-            _lv_style_list_add_style(list, &styles->bg);
-            _lv_style_list_add_style(list, &styles->color);
-
-            list = lv_obj_get_style_list(obj, LV_TABVIEW_PART_TAB_BTN);
-            _lv_style_list_add_style(list, &styles->bg);
-            _lv_style_list_add_style(list, &styles->btn);
-            break;
-
-        case LV_THEME_TABVIEW_PAGE:
-            list = lv_obj_get_style_list(obj, LV_PAGE_PART_BG);
-            _lv_style_list_add_style(list, &styles->bg);
-            _lv_style_list_add_style(list, &styles->gray);
-
-            list = lv_obj_get_style_list(obj, LV_PAGE_PART_SCROLLABLE);
-            _lv_style_list_add_style(list, &styles->bg);
-
-            break;
-#endif
-
-#if LV_USE_TILEVIEW
-        case LV_THEME_TILEVIEW:
-            list = lv_obj_get_style_list(obj, LV_TILEVIEW_PART_BG);
-            _lv_style_list_add_style(list, &styles->bg);
-
-            list = lv_obj_get_style_list(obj, LV_TILEVIEW_PART_SCROLLBAR);
-            _lv_style_list_add_style(list, &styles->bg);
-
-            list = lv_obj_get_style_list(obj, LV_TILEVIEW_PART_EDGE_FLASH);
-            _lv_style_list_add_style(list, &styles->bg);
-            break;
-#endif
-
-#if LV_USE_ROLLER
-        case LV_THEME_ROLLER:
-            list = lv_obj_get_style_list(obj, LV_ROLLER_PART_BG);
-            _lv_style_list_add_style(list, &styles->bg);
-
-            list = lv_obj_get_style_list(obj, LV_ROLLER_PART_SELECTED);
-            _lv_style_list_add_style(list, &styles->bg);
-            _lv_style_list_add_style(list, &styles->color);
-            break;
-#endif
-
-#if LV_USE_OBJMASK
-        case LV_THEME_OBJMASK:
-            list = lv_obj_get_style_list(obj, LV_OBJMASK_PART_MAIN);
-            break;
-#endif
-
-#if LV_USE_LIST
-        case LV_THEME_LIST:
-            list = lv_obj_get_style_list(obj, LV_LIST_PART_BG);
-            _lv_style_list_add_style(list, &styles->bg);
-
-            list = lv_obj_get_style_list(obj, LV_LIST_PART_SCROLLABLE);
-
-            list = lv_obj_get_style_list(obj, LV_LIST_PART_SCROLLBAR);
-            _lv_style_list_add_style(list, &styles->bg);
-            break;
-
-        case LV_THEME_LIST_BTN:
-            list = lv_obj_get_style_list(obj, LV_BTN_PART_MAIN);
-            _lv_style_list_add_style(list, &styles->bg);
-            _lv_style_list_add_style(list, &styles->btn);
-            break;
-#endif
-
-#if LV_USE_DROPDOWN
-        case LV_THEME_DROPDOWN:
-            list = lv_obj_get_style_list(obj, LV_DROPDOWN_PART_MAIN);
-            _lv_style_list_add_style(list, &styles->bg);
-            _lv_style_list_add_style(list, &styles->btn);
-
-            list = lv_obj_get_style_list(obj, LV_DROPDOWN_PART_LIST);
-            _lv_style_list_add_style(list, &styles->bg);
-
-            list = lv_obj_get_style_list(obj, LV_DROPDOWN_PART_SCROLLBAR);
-            _lv_style_list_add_style(list, &styles->bg);
-
-            list = lv_obj_get_style_list(obj, LV_DROPDOWN_PART_SELECTED);
-            _lv_style_list_add_style(list, &styles->bg);
-            _lv_style_list_add_style(list, &styles->color);
-            break;
-#endif
-
-#if LV_USE_CHART
-        case LV_THEME_CHART:
-            list = lv_obj_get_style_list(obj, LV_CHART_PART_BG);
-            _lv_style_list_add_style(list, &styles->bg);
-
-            list = lv_obj_get_style_list(obj, LV_CHART_PART_SERIES_BG);
-            _lv_style_list_add_style(list, &styles->bg);
-
-            list = lv_obj_get_style_list(obj, LV_CHART_PART_SERIES);
-            _lv_style_list_add_style(list, &styles->bg);
-            _lv_style_list_add_style(list, &styles->tight);
-            break;
-#endif
-#if LV_USE_TABLE
-        case LV_THEME_TABLE: {
-                list = lv_obj_get_style_list(obj, LV_TABLE_PART_BG);
-                _lv_style_list_add_style(list, &styles->bg);
-
-                int idx = 1; /* start value should be 1, not zero, since cell styles
-                            start at 1 due to presence of LV_TABLE_PART_BG=0
-                            in the enum (lv_table.h) */
-                /* declaring idx outside loop to work with older compilers */
-                for(; idx <= LV_TABLE_CELL_STYLE_CNT; idx ++) {
-                    list = lv_obj_get_style_list(obj, idx);
-                    _lv_style_list_add_style(list, &styles->bg);
-                }
-                break;
-            }
-#endif
-
-#if LV_USE_WIN
-        case LV_THEME_WIN:
-            list = lv_obj_get_style_list(obj, LV_WIN_PART_BG);
-            _lv_style_list_add_style(list, &styles->bg);
-
-            list = lv_obj_get_style_list(obj, LV_WIN_PART_SCROLLBAR);
-            _lv_style_list_add_style(list, &styles->bg);
-
-            list = lv_obj_get_style_list(obj, LV_WIN_PART_CONTENT_SCROLLABLE);
-            _lv_style_list_add_style(list, &styles->bg);
-
-            list = lv_obj_get_style_list(obj, LV_WIN_PART_HEADER);
-            _lv_style_list_add_style(list, &styles->bg);
-            break;
-
-        case LV_THEME_WIN_BTN:
-            list = lv_obj_get_style_list(obj, LV_BTN_PART_MAIN);
-            _lv_style_list_add_style(list, &styles->bg);
-            _lv_style_list_add_style(list, &styles->btn);
-            break;
-#endif
-
-#if LV_USE_TEXTAREA
-        case LV_THEME_TEXTAREA:
-            list = lv_obj_get_style_list(obj, LV_TEXTAREA_PART_BG);
-            _lv_style_list_add_style(list, &styles->bg);
-
-            list = lv_obj_get_style_list(obj, LV_TEXTAREA_PART_PLACEHOLDER);
-            _lv_style_list_add_style(list, &styles->gray);
-
-            list = lv_obj_get_style_list(obj, LV_TEXTAREA_PART_CURSOR);
-            _lv_style_list_add_style(list, &styles->bg);
-            _lv_style_list_add_style(list, &styles->tight);
-
-            list = lv_obj_get_style_list(obj, LV_TEXTAREA_PART_SCROLLBAR);
-            _lv_style_list_add_style(list, &styles->bg);
-            break;
-#endif
-
-#if LV_USE_SPINBOX
-        case LV_THEME_SPINBOX:
-            list = lv_obj_get_style_list(obj, LV_SPINBOX_PART_BG);
-            _lv_style_list_add_style(list, &styles->bg);
-
-            list = lv_obj_get_style_list(obj, LV_SPINBOX_PART_CURSOR);
-            _lv_style_list_add_style(list, &styles->bg);
-            break;
-
-        case LV_THEME_SPINBOX_BTN:
-            list = lv_obj_get_style_list(obj, LV_BTN_PART_MAIN);
-            _lv_style_list_add_style(list, &styles->bg);
-            _lv_style_list_add_style(list, &styles->btn);
-            break;
-#endif
-
-#if LV_USE_CALENDAR
-        case LV_THEME_CALENDAR:
-            list = lv_obj_get_style_list(obj, LV_CALENDAR_PART_BG);
-            _lv_style_list_add_style(list, &styles->bg);
-
-            list = lv_obj_get_style_list(obj, LV_CALENDAR_PART_DATE);
-            _lv_style_list_add_style(list, &styles->bg);
-            _lv_style_list_add_style(list, &styles->btn);
-            _lv_style_list_add_style(list, &styles->tight);
-
-            list = lv_obj_get_style_list(obj, LV_CALENDAR_PART_HEADER);
-            _lv_style_list_add_style(list, &styles->bg);
-
-            list = lv_obj_get_style_list(obj, LV_CALENDAR_PART_DAY_NAMES);
-            _lv_style_list_add_style(list, &styles->bg);
-            _lv_style_list_add_style(list, &styles->tight);
-            break;
-#endif
-#if LV_USE_CPICKER
-        case LV_THEME_CPICKER:
-            list = lv_obj_get_style_list(obj, LV_CPICKER_PART_MAIN);
-            _lv_style_list_add_style(list, &styles->bg);
-
-            list = lv_obj_get_style_list(obj, LV_CPICKER_PART_KNOB);
-            _lv_style_list_add_style(list, &styles->bg);
-            _lv_style_list_add_style(list, &styles->round);
-            break;
-#endif
-
-#if LV_USE_LINEMETER
-        case LV_THEME_LINEMETER:
-            list = lv_obj_get_style_list(obj, LV_LINEMETER_PART_MAIN);
-            _lv_style_list_add_style(list, &styles->bg);
-            _lv_style_list_add_style(list, &styles->round);
-            break;
-#endif
-#if LV_USE_GAUGE
-        case LV_THEME_GAUGE:
-            list = lv_obj_get_style_list(obj, LV_GAUGE_PART_MAIN);
-            _lv_style_list_add_style(list, &styles->bg);
-            _lv_style_list_add_style(list, &styles->round);
-
-            list = lv_obj_get_style_list(obj, LV_GAUGE_PART_MAJOR);
-            _lv_style_list_add_style(list, &styles->tick_line);
-
-            list = lv_obj_get_style_list(obj, LV_GAUGE_PART_NEEDLE);
-            _lv_style_list_add_style(list, &styles->bg);
-            break;
-#endif
-        default:
-            break;
-    }
-
-    lv_obj_refresh_style(obj, LV_OBJ_PART_ALL, LV_STYLE_PROP_ALL);
-}
-
-/**********************
- *   STATIC FUNCTIONS
- **********************/
-
-static void style_init_reset(lv_style_t * style)
-{
-    if(inited) lv_style_reset(style);
-    else lv_style_init(style);
-}
-
-#endif
->>>>>>> 9003f4a9
+/**
+ * @file lv_theme_template.c
+ *
+ */
+
+/*********************
+ *      INCLUDES
+ *********************/
+#include "../../lvgl.h" /*To see all the widgets*/
+
+#if LV_USE_THEME_TEMPLATE
+
+#include "../lv_misc/lv_gc.h"
+
+/*********************
+ *      DEFINES
+ *********************/
+
+/**********************
+ *      TYPEDEFS
+ **********************/
+
+typedef struct {
+    lv_style_t bg;
+    lv_style_t btn;
+    lv_style_t round;
+    lv_style_t color;
+    lv_style_t gray;
+    lv_style_t tick_line;
+    lv_style_t tight;
+} theme_styles_t;
+
+/**********************
+ *  STATIC PROTOTYPES
+ **********************/
+static void theme_apply(lv_theme_t * th, lv_obj_t * obj, lv_theme_style_t name);
+
+/**********************
+ *  STATIC VARIABLES
+ **********************/
+
+static lv_theme_t theme;
+static theme_styles_t * styles;
+
+static bool inited;
+
+/**********************
+ *      MACROS
+ **********************/
+
+/**********************
+ *   STATIC FUNCTIONS
+ **********************/
+static void style_init_reset(lv_style_t * style);
+
+static void basic_init(void)
+{
+    style_init_reset(&styles->bg);
+    lv_style_set_bg_opa(&styles->bg, LV_STATE_DEFAULT, LV_OPA_COVER);
+    lv_style_set_border_width(&styles->bg, LV_STATE_DEFAULT, 1);
+    lv_style_set_border_width(&styles->bg, LV_STATE_FOCUSED, 2);
+    lv_style_set_border_color(&styles->bg, LV_STATE_FOCUSED, theme.color_secondary);
+    lv_style_set_border_color(&styles->bg, LV_STATE_EDITED, lv_color_darken(theme.color_secondary, LV_OPA_30));
+    lv_style_set_line_width(&styles->bg, LV_STATE_DEFAULT, 1);
+    lv_style_set_scale_end_line_width(&styles->bg, LV_STATE_DEFAULT, 1);
+    lv_style_set_scale_end_color(&styles->bg, LV_STATE_DEFAULT, theme.color_primary);
+    lv_style_set_text_color(&styles->bg, LV_STATE_DEFAULT, LV_COLOR_BLACK);
+    lv_style_set_pad_left(&styles->bg, LV_STATE_DEFAULT, LV_DPI / 10);
+    lv_style_set_pad_right(&styles->bg, LV_STATE_DEFAULT, LV_DPI / 10);
+    lv_style_set_pad_top(&styles->bg, LV_STATE_DEFAULT, LV_DPI / 10);
+    lv_style_set_pad_bottom(&styles->bg, LV_STATE_DEFAULT, LV_DPI / 10);
+    lv_style_set_pad_inner(&styles->bg, LV_STATE_DEFAULT, LV_DPI / 10);
+
+    style_init_reset(&styles->btn);
+    lv_style_set_bg_color(&styles->btn, LV_STATE_PRESSED, lv_color_hex3(0xccc));
+    lv_style_set_bg_color(&styles->btn, LV_STATE_CHECKED, theme.color_primary);
+    lv_style_set_bg_color(&styles->btn, LV_STATE_CHECKED | LV_STATE_PRESSED, lv_color_darken(theme.color_primary,
+                                                                                             LV_OPA_30));
+    lv_style_set_bg_color(&styles->btn, LV_STATE_DISABLED, LV_COLOR_SILVER);
+    lv_style_set_text_color(&styles->btn, LV_STATE_DISABLED, LV_COLOR_GRAY);
+    lv_style_set_image_recolor(&styles->btn, LV_STATE_DISABLED, LV_COLOR_GRAY);
+
+    style_init_reset(&styles->round);
+    lv_style_set_radius(&styles->round, LV_STATE_DEFAULT, LV_RADIUS_CIRCLE);
+
+    style_init_reset(&styles->color);
+    lv_style_set_bg_color(&styles->color, LV_STATE_DEFAULT, theme.color_primary);
+    lv_style_set_line_color(&styles->color, LV_STATE_DEFAULT, theme.color_primary);
+
+    style_init_reset(&styles->gray);
+    lv_style_set_bg_color(&styles->gray, LV_STATE_DEFAULT, LV_COLOR_SILVER);
+    lv_style_set_line_color(&styles->gray, LV_STATE_DEFAULT, LV_COLOR_SILVER);
+    lv_style_set_text_color(&styles->gray, LV_STATE_DEFAULT, LV_COLOR_GRAY);
+
+    style_init_reset(&styles->tick_line);
+    lv_style_set_line_width(&styles->tick_line, LV_STATE_DEFAULT, 5);
+    lv_style_set_scale_end_line_width(&styles->tick_line, LV_STATE_DEFAULT, 5);
+    lv_style_set_scale_end_color(&styles->tick_line, LV_STATE_DEFAULT, theme.color_primary);
+
+    style_init_reset(&styles->tight);
+    lv_style_set_pad_left(&styles->tight, LV_STATE_DEFAULT, 0);
+    lv_style_set_pad_right(&styles->tight, LV_STATE_DEFAULT, 0);
+    lv_style_set_pad_top(&styles->tight, LV_STATE_DEFAULT, 0);
+    lv_style_set_pad_bottom(&styles->tight, LV_STATE_DEFAULT, 0);
+    lv_style_set_pad_inner(&styles->tight, LV_STATE_DEFAULT, 0);
+}
+
+static void arc_init(void)
+{
+#if LV_USE_ARC != 0
+
+#endif
+}
+
+static void bar_init(void)
+{
+#if LV_USE_BAR
+
+#endif
+}
+
+static void btn_init(void)
+{
+#if LV_USE_BTN != 0
+
+#endif
+}
+
+static void btnmatrix_init(void)
+{
+#if LV_USE_BTNMATRIX
+
+#endif
+}
+
+static void calendar_init(void)
+{
+#if LV_USE_CALENDAR
+
+#endif
+}
+
+static void chart_init(void)
+{
+#if LV_USE_CHART
+
+#endif
+}
+
+static void cpicker_init(void)
+{
+#if LV_USE_CPICKER
+
+#endif
+}
+
+static void checkbox_init(void)
+{
+#if LV_USE_CHECKBOX != 0
+
+#endif
+}
+
+static void cont_init(void)
+{
+#if LV_USE_CONT != 0
+
+#endif
+}
+
+static void gauge_init(void)
+{
+#if LV_USE_GAUGE != 0
+
+#endif
+}
+
+static void img_init(void)
+{
+#if LV_USE_IMG != 0
+
+#endif
+}
+
+static void label_init(void)
+{
+#if LV_USE_LABEL != 0
+
+#endif
+}
+
+static void linemeter_init(void)
+{
+#if LV_USE_LINEMETER != 0
+
+#endif
+}
+
+static void line_init(void)
+{
+#if LV_USE_LINE != 0
+
+#endif
+}
+
+static void led_init(void)
+{
+#if LV_USE_LED != 0
+
+#endif
+}
+
+static void page_init(void)
+{
+#if LV_USE_PAGE
+
+#endif
+}
+
+static void slider_init(void)
+{
+#if LV_USE_SLIDER != 0
+
+#endif
+}
+
+static void switch_init(void)
+{
+#if LV_USE_SWITCH != 0
+
+#endif
+}
+
+static void spinbox_init(void)
+{
+#if LV_USE_SPINBOX
+
+#endif
+}
+
+static void spinner_init(void)
+{
+#if LV_USE_SPINNER != 0
+
+#endif
+}
+
+static void keyboard_init(void)
+{
+#if LV_USE_KEYBOARD
+
+#endif
+}
+
+static void msgbox_init(void)
+{
+#if LV_USE_MSGBOX
+
+#endif
+}
+
+static void textarea_init(void)
+{
+#if LV_USE_TEXTAREA
+
+#endif
+}
+
+static void list_init(void)
+{
+#if LV_USE_LIST != 0
+
+#endif
+}
+
+static void ddlist_init(void)
+{
+#if LV_USE_DROPDOWN != 0
+
+#endif
+}
+
+static void roller_init(void)
+{
+#if LV_USE_ROLLER != 0
+
+#endif
+}
+
+static void tabview_init(void)
+{
+#if LV_USE_TABVIEW != 0
+
+#endif
+}
+
+static void tileview_init(void)
+{
+#if LV_USE_TILEVIEW != 0
+#endif
+}
+
+static void table_init(void)
+{
+#if LV_USE_TABLE != 0
+
+#endif
+}
+
+static void win_init(void)
+{
+#if LV_USE_WIN != 0
+
+#endif
+}
+
+/**********************
+ *   GLOBAL FUNCTIONS
+ **********************/
+
+/**
+ * Initialize the default
+ * @param color_primary the primary color of the theme
+ * @param color_secondary the secondary color for the theme
+ * @param flags ORed flags starting with `LV_THEME_DEF_FLAG_...`
+ * @param font_small pointer to a small font
+ * @param font_normal pointer to a normal font
+ * @param font_subtitle pointer to a large font
+ * @param font_title pointer to a extra large font
+ * @return a pointer to reference this theme later
+ */
+lv_theme_t * lv_theme_template_init(lv_color_t color_primary, lv_color_t color_secondary, uint32_t flags,
+                                    const lv_font_t * font_small, const lv_font_t * font_normal, const lv_font_t * font_subtitle,
+                                    const lv_font_t * font_title)
+{
+
+    /* This trick is required only to avoid the garbage collection of
+     * styles' data if LVGL is used in a binding (e.g. Micropython)
+     * In a general case styles could be simple `static lv_style_t my style` variables or allocated directly into `styles`*/
+    if(!inited) {
+        LV_GC_ROOT(_lv_theme_template_styles) = lv_mem_alloc(sizeof(theme_styles_t));
+        styles = (theme_styles_t *)LV_GC_ROOT(_lv_theme_template_styles);
+    }
+
+    theme.color_primary = color_primary;
+    theme.color_secondary = color_secondary;
+    theme.font_small = font_small;
+    theme.font_normal = font_normal;
+    theme.font_subtitle = font_subtitle;
+    theme.font_title = font_title;
+    theme.flags = flags;
+
+    basic_init();
+    cont_init();
+    btn_init();
+    label_init();
+    bar_init();
+    img_init();
+    line_init();
+    led_init();
+    slider_init();
+    switch_init();
+    linemeter_init();
+    gauge_init();
+    arc_init();
+    spinner_init();
+    chart_init();
+    calendar_init();
+    cpicker_init();
+    checkbox_init();
+    btnmatrix_init();
+    keyboard_init();
+    msgbox_init();
+    page_init();
+    textarea_init();
+    spinbox_init();
+    list_init();
+    ddlist_init();
+    roller_init();
+    tabview_init();
+    tileview_init();
+    table_init();
+    win_init();
+
+    theme.apply_xcb = NULL;
+    theme.apply_cb = theme_apply;
+
+    return &theme;
+}
+
+void theme_apply(lv_theme_t * th, lv_obj_t * obj, lv_theme_style_t name)
+{
+    LV_UNUSED(th);
+
+    lv_style_list_t * list;
+
+    switch(name) {
+        case LV_THEME_NONE:
+            break;
+
+        case LV_THEME_SCR:
+            list = lv_obj_get_style_list(obj, LV_OBJ_PART_MAIN);
+            _lv_style_list_add_style(list, &styles->bg);
+            _lv_style_list_add_style(list, &styles->tight);
+            break;
+        case LV_THEME_OBJ:
+            list = lv_obj_get_style_list(obj, LV_OBJ_PART_MAIN);
+            _lv_style_list_add_style(list, &styles->bg);
+            break;
+#if LV_USE_CONT
+        case LV_THEME_CONT:
+            list = lv_obj_get_style_list(obj, LV_CONT_PART_MAIN);
+            _lv_style_list_add_style(list, &styles->bg);
+            break;
+#endif
+
+#if LV_USE_BTN
+        case LV_THEME_BTN:
+            list = lv_obj_get_style_list(obj, LV_BTN_PART_MAIN);
+            _lv_style_list_add_style(list, &styles->bg);
+            _lv_style_list_add_style(list, &styles->btn);
+            break;
+#endif
+
+#if LV_USE_BTNMATRIX
+        case LV_THEME_BTNMATRIX:
+            list = lv_obj_get_style_list(obj, LV_BTNMATRIX_PART_BG);
+            _lv_style_list_add_style(list, &styles->bg);
+
+            list = lv_obj_get_style_list(obj, LV_BTNMATRIX_PART_BTN);
+            _lv_style_list_add_style(list, &styles->bg);
+            _lv_style_list_add_style(list, &styles->btn);
+            break;
+#endif
+
+#if LV_USE_KEYBOARD
+        case LV_THEME_KEYBOARD:
+            list = lv_obj_get_style_list(obj, LV_KEYBOARD_PART_BG);
+            _lv_style_list_add_style(list, &styles->bg);
+
+            list = lv_obj_get_style_list(obj, LV_KEYBOARD_PART_BTN);
+            _lv_style_list_add_style(list, &styles->bg);
+            _lv_style_list_add_style(list, &styles->btn);
+            break;
+#endif
+
+#if LV_USE_BAR
+        case LV_THEME_BAR:
+            list = lv_obj_get_style_list(obj, LV_BAR_PART_BG);
+            _lv_style_list_add_style(list, &styles->bg);
+            _lv_style_list_add_style(list, &styles->tight);
+
+            list = lv_obj_get_style_list(obj, LV_BAR_PART_INDIC);
+            _lv_style_list_add_style(list, &styles->bg);
+            _lv_style_list_add_style(list, &styles->color);
+            break;
+#endif
+
+#if LV_USE_SWITCH
+        case LV_THEME_SWITCH:
+            list = lv_obj_get_style_list(obj, LV_SWITCH_PART_BG);
+            _lv_style_list_add_style(list, &styles->bg);
+            _lv_style_list_add_style(list, &styles->tight);
+            _lv_style_list_add_style(list, &styles->round);
+
+            list = lv_obj_get_style_list(obj, LV_SWITCH_PART_INDIC);
+            _lv_style_list_add_style(list, &styles->bg);
+            _lv_style_list_add_style(list, &styles->color);
+
+            list = lv_obj_get_style_list(obj, LV_SWITCH_PART_KNOB);
+            _lv_style_list_add_style(list, &styles->bg);
+            _lv_style_list_add_style(list, &styles->tight);
+            _lv_style_list_add_style(list, &styles->round);
+            break;
+#endif
+
+#if LV_USE_CANVAS
+        case LV_THEME_CANVAS:
+            list = lv_obj_get_style_list(obj, LV_CANVAS_PART_MAIN);
+            break;
+#endif
+
+#if LV_USE_IMG
+        case LV_THEME_IMAGE:
+            list = lv_obj_get_style_list(obj, LV_IMG_PART_MAIN);
+            break;
+#endif
+
+#if LV_USE_IMGBTN
+        case LV_THEME_IMGBTN:
+            list = lv_obj_get_style_list(obj, LV_IMG_PART_MAIN);
+            break;
+#endif
+
+#if LV_USE_LABEL
+        case LV_THEME_LABEL:
+            list = lv_obj_get_style_list(obj, LV_LABEL_PART_MAIN);
+            break;
+#endif
+
+#if LV_USE_LINE
+        case LV_THEME_LINE:
+            list = lv_obj_get_style_list(obj, LV_LABEL_PART_MAIN);
+            break;
+#endif
+
+#if LV_USE_ARC
+        case LV_THEME_ARC:
+            list = lv_obj_get_style_list(obj, LV_ARC_PART_BG);
+            _lv_style_list_add_style(list, &styles->bg);
+            _lv_style_list_add_style(list, &styles->tick_line);
+            _lv_style_list_add_style(list, &styles->round);
+
+            list = lv_obj_get_style_list(obj, LV_ARC_PART_INDIC);
+            _lv_style_list_add_style(list, &styles->bg);
+            _lv_style_list_add_style(list, &styles->color);
+            _lv_style_list_add_style(list, &styles->tick_line);
+            break;
+#endif
+
+#if LV_USE_SPINNER
+        case LV_THEME_SPINNER:
+            list = lv_obj_get_style_list(obj, LV_SPINNER_PART_BG);
+            _lv_style_list_add_style(list, &styles->bg);
+            _lv_style_list_add_style(list, &styles->tick_line);
+
+            list = lv_obj_get_style_list(obj, LV_SPINNER_PART_INDIC);
+            _lv_style_list_add_style(list, &styles->bg);
+            _lv_style_list_add_style(list, &styles->color);
+            _lv_style_list_add_style(list, &styles->tick_line);
+            break;
+#endif
+
+#if LV_USE_SLIDER
+        case LV_THEME_SLIDER:
+            list = lv_obj_get_style_list(obj, LV_SLIDER_PART_BG);
+            _lv_style_list_add_style(list, &styles->bg);
+
+            list = lv_obj_get_style_list(obj, LV_SLIDER_PART_INDIC);
+            _lv_style_list_add_style(list, &styles->bg);
+            _lv_style_list_add_style(list, &styles->color);
+
+            list = lv_obj_get_style_list(obj, LV_SLIDER_PART_KNOB);
+            _lv_style_list_add_style(list, &styles->bg);
+            _lv_style_list_add_style(list, &styles->round);
+            break;
+#endif
+
+#if LV_USE_CHECKBOX
+        case LV_THEME_CHECKBOX:
+            list = lv_obj_get_style_list(obj, LV_CHECKBOX_PART_BG);
+
+            list = lv_obj_get_style_list(obj, LV_CHECKBOX_PART_BULLET);
+            _lv_style_list_add_style(list, &styles->bg);
+            _lv_style_list_add_style(list, &styles->btn);
+            break;
+#endif
+
+#if LV_USE_MSGBOX
+        case LV_THEME_MSGBOX:
+            list = lv_obj_get_style_list(obj, LV_MSGBOX_PART_BG);
+            _lv_style_list_add_style(list, &styles->bg);
+            break;
+
+        case LV_THEME_MSGBOX_BTNS:
+            list = lv_obj_get_style_list(obj, LV_MSGBOX_PART_BTN_BG);
+            _lv_style_list_add_style(list, &styles->bg);
+
+            list = lv_obj_get_style_list(obj, LV_MSGBOX_PART_BTN);
+            _lv_style_list_add_style(list, &styles->bg);
+            _lv_style_list_add_style(list, &styles->btn);
+            break;
+
+#endif
+#if LV_USE_LED
+        case LV_THEME_LED:
+            list = lv_obj_get_style_list(obj, LV_LED_PART_MAIN);
+            _lv_style_list_add_style(list, &styles->bg);
+            _lv_style_list_add_style(list, &styles->color);
+            _lv_style_list_add_style(list, &styles->round);
+            break;
+#endif
+#if LV_USE_PAGE
+        case LV_THEME_PAGE:
+            list = lv_obj_get_style_list(obj, LV_PAGE_PART_BG);
+            _lv_style_list_add_style(list, &styles->bg);
+            _lv_style_list_add_style(list, &styles->gray);
+
+            list = lv_obj_get_style_list(obj, LV_PAGE_PART_SCROLLABLE);
+            _lv_style_list_add_style(list, &styles->bg);
+
+            list = lv_obj_get_style_list(obj, LV_PAGE_PART_SCROLLBAR);
+            _lv_style_list_add_style(list, &styles->bg);
+            break;
+#endif
+#if LV_USE_TABVIEW
+        case LV_THEME_TABVIEW:
+            list = lv_obj_get_style_list(obj, LV_TABVIEW_PART_BG);
+            _lv_style_list_add_style(list, &styles->bg);
+
+            list = lv_obj_get_style_list(obj, LV_TABVIEW_PART_BG_SCROLLABLE);
+            _lv_style_list_add_style(list, &styles->bg);
+            _lv_style_list_add_style(list, &styles->color);
+
+            list = lv_obj_get_style_list(obj, LV_TABVIEW_PART_TAB_BG);
+            _lv_style_list_add_style(list, &styles->bg);
+
+            list = lv_obj_get_style_list(obj, LV_TABVIEW_PART_INDIC);
+            _lv_style_list_add_style(list, &styles->bg);
+            _lv_style_list_add_style(list, &styles->color);
+
+            list = lv_obj_get_style_list(obj, LV_TABVIEW_PART_TAB_BTN);
+            _lv_style_list_add_style(list, &styles->bg);
+            _lv_style_list_add_style(list, &styles->btn);
+            break;
+
+        case LV_THEME_TABVIEW_PAGE:
+            list = lv_obj_get_style_list(obj, LV_PAGE_PART_BG);
+            _lv_style_list_add_style(list, &styles->bg);
+            _lv_style_list_add_style(list, &styles->gray);
+
+            list = lv_obj_get_style_list(obj, LV_PAGE_PART_SCROLLABLE);
+            _lv_style_list_add_style(list, &styles->bg);
+
+            break;
+#endif
+
+#if LV_USE_TILEVIEW
+        case LV_THEME_TILEVIEW:
+            list = lv_obj_get_style_list(obj, LV_TILEVIEW_PART_BG);
+            _lv_style_list_add_style(list, &styles->bg);
+
+            list = lv_obj_get_style_list(obj, LV_TILEVIEW_PART_SCROLLBAR);
+            _lv_style_list_add_style(list, &styles->bg);
+
+            list = lv_obj_get_style_list(obj, LV_TILEVIEW_PART_EDGE_FLASH);
+            _lv_style_list_add_style(list, &styles->bg);
+            break;
+#endif
+
+#if LV_USE_ROLLER
+        case LV_THEME_ROLLER:
+            list = lv_obj_get_style_list(obj, LV_ROLLER_PART_BG);
+            _lv_style_list_add_style(list, &styles->bg);
+
+            list = lv_obj_get_style_list(obj, LV_ROLLER_PART_SELECTED);
+            _lv_style_list_add_style(list, &styles->bg);
+            _lv_style_list_add_style(list, &styles->color);
+            break;
+#endif
+
+#if LV_USE_OBJMASK
+        case LV_THEME_OBJMASK:
+            list = lv_obj_get_style_list(obj, LV_OBJMASK_PART_MAIN);
+            break;
+#endif
+
+#if LV_USE_LIST
+        case LV_THEME_LIST:
+            list = lv_obj_get_style_list(obj, LV_LIST_PART_BG);
+            _lv_style_list_add_style(list, &styles->bg);
+
+            list = lv_obj_get_style_list(obj, LV_LIST_PART_SCROLLABLE);
+
+            list = lv_obj_get_style_list(obj, LV_LIST_PART_SCROLLBAR);
+            _lv_style_list_add_style(list, &styles->bg);
+            break;
+
+        case LV_THEME_LIST_BTN:
+            list = lv_obj_get_style_list(obj, LV_BTN_PART_MAIN);
+            _lv_style_list_add_style(list, &styles->bg);
+            _lv_style_list_add_style(list, &styles->btn);
+            break;
+#endif
+
+#if LV_USE_DROPDOWN
+        case LV_THEME_DROPDOWN:
+            list = lv_obj_get_style_list(obj, LV_DROPDOWN_PART_MAIN);
+            _lv_style_list_add_style(list, &styles->bg);
+            _lv_style_list_add_style(list, &styles->btn);
+
+            list = lv_obj_get_style_list(obj, LV_DROPDOWN_PART_LIST);
+            _lv_style_list_add_style(list, &styles->bg);
+
+            list = lv_obj_get_style_list(obj, LV_DROPDOWN_PART_SCROLLBAR);
+            _lv_style_list_add_style(list, &styles->bg);
+
+            list = lv_obj_get_style_list(obj, LV_DROPDOWN_PART_SELECTED);
+            _lv_style_list_add_style(list, &styles->bg);
+            _lv_style_list_add_style(list, &styles->color);
+            break;
+#endif
+
+#if LV_USE_CHART
+        case LV_THEME_CHART:
+            list = lv_obj_get_style_list(obj, LV_CHART_PART_BG);
+            _lv_style_list_add_style(list, &styles->bg);
+
+            list = lv_obj_get_style_list(obj, LV_CHART_PART_SERIES_BG);
+            _lv_style_list_add_style(list, &styles->bg);
+
+            list = lv_obj_get_style_list(obj, LV_CHART_PART_SERIES);
+            _lv_style_list_add_style(list, &styles->bg);
+            _lv_style_list_add_style(list, &styles->tight);
+            break;
+#endif
+#if LV_USE_TABLE
+        case LV_THEME_TABLE: {
+                list = lv_obj_get_style_list(obj, LV_TABLE_PART_BG);
+                _lv_style_list_add_style(list, &styles->bg);
+
+                int idx = 1; /* start value should be 1, not zero, since cell styles
+                            start at 1 due to presence of LV_TABLE_PART_BG=0
+                            in the enum (lv_table.h) */
+                /* declaring idx outside loop to work with older compilers */
+                for(; idx <= LV_TABLE_CELL_STYLE_CNT; idx ++) {
+                    list = lv_obj_get_style_list(obj, idx);
+                    _lv_style_list_add_style(list, &styles->bg);
+                }
+                break;
+            }
+#endif
+
+#if LV_USE_WIN
+        case LV_THEME_WIN:
+            list = lv_obj_get_style_list(obj, LV_WIN_PART_BG);
+            _lv_style_list_add_style(list, &styles->bg);
+
+            list = lv_obj_get_style_list(obj, LV_WIN_PART_SCROLLBAR);
+            _lv_style_list_add_style(list, &styles->bg);
+
+            list = lv_obj_get_style_list(obj, LV_WIN_PART_CONTENT_SCROLLABLE);
+            _lv_style_list_add_style(list, &styles->bg);
+
+            list = lv_obj_get_style_list(obj, LV_WIN_PART_HEADER);
+            _lv_style_list_add_style(list, &styles->bg);
+            break;
+
+        case LV_THEME_WIN_BTN:
+            list = lv_obj_get_style_list(obj, LV_BTN_PART_MAIN);
+            _lv_style_list_add_style(list, &styles->bg);
+            _lv_style_list_add_style(list, &styles->btn);
+            break;
+#endif
+
+#if LV_USE_TEXTAREA
+        case LV_THEME_TEXTAREA:
+            list = lv_obj_get_style_list(obj, LV_TEXTAREA_PART_BG);
+            _lv_style_list_add_style(list, &styles->bg);
+
+            list = lv_obj_get_style_list(obj, LV_TEXTAREA_PART_PLACEHOLDER);
+            _lv_style_list_add_style(list, &styles->gray);
+
+            list = lv_obj_get_style_list(obj, LV_TEXTAREA_PART_CURSOR);
+            _lv_style_list_add_style(list, &styles->bg);
+            _lv_style_list_add_style(list, &styles->tight);
+
+            list = lv_obj_get_style_list(obj, LV_TEXTAREA_PART_SCROLLBAR);
+            _lv_style_list_add_style(list, &styles->bg);
+            break;
+#endif
+
+#if LV_USE_SPINBOX
+        case LV_THEME_SPINBOX:
+            list = lv_obj_get_style_list(obj, LV_SPINBOX_PART_BG);
+            _lv_style_list_add_style(list, &styles->bg);
+
+            list = lv_obj_get_style_list(obj, LV_SPINBOX_PART_CURSOR);
+            _lv_style_list_add_style(list, &styles->bg);
+            break;
+
+        case LV_THEME_SPINBOX_BTN:
+            list = lv_obj_get_style_list(obj, LV_BTN_PART_MAIN);
+            _lv_style_list_add_style(list, &styles->bg);
+            _lv_style_list_add_style(list, &styles->btn);
+            break;
+#endif
+
+#if LV_USE_CALENDAR
+        case LV_THEME_CALENDAR:
+            list = lv_obj_get_style_list(obj, LV_CALENDAR_PART_BG);
+            _lv_style_list_add_style(list, &styles->bg);
+
+            list = lv_obj_get_style_list(obj, LV_CALENDAR_PART_DATE);
+            _lv_style_list_add_style(list, &styles->bg);
+            _lv_style_list_add_style(list, &styles->btn);
+            _lv_style_list_add_style(list, &styles->tight);
+
+            list = lv_obj_get_style_list(obj, LV_CALENDAR_PART_HEADER);
+            _lv_style_list_add_style(list, &styles->bg);
+
+            list = lv_obj_get_style_list(obj, LV_CALENDAR_PART_DAY_NAMES);
+            _lv_style_list_add_style(list, &styles->bg);
+            _lv_style_list_add_style(list, &styles->tight);
+            break;
+#endif
+#if LV_USE_CPICKER
+        case LV_THEME_CPICKER:
+            list = lv_obj_get_style_list(obj, LV_CPICKER_PART_MAIN);
+            _lv_style_list_add_style(list, &styles->bg);
+
+            list = lv_obj_get_style_list(obj, LV_CPICKER_PART_KNOB);
+            _lv_style_list_add_style(list, &styles->bg);
+            _lv_style_list_add_style(list, &styles->round);
+            break;
+#endif
+
+#if LV_USE_LINEMETER
+        case LV_THEME_LINEMETER:
+            list = lv_obj_get_style_list(obj, LV_LINEMETER_PART_MAIN);
+            _lv_style_list_add_style(list, &styles->bg);
+            _lv_style_list_add_style(list, &styles->round);
+            break;
+#endif
+#if LV_USE_GAUGE
+        case LV_THEME_GAUGE:
+            list = lv_obj_get_style_list(obj, LV_GAUGE_PART_MAIN);
+            _lv_style_list_add_style(list, &styles->bg);
+            _lv_style_list_add_style(list, &styles->round);
+
+            list = lv_obj_get_style_list(obj, LV_GAUGE_PART_MAJOR);
+            _lv_style_list_add_style(list, &styles->tick_line);
+
+            list = lv_obj_get_style_list(obj, LV_GAUGE_PART_NEEDLE);
+            _lv_style_list_add_style(list, &styles->bg);
+            break;
+#endif
+        default:
+            break;
+    }
+
+    lv_obj_refresh_style(obj, LV_OBJ_PART_ALL, LV_STYLE_PROP_ALL);
+}
+
+/**********************
+ *   STATIC FUNCTIONS
+ **********************/
+
+static void style_init_reset(lv_style_t * style)
+{
+    if(inited) lv_style_reset(style);
+    else lv_style_init(style);
+}
+
+#endif
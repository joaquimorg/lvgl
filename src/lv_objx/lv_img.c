--- conflicted
+++ resolved
@@ -386,11 +386,7 @@
             lv_style_t style_mod;
             lv_style_copy(&style_mod, style);
             style_mod.text.color = style->image.color;
-<<<<<<< HEAD
-            lv_draw_label(&coords, clip_area, &style_mod, opa_scale, ext->src, LV_TXT_FLAG_NONE, NULL, -1, -1, NULL);
-=======
-            lv_draw_label(&coords, mask, &style_mod, opa_scale, ext->src, LV_TXT_FLAG_NONE, NULL, NULL, NULL);
->>>>>>> c86e2722
+            lv_draw_label(&coords, clip_area, &style_mod, opa_scale, ext->src, LV_TXT_FLAG_NONE, NULL, NULL, NULL);
         } else {
             /*Trigger the error handler of image drawer*/
             LV_LOG_WARN("lv_img_design: image source type is unknown");

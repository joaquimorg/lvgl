/**
 * @file lv_canvas.c
 *
 */

/*********************
 *      INCLUDES
 *********************/
#include <stdlib.h>
#include "lv_canvas.h"
#include "../lv_core/lv_debug.h"
#include "../lv_misc/lv_math.h"
#include "../lv_draw/lv_draw.h"
#include "../lv_core/lv_refr.h"

#if LV_USE_CANVAS != 0

/*********************
 *      DEFINES
 *********************/
#define LV_OBJX_NAME "lv_canvas"

/**********************
 *      TYPEDEFS
 **********************/

/**********************
 *  STATIC PROTOTYPES
 **********************/
static lv_res_t lv_canvas_signal(lv_obj_t * canvas, lv_signal_t sign, void * param);

/**********************
 *  STATIC VARIABLES
 **********************/
static lv_signal_cb_t ancestor_signal;
static lv_design_cb_t ancestor_design;

/**********************
 *      MACROS
 **********************/

/**********************
 *   GLOBAL FUNCTIONS
 **********************/

/**
 * Create a canvas object
 * @param par pointer to an object, it will be the parent of the new canvas
 * @param copy pointer to a canvas object, if not NULL then the new object will be copied from it
 * @return pointer to the created canvas
 */
lv_obj_t * lv_canvas_create(lv_obj_t * par, const lv_obj_t * copy)
{
    LV_LOG_TRACE("canvas create started");

    /*Create the ancestor of canvas*/
    lv_obj_t * new_canvas = lv_img_create(par, copy);
    LV_ASSERT_MEM(new_canvas);
    if(new_canvas == NULL) return NULL;

    /*Allocate the canvas type specific extended data*/
    lv_canvas_ext_t * ext = lv_obj_allocate_ext_attr(new_canvas, sizeof(lv_canvas_ext_t));
    LV_ASSERT_MEM(ext);
    if(ext == NULL) return NULL;
    if(ancestor_signal == NULL) ancestor_signal = lv_obj_get_signal_cb(new_canvas);
    if(ancestor_design == NULL) ancestor_design = lv_obj_get_design_cb(new_canvas);

    /*Initialize the allocated 'ext' */
    ext->dsc.header.always_zero = 0;
    ext->dsc.header.cf          = LV_IMG_CF_TRUE_COLOR;
    ext->dsc.header.h           = 0;
    ext->dsc.header.w           = 0;
    ext->dsc.data_size          = 0;
    ext->dsc.data               = NULL;

    lv_img_set_src(new_canvas, &ext->dsc);

    /*The signal and design functions are not copied so set them here*/
    lv_obj_set_signal_cb(new_canvas, lv_canvas_signal);

    /*Init the new canvas canvas*/
    if(copy == NULL) {

    }
    /*Copy an existing canvas*/
    else {
        /*Refresh the style with new signal function*/
        lv_obj_refresh_style(new_canvas);
    }

    LV_LOG_INFO("canvas created");

    return new_canvas;
}

/*=====================
 * Setter functions
 *====================*/

/**
 * Set a buffer for the canvas.
 * @param buf a buffer where the content of the canvas will be.
 * The required size is (lv_img_color_format_get_px_size(cf) * w * h) / 8)
 * It can be allocated with `lv_mem_alloc()` or
 * it can be statically allocated array (e.g. static lv_color_t buf[100*50]) or
 * it can be an address in RAM or external SRAM
 * @param canvas pointer to a canvas object
 * @param w width of the canvas
 * @param h height of the canvas
 * @param cf color format. The following formats are supported:
 *      LV_IMG_CF_TRUE_COLOR, LV_IMG_CF_TRUE_COLOR_CHROMA_KEYED, LV_IMG_CF_INDEXES_1/2/4/8BIT
 *
 */
void lv_canvas_set_buffer(lv_obj_t * canvas, void * buf, lv_coord_t w, lv_coord_t h, lv_img_cf_t cf)
{
    LV_ASSERT_OBJ(canvas, LV_OBJX_NAME);
    LV_ASSERT_NULL(buf);

    lv_canvas_ext_t * ext = lv_obj_get_ext_attr(canvas);

    ext->dsc.header.cf = cf;
    ext->dsc.header.w  = w;
    ext->dsc.header.h  = h;
    ext->dsc.data      = buf;
    ext->dsc.data_size = (lv_img_color_format_get_px_size(cf) * w * h) / 8;

    lv_img_set_src(canvas, &ext->dsc);
}

/**
 * Set the color of a pixel on the canvas
 * @param canvas pointer to canvas object
 * @param x x coordinate of the point to set
 * @param y x coordinate of the point to set
 * @param c color of the point
 */
void lv_canvas_set_px(lv_obj_t * canvas, lv_coord_t x, lv_coord_t y, lv_color_t c)
{
    LV_ASSERT_OBJ(canvas, LV_OBJX_NAME);

    lv_canvas_ext_t * ext = lv_obj_get_ext_attr(canvas);

    lv_img_buf_set_px_color(&ext->dsc, x, y, c);
    lv_obj_invalidate(canvas);
}

/**
 * Set the palette color of a canvas with index format. Valid only for `LV_IMG_CF_INDEXED1/2/4/8`
 * @param canvas pointer to canvas object
 * @param id the palette color to set:
 *   - for `LV_IMG_CF_INDEXED1`: 0..1
 *   - for `LV_IMG_CF_INDEXED2`: 0..3
 *   - for `LV_IMG_CF_INDEXED4`: 0..15
 *   - for `LV_IMG_CF_INDEXED8`: 0..255
 * @param c the color to set
 */
void lv_canvas_set_palette(lv_obj_t * canvas, uint8_t id, lv_color_t c)
{
    LV_ASSERT_OBJ(canvas, LV_OBJX_NAME);

    lv_canvas_ext_t * ext = lv_obj_get_ext_attr(canvas);

    lv_img_buf_set_palette(&ext->dsc, id, c);
    lv_obj_invalidate(canvas);
}

/**
 * Set a style of a canvas.
 * @param canvas pointer to canvas object
 * @param type which style should be set
 * @param style pointer to a style
 */
void lv_canvas_set_style(lv_obj_t * canvas, lv_canvas_style_t type, const lv_style_t * style)
{
    LV_ASSERT_OBJ(canvas, LV_OBJX_NAME);

    switch(type) {
        case LV_CANVAS_STYLE_MAIN: lv_img_set_style(canvas, LV_IMG_STYLE_MAIN, style); break;
    }
}

/*=====================
 * Getter functions
 *====================*/

/**
 * Get the color of a pixel on the canvas
 * @param canvas
 * @param x x coordinate of the point to set
 * @param y x coordinate of the point to set
 * @return color of the point
 */
lv_color_t lv_canvas_get_px(lv_obj_t * canvas, lv_coord_t x, lv_coord_t y)
{
    LV_ASSERT_OBJ(canvas, LV_OBJX_NAME);

    lv_canvas_ext_t * ext    = lv_obj_get_ext_attr(canvas);
    const lv_style_t * style = lv_canvas_get_style(canvas, LV_CANVAS_STYLE_MAIN);

    return lv_img_buf_get_px_color(&ext->dsc, x, y, style);
}

/**
 * Get the image of the canvas as a pointer to an `lv_img_dsc_t` variable.
 * @param canvas pointer to a canvas object
 * @return pointer to the image descriptor.
 */
lv_img_dsc_t * lv_canvas_get_img(lv_obj_t * canvas)
{
    LV_ASSERT_OBJ(canvas, LV_OBJX_NAME);

    lv_canvas_ext_t * ext = lv_obj_get_ext_attr(canvas);

    return &ext->dsc;
}

/**
 * Get style of a canvas.
 * @param canvas pointer to canvas object
 * @param type which style should be get
 * @return style pointer to the style
 */
const lv_style_t * lv_canvas_get_style(const lv_obj_t * canvas, lv_canvas_style_t type)
{
    LV_ASSERT_OBJ(canvas, LV_OBJX_NAME);

    const lv_style_t * style = NULL;

    switch(type) {
        case LV_CANVAS_STYLE_MAIN: style = lv_img_get_style(canvas, LV_IMG_STYLE_MAIN); break;
        default: style = NULL;
    }

    return style;
}

/*=====================
 * Other functions
 *====================*/

/**
 * Copy a buffer to the canvas
 * @param canvas pointer to a canvas object
 * @param to_copy buffer to copy. The color format has to match with the canvas's buffer color
 * format
 * @param w width of the buffer to copy
 * @param h height of the buffer to copy
 * @param x left side of the destination position
 * @param y top side of the destination position
 */
void lv_canvas_copy_buf(lv_obj_t * canvas, const void * to_copy, lv_coord_t x, lv_coord_t y, lv_coord_t w, lv_coord_t h)
{
    LV_ASSERT_OBJ(canvas, LV_OBJX_NAME);
    LV_ASSERT_NULL(to_copy);

    lv_canvas_ext_t * ext = lv_obj_get_ext_attr(canvas);
    if(x + w >= ext->dsc.header.w || y + h >= ext->dsc.header.h) {
        LV_LOG_WARN("lv_canvas_copy_buf: x or y out of the canvas");
        return;
    }

    uint32_t px_size   = lv_img_color_format_get_px_size(ext->dsc.header.cf) >> 3;
    uint32_t px        = ext->dsc.header.w * y * px_size + x * px_size;
    uint8_t * to_copy8 = (uint8_t *)to_copy;
    lv_coord_t i;
    for(i = 0; i < h; i++) {
        memcpy((void *)&ext->dsc.data[px], to_copy8, w * px_size);
        px += ext->dsc.header.w * px_size;
        to_copy8 += w * px_size;
    }
}

/**
 * Rotate and image and store the result on a canvas.
 * @param canvas pointer to a canvas object
 * @param img pointer to an image descriptor.
 *             Can be the image descriptor of an other canvas too (`lv_canvas_get_img()`).
 * @param angle the angle of rotation (0..360);
 * @param offset_x offset X to tell where to put the result data on destination canvas
 * @param offset_y offset X to tell where to put the result data on destination canvas
 * @param pivot_x pivot X of rotation. Relative to the source canvas
 *                Set to `source width / 2` to rotate around the center
 * @param pivot_y pivot Y of rotation. Relative to the source canvas
 *                Set to `source height / 2` to rotate around the center
 */
void lv_canvas_rotate(lv_obj_t * canvas, lv_img_dsc_t * img, int16_t angle, lv_coord_t offset_x, lv_coord_t offset_y,
                      int32_t pivot_x, int32_t pivot_y)
{
    LV_ASSERT_OBJ(canvas, LV_OBJX_NAME);
    LV_ASSERT_NULL(img);

    lv_canvas_ext_t * ext_dst = lv_obj_get_ext_attr(canvas);
    const lv_style_t * style  = lv_canvas_get_style(canvas, LV_CANVAS_STYLE_MAIN);
    int32_t sinma             = lv_trigo_sin(-angle);
    int32_t cosma             = lv_trigo_sin(-angle + 90); /* cos */

    int32_t img_width   = img->header.w;
    int32_t img_height  = img->header.h;
    int32_t dest_width  = ext_dst->dsc.header.w;
    int32_t dest_height = ext_dst->dsc.header.h;

    int32_t x;
    int32_t y;
    for(x = -offset_x; x < dest_width - offset_x; x++) {
        for(y = -offset_y; y < dest_height - offset_y; y++) {
            /*Get the target point relative coordinates to the pivot*/
            int32_t xt = x - pivot_x;
            int32_t yt = y - pivot_y;

            /*Get the source pixel from the upscaled image*/
            int32_t xs = ((cosma * xt - sinma * yt) >> (LV_TRIGO_SHIFT - 8)) + pivot_x * 256;
            int32_t ys = ((sinma * xt + cosma * yt) >> (LV_TRIGO_SHIFT - 8)) + pivot_y * 256;

            /*Get the integer part of the source pixel*/
            int xs_int = xs >> 8;
            int ys_int = ys >> 8;

            if(xs_int >= img_width)
                continue;
            else if(xs_int < 0)
                continue;

            if(ys_int >= img_height)
                continue;
            else if(ys_int < 0)
                continue;

            /*Get the fractional part of the source pixel*/
            int xs_fract = xs & 0xff;
            int ys_fract = ys & 0xff;

            /* If the fractional < 0x70 mix the source pixel with the left/top pixel
             * If the fractional > 0x90 mix the source pixel with the right/bottom pixel
             * In the 0x70..0x90 range use the unchanged source pixel */

            int xn;      /*x neightboor*/
            lv_opa_t xr; /*x mix ratio*/
            if(xs_fract < 0x70) {
                xn = xs_int - 1;
                xr = xs_fract * 2;
            } else if(xs_fract > 0x90) {
                xn = xs_int + 1;
                xr = (0xFF - xs_fract) * 2;
            } else {
                xn = xs_int;
                xr = 0xFF;
            }

            /*Handle under/overflow*/
            if(xn >= img_width)
                continue;
            else if(xn < 0)
                continue;

            int yn;      /*y neightboor*/
            lv_opa_t yr; /*y mix ratio*/
            if(ys_fract < 0x70) {
                yn = ys_int - 1;
                yr = ys_fract * 2;
            } else if(ys_fract > 0x90) {
                yn = ys_int + 1;
                yr = (0xFF - ys_fract) * 2;
            } else {
                yn = ys_int;
                yr = 0xFF;
            }

            /*Handle under/overflow*/
            if(yn >= img_height)
                continue;
            else if(yn < 0)
                continue;

            /*Get the mixture of the original source and the neightboor pixels in both directions*/
            lv_color_t c_dest_int = lv_img_buf_get_px_color(img, xs_int, ys_int, style);

            if(lv_img_color_format_is_chroma_keyed(img->header.cf)) {
                lv_color_t ct = LV_COLOR_TRANSP;
                if(c_dest_int.full == ct.full) continue;
            }

            lv_color_t c_dest_xn = lv_img_buf_get_px_color(img, xn, ys_int, style);
            lv_color_t c_dest_yn = lv_img_buf_get_px_color(img, xs_int, yn, style);
            lv_color_t x_dest    = lv_color_mix(c_dest_int, c_dest_xn, xr);
            lv_color_t y_dest    = lv_color_mix(c_dest_int, c_dest_yn, yr);
            lv_color_t color_res = lv_color_mix(x_dest, y_dest, LV_OPA_50);

            if(x + offset_x >= 0 && x + offset_x < dest_width && y + offset_y >= 0 && y + offset_y < dest_height) {
                /*If the image has no alpha channel just simple set the result color on the canvas*/
                if(lv_img_color_format_has_alpha(img->header.cf) == false) {
                    lv_img_buf_set_px_color(&ext_dst->dsc, x + offset_x, y + offset_y, color_res);
                } else {
                    /*Get result pixel opacity*/
                    lv_opa_t opa_int = lv_img_buf_get_px_alpha(img, xs_int, ys_int);
                    lv_opa_t opa_xn  = lv_img_buf_get_px_alpha(img, xn, ys_int);
                    lv_opa_t opa_yn  = lv_img_buf_get_px_alpha(img, xs_int, yn);
                    lv_opa_t opa_x   = (opa_int * xr + (opa_xn * (255 - xr))) >> 8;
                    lv_opa_t opa_y   = (opa_int * yr + (opa_yn * (255 - yr))) >> 8;
                    lv_opa_t opa_res = (opa_x + opa_y) / 2;
                    if(opa_res <= LV_OPA_MIN) continue;

                    lv_color_t bg_color = lv_img_buf_get_px_color(&ext_dst->dsc, x + offset_x, y + offset_y, style);

                    /*If the canvas has no alpha but the image has mix the image's color with
                     * canvas*/
                    if(lv_img_color_format_has_alpha(ext_dst->dsc.header.cf) == false) {
                        if(opa_res < LV_OPA_MAX) color_res = lv_color_mix(color_res, bg_color, opa_res);
                        lv_img_buf_set_px_color(&ext_dst->dsc, x + offset_x, y + offset_y, color_res);
                    }
                    /*Both the image and canvas has alpha channel. Some extra calculation is
                       required*/
                    else {
                        lv_opa_t bg_opa = lv_img_buf_get_px_alpha(&ext_dst->dsc, x + offset_x, y + offset_y);
                        /* Pick the foreground if it's fully opaque or the Background is fully
                         * transparent*/
                        if(opa_res >= LV_OPA_MAX || bg_opa <= LV_OPA_MIN) {
                            lv_img_buf_set_px_color(&ext_dst->dsc, x + offset_x, y + offset_y, color_res);
                            lv_img_buf_set_px_alpha(&ext_dst->dsc, x + offset_x, y + offset_y, opa_res);
                        }
                        /*Opaque background: use simple mix*/
                        else if(bg_opa >= LV_OPA_MAX) {
                            lv_img_buf_set_px_color(&ext_dst->dsc, x + offset_x, y + offset_y,
                                                    lv_color_mix(color_res, bg_color, opa_res));
                        }
                        /*Both colors have alpha. Expensive calculation need to be applied*/
                        else {

                            /*Info:
                             * https://en.wikipedia.org/wiki/Alpha_compositing#Analytical_derivation_of_the_over_operator*/
                            lv_opa_t opa_res_2 = 255 - ((uint16_t)((uint16_t)(255 - opa_res) * (255 - bg_opa)) >> 8);
                            if(opa_res_2 == 0) {
                                opa_res_2 = 1; /*never happens, just to be sure*/
                            }
                            lv_opa_t ratio = (uint16_t)((uint16_t)opa_res * 255) / opa_res_2;

                            lv_img_buf_set_px_color(&ext_dst->dsc, x + offset_x, y + offset_y,
                                                    lv_color_mix(color_res, bg_color, ratio));
                            lv_img_buf_set_px_alpha(&ext_dst->dsc, x + offset_x, y + offset_y, opa_res_2);
                        }
                    }
                }
            }
        }
    }

    lv_obj_invalidate(canvas);
}

/**
 * Fill the canvas with color
 * @param canvas pointer to a canvas
 * @param color the background color
 */
void lv_canvas_fill_bg(lv_obj_t * canvas, lv_color_t color)
{
    LV_ASSERT_OBJ(canvas, LV_OBJX_NAME);

    lv_img_dsc_t * dsc = lv_canvas_get_img(canvas);

    uint32_t x = dsc->header.w * dsc->header.h;
    uint32_t y;
    for(y = 0; y < dsc->header.h; y++) {
        for(x = 0; x < dsc->header.w; x++) {
            lv_img_buf_set_px_color(dsc, x, y, color);
        }
    }
}

/**
 * Draw a rectangle on the canvas
 * @param canvas pointer to a canvas object
 * @param x left coordinate of the rectangle
 * @param y top coordinate of the rectangle
 * @param w width of the rectangle
 * @param h height of the rectangle
 * @param style style of the rectangle (`body` properties are used except `padding`)
 */
void lv_canvas_draw_rect(lv_obj_t * canvas, lv_coord_t x, lv_coord_t y, lv_coord_t w, lv_coord_t h,
                         const lv_style_t * style)
{
    LV_ASSERT_OBJ(canvas, LV_OBJX_NAME);
    LV_ASSERT_NULL(style);

    lv_img_dsc_t * dsc = lv_canvas_get_img(canvas);

    /* Create a dummy display to fool the lv_draw function.
     * It will think it draws to real screen. */
    lv_area_t mask;
    mask.x1 = 0;
    mask.x2 = dsc->header.w - 1;
    mask.y1 = 0;
    mask.y2 = dsc->header.h - 1;

    lv_area_t coords;
    coords.x1 = x;
    coords.y1 = y;
    coords.x2 = x + w - 1;
    coords.y2 = y + h - 1;

    lv_disp_t disp;
    memset(&disp, 0, sizeof(lv_disp_t));

    lv_disp_buf_t disp_buf;
    lv_disp_buf_init(&disp_buf, (void *)dsc->data, NULL, dsc->header.w * dsc->header.h);
    lv_area_copy(&disp_buf.area, &mask);

    lv_disp_drv_init(&disp.driver);

    disp.driver.buffer  = &disp_buf;
    disp.driver.hor_res = dsc->header.w;
    disp.driver.ver_res = dsc->header.h;

#if LV_ANTIALIAS
    /*Disable anti-aliasing if drawing with transparent color to chroma keyed canvas*/
    lv_color_t ctransp = LV_COLOR_TRANSP;
    if(dsc->header.cf == LV_IMG_CF_TRUE_COLOR_CHROMA_KEYED &&
        style->body.main_color.full == ctransp.full &&
        style->body.grad_color.full == ctransp.full)
    {
        disp.driver.antialiasing = 0;
    }
#endif

    lv_disp_t * refr_ori = lv_refr_get_disp_refreshing();
    lv_refr_set_disp_refreshing(&disp);

    lv_draw_rect(&coords, &mask, style, LV_OPA_COVER);

    lv_refr_set_disp_refreshing(refr_ori);
}

/**
 * Draw a text on the canvas.
 * @param canvas pointer to a canvas object
 * @param x left coordinate of the text
 * @param y top coordinate of the text
 * @param max_w max width of the text. The text will be wrapped to fit into this size
 * @param style style of the text (`text` properties are used)
 * @param txt text to display
 * @param align align of the text (`LV_LABEL_ALIGN_LEFT/RIGHT/CENTER`)
 */
void lv_canvas_draw_text(lv_obj_t * canvas, lv_coord_t x, lv_coord_t y, lv_coord_t max_w, const lv_style_t * style,
                         const char * txt, lv_label_align_t align)
{
    LV_ASSERT_OBJ(canvas, LV_OBJX_NAME);
    LV_ASSERT_NULL(style);

    lv_img_dsc_t * dsc = lv_canvas_get_img(canvas);

    /* Create a dummy display to fool the lv_draw function.
     * It will think it draws to real screen. */
    lv_area_t mask;
    mask.x1 = 0;
    mask.x2 = dsc->header.w - 1;
    mask.y1 = 0;
    mask.y2 = dsc->header.h - 1;

    lv_area_t coords;
    coords.x1 = x;
    coords.y1 = y;
    coords.x2 = x + max_w - 1;
    coords.y2 = dsc->header.h - 1;

    lv_disp_t disp;
    memset(&disp, 0, sizeof(lv_disp_t));

    lv_disp_buf_t disp_buf;
    lv_disp_buf_init(&disp_buf, (void *)dsc->data, NULL, dsc->header.w * dsc->header.h);
    lv_area_copy(&disp_buf.area, &mask);

    lv_disp_drv_init(&disp.driver);

    disp.driver.buffer  = &disp_buf;
    disp.driver.hor_res = dsc->header.w;
    disp.driver.ver_res = dsc->header.h;

    lv_disp_t * refr_ori = lv_refr_get_disp_refreshing();
    lv_refr_set_disp_refreshing(&disp);

    lv_txt_flag_t flag;
    switch(align) {
        case LV_LABEL_ALIGN_LEFT: flag = LV_TXT_FLAG_NONE; break;
        case LV_LABEL_ALIGN_RIGHT: flag = LV_TXT_FLAG_RIGHT; break;
        case LV_LABEL_ALIGN_CENTER: flag = LV_TXT_FLAG_CENTER; break;
        default: flag = LV_TXT_FLAG_NONE; break;
    }

<<<<<<< HEAD
    lv_draw_label(&coords, &mask, style, LV_OPA_COVER, txt, flag, NULL, LV_LABEL_TEXT_SEL_OFF, LV_LABEL_TEXT_SEL_OFF,
                  NULL, lv_obj_get_base_dir(canvas));
=======
    lv_draw_label(&coords, &mask, style, LV_OPA_COVER, txt, flag, NULL,  NULL, NULL);
>>>>>>> 46eabd6c

    lv_refr_set_disp_refreshing(refr_ori);
}

/**
 * Draw an image on the canvas
 * @param canvas pointer to a canvas object
 * @param src image source. Can be a pointer an `lv_img_dsc_t` variable or a path an image.
 * @param style style of the image (`image` properties are used)
 */
void lv_canvas_draw_img(lv_obj_t * canvas, lv_coord_t x, lv_coord_t y, const void * src, const lv_style_t * style)
{
    LV_ASSERT_OBJ(canvas, LV_OBJX_NAME);
    LV_ASSERT_NULL(style);

    lv_img_dsc_t * dsc = lv_canvas_get_img(canvas);

    /* Create a dummy display to fool the lv_draw function.
     * It will think it draws to real screen. */
    lv_area_t mask;
    mask.x1 = 0;
    mask.x2 = dsc->header.w - 1;
    mask.y1 = 0;
    mask.y2 = dsc->header.h - 1;

    lv_img_header_t header;
    lv_res_t res = lv_img_decoder_get_info(src, &header);
    if(res != LV_RES_OK) {
        LV_LOG_WARN("lv_canvas_draw_img: Couldn't get the image data.");
        return;
    }

    lv_area_t coords;
    coords.x1 = x;
    coords.y1 = y;
    coords.x2 = x + header.w - 1;
    coords.y2 = y + header.h - 1;

    lv_disp_t disp;
    memset(&disp, 0, sizeof(lv_disp_t));

    lv_disp_buf_t disp_buf;
    lv_disp_buf_init(&disp_buf, (void *)dsc->data, NULL, dsc->header.w * dsc->header.h);
    lv_area_copy(&disp_buf.area, &mask);

    lv_disp_drv_init(&disp.driver);

    disp.driver.buffer  = &disp_buf;
    disp.driver.hor_res = dsc->header.w;
    disp.driver.ver_res = dsc->header.h;

    lv_disp_t * refr_ori = lv_refr_get_disp_refreshing();
    lv_refr_set_disp_refreshing(&disp);

    lv_draw_img(&coords, &mask, src, style, LV_OPA_COVER);

    lv_refr_set_disp_refreshing(refr_ori);
}

/**
 * Draw a line on the canvas
 * @param canvas pointer to a canvas object
 * @param points point of the line
 * @param point_cnt number of points
 * @param style style of the line (`line` properties are used)
 */
void lv_canvas_draw_line(lv_obj_t * canvas, const lv_point_t * points, uint32_t point_cnt, const lv_style_t * style)
{
    LV_ASSERT_OBJ(canvas, LV_OBJX_NAME);
    LV_ASSERT_NULL(style);

    lv_img_dsc_t * dsc = lv_canvas_get_img(canvas);

    /* Create a dummy display to fool the lv_draw function.
     * It will think it draws to real screen. */
    lv_area_t mask;
    mask.x1 = 0;
    mask.x2 = dsc->header.w - 1;
    mask.y1 = 0;
    mask.y2 = dsc->header.h - 1;

    lv_disp_t disp;
    memset(&disp, 0, sizeof(lv_disp_t));

    lv_disp_buf_t disp_buf;
    lv_disp_buf_init(&disp_buf, (void *)dsc->data, NULL, dsc->header.w * dsc->header.h);
    lv_area_copy(&disp_buf.area, &mask);

    lv_disp_drv_init(&disp.driver);

    disp.driver.buffer  = &disp_buf;
    disp.driver.hor_res = dsc->header.w;
    disp.driver.ver_res = dsc->header.h;

#if LV_ANTIALIAS
    /*Disable anti-aliasing if drawing with transparent color to chroma keyed canvas*/
    lv_color_t ctransp = LV_COLOR_TRANSP;
    if(dsc->header.cf == LV_IMG_CF_TRUE_COLOR_CHROMA_KEYED &&
        style->body.main_color.full == ctransp.full &&
        style->body.grad_color.full == ctransp.full)
    {
        disp.driver.antialiasing = 0;
    }
#endif

    lv_disp_t * refr_ori = lv_refr_get_disp_refreshing();
    lv_refr_set_disp_refreshing(&disp);

    lv_style_t circle_style_tmp; /*If rounded...*/
    if(style->line.rounded) {
        lv_style_copy(&circle_style_tmp, style);
        circle_style_tmp.body.radius     = LV_RADIUS_CIRCLE;
        circle_style_tmp.body.main_color = style->line.color;
        circle_style_tmp.body.grad_color = style->line.color;
        circle_style_tmp.body.opa        = style->line.opa;
    }
    lv_area_t circle_area;
    uint32_t i;
    for(i = 0; i < point_cnt - 1; i++) {
        lv_draw_line(&points[i], &points[i + 1], &mask, style, LV_OPA_COVER);
        
        /*Draw circle on the joints if enabled*/
        if(style->line.rounded) {
            circle_area.x1 = points[i].x - ((style->line.width - 1) >> 1) - ((style->line.width - 1) & 0x1);
            circle_area.y1 = points[i].y - ((style->line.width - 1) >> 1) - ((style->line.width - 1) & 0x1);
            circle_area.x2 = points[i].x + ((style->line.width - 1) >> 1);
            circle_area.y2 = points[i].y + ((style->line.width - 1) >> 1);
            lv_draw_rect(&circle_area, &mask, &circle_style_tmp, LV_OPA_COVER);
        }
    }
    /*Draw circle on the last point too if enabled*/
    if(style->line.rounded) {
        circle_area.x1 = points[i].x - ((style->line.width - 1) >> 1) - ((style->line.width - 1) & 0x1);
        circle_area.y1 = points[i].y - ((style->line.width - 1) >> 1) - ((style->line.width - 1) & 0x1);
        circle_area.x2 = points[i].x + ((style->line.width - 1) >> 1);
        circle_area.y2 = points[i].y + ((style->line.width - 1) >> 1);
        lv_draw_rect(&circle_area, &mask, &circle_style_tmp, LV_OPA_COVER);
    }
    
    lv_refr_set_disp_refreshing(refr_ori);
}

/**
 * Draw a polygon on the canvas
 * @param canvas pointer to a canvas object
 * @param points point of the polygon
 * @param point_cnt number of points
 * @param style style of the polygon (`body.main_color` and `body.opa` is used)
 */
void lv_canvas_draw_polygon(lv_obj_t * canvas, const lv_point_t * points, uint32_t point_cnt, const lv_style_t * style)
{
    LV_ASSERT_OBJ(canvas, LV_OBJX_NAME);
    LV_ASSERT_NULL(style);

    lv_img_dsc_t * dsc = lv_canvas_get_img(canvas);

    /* Create a dummy display to fool the lv_draw function.
     * It will think it draws to real screen. */
    lv_area_t mask;
    mask.x1 = 0;
    mask.x2 = dsc->header.w - 1;
    mask.y1 = 0;
    mask.y2 = dsc->header.h - 1;

    lv_disp_t disp;
    memset(&disp, 0, sizeof(lv_disp_t));

    lv_disp_buf_t disp_buf;
    lv_disp_buf_init(&disp_buf, (void *)dsc->data, NULL, dsc->header.w * dsc->header.h);
    lv_area_copy(&disp_buf.area, &mask);

    lv_disp_drv_init(&disp.driver);

    disp.driver.buffer  = &disp_buf;
    disp.driver.hor_res = dsc->header.w;
    disp.driver.ver_res = dsc->header.h;

#if LV_ANTIALIAS
    /*Disable anti-aliasing if drawing with transparent color to chroma keyed canvas*/
    lv_color_t ctransp = LV_COLOR_TRANSP;
    if(dsc->header.cf == LV_IMG_CF_TRUE_COLOR_CHROMA_KEYED &&
        style->body.main_color.full == ctransp.full &&
        style->body.grad_color.full == ctransp.full)
    {
        disp.driver.antialiasing = 0;
    }
#endif

    lv_disp_t * refr_ori = lv_refr_get_disp_refreshing();
    lv_refr_set_disp_refreshing(&disp);

    lv_draw_polygon(points, point_cnt, &mask, style, LV_OPA_COVER);

    lv_refr_set_disp_refreshing(refr_ori);
}

/**
 * Draw an arc on the canvas
 * @param canvas pointer to a canvas object
 * @param x origo x  of the arc
 * @param y origo y of the arc
 * @param r radius of the arc
 * @param start_angle start angle in degrees
 * @param end_angle end angle in degrees
 * @param style style of the polygon (`body.main_color` and `body.opa` is used)
 */
void lv_canvas_draw_arc(lv_obj_t * canvas, lv_coord_t x, lv_coord_t y, lv_coord_t r, int32_t start_angle,
                        int32_t end_angle, const lv_style_t * style)
{
    LV_ASSERT_OBJ(canvas, LV_OBJX_NAME);
    LV_ASSERT_NULL(style);

    lv_img_dsc_t * dsc = lv_canvas_get_img(canvas);

    /* Create a dummy display to fool the lv_draw function.
     * It will think it draws to real screen. */
    lv_area_t mask;
    mask.x1 = 0;
    mask.x2 = dsc->header.w - 1;
    mask.y1 = 0;
    mask.y2 = dsc->header.h - 1;

    lv_disp_t disp;
    memset(&disp, 0, sizeof(lv_disp_t));

    lv_disp_buf_t disp_buf;
    lv_disp_buf_init(&disp_buf, (void *)dsc->data, NULL, dsc->header.w * dsc->header.h);
    lv_area_copy(&disp_buf.area, &mask);

    lv_disp_drv_init(&disp.driver);

    disp.driver.buffer  = &disp_buf;
    disp.driver.hor_res = dsc->header.w;
    disp.driver.ver_res = dsc->header.h;

#if LV_ANTIALIAS
    /*Disable anti-aliasing if drawing with transparent color to chroma keyed canvas*/
    lv_color_t ctransp = LV_COLOR_TRANSP;
    if(dsc->header.cf == LV_IMG_CF_TRUE_COLOR_CHROMA_KEYED &&
        style->body.main_color.full == ctransp.full &&
        style->body.grad_color.full == ctransp.full)
    {
        disp.driver.antialiasing = 0;
    }
#endif

    lv_disp_t * refr_ori = lv_refr_get_disp_refreshing();
    lv_refr_set_disp_refreshing(&disp);

    lv_draw_arc(x, y, r, &mask, start_angle, end_angle, style, LV_OPA_COVER);

    lv_refr_set_disp_refreshing(refr_ori);
}

/**********************
 *   STATIC FUNCTIONS
 **********************/

/**
 * Signal function of the canvas
 * @param canvas pointer to a canvas object
 * @param sign a signal type from lv_signal_t enum
 * @param param pointer to a signal specific variable
 * @return LV_RES_OK: the object is not deleted in the function; LV_RES_INV: the object is deleted
 */
static lv_res_t lv_canvas_signal(lv_obj_t * canvas, lv_signal_t sign, void * param)
{
    lv_res_t res;

    /* Include the ancient signal function */
    res = ancestor_signal(canvas, sign, param);
    if(res != LV_RES_OK) return res;
    if(sign == LV_SIGNAL_GET_TYPE) return lv_obj_handle_get_type_signal(param, LV_OBJX_NAME);

    if(sign == LV_SIGNAL_CLEANUP) {
        /*Nothing to cleanup. (No dynamically allocated memory in 'ext')*/
    }

    return res;
}

#endif<|MERGE_RESOLUTION|>--- conflicted
+++ resolved
@@ -585,12 +585,7 @@
         default: flag = LV_TXT_FLAG_NONE; break;
     }
 
-<<<<<<< HEAD
-    lv_draw_label(&coords, &mask, style, LV_OPA_COVER, txt, flag, NULL, LV_LABEL_TEXT_SEL_OFF, LV_LABEL_TEXT_SEL_OFF,
-                  NULL, lv_obj_get_base_dir(canvas));
-=======
-    lv_draw_label(&coords, &mask, style, LV_OPA_COVER, txt, flag, NULL,  NULL, NULL);
->>>>>>> 46eabd6c
+    lv_draw_label(&coords, &mask, style, LV_OPA_COVER, txt, flag, NULL,  NULL, NULL, lv_obj_get_base_dir(canvas));
 
     lv_refr_set_disp_refreshing(refr_ori);
 }

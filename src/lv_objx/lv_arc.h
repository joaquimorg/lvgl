/**
 * @file lv_arc.h
 *
 */

#ifndef LV_ARC_H
#define LV_ARC_H

#ifdef __cplusplus
extern "C" {
#endif

/*********************
 *      INCLUDES
 *********************/
#include "../lv_conf_internal.h"

#if LV_USE_ARC != 0

#include "../lv_core/lv_obj.h"

/*********************
 *      DEFINES
 *********************/

/**********************
 *      TYPEDEFS
 **********************/
/*Data of arc*/
typedef struct
{
    /*New data for this type */
    lv_coord_t arc_angle_start;
    lv_coord_t arc_angle_end;
    lv_coord_t bg_angle_start;
    lv_coord_t bg_angle_end;
    lv_style_list_t style_arc;
} lv_arc_ext_t;

/*Parts of the arc*/
enum {
    LV_ARC_PART_BG = LV_OBJ_PART_MAIN,
    LV_ARC_PART_ARC,
    _LV_ARC_PART_VIRTUAL_LAST,

    _LV_ARC_PART_REAL_LAST = _LV_OBJ_PART_REAL_LAST,
};
typedef uint8_t lv_arc_part_t;

/**********************
 * GLOBAL PROTOTYPES
 **********************/

/**
 * Create a arc objects
 * @param par pointer to an object, it will be the parent of the new arc
 * @param copy pointer to a arc object, if not NULL then the new object will be copied from it
 * @return pointer to the created arc
 */
lv_obj_t * lv_arc_create(lv_obj_t * par, const lv_obj_t * copy);

/*======================
 * Add/remove functions
 *=====================*/

/*=====================
 * Setter functions
 *====================*/

/**
 * Set the start angle of an arc. 0 deg: right, 90 bottom: right etc.
 * @param arc pointer to an arc object
 * @param start the start angle
 */
void lv_arc_set_start_angle(lv_obj_t * arc, int16_t start);

/**
 * Set the start angle of an arc. 0 deg: right, 90 bottom: right etc.
 * @param arc pointer to an arc object
 * @param end the end angle
 */
void lv_arc_set_end_angle(lv_obj_t * arc, int16_t end);

<<<<<<< HEAD
=======
/**
 * Set the start and end angles
 * @param arc pointer to an arc object
 * @param start the start angle
 * @param end the end angle
 */
void lv_arc_set_angles(lv_obj_t * arc, uint16_t start, uint16_t end);


/**
 * Set a style of a arc.
 * @param arc pointer to arc object
 * @param type which style should be set
 * @param style pointer to a style
 *  */
void lv_arc_set_style(lv_obj_t * arc, lv_arc_style_t type, const lv_style_t * style);

>>>>>>> 156d518b
/*=====================
 * Getter functions
 *====================*/

/**
 * Get the start angle of an arc.
 * @param arc pointer to an arc object
 * @return the start angle [0..360]
 */
uint16_t lv_arc_get_angle_start(lv_obj_t * arc);

/**
 * Get the end angle of an arc.
 * @param arc pointer to an arc object
 * @return the end angle [0..360]
 */
uint16_t lv_arc_get_angle_end(lv_obj_t * arc);

/*=====================
 * Other functions
 *====================*/

/**********************
 *      MACROS
 **********************/

#endif /*LV_USE_ARC*/

#ifdef __cplusplus
} /* extern "C" */
#endif

#endif /*LV_ARC_H*/<|MERGE_RESOLUTION|>--- conflicted
+++ resolved
@@ -81,8 +81,6 @@
  */
 void lv_arc_set_end_angle(lv_obj_t * arc, int16_t end);
 
-<<<<<<< HEAD
-=======
 /**
  * Set the start and end angles
  * @param arc pointer to an arc object
@@ -91,16 +89,6 @@
  */
 void lv_arc_set_angles(lv_obj_t * arc, uint16_t start, uint16_t end);
 
-
-/**
- * Set a style of a arc.
- * @param arc pointer to arc object
- * @param type which style should be set
- * @param style pointer to a style
- *  */
-void lv_arc_set_style(lv_obj_t * arc, lv_arc_style_t type, const lv_style_t * style);
-
->>>>>>> 156d518b
 /*=====================
  * Getter functions
  *====================*/

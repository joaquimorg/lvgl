/**
 * @file lv_imgbtn.c
 *
 */

/*********************
 *      INCLUDES
 *********************/

#include "../lv_core/lv_debug.h"
#include "lv_imgbtn.h"
#include "lv_label.h"

#if LV_USE_IMGBTN != 0

/*********************
 *      DEFINES
 *********************/
#define LV_OBJX_NAME "lv_imgbtn"

/**********************
 *      TYPEDEFS
 **********************/

/**********************
 *  STATIC PROTOTYPES
 **********************/
static lv_design_res_t lv_imgbtn_design(lv_obj_t * imgbtn, const lv_area_t * clip_area, lv_design_mode_t mode);
static lv_res_t lv_imgbtn_signal(lv_obj_t * imgbtn, lv_signal_t sign, void * param);
static void refr_img(lv_obj_t * imgbtn);

/**********************
 *  STATIC VARIABLES
 **********************/
static lv_signal_cb_t ancestor_signal;
static lv_design_cb_t ancestor_design;

/**********************
 *      MACROS
 **********************/

/**********************
 *   GLOBAL FUNCTIONS
 **********************/

/**
 * Create a image button object
 * @param par pointer to an object, it will be the parent of the new image button
 * @param copy pointer to a image button object, if not NULL then the new object will be copied from
 * it
 * @return pointer to the created image button
 */
lv_obj_t * lv_imgbtn_create(lv_obj_t * par, const lv_obj_t * copy)
{
    LV_LOG_TRACE("image button create started");

    /*Create the ancestor of image button*/
    lv_obj_t * new_imgbtn = lv_btn_create(par, copy);
    LV_ASSERT_MEM(new_imgbtn);
    if(new_imgbtn == NULL) return NULL;

    /*Allocate the image button type specific extended data*/
    lv_imgbtn_ext_t * ext = lv_obj_allocate_ext_attr(new_imgbtn, sizeof(lv_imgbtn_ext_t));
    LV_ASSERT_MEM(ext);
    if(ext == NULL) return NULL;
    if(ancestor_signal == NULL) ancestor_signal = lv_obj_get_signal_cb(new_imgbtn);
    if(ancestor_design == NULL) ancestor_design = lv_obj_get_design_cb(new_imgbtn);

        /*Initialize the allocated 'ext' */
#if LV_IMGBTN_TILED == 0
    memset(ext->img_src, 0, sizeof(ext->img_src));
#else
    memset(ext->img_src_left, 0, sizeof(ext->img_src_left));
    memset(ext->img_src_mid, 0, sizeof(ext->img_src_mid));
    memset(ext->img_src_right, 0, sizeof(ext->img_src_right));
#endif

    ext->act_cf = LV_IMG_CF_UNKNOWN;

    /*The signal and design functions are not copied so set them here*/
    lv_obj_set_signal_cb(new_imgbtn, lv_imgbtn_signal);
    lv_obj_set_design_cb(new_imgbtn, lv_imgbtn_design);

    /*Init the new image button image button*/
    if(copy == NULL) {

    }
    /*Copy an existing image button*/
    else {
        lv_imgbtn_ext_t * copy_ext = lv_obj_get_ext_attr(copy);
#if LV_IMGBTN_TILED == 0
        memcpy(ext->img_src, copy_ext->img_src, sizeof(ext->img_src));
#else
        memcpy(ext->img_src_left, copy_ext->img_src_left, sizeof(ext->img_src_left));
        memcpy(ext->img_src_mid, copy_ext->img_src_mid, sizeof(ext->img_src_mid));
        memcpy(ext->img_src_right, copy_ext->img_src_right, sizeof(ext->img_src_right));
#endif
        /*Refresh the style with new signal function*/
        lv_obj_refresh_style(new_imgbtn);
    }

    LV_LOG_INFO("image button created");

    return new_imgbtn;
}

/*=====================
 * Setter functions
 *====================*/

#if LV_IMGBTN_TILED == 0
/**
 * Set images for a state of the image button
 * @param imgbtn pointer to an image button object
 * @param state for which state set the new image (from `lv_btn_state_t`) `
 * @param src pointer to an image source (a C array or path to a file)
 */
void lv_imgbtn_set_src(lv_obj_t * imgbtn, lv_btn_state_t state, const void * src)
{
    LV_ASSERT_OBJ(imgbtn, LV_OBJX_NAME);

    lv_imgbtn_ext_t * ext = lv_obj_get_ext_attr(imgbtn);

    ext->img_src[state] = src;

    refr_img(imgbtn);
}

#else
/**
 * Set images for a state of the image button
 * @param imgbtn pointer to an image button object
 * @param state for which state set the new image (from `lv_btn_state_t`) `
 * @param src_left pointer to an image source for the left side of the button (a C array or path to
 * a file)
 * @param src_mid pointer to an image source for the middle of the button (ideally 1px wide) (a C
 * array or path to a file)
 * @param src_right pointer to an image source for the right side of the button (a C array or path
 * to a file)
 */
void lv_imgbtn_set_src(lv_obj_t * imgbtn, lv_btn_state_t state, const void * src_left, const void * src_mid,
                       const void * src_right)
{
    LV_ASSERT_OBJ(imgbtn, LV_OBJX_NAME);


    if(lv_img_src_get_type(src_left) == LV_IMG_SRC_SYMBOL ||
        lv_img_src_get_type(src_mid) == LV_IMG_SRC_SYMBOL ||
        lv_img_src_get_type(src_right) == LV_IMG_SRC_SYMBOL )
    {
        LV_LOG_WARN("lv_imgbtn_set_src: symbols are not supported in tiled mode");
        return;
    }

    lv_imgbtn_ext_t * ext = lv_obj_get_ext_attr(imgbtn);

    ext->img_src_left[state] = src_left;
    ext->img_src_mid[state] = src_mid;
    ext->img_src_right[state] = src_right;

    refr_img(imgbtn);
}

#endif

/**
 * Set a style of a image button.
 * @param imgbtn pointer to image button object
 * @param type which style should be set
 * @param style pointer to a style
 */
void lv_imgbtn_set_style(lv_obj_t * imgbtn, lv_imgbtn_style_t type, const lv_style_t * style)
{
    LV_ASSERT_OBJ(imgbtn, LV_OBJX_NAME);

    lv_btn_set_style(imgbtn, type, style);
}

/*=====================
 * Getter functions
 *====================*/

#if LV_IMGBTN_TILED == 0
/**
 * Get the images in a  given state
 * @param imgbtn pointer to an image button object
 * @param state the state where to get the image (from `lv_btn_state_t`) `
 * @return pointer to an image source (a C array or path to a file)
 */
const void * lv_imgbtn_get_src(lv_obj_t * imgbtn, lv_btn_state_t state)
{
    LV_ASSERT_OBJ(imgbtn, LV_OBJX_NAME);

    lv_imgbtn_ext_t * ext = lv_obj_get_ext_attr(imgbtn);

    return ext->img_src[state];
}
#else

/**
 * Get the left image in a given state
 * @param imgbtn pointer to an image button object
 * @param state the state where to get the image (from `lv_btn_state_t`) `
 * @return pointer to the left image source (a C array or path to a file)
 */
const void * lv_imgbtn_get_src_left(lv_obj_t * imgbtn, lv_btn_state_t state)
{
    LV_ASSERT_OBJ(imgbtn, LV_OBJX_NAME);

    lv_imgbtn_ext_t * ext = lv_obj_get_ext_attr(imgbtn);

    return ext->img_src_left[state];
}

/**
 * Get the middle image in a given state
 * @param imgbtn pointer to an image button object
 * @param state the state where to get the image (from `lv_btn_state_t`) `
 * @return pointer to the middle image source (a C array or path to a file)
 */
const void * lv_imgbtn_get_src_middle(lv_obj_t * imgbtn, lv_btn_state_t state)
{
    LV_ASSERT_OBJ(imgbtn, LV_OBJX_NAME);

    lv_imgbtn_ext_t * ext = lv_obj_get_ext_attr(imgbtn);

    return ext->img_src_mid[state];
}

/**
 * Get the right image in a given state
 * @param imgbtn pointer to an image button object
 * @param state the state where to get the image (from `lv_btn_state_t`) `
 * @return pointer to the left image source (a C array or path to a file)
 */
const void * lv_imgbtn_get_src_right(lv_obj_t * imgbtn, lv_btn_state_t state)
{
    LV_ASSERT_OBJ(imgbtn, LV_OBJX_NAME);

    lv_imgbtn_ext_t * ext = lv_obj_get_ext_attr(imgbtn);

    return ext->img_src_right[state];
}

#endif

/**
 * Get style of a image button.
 * @param imgbtn pointer to image button object
 * @param type which style should be get
 * @return style pointer to the style
 */
const lv_style_t * lv_imgbtn_get_style(const lv_obj_t * imgbtn, lv_imgbtn_style_t type)
{
    LV_ASSERT_OBJ(imgbtn, LV_OBJX_NAME);

    return lv_btn_get_style(imgbtn, type);
}

/*=====================
 * Other functions
 *====================*/

/*
 * New object specific "other" functions come here
 */

/**********************
 *   STATIC FUNCTIONS
 **********************/

/**
 * Handle the drawing related tasks of the image buttons
 * @param imgbtn pointer to an object
 * @param clip_area the object will be drawn only in this area
 * @param mode LV_DESIGN_COVER_CHK: only check if the object fully covers the 'mask_p' area
 *                                  (return 'true' if yes)
 *             LV_DESIGN_DRAW: draw the object (always return 'true')
 *             LV_DESIGN_DRAW_POST: drawing after every children are drawn
 * @param return an element of `lv_design_res_t`
 */
static lv_design_res_t lv_imgbtn_design(lv_obj_t * imgbtn, const lv_area_t * clip_area, lv_design_mode_t mode)
{
    /*Return false if the object is not covers the mask_p area*/
    if(mode == LV_DESIGN_COVER_CHK) {
        lv_imgbtn_ext_t * ext = lv_obj_get_ext_attr(imgbtn);
        lv_design_res_t cover = LV_DESIGN_RES_NOT_COVER;
        if(ext->act_cf == LV_IMG_CF_TRUE_COLOR || ext->act_cf == LV_IMG_CF_RAW) {
            cover = lv_area_is_in(clip_area, &imgbtn->coords) ? LV_DESIGN_RES_COVER : LV_DESIGN_RES_NOT_COVER;
        }

        return cover;
    }
    /*Draw the object*/
    else if(mode == LV_DESIGN_DRAW_MAIN) {
        /*Just draw an image*/
        lv_imgbtn_ext_t * ext    = lv_obj_get_ext_attr(imgbtn);
        lv_btn_state_t state     = lv_imgbtn_get_state(imgbtn);
        const lv_style_t * style = lv_imgbtn_get_style(imgbtn, state);
        lv_opa_t opa_scale       = lv_obj_get_opa_scale(imgbtn);
#if LV_IMGBTN_TILED == 0
        const void * src = ext->img_src[state];
        if(lv_img_src_get_type(src) == LV_IMG_SRC_SYMBOL) {
<<<<<<< HEAD
            lv_draw_label(&imgbtn->coords, clip_area, style, opa_scale, src, LV_TXT_FLAG_NONE, NULL, LV_LABEL_TEXT_SEL_OFF, LV_LABEL_TEXT_SEL_OFF, NULL);
=======
            lv_draw_label(&imgbtn->coords, mask, style, opa_scale, src, LV_TXT_FLAG_NONE, NULL, NULL, NULL);
>>>>>>> c86e2722
        } else {
            lv_draw_img(&imgbtn->coords, clip_area, src, style, opa_scale);
        }
#else
        const void * src = ext->img_src_left[state];
        if(lv_img_src_get_type(src) == LV_IMG_SRC_SYMBOL) {
            LV_LOG_WARN("lv_imgbtn_design: SYMBOLS are not supported in tiled mode")
            return LV_DESIGN_RES_OK;
        }

        lv_img_header_t header;
        lv_area_t coords;
        lv_coord_t left_w = 0;
        lv_coord_t right_w = 0;

        if(src) {
            lv_img_decoder_get_info(src, &header);
            left_w = header.w;
            coords.x1 = imgbtn->coords.x1;
            coords.y1 = imgbtn->coords.y1;
            coords.x2 = coords.x1 + header.w - 1;
            coords.y2 = coords.y1 + header.h - 1;
            lv_draw_img(&coords, clip_area, src, style, opa_scale);
        }

        src = ext->img_src_right[state];
        if(src) {
            lv_img_decoder_get_info(src, &header);
            right_w = header.w;
            coords.x1 = imgbtn->coords.x2 - header.w + 1;
            coords.y1 = imgbtn->coords.y1;
            coords.x2 = imgbtn->coords.x2;
            coords.y2 = imgbtn->coords.y1 + header.h - 1;
            lv_draw_img(&coords, clip_area, src, style, opa_scale);
        }

        src = ext->img_src_mid[state];
        if(src) {
            lv_coord_t obj_w = lv_obj_get_width(imgbtn);
            lv_coord_t i;
            lv_img_decoder_get_info(src, &header);

            coords.x1 = imgbtn->coords.x1 + left_w;
            coords.y1 = imgbtn->coords.y1;
            coords.x2 = coords.x1 + header.w - 1;
            coords.y2 = imgbtn->coords.y1 + header.h - 1;

            for(i = 0; i < obj_w - right_w - left_w; i += header.w) {
                lv_draw_img(&coords, clip_area, src, style, opa_scale);
                coords.x1 = coords.x2 + 1;
                coords.x2 += header.w;
            }
        }

#endif

    }
    /*Post draw when the children are drawn*/
    else if(mode == LV_DESIGN_DRAW_POST) {
    }

    return LV_DESIGN_RES_OK;
}

/**
 * Signal function of the image button
 * @param imgbtn pointer to a image button object
 * @param sign a signal type from lv_signal_t enum
 * @param param pointer to a signal specific variable
 * @return LV_RES_OK: the object is not deleted in the function; LV_RES_INV: the object is deleted
 */
static lv_res_t lv_imgbtn_signal(lv_obj_t * imgbtn, lv_signal_t sign, void * param)
{
    lv_res_t res;

    /* Include the ancient signal function */
    res = ancestor_signal(imgbtn, sign, param);
    if(res != LV_RES_OK) return res;
    if(sign == LV_SIGNAL_GET_TYPE) return lv_obj_handle_get_type_signal(param, LV_OBJX_NAME);

    if(sign == LV_SIGNAL_STYLE_CHG) {
        /* If the style changed then the button was clicked, released etc. so probably the state was
         * changed as well Set the new image for the new state.*/
        refr_img(imgbtn);
    } else if(sign == LV_SIGNAL_CLEANUP) {
        /*Nothing to cleanup. (No dynamically allocated memory in 'ext')*/
    }

    return res;
}

static void refr_img(lv_obj_t * imgbtn)
{
    lv_imgbtn_ext_t * ext = lv_obj_get_ext_attr(imgbtn);
    lv_btn_state_t state  = lv_imgbtn_get_state(imgbtn);
    lv_img_header_t header;

#if LV_IMGBTN_TILED == 0
    const void * src = ext->img_src[state];
#else
    const void * src = ext->img_src_mid[state];
#endif

    lv_res_t info_res = LV_RES_OK;
    if(lv_img_src_get_type(src) == LV_IMG_SRC_SYMBOL) {
        const lv_style_t * style = ext->btn.styles[state];
        header.h = lv_font_get_line_height(style->text.font);
        header.w = lv_txt_get_width(src, strlen(src), style->text.font, style->text.letter_space, LV_TXT_FLAG_NONE);
        header.always_zero = 0;
        header.cf = LV_IMG_CF_ALPHA_1BIT;
    } else {
        info_res = lv_img_decoder_get_info(src, &header);
    }

    if(info_res == LV_RES_OK) {
        ext->act_cf = header.cf;
#if LV_IMGBTN_TILED == 0
        lv_obj_set_size(imgbtn, header.w, header.h);
#else
        lv_obj_set_height(imgbtn, header.h);
#endif
    } else {
        ext->act_cf = LV_IMG_CF_UNKNOWN;
    }

    lv_obj_invalidate(imgbtn);
}

#endif<|MERGE_RESOLUTION|>--- conflicted
+++ resolved
@@ -301,11 +301,7 @@
 #if LV_IMGBTN_TILED == 0
         const void * src = ext->img_src[state];
         if(lv_img_src_get_type(src) == LV_IMG_SRC_SYMBOL) {
-<<<<<<< HEAD
-            lv_draw_label(&imgbtn->coords, clip_area, style, opa_scale, src, LV_TXT_FLAG_NONE, NULL, LV_LABEL_TEXT_SEL_OFF, LV_LABEL_TEXT_SEL_OFF, NULL);
-=======
-            lv_draw_label(&imgbtn->coords, mask, style, opa_scale, src, LV_TXT_FLAG_NONE, NULL, NULL, NULL);
->>>>>>> c86e2722
+            lv_draw_label(&imgbtn->coords, clip_area, style, opa_scale, src, LV_TXT_FLAG_NONE, NULL, NULL, NULL);
         } else {
             lv_draw_img(&imgbtn->coords, clip_area, src, style, opa_scale);
         }

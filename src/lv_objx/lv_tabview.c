/**
 * @file lv_tab.c
 *
 */

/*********************
 *      INCLUDES
 *********************/
#include "lv_tabview.h"
#if LV_USE_TABVIEW != 0

#include "lv_btnm.h"
#include "../lv_themes/lv_theme.h"
#include "../lv_misc/lv_anim.h"
#include "../lv_core/lv_disp.h"

/*********************
 *      DEFINES
 *********************/
#if LV_USE_ANIMATION
#ifndef LV_TABVIEW_DEF_ANIM_TIME
#define LV_TABVIEW_DEF_ANIM_TIME 300 /*Animation time of focusing to the a list element [ms] (0: no animation)  */
#endif
#else
#undef LV_TABVIEW_DEF_ANIM_TIME
#define LV_TABVIEW_DEF_ANIM_TIME 0 /*No animations*/
#endif

/**********************
 *      TYPEDEFS
 **********************/

/**********************
 *  STATIC PROTOTYPES
 **********************/
static lv_res_t lv_tabview_signal(lv_obj_t * tabview, lv_signal_t sign, void * param);
static lv_res_t tabpage_signal(lv_obj_t * tab_page, lv_signal_t sign, void * param);
static lv_res_t tabpage_scrl_signal(lv_obj_t * tab_scrl, lv_signal_t sign, void * param);

static void tabpage_pressed_handler(lv_obj_t * tabview, lv_obj_t * tabpage);
static void tabpage_pressing_handler(lv_obj_t * tabview, lv_obj_t * tabpage);
static void tabpage_press_lost_handler(lv_obj_t * tabview, lv_obj_t * tabpage);
static void tab_btnm_event_cb(lv_obj_t * tab_btnm, lv_event_t event);
static void tabview_realign(lv_obj_t * tabview);

/**********************
 *  STATIC VARIABLES
 **********************/
static lv_signal_cb_t ancestor_signal;
static lv_signal_cb_t page_signal;
static lv_signal_cb_t page_scrl_signal;
static const char * tab_def[] = {""};

/**********************
 *      MACROS
 **********************/

/**********************
 *   GLOBAL FUNCTIONS
 **********************/

/**
 * Create a Tab view object
 * @param par pointer to an object, it will be the parent of the new tab
 * @param copy pointer to a tab object, if not NULL then the new object will be copied from it
 * @return pointer to the created tab
 */
lv_obj_t * lv_tabview_create(lv_obj_t * par, const lv_obj_t * copy)
{
    LV_LOG_TRACE("tab view create started");

    /*Create the ancestor of tab*/
    lv_obj_t * new_tabview = lv_obj_create(par, copy);
    lv_mem_assert(new_tabview);
    if(new_tabview == NULL) return NULL;
    if(ancestor_signal == NULL) ancestor_signal = lv_obj_get_signal_cb(new_tabview);

    /*Allocate the tab type specific extended data*/
    lv_tabview_ext_t * ext = lv_obj_allocate_ext_attr(new_tabview, sizeof(lv_tabview_ext_t));
    lv_mem_assert(ext);
    if(ext == NULL) return NULL;

    /*Initialize the allocated 'ext' */
    ext->drag_hor     = 0;
    ext->draging      = 0;
    ext->scroll_ver   = 0;
    ext->slide_enable = 1;
    ext->tab_cur      = 0;
    ext->point_last.x = 0;
    ext->point_last.y = 0;
    ext->content      = NULL;
    ext->indic        = NULL;
    ext->btns         = NULL;
    ext->btns_pos     = LV_TABVIEW_BTNS_POS_TOP;
#if LV_USE_ANIMATION
    ext->anim_time = LV_TABVIEW_DEF_ANIM_TIME;
#endif
    ext->btns_hide = 0;

    /*The signal and design functions are not copied so set them here*/
    lv_obj_set_signal_cb(new_tabview, lv_tabview_signal);

    /*Init the new tab tab*/
    if(copy == NULL) {
        ext->tab_name_ptr = lv_mem_alloc(sizeof(char *));
        lv_mem_assert(ext->tab_name_ptr);
        if(ext->tab_name_ptr == NULL) return NULL;
        ext->tab_name_ptr[0] = "";
        ext->tab_cnt         = 0;

        /* Set a size which fits into the parent.
         * Don't use `par` directly because if the tabview is created on a page it is moved to the
         * scrollable so the parent has changed */
        lv_obj_set_size(new_tabview, lv_obj_get_width_fit(lv_obj_get_parent(new_tabview)),
                        lv_obj_get_height_fit(lv_obj_get_parent(new_tabview)));

        ext->content = lv_cont_create(new_tabview, NULL);
        ext->btns    = lv_btnm_create(new_tabview, NULL);
        ext->indic   = lv_obj_create(ext->btns, NULL);

        lv_obj_set_height(ext->btns, 3 * LV_DPI / 4);
        lv_btnm_set_map(ext->btns, tab_def);
        lv_obj_set_event_cb(ext->btns, tab_btnm_event_cb);

        lv_obj_set_width(ext->indic, LV_DPI);
        lv_obj_align(ext->indic, ext->btns, LV_ALIGN_IN_BOTTOM_LEFT, 0, 0);
        lv_obj_set_click(ext->indic, false);

        lv_cont_set_fit2(ext->content, LV_FIT_TIGHT, LV_FIT_NONE);
        lv_cont_set_layout(ext->content, LV_LAYOUT_ROW_T);
        lv_cont_set_style(ext->content, LV_CONT_STYLE_MAIN, &lv_style_transp_tight);
        lv_obj_set_height(ext->content, lv_obj_get_height(new_tabview) - lv_obj_get_height(ext->btns));
        lv_obj_align(ext->content, ext->btns, LV_ALIGN_OUT_BOTTOM_LEFT, 0, 0);

        /*Set the default styles*/
        lv_theme_t * th = lv_theme_get_current();
        if(th) {
            lv_tabview_set_style(new_tabview, LV_TABVIEW_STYLE_BG, th->style.tabview.bg);
            lv_tabview_set_style(new_tabview, LV_TABVIEW_STYLE_INDIC, th->style.tabview.indic);
            lv_tabview_set_style(new_tabview, LV_TABVIEW_STYLE_BTN_BG, th->style.tabview.btn.bg);
            lv_tabview_set_style(new_tabview, LV_TABVIEW_STYLE_BTN_REL, th->style.tabview.btn.rel);
            lv_tabview_set_style(new_tabview, LV_TABVIEW_STYLE_BTN_PR, th->style.tabview.btn.pr);
            lv_tabview_set_style(new_tabview, LV_TABVIEW_STYLE_BTN_TGL_REL, th->style.tabview.btn.tgl_rel);
            lv_tabview_set_style(new_tabview, LV_TABVIEW_STYLE_BTN_TGL_PR, th->style.tabview.btn.tgl_pr);
        } else {
            lv_tabview_set_style(new_tabview, LV_TABVIEW_STYLE_BG, &lv_style_plain);
            lv_tabview_set_style(new_tabview, LV_TABVIEW_STYLE_BTN_BG, &lv_style_transp);
            lv_tabview_set_style(new_tabview, LV_TABVIEW_STYLE_INDIC, &lv_style_plain_color);
        }
    }
    /*Copy an existing tab view*/
    else {
        lv_tabview_ext_t * copy_ext = lv_obj_get_ext_attr(copy);
        ext->point_last.x           = 0;
        ext->point_last.y           = 0;
        ext->btns                   = lv_btnm_create(new_tabview, copy_ext->btns);
        ext->indic                  = lv_obj_create(ext->btns, copy_ext->indic);
        ext->content                = lv_cont_create(new_tabview, copy_ext->content);
#if LV_USE_ANIMATION
        ext->anim_time = copy_ext->anim_time;
#endif

        ext->tab_name_ptr = lv_mem_alloc(sizeof(char *));
        lv_mem_assert(ext->tab_name_ptr);
        if(ext->tab_name_ptr == NULL) return NULL;
        ext->tab_name_ptr[0] = "";
        lv_btnm_set_map(ext->btns, ext->tab_name_ptr);

        uint16_t i;
        lv_obj_t * new_tab;
        lv_obj_t * copy_tab;
        for(i = 0; i < copy_ext->tab_cnt; i++) {
            new_tab  = lv_tabview_add_tab(new_tabview, copy_ext->tab_name_ptr[i]);
            copy_tab = lv_tabview_get_tab(copy, i);
            lv_page_set_style(new_tab, LV_PAGE_STYLE_BG, lv_page_get_style(copy_tab, LV_PAGE_STYLE_BG));
            lv_page_set_style(new_tab, LV_PAGE_STYLE_SCRL, lv_page_get_style(copy_tab, LV_PAGE_STYLE_SCRL));
            lv_page_set_style(new_tab, LV_PAGE_STYLE_SB, lv_page_get_style(copy_tab, LV_PAGE_STYLE_SB));
        }

        /*Refresh the style with new signal function*/
        lv_obj_refresh_style(new_tabview);
    }

    LV_LOG_INFO("tab view created");

    return new_tabview;
}

/**
 * Delete all children of the scrl object, without deleting scrl child.
 * @param obj pointer to an object
 */
void lv_tabview_clean(lv_obj_t * obj)
{
    lv_obj_t * scrl = lv_page_get_scrl(obj);
    lv_obj_clean(scrl);
}

/*======================
 * Add/remove functions
 *=====================*/

/**
 * Add a new tab with the given name
 * @param tabview pointer to Tab view object where to ass the new tab
 * @param name the text on the tab button
 * @return pointer to the created page object (lv_page). You can create your content here
 */
lv_obj_t * lv_tabview_add_tab(lv_obj_t * tabview, const char * name)
{
    lv_tabview_ext_t * ext = lv_obj_get_ext_attr(tabview);

    /*Create the container page*/
    lv_obj_t * h = lv_page_create(ext->content, NULL);
    lv_obj_set_size(h, lv_obj_get_width(tabview), lv_obj_get_height(ext->content));
    lv_page_set_sb_mode(h, LV_SB_MODE_AUTO);
    lv_page_set_style(h, LV_PAGE_STYLE_BG, &lv_style_transp);
    lv_page_set_style(h, LV_PAGE_STYLE_SCRL, &lv_style_transp);

    if(page_signal == NULL) page_signal = lv_obj_get_signal_cb(h);
    if(page_scrl_signal == NULL) page_scrl_signal = lv_obj_get_signal_cb(lv_page_get_scrl(h));
    lv_obj_set_signal_cb(h, tabpage_signal);
    lv_obj_set_signal_cb(lv_page_get_scrl(h), tabpage_scrl_signal);

    /*Extend the button matrix map with the new name*/
    char * name_dm;
    name_dm = lv_mem_alloc(strlen(name) + 1); /*+1 for the the closing '\0' */
    lv_mem_assert(name_dm);
    if(name_dm == NULL) return NULL;
    strcpy(name_dm, name);

    ext->tab_cnt++;

    switch(ext->btns_pos) {
        case LV_TABVIEW_BTNS_POS_TOP:
        case LV_TABVIEW_BTNS_POS_BOTTOM:
            ext->tab_name_ptr = lv_mem_realloc(ext->tab_name_ptr, sizeof(char *) * (ext->tab_cnt + 1));
            break;
        case LV_TABVIEW_BTNS_POS_LEFT:
        case LV_TABVIEW_BTNS_POS_RIGHT:
            ext->tab_name_ptr = lv_mem_realloc(ext->tab_name_ptr, sizeof(char *) * (ext->tab_cnt * 2));
            break;
    }

    lv_mem_assert(ext->tab_name_ptr);
    if(ext->tab_name_ptr == NULL) return NULL;

    /* FIXME: It is not possible yet to switch tab button position from/to top/bottom from/to left/right at runtime.
     * Method: clean extra \n when switch from LV_TABVIEW_BTNS_POS_LEFT or LV_TABVIEW_BTNS_POS_RIGHT
     * to LV_TABVIEW_BTNS_POS_TOP or LV_TABVIEW_BTNS_POS_BOTTOM.
     */
    switch(ext->btns_pos) {
        case LV_TABVIEW_BTNS_POS_TOP:
        case LV_TABVIEW_BTNS_POS_BOTTOM:
            ext->tab_name_ptr[ext->tab_cnt - 1] = name_dm;
            ext->tab_name_ptr[ext->tab_cnt]     = "";
            break;
        case LV_TABVIEW_BTNS_POS_LEFT:
        case LV_TABVIEW_BTNS_POS_RIGHT:
            if(ext->tab_cnt == 1) {
                ext->tab_name_ptr[0] = name_dm;
                ext->tab_name_ptr[1] = "";
            } else {
                ext->tab_name_ptr[ext->tab_cnt * 2 - 3] = "\n";
                ext->tab_name_ptr[ext->tab_cnt * 2 - 2] = name_dm;
                ext->tab_name_ptr[ext->tab_cnt * 2 - 1] = "";
            }
            break;
    }

    /* The button matrix's map still points to the old `tab_name_ptr` which might be freed by
     * `lv_mem_realloc`. So make its current map invalid*/
    lv_btnm_ext_t * btnm_ext = lv_obj_get_ext_attr(ext->btns);
    btnm_ext->map_p          = NULL;

    lv_btnm_set_map(ext->btns, ext->tab_name_ptr);
    lv_btnm_set_btn_ctrl(ext->btns, ext->tab_cur, LV_BTNM_CTRL_NO_REPEAT);

    /*Modify the indicator size*/
    const lv_style_t * style_tabs = lv_obj_get_style(ext->btns);
    lv_coord_t indic_size;
    lv_coord_t max_h, btn_h, act_y;

    switch(ext->btns_pos) {
        case LV_TABVIEW_BTNS_POS_TOP:
        case LV_TABVIEW_BTNS_POS_BOTTOM:
            indic_size = (lv_obj_get_width(tabview) - style_tabs->body.padding.inner * (ext->tab_cnt - 1) -
                          style_tabs->body.padding.left - style_tabs->body.padding.right) /
                         ext->tab_cnt;
            lv_obj_set_width(ext->indic, indic_size);
            lv_obj_set_x(ext->indic, indic_size * ext->tab_cur + style_tabs->body.padding.inner * ext->tab_cur +
                                         style_tabs->body.padding.left);
            break;
        case LV_TABVIEW_BTNS_POS_LEFT:
        case LV_TABVIEW_BTNS_POS_RIGHT:
            max_h = lv_obj_get_height(ext->btns) - style_tabs->body.padding.top - style_tabs->body.padding.bottom;
            btn_h = max_h - ((ext->tab_cnt - 1) * style_tabs->body.padding.inner);
            btn_h = btn_h / ext->tab_cnt;
            btn_h--; /*-1 because e.g. height = 100 means 101 pixels (0..100)*/
            act_y = style_tabs->body.padding.top + ext->tab_cur * (btn_h + style_tabs->body.padding.inner);

            lv_obj_set_height(ext->indic, btn_h);
            lv_obj_set_y(ext->indic, act_y);
            break;
    }

    /*Set the first btn as active*/
    if(ext->tab_cnt == 1) {
        ext->tab_cur = 0;
    }

    tabview_realign(tabview); /*Set the size of the pages, tab buttons and indicator*/

    lv_tabview_set_tab_act(tabview, ext->tab_cur, false);

    return h;
}

/*=====================
 * Setter functions
 *====================*/

/**
 * Set a new tab
 * @param tabview pointer to Tab view object
 * @param id index of a tab to load
 * @param anim LV_ANIM_ON: set the value with an animation; LV_ANIM_OFF: change the value immediately
 */
void lv_tabview_set_tab_act(lv_obj_t * tabview, uint16_t id, lv_anim_enable_t anim)
{
#if LV_USE_ANIMATION == 0
    anim = LV_ANIM_OFF;
#endif
    lv_tabview_ext_t * ext = lv_obj_get_ext_attr(tabview);

    const lv_style_t * style = lv_obj_get_style(ext->content);

    lv_res_t res = LV_RES_OK;
    if(id >= ext->tab_cnt) id = ext->tab_cnt - 1;

    if(id != ext->tab_cur) res = lv_event_send(tabview, LV_EVENT_VALUE_CHANGED, &id);
    if(res != LV_RES_OK) return;

    lv_btnm_clear_btn_ctrl(ext->btns, ext->tab_cur, LV_BTNM_CTRL_TGL_STATE);

    ext->tab_cur = id;

    lv_coord_t cont_x;

    switch(ext->btns_pos) {
        case LV_TABVIEW_BTNS_POS_TOP:
        case LV_TABVIEW_BTNS_POS_BOTTOM:
            cont_x = -(lv_obj_get_width(tabview) * id + style->body.padding.inner * id + style->body.padding.left);
            break;
        case LV_TABVIEW_BTNS_POS_LEFT:
            cont_x = -((lv_obj_get_width(tabview) - lv_obj_get_width(ext->btns)) * id + style->body.padding.inner * id +
                       style->body.padding.left) +
                     lv_obj_get_width(ext->btns);
            break;
        case LV_TABVIEW_BTNS_POS_RIGHT:
            cont_x = -((lv_obj_get_width(tabview) - lv_obj_get_width(ext->btns)) * id + style->body.padding.inner * id +
                       style->body.padding.left);
            break;
    }

<<<<<<< HEAD
    if(anim == LV_ANIM_OFF || lv_tabview_get_anim_time(tabview) == 0) {
=======
#if LV_USE_ANIMATION
    if(anim == LV_ANIM_OFF || ext->anim_time == 0) 
#endif
    {
>>>>>>> e48e0d80
        lv_obj_set_x(ext->content, cont_x);
    } 
#if LV_USE_ANIMATION
    else {
        lv_anim_t a;
        a.var            = ext->content;
        a.start          = lv_obj_get_x(ext->content);
        a.end            = cont_x;
        a.exec_cb        = (lv_anim_exec_xcb_t)lv_obj_set_x;
        a.path_cb        = lv_anim_path_linear;
        a.ready_cb       = NULL;
        a.act_time       = 0;
        a.time           = ext->anim_time;
        a.playback       = 0;
        a.playback_pause = 0;
        a.repeat         = 0;
        a.repeat_pause   = 0;
        lv_anim_create(&a);
    }
#endif

    /*Move the indicator*/
    const lv_style_t * tabs_style = lv_obj_get_style(ext->btns);
    lv_coord_t indic_size;
    lv_coord_t indic_pos;

    switch(ext->btns_pos) {
        case LV_TABVIEW_BTNS_POS_TOP:
        case LV_TABVIEW_BTNS_POS_BOTTOM:
            indic_size = lv_obj_get_width(ext->indic);
            indic_pos  = indic_size * id + tabs_style->body.padding.inner * id + tabs_style->body.padding.left;
            break;
        case LV_TABVIEW_BTNS_POS_LEFT:
        case LV_TABVIEW_BTNS_POS_RIGHT:
            indic_size = lv_obj_get_height(ext->indic);
            indic_pos  = tabs_style->body.padding.top + id * (indic_size + tabs_style->body.padding.inner);
            break;
    }

#if LV_USE_ANIMATION
    if(anim == LV_ANIM_OFF || ext->anim_time == 0) 
#endif
    {
        switch(ext->btns_pos) {
            case LV_TABVIEW_BTNS_POS_TOP:
            case LV_TABVIEW_BTNS_POS_BOTTOM: lv_obj_set_x(ext->indic, indic_pos); break;
            case LV_TABVIEW_BTNS_POS_LEFT:
            case LV_TABVIEW_BTNS_POS_RIGHT: lv_obj_set_y(ext->indic, indic_pos); break;
        }
    } 
#if LV_USE_ANIMATION
    else {
        lv_anim_t a;
        a.var = ext->indic;

        switch(ext->btns_pos) {
            case LV_TABVIEW_BTNS_POS_TOP:
            case LV_TABVIEW_BTNS_POS_BOTTOM:
                a.start   = lv_obj_get_x(ext->indic);
                a.end     = indic_pos;
                a.exec_cb = (lv_anim_exec_xcb_t)lv_obj_set_x;
                break;
            case LV_TABVIEW_BTNS_POS_LEFT:
            case LV_TABVIEW_BTNS_POS_RIGHT:
                a.start   = lv_obj_get_y(ext->indic);
                a.end     = indic_pos;
                a.exec_cb = (lv_anim_exec_xcb_t)lv_obj_set_y;
                break;
        }

        a.path_cb        = lv_anim_path_linear;
        a.ready_cb       = NULL;
        a.act_time       = 0;
        a.time           = ext->anim_time;
        a.playback       = 0;
        a.playback_pause = 0;
        a.repeat         = 0;
        a.repeat_pause   = 0;
        lv_anim_create(&a);
    }
#endif

    lv_btnm_set_btn_ctrl(ext->btns, ext->tab_cur, LV_BTNM_CTRL_TGL_STATE);
}

/**
 * Enable horizontal sliding with touch pad
 * @param tabview pointer to Tab view object
 * @param en true: enable sliding; false: disable sliding
 */
void lv_tabview_set_sliding(lv_obj_t * tabview, bool en)
{
    lv_tabview_ext_t * ext = lv_obj_get_ext_attr(tabview);
    ext->slide_enable      = en == false ? 0 : 1;
}

/**
 * Set the animation time of tab view when a new tab is loaded
 * @param tabview pointer to Tab view object
 * @param anim_time_ms time of animation in milliseconds
 */
void lv_tabview_set_anim_time(lv_obj_t * tabview, uint16_t anim_time)
{
#if LV_USE_ANIMATION
    lv_tabview_ext_t * ext = lv_obj_get_ext_attr(tabview);
    ext->anim_time         = anim_time;
#else
    (void)tabview;
    (void)anim_time;
#endif
}

/**
 * Set the style of a tab view
 * @param tabview pointer to a tan view object
 * @param type which style should be set
 * @param style pointer to the new style
 */
void lv_tabview_set_style(lv_obj_t * tabview, lv_tabview_style_t type, const lv_style_t * style)
{
    lv_tabview_ext_t * ext = lv_obj_get_ext_attr(tabview);

    switch(type) {
        case LV_TABVIEW_STYLE_BG: lv_obj_set_style(tabview, style); break;
        case LV_TABVIEW_STYLE_BTN_BG:
            lv_btnm_set_style(ext->btns, LV_BTNM_STYLE_BG, style);
            tabview_realign(tabview);
            break;
        case LV_TABVIEW_STYLE_BTN_REL:
            lv_btnm_set_style(ext->btns, LV_BTNM_STYLE_BTN_REL, style);
            tabview_realign(tabview);
            break;
        case LV_TABVIEW_STYLE_BTN_PR: lv_btnm_set_style(ext->btns, LV_BTNM_STYLE_BTN_PR, style); break;
        case LV_TABVIEW_STYLE_BTN_TGL_REL: lv_btnm_set_style(ext->btns, LV_BTNM_STYLE_BTN_TGL_REL, style); break;
        case LV_TABVIEW_STYLE_BTN_TGL_PR: lv_btnm_set_style(ext->btns, LV_BTNM_STYLE_BTN_TGL_PR, style); break;
        case LV_TABVIEW_STYLE_INDIC:
            lv_obj_set_style(ext->indic, style);

            switch(ext->btns_pos) {
                case LV_TABVIEW_BTNS_POS_TOP:
                case LV_TABVIEW_BTNS_POS_BOTTOM: lv_obj_set_height(ext->indic, style->body.padding.inner); break;
                case LV_TABVIEW_BTNS_POS_LEFT:
                case LV_TABVIEW_BTNS_POS_RIGHT: lv_obj_set_width(ext->indic, style->body.padding.inner); break;
            }

            tabview_realign(tabview);
            break;
    }
}

/**
 * Set the position of tab select buttons
 * @param tabview pointer to a tan view object
 * @param btns_pos which button position
 */
void lv_tabview_set_btns_pos(lv_obj_t * tabview, lv_tabview_btns_pos_t btns_pos)
{
    lv_tabview_ext_t * ext = lv_obj_get_ext_attr(tabview);

    ext->btns_pos = btns_pos;
    tabview_realign(tabview);
}

/**
 * Set whether tab buttons are hidden
 * @param tabview pointer to a tab view object
 * @param en whether tab buttons are hidden
 */
void lv_tabview_set_btns_hidden(lv_obj_t * tabview, bool en)
{
    lv_tabview_ext_t * ext = lv_obj_get_ext_attr(tabview);

    ext->btns_hide = en;
    tabview_realign(tabview);
}

/*=====================
 * Getter functions
 *====================*/

/**
 * Get the index of the currently active tab
 * @param tabview pointer to Tab view object
 * @return the active btn index
 */
uint16_t lv_tabview_get_tab_act(const lv_obj_t * tabview)
{
    lv_tabview_ext_t * ext = lv_obj_get_ext_attr(tabview);
    return ext->tab_cur;
}

/**
 * Get the number of tabs
 * @param tabview pointer to Tab view object
 * @return btn count
 */
uint16_t lv_tabview_get_tab_count(const lv_obj_t * tabview)
{
    lv_tabview_ext_t * ext = lv_obj_get_ext_attr(tabview);
    return ext->tab_cnt;
}

/**
 * Get the page (content area) of a tab
 * @param tabview pointer to Tab view object
 * @param id index of the btn (>= 0)
 * @return pointer to page (lv_page) object
 */
lv_obj_t * lv_tabview_get_tab(const lv_obj_t * tabview, uint16_t id)
{
    lv_tabview_ext_t * ext = lv_obj_get_ext_attr(tabview);
    uint16_t i             = 0;
    lv_obj_t * page        = lv_obj_get_child_back(ext->content, NULL);

    while(page != NULL && i != id) {
        i++;
        page = lv_obj_get_child_back(ext->content, page);
    }

    if(i == id) return page;

    return NULL;
}

/**
 * Get horizontal sliding is enabled or not
 * @param tabview pointer to Tab view object
 * @return true: enable sliding; false: disable sliding
 */
bool lv_tabview_get_sliding(const lv_obj_t * tabview)
{
    lv_tabview_ext_t * ext = lv_obj_get_ext_attr(tabview);
    return ext->slide_enable ? true : false;
}

/**
 * Get the animation time of tab view when a new tab is loaded
 * @param tabview pointer to Tab view object
 * @return time of animation in milliseconds
 */
uint16_t lv_tabview_get_anim_time(const lv_obj_t * tabview)
{
#if LV_USE_ANIMATION
    lv_tabview_ext_t * ext = lv_obj_get_ext_attr(tabview);
    return ext->anim_time;
#else
    (void)tabview;
    return 0;
#endif
}

/**
 * Get a style of a tab view
 * @param tabview pointer to a ab view object
 * @param type which style should be get
 * @return style pointer to a style
 */
const lv_style_t * lv_tabview_get_style(const lv_obj_t * tabview, lv_tabview_style_t type)
{
    const lv_style_t * style = NULL;
    lv_tabview_ext_t * ext   = lv_obj_get_ext_attr(tabview);

    switch(type) {
        case LV_TABVIEW_STYLE_BG: style = lv_obj_get_style(tabview); break;
        case LV_TABVIEW_STYLE_BTN_BG: style = lv_btnm_get_style(ext->btns, LV_BTNM_STYLE_BG); break;
        case LV_TABVIEW_STYLE_BTN_REL: style = lv_btnm_get_style(ext->btns, LV_BTNM_STYLE_BTN_REL); break;
        case LV_TABVIEW_STYLE_BTN_PR: style = lv_btnm_get_style(ext->btns, LV_BTNM_STYLE_BTN_PR); break;
        case LV_TABVIEW_STYLE_BTN_TGL_REL: style = lv_btnm_get_style(ext->btns, LV_BTNM_STYLE_BTN_TGL_REL); break;
        case LV_TABVIEW_STYLE_BTN_TGL_PR: style = lv_btnm_get_style(ext->btns, LV_BTNM_STYLE_BTN_TGL_PR); break;
        default: style = NULL; break;
    }

    return style;
}

/**
 * Get position of tab select buttons
 * @param tabview pointer to a ab view object
 */
lv_tabview_btns_pos_t lv_tabview_get_btns_pos(const lv_obj_t * tabview)
{
    lv_tabview_ext_t * ext = lv_obj_get_ext_attr(tabview);
    return ext->btns_pos;
}

/**
 * Get whether tab buttons are hidden
 * @param tabview pointer to a tab view object
 * @return whether tab buttons are hidden
 */
bool lv_tabview_get_btns_hidden(const lv_obj_t * tabview)
{
    lv_tabview_ext_t * ext = lv_obj_get_ext_attr(tabview);

    return ext->btns_hide;
}

/**********************
 *   STATIC FUNCTIONS
 **********************/

/**
 * Signal function of the Tab view
 * @param tabview pointer to a Tab view object
 * @param sign a signal type from lv_signal_t enum
 * @param param pointer to a signal specific variable
 * @return LV_RES_OK: the object is not deleted in the function; LV_RES_INV: the object is deleted
 */
static lv_res_t lv_tabview_signal(lv_obj_t * tabview, lv_signal_t sign, void * param)
{
    lv_res_t res;

    /* Include the ancient signal function */
    res = ancestor_signal(tabview, sign, param);
    if(res != LV_RES_OK) return res;

    lv_tabview_ext_t * ext = lv_obj_get_ext_attr(tabview);
    if(sign == LV_SIGNAL_CLEANUP) {
        uint8_t i;
        for(i = 0; ext->tab_name_ptr[i][0] != '\0'; i++) lv_mem_free(ext->tab_name_ptr[i]);

        lv_mem_free(ext->tab_name_ptr);
        ext->tab_name_ptr = NULL;
        ext->btns         = NULL; /*These objects were children so they are already invalid*/
        ext->content      = NULL;
    } else if(sign == LV_SIGNAL_CORD_CHG) {
        if(ext->content != NULL && (lv_obj_get_width(tabview) != lv_area_get_width(param) ||
                                    lv_obj_get_height(tabview) != lv_area_get_height(param))) {
            tabview_realign(tabview);
        }
    } else if(sign == LV_SIGNAL_RELEASED) {
        /*If released by a KEYPAD or ENCODER then really the tab buttons should be released.
         * So simulate a CLICK on the tab buttons*/
        lv_indev_t * indev         = lv_indev_get_act();
        lv_indev_type_t indev_type = lv_indev_get_type(indev);
        if(indev_type == LV_INDEV_TYPE_KEYPAD ||
           (indev_type == LV_INDEV_TYPE_ENCODER && lv_group_get_editing(lv_obj_get_group(tabview)))) {
            lv_event_send(ext->btns, LV_EVENT_CLICKED, lv_event_get_data());
        }
    } else if(sign == LV_SIGNAL_FOCUS || sign == LV_SIGNAL_DEFOCUS || sign == LV_SIGNAL_CONTROL) {
        /* The button matrix is not in a group (the tab view is in it) but it should handle the
         * group signals. So propagate the related signals to the button matrix manually*/
        if(ext->btns) {
            ext->btns->signal_cb(ext->btns, sign, param);
        }

        if(sign == LV_SIGNAL_FOCUS) {
            lv_indev_type_t indev_type = lv_indev_get_type(lv_indev_get_act());
            /*With ENCODER select the first button only in edit mode*/
            if(indev_type == LV_INDEV_TYPE_ENCODER) {
#if LV_USE_GROUP
                lv_group_t * g = lv_obj_get_group(tabview);
                if(lv_group_get_editing(g)) {
                    lv_btnm_ext_t * btnm_ext = lv_obj_get_ext_attr(ext->btns);
                    btnm_ext->btn_id_pr      = 0;
                    lv_obj_invalidate(ext->btns);
                }
#endif
            } else {
                lv_btnm_ext_t * btnm_ext = lv_obj_get_ext_attr(ext->btns);
                btnm_ext->btn_id_pr      = 0;
                lv_obj_invalidate(ext->btns);
            }
        }
    } else if(sign == LV_SIGNAL_GET_EDITABLE) {
        bool * editable = (bool *)param;
        *editable       = true;
    } else if(sign == LV_SIGNAL_GET_TYPE) {
        lv_obj_type_t * buf = param;
        uint8_t i;
        for(i = 0; i < LV_MAX_ANCESTOR_NUM - 1; i++) { /*Find the last set data*/
            if(buf->type[i] == NULL) break;
        }
        buf->type[i] = "lv_tabview";
    }

    return res;
}

/**
 * Signal function of a tab's page
 * @param tab pointer to a tab page object
 * @param sign a signal type from lv_signal_t enum
 * @param param pointer to a signal specific variable
 * @return LV_RES_OK: the object is not deleted in the function; LV_RES_INV: the object is deleted
 */
static lv_res_t tabpage_signal(lv_obj_t * tab_page, lv_signal_t sign, void * param)
{
    lv_res_t res;

    /* Include the ancient signal function */
    res = page_signal(tab_page, sign, param);
    if(res != LV_RES_OK) return res;

    lv_obj_t * cont    = lv_obj_get_parent(tab_page);
    lv_obj_t * tabview = lv_obj_get_parent(cont);

    if(lv_tabview_get_sliding(tabview) == false) return res;

    if(sign == LV_SIGNAL_PRESSED) {
        tabpage_pressed_handler(tabview, tab_page);
    } else if(sign == LV_SIGNAL_PRESSING) {
        tabpage_pressing_handler(tabview, tab_page);
    } else if(sign == LV_SIGNAL_RELEASED || sign == LV_SIGNAL_PRESS_LOST) {
        tabpage_press_lost_handler(tabview, tab_page);
    }

    return res;
}
/**
 * Signal function of the tab page's scrollable object
 * @param tab_scrl pointer to a tab page's scrollable object
 * @param sign a signal type from lv_signal_t enum
 * @param param pointer to a signal specific variable
 * @return LV_RES_OK: the object is not deleted in the function; LV_RES_INV: the object is deleted
 */
static lv_res_t tabpage_scrl_signal(lv_obj_t * tab_scrl, lv_signal_t sign, void * param)
{
    lv_res_t res;

    /* Include the ancient signal function */
    res = page_scrl_signal(tab_scrl, sign, param);
    if(res != LV_RES_OK) return res;

    lv_obj_t * tab_page = lv_obj_get_parent(tab_scrl);
    lv_obj_t * cont     = lv_obj_get_parent(tab_page);
    lv_obj_t * tabview  = lv_obj_get_parent(cont);

    if(lv_tabview_get_sliding(tabview) == false) return res;

    if(sign == LV_SIGNAL_PRESSED) {
        tabpage_pressed_handler(tabview, tab_page);
    } else if(sign == LV_SIGNAL_PRESSING) {
        tabpage_pressing_handler(tabview, tab_page);
    } else if(sign == LV_SIGNAL_RELEASED || sign == LV_SIGNAL_PRESS_LOST) {
        tabpage_press_lost_handler(tabview, tab_page);
    }

    return res;
}

/**
 * Called when a tab's page or scrollable object is pressed
 * @param tabview pointer to the btn view object
 * @param tabpage pointer to the page of a btn
 */
static void tabpage_pressed_handler(lv_obj_t * tabview, lv_obj_t * tabpage)
{
    (void)tabpage;

    lv_tabview_ext_t * ext = lv_obj_get_ext_attr(tabview);
    lv_indev_t * indev     = lv_indev_get_act();
    lv_indev_get_point(indev, &ext->point_last);
}

/**
 * Called when a tab's page or scrollable object is being pressed
 * @param tabview pointer to the btn view object
 * @param tabpage pointer to the page of a btn
 */
static void tabpage_pressing_handler(lv_obj_t * tabview, lv_obj_t * tabpage)
{
    lv_tabview_ext_t * ext = lv_obj_get_ext_attr(tabview);
    lv_indev_t * indev     = lv_indev_get_act();
    lv_point_t point_act;
    lv_indev_get_point(indev, &point_act);
    lv_coord_t x_diff = point_act.x - ext->point_last.x;
    lv_coord_t y_diff = point_act.y - ext->point_last.y;

    if(!ext->scroll_ver && (x_diff >= LV_INDEV_DEF_DRAG_LIMIT || x_diff <= -LV_INDEV_DEF_DRAG_LIMIT)) {
        ext->draging = 1;
        /*Check if the page is on the edge */
        if((lv_page_on_edge(tabpage, LV_PAGE_EDGE_LEFT) && x_diff > 0) ||
           (lv_page_on_edge(tabpage, LV_PAGE_EDGE_RIGHT) && x_diff < 0)) {
            if(ext->drag_hor == 0) {
                ext->point_last.x = point_act.x;
                ext->point_last.y = point_act.y;
            }
            ext->drag_hor = 1;
            lv_obj_set_drag(lv_page_get_scrl(tabpage), false);

        } else if(ext->drag_hor == 0) {
            ext->drag_hor = 0;
        }
    } else if(y_diff >= LV_INDEV_DEF_DRAG_LIMIT || y_diff <= -LV_INDEV_DEF_DRAG_LIMIT) {
        ext->drag_hor   = 0;
        ext->draging    = 1;
        ext->scroll_ver = 1;
    } else
        ext->draging = 0;

    if(ext->drag_hor) {
        lv_obj_set_x(ext->content, lv_obj_get_x(ext->content) + point_act.x - ext->point_last.x);
        ext->point_last.x = point_act.x;
        ext->point_last.y = point_act.y;

        /*Move the indicator*/
        const lv_style_t * tabs_style = lv_obj_get_style(ext->btns);
        lv_coord_t indic_size;
        lv_coord_t p;
        lv_coord_t indic_y;
        const lv_style_t * indic_style;

        switch(ext->btns_pos) {
            case LV_TABVIEW_BTNS_POS_TOP:
            case LV_TABVIEW_BTNS_POS_BOTTOM:
                indic_size  = lv_obj_get_width(ext->indic);
                indic_style = lv_obj_get_style(ext->indic);
                p = ((tabpage->coords.x1 - tabview->coords.x1) * (indic_size + tabs_style->body.padding.inner)) /
                    lv_obj_get_width(tabview);

                lv_obj_set_x(ext->indic, indic_size * ext->tab_cur + tabs_style->body.padding.inner * ext->tab_cur +
                                             indic_style->body.padding.left - p);
                break;
            case LV_TABVIEW_BTNS_POS_LEFT:
            case LV_TABVIEW_BTNS_POS_RIGHT:
                indic_size = lv_obj_get_height(ext->indic);
                indic_y = tabs_style->body.padding.top + ext->tab_cur * (indic_size + tabs_style->body.padding.inner);
                lv_obj_set_y(ext->indic, indic_y);
                break;
        }
    }
}

/**
 * Called when a tab's page or scrollable object is released or the press id lost
 * @param tabview pointer to the btn view object
 * @param tabpage pointer to the page of a btn
 */
static void tabpage_press_lost_handler(lv_obj_t * tabview, lv_obj_t * tabpage)
{
    lv_tabview_ext_t * ext = lv_obj_get_ext_attr(tabview);
    ext->drag_hor          = 0;
    ext->draging           = 0;
    ext->scroll_ver        = 0;

    lv_obj_set_drag(lv_page_get_scrl(tabpage), true);

    lv_indev_t * indev = lv_indev_get_act();
    lv_point_t point_act;
    lv_indev_get_point(indev, &point_act);
    lv_point_t vect;
    lv_indev_get_vect(indev, &vect);
    lv_coord_t x_predict = 0;

    while(vect.x != 0) {
        x_predict += vect.x;
        vect.x = vect.x * (100 - LV_INDEV_DEF_DRAG_THROW) / 100;
    }

    lv_coord_t page_x1  = tabpage->coords.x1 - tabview->coords.x1 + x_predict;
    lv_coord_t page_x2  = page_x1 + lv_obj_get_width(tabpage);
    lv_coord_t treshold = lv_obj_get_width(tabview) / 2;

    uint16_t tab_cur = ext->tab_cur;
    if(page_x1 > treshold) {
        if(tab_cur != 0) tab_cur--;
    } else if(page_x2 < treshold) {
        if(tab_cur < ext->tab_cnt - 1) tab_cur++;
    }

    lv_tabview_set_tab_act(tabview, tab_cur, true);
}

/**
 * Called when a tab button is clicked
 * @param tab_btnm pointer to the tab's button matrix object
 * @param event type of the event
 */
static void tab_btnm_event_cb(lv_obj_t * tab_btnm, lv_event_t event)
{
    if(event != LV_EVENT_CLICKED) return;

    uint16_t btn_id = lv_btnm_get_active_btn(tab_btnm);
    if(btn_id == LV_BTNM_BTN_NONE) return;

    lv_btnm_clear_btn_ctrl_all(tab_btnm, LV_BTNM_CTRL_TGL_STATE);
    lv_btnm_set_btn_ctrl(tab_btnm, btn_id, LV_BTNM_CTRL_TGL_STATE);

    lv_obj_t * tab = lv_obj_get_parent(tab_btnm);
    lv_tabview_set_tab_act(tab, btn_id, true);
}

/**
 * Realign and resize the elements of Tab view
 * @param tabview pointer to a Tab view object
 */
static void tabview_realign(lv_obj_t * tabview)
{
    lv_tabview_ext_t * ext = lv_obj_get_ext_attr(tabview);

    lv_obj_set_width(ext->btns, lv_obj_get_width(tabview));

    if(ext->btns_hide) {
        lv_obj_set_hidden(ext->btns, true);
        lv_obj_set_hidden(ext->indic, true);
        lv_obj_set_height(ext->content, lv_obj_get_height(tabview));
        lv_obj_align(ext->content, NULL, LV_ALIGN_IN_TOP_LEFT, 0, 0);
    } else if(ext->tab_cnt != 0) {
        lv_obj_set_hidden(ext->btns, false);
        lv_obj_set_hidden(ext->indic, false);

        const lv_style_t * style_btn_bg  = lv_tabview_get_style(tabview, LV_TABVIEW_STYLE_BTN_BG);
        const lv_style_t * style_btn_rel = lv_tabview_get_style(tabview, LV_TABVIEW_STYLE_BTN_REL);

        /*Set the indicator width/height*/
        lv_coord_t indic_size;
        lv_coord_t max_h;

        switch(ext->btns_pos) {
            case LV_TABVIEW_BTNS_POS_TOP:
            case LV_TABVIEW_BTNS_POS_BOTTOM:
                indic_size = (lv_obj_get_width(tabview) - style_btn_bg->body.padding.inner * (ext->tab_cnt - 1) -
                              style_btn_bg->body.padding.left - style_btn_bg->body.padding.right) /
                             ext->tab_cnt;
                lv_obj_set_width(ext->indic, indic_size);
                break;
            case LV_TABVIEW_BTNS_POS_LEFT:
            case LV_TABVIEW_BTNS_POS_RIGHT:
                lv_obj_set_height(ext->btns, lv_obj_get_height(tabview));

                max_h =
                    lv_obj_get_height(ext->btns) - style_btn_bg->body.padding.top - style_btn_bg->body.padding.bottom;
                indic_size = max_h - ((ext->tab_cnt - 1) * style_btn_bg->body.padding.inner);
                indic_size = indic_size / ext->tab_cnt;
                indic_size--; /*-1 because e.g. height = 100 means 101 pixels (0..100)*/
                lv_obj_set_height(ext->indic, indic_size);
                break;
        }

        /*Set the tabs height/width*/
        lv_coord_t btns_size;

        switch(ext->btns_pos) {
            case LV_TABVIEW_BTNS_POS_TOP:
            case LV_TABVIEW_BTNS_POS_BOTTOM:
                btns_size = lv_font_get_line_height(style_btn_rel->text.font) + style_btn_rel->body.padding.top +
                            style_btn_rel->body.padding.bottom + style_btn_bg->body.padding.top +
                            style_btn_bg->body.padding.bottom;
                lv_obj_set_height(ext->btns, btns_size);
                break;
            case LV_TABVIEW_BTNS_POS_LEFT:
            case LV_TABVIEW_BTNS_POS_RIGHT:
                btns_size = lv_font_get_glyph_width(style_btn_rel->text.font, 'A', '\0') +
                            style_btn_rel->body.padding.left + style_btn_rel->body.padding.right +
                            style_btn_bg->body.padding.left + style_btn_bg->body.padding.right;
                lv_obj_set_width(ext->btns, btns_size);
                break;
        }

        switch(ext->btns_pos) {
            case LV_TABVIEW_BTNS_POS_TOP:
            case LV_TABVIEW_BTNS_POS_BOTTOM:
                lv_obj_set_height(ext->content, lv_obj_get_height(tabview) - lv_obj_get_height(ext->btns));
                break;
            case LV_TABVIEW_BTNS_POS_LEFT:
            case LV_TABVIEW_BTNS_POS_RIGHT: lv_obj_set_height(ext->content, lv_obj_get_height(tabview)); break;
        }

        switch(ext->btns_pos) {
            case LV_TABVIEW_BTNS_POS_TOP:
                lv_obj_align(ext->btns, NULL, LV_ALIGN_IN_TOP_LEFT, 0, 0);
                lv_obj_align(ext->content, ext->btns, LV_ALIGN_OUT_BOTTOM_LEFT, 0, 0);
                lv_obj_align(ext->indic, ext->btns, LV_ALIGN_IN_BOTTOM_LEFT, 0, 0);

                lv_cont_set_fit2(ext->content, LV_FIT_TIGHT, LV_FIT_NONE);
                lv_cont_set_layout(ext->content, LV_LAYOUT_ROW_T);
                lv_obj_set_height(ext->content, lv_obj_get_height(tabview) - lv_obj_get_height(ext->btns));

                // lv_obj_set_height(ext->btns, 3 * LV_DPI / 4);

                // lv_obj_set_width(ext->indic, LV_DPI);
                break;
            case LV_TABVIEW_BTNS_POS_BOTTOM:
                lv_obj_align(ext->content, NULL, LV_ALIGN_IN_TOP_LEFT, 0, 0);
                lv_obj_align(ext->btns, ext->content, LV_ALIGN_OUT_BOTTOM_LEFT, 0, 0);
                lv_obj_align(ext->indic, ext->btns, LV_ALIGN_IN_TOP_LEFT, 0, 0);

                lv_cont_set_fit2(ext->content, LV_FIT_TIGHT, LV_FIT_NONE);
                lv_cont_set_layout(ext->content, LV_LAYOUT_ROW_T);
                lv_obj_set_height(ext->content, lv_obj_get_height(tabview) - lv_obj_get_height(ext->btns));
                break;
            case LV_TABVIEW_BTNS_POS_LEFT:
                lv_obj_align(ext->btns, NULL, LV_ALIGN_IN_TOP_LEFT, 0, 0);
                lv_obj_align(ext->content, tabview, LV_ALIGN_IN_TOP_LEFT, lv_obj_get_width(ext->btns), 0);
                lv_obj_align(ext->indic, ext->btns, LV_ALIGN_IN_TOP_RIGHT, 0, 0);

                lv_cont_set_fit2(ext->content, LV_FIT_TIGHT, LV_FIT_NONE);
                lv_cont_set_layout(ext->content, LV_LAYOUT_ROW_T);
                lv_obj_set_width(ext->content, lv_obj_get_width(tabview) - lv_obj_get_width(ext->btns));

                lv_obj_set_height(ext->btns, lv_obj_get_height(tabview));
                lv_obj_set_width(ext->indic, style_btn_bg->body.padding.inner);
                break;
            case LV_TABVIEW_BTNS_POS_RIGHT:
                lv_obj_align(ext->btns, NULL, LV_ALIGN_IN_TOP_RIGHT, 0, 0);
                lv_obj_align(ext->content, tabview, LV_ALIGN_IN_TOP_LEFT, 0, 0);
                lv_obj_align(ext->indic, ext->btns, LV_ALIGN_IN_TOP_LEFT, 0, 0);

                lv_cont_set_fit2(ext->content, LV_FIT_TIGHT, LV_FIT_NONE);
                lv_cont_set_layout(ext->content, LV_LAYOUT_ROW_T);
                lv_obj_set_width(ext->content, lv_obj_get_width(tabview) - lv_obj_get_width(ext->btns));

                lv_obj_set_height(ext->btns, lv_obj_get_height(tabview));
                lv_obj_set_width(ext->indic, style_btn_bg->body.padding.inner);
                break;
        }
    }

    lv_obj_t * pages = lv_obj_get_child(ext->content, NULL);
    while(pages != NULL) {
        if(lv_obj_get_signal_cb(pages) == tabpage_signal) { /*Be sure adjust only the pages (user can other things)*/
            switch(ext->btns_pos) {
                case LV_TABVIEW_BTNS_POS_TOP:
                case LV_TABVIEW_BTNS_POS_BOTTOM:
                    lv_obj_set_size(pages, lv_obj_get_width(tabview), lv_obj_get_height(ext->content));
                    break;
                case LV_TABVIEW_BTNS_POS_LEFT:
                case LV_TABVIEW_BTNS_POS_RIGHT:
                    lv_obj_set_size(pages, lv_obj_get_width(tabview) - lv_obj_get_width(ext->btns),
                                    lv_obj_get_height(ext->content));
                    break;
            }
        }
        pages = lv_obj_get_child(ext->content, pages);
    }

    if(!ext->btns_hide) {
        switch(ext->btns_pos) {
            case LV_TABVIEW_BTNS_POS_TOP: lv_obj_align(ext->indic, ext->btns, LV_ALIGN_IN_BOTTOM_LEFT, 0, 0); break;
            case LV_TABVIEW_BTNS_POS_BOTTOM: lv_obj_align(ext->indic, ext->btns, LV_ALIGN_IN_TOP_LEFT, 0, 0); break;
            case LV_TABVIEW_BTNS_POS_LEFT: lv_obj_align(ext->indic, ext->btns, LV_ALIGN_IN_TOP_RIGHT, 0, 0); break;
            case LV_TABVIEW_BTNS_POS_RIGHT: lv_obj_align(ext->indic, ext->btns, LV_ALIGN_IN_TOP_LEFT, 0, 0); break;
        }
    }

    lv_tabview_set_tab_act(tabview, ext->tab_cur, false);
}
#endif<|MERGE_RESOLUTION|>--- conflicted
+++ resolved
@@ -363,14 +363,7 @@
             break;
     }
 
-<<<<<<< HEAD
     if(anim == LV_ANIM_OFF || lv_tabview_get_anim_time(tabview) == 0) {
-=======
-#if LV_USE_ANIMATION
-    if(anim == LV_ANIM_OFF || ext->anim_time == 0) 
-#endif
-    {
->>>>>>> e48e0d80
         lv_obj_set_x(ext->content, cont_x);
     } 
 #if LV_USE_ANIMATION

--- conflicted
+++ resolved
@@ -9,6 +9,12 @@
 /* clang-format off */
 
 #include <stdint.h>
+
+/* Add ESP-IDF related includes */
+#if defined (ESP_PLATFORM)
+#  include "sdkconfig.h"
+#  include "esp_attr.h"
+#endif
 
 /* Handle special Kconfig options */
 #include "lv_conf_kconfig.h"
@@ -88,20 +94,6 @@
 #  endif
 #endif
 
-<<<<<<< HEAD
-/* Type of coordinates. Should be `int16_t` (or `int32_t` for extreme cases) */
-
-/* Maximum buffer size to allocate for rotation. Only used if software rotation is enabled. */
-#ifndef LV_DISP_ROT_MAX_BUF
-#  ifdef CONFIG_LV_DISP_ROT_MAX_BUF
-#    define LV_DISP_ROT_MAX_BUF CONFIG_LV_DISP_ROT_MAX_BUF
-#  else
-#    define  LV_DISP_ROT_MAX_BUF  (10U * 1024U)
-#  endif
-#endif
-
-=======
->>>>>>> 5341cb73
 /*=========================
    MEMORY SETTINGS
  *=========================*/

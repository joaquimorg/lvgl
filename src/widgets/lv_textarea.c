--- conflicted
+++ resolved
@@ -1023,15 +1023,9 @@
 static void lv_textarea_event(lv_obj_t * obj, lv_event_t e)
 {
     lv_res_t res;
-<<<<<<< HEAD
-    /* Include the ancient signal function */
+    /*Include the ancient signal function*/
     res = lv_obj_event_base(MY_CLASS, obj, e);
     if(res != LV_RES_OK) return;
-=======
-    /*Include the ancient signal function*/
-    res = lv_obj_signal_base(MY_CLASS, obj, sign, param);
-    if(res != LV_RES_OK) return res;
->>>>>>> 9254a7ea
 
     lv_textarea_t * ta = (lv_textarea_t *)obj;
 
@@ -1386,13 +1380,8 @@
             ta->text_sel_in_prog = 1;
             lv_obj_clear_flag(obj, LV_OBJ_FLAG_SCROLL_CHAIN);
         }
-<<<<<<< HEAD
         else if(ta->text_sel_in_prog && e == LV_EVENT_PRESSING) {
-            /*Input device may be moving. Store the end position */
-=======
-        else if(ta->text_sel_in_prog && sign == LV_SIGNAL_PRESSING) {
             /*Input device may be moving. Store the end position*/
->>>>>>> 9254a7ea
             ta->sel_end = char_id_at_click;
         }
         else if(ta->text_sel_in_prog && (e == LV_EVENT_PRESS_LOST || e == LV_EVENT_RELEASED)) {
@@ -1428,13 +1417,8 @@
                 lv_obj_invalidate(obj);
             }
         }
-<<<<<<< HEAD
-        /*Finish selection if necessary */
+        /*Finish selection if necessary*/
         if(e == LV_EVENT_PRESS_LOST || e == LV_EVENT_RELEASED) {
-=======
-        /*Finish selection if necessary*/
-        if(sign == LV_SIGNAL_PRESS_LOST || sign == LV_SIGNAL_RELEASED) {
->>>>>>> 9254a7ea
             ta->text_sel_in_prog = 0;
         }
     }

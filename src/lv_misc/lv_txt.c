<<<<<<< HEAD
/**
 * @file lv_text.c
 *
 */

/*********************
 *      INCLUDES
 *********************/
#include <stdarg.h>
#include "lv_txt.h"
#include "lv_txt_ap.h"
#include "lv_math.h"
#include "lv_log.h"
#include "lv_debug.h"

/*********************
 *      DEFINES
 *********************/
#define NO_BREAK_FOUND UINT32_MAX

/**********************
 *      TYPEDEFS
 **********************/

/**********************
 *  STATIC PROTOTYPES
 **********************/
static inline bool is_break_char(uint32_t letter);

#if LV_TXT_ENC == LV_TXT_ENC_UTF8
    static uint8_t lv_txt_utf8_size(const char * str);
    static uint32_t lv_txt_unicode_to_utf8(uint32_t letter_uni);
    static uint32_t lv_txt_utf8_conv_wc(uint32_t c);
    static uint32_t lv_txt_utf8_next(const char * txt, uint32_t * i);
    static uint32_t lv_txt_utf8_prev(const char * txt, uint32_t * i_start);
    static uint32_t lv_txt_utf8_get_byte_id(const char * txt, uint32_t utf8_id);
    static uint32_t lv_txt_utf8_get_char_id(const char * txt, uint32_t byte_id);
    static uint32_t lv_txt_utf8_get_length(const char * txt);
#elif LV_TXT_ENC == LV_TXT_ENC_ASCII
    static uint8_t lv_txt_iso8859_1_size(const char * str);
    static uint32_t lv_txt_unicode_to_iso8859_1(uint32_t letter_uni);
    static uint32_t lv_txt_iso8859_1_conv_wc(uint32_t c);
    static uint32_t lv_txt_iso8859_1_next(const char * txt, uint32_t * i);
    static uint32_t lv_txt_iso8859_1_prev(const char * txt, uint32_t * i_start);
    static uint32_t lv_txt_iso8859_1_get_byte_id(const char * txt, uint32_t utf8_id);
    static uint32_t lv_txt_iso8859_1_get_char_id(const char * txt, uint32_t byte_id);
    static uint32_t lv_txt_iso8859_1_get_length(const char * txt);
#endif
/**********************
 *  STATIC VARIABLES
 **********************/

/**********************
 *  GLOBAL VARIABLES
 **********************/
#if LV_TXT_ENC == LV_TXT_ENC_UTF8
    uint8_t (*_lv_txt_encoded_size)(const char *)                   = lv_txt_utf8_size;
    uint32_t (*_lv_txt_unicode_to_encoded)(uint32_t)                = lv_txt_unicode_to_utf8;
    uint32_t (*_lv_txt_encoded_conv_wc)(uint32_t)                   = lv_txt_utf8_conv_wc;
    uint32_t (*_lv_txt_encoded_next)(const char *, uint32_t *)      = lv_txt_utf8_next;
    uint32_t (*_lv_txt_encoded_prev)(const char *, uint32_t *)      = lv_txt_utf8_prev;
    uint32_t (*_lv_txt_encoded_get_byte_id)(const char *, uint32_t) = lv_txt_utf8_get_byte_id;
    uint32_t (*_lv_txt_encoded_get_char_id)(const char *, uint32_t) = lv_txt_utf8_get_char_id;
    uint32_t (*_lv_txt_get_encoded_length)(const char *)            = lv_txt_utf8_get_length;
#elif LV_TXT_ENC == LV_TXT_ENC_ASCII
    uint8_t (*_lv_txt_encoded_size)(const char *)                   = lv_txt_iso8859_1_size;
    uint32_t (*_lv_txt_unicode_to_encoded)(uint32_t)                = lv_txt_unicode_to_iso8859_1;
    uint32_t (*_lv_txt_encoded_conv_wc)(uint32_t)                   = lv_txt_iso8859_1_conv_wc;
    uint32_t (*_lv_txt_encoded_next)(const char *, uint32_t *)      = lv_txt_iso8859_1_next;
    uint32_t (*_lv_txt_encoded_prev)(const char *, uint32_t *)      = lv_txt_iso8859_1_prev;
    uint32_t (*_lv_txt_encoded_get_byte_id)(const char *, uint32_t) = lv_txt_iso8859_1_get_byte_id;
    uint32_t (*_lv_txt_encoded_get_char_id)(const char *, uint32_t)     = lv_txt_iso8859_1_get_char_id;
    uint32_t (*_lv_txt_get_encoded_length)(const char *)            = lv_txt_iso8859_1_get_length;

#endif

/**********************
 *      MACROS
 **********************/

/**********************
 *   GLOBAL FUNCTIONS
 **********************/

/**
 * Get size of a text
 * @param size_res pointer to a 'point_t' variable to store the result
 * @param text pointer to a text
 * @param font pointer to font of the text
 * @param letter_space letter space of the text
 * @param txt.line_space line space of the text
 * @param flags settings for the text from 'txt_flag_t' enum
 * @param max_width max with of the text (break the lines to fit this size) Set CORD_MAX to avoid
 * line breaks
 */
void _lv_txt_get_size(lv_point_t * size_res, const char * text, const lv_font_t * font, lv_coord_t letter_space,
                      lv_coord_t line_space, lv_coord_t max_width, lv_txt_flag_t flag)
{
    size_res->x = 0;
    size_res->y = 0;

    if(text == NULL) return;
    if(font == NULL) return;

    if(flag & LV_TXT_FLAG_EXPAND) max_width = LV_COORD_MAX;

    uint32_t line_start     = 0;
    uint32_t new_line_start = 0;
    uint16_t letter_height = lv_font_get_line_height(font);

    /*Calc. the height and longest line*/
    while(text[line_start] != '\0') {
        new_line_start += _lv_txt_get_next_line(&text[line_start], font, letter_space, max_width, flag);

        if((unsigned long)size_res->y + (unsigned long)letter_height + (unsigned long)line_space > LV_MAX_OF(lv_coord_t)) {
            LV_LOG_WARN("lv_txt_get_size: integer overflow while calculating text height");
            return;
        }
        else {
            size_res->y += letter_height;
            size_res->y += line_space;
        }

        /*Calculate the the longest line*/
        lv_coord_t act_line_length = _lv_txt_get_width(&text[line_start], new_line_start - line_start, font, letter_space,
                                                       flag);

        size_res->x = LV_MATH_MAX(act_line_length, size_res->x);
        line_start  = new_line_start;
    }

    /*Make the text one line taller if the last character is '\n' or '\r'*/
    if((line_start != 0) && (text[line_start - 1] == '\n' || text[line_start - 1] == '\r')) {
        size_res->y += letter_height + line_space;
    }

    /*Correction with the last line space or set the height manually if the text is empty*/
    if(size_res->y == 0)
        size_res->y = letter_height;
    else
        size_res->y -= line_space;
}

/**
 * Get the next word of text. A word is delimited by break characters.
 *
 * If the word cannot fit in the max_width space, obey LV_TXT_LINE_BREAK_LONG_* rules.
 *
 * If the next word cannot fit anything, return 0.
 *
 * If the first character is a break character, returns the next index.
 *
 * Example calls from lv_txt_get_next_line() assuming sufficient max_width and
 * txt = "Test text\n"
 *        0123456789
 *
 * Calls would be as follows:
 *     1. Return i=4, pointing at breakchar ' ', for the string "Test"
 *     2. Return i=5, since i=4 was a breakchar.
 *     3. Return i=9, pointing at breakchar '\n'
 *     4. Parenting lv_txt_get_next_line() would detect subsequent '\0'
 *
 * TODO: Returned word_w_ptr may overestimate the returned word's width when
 * max_width is reached. In current usage, this has no impact.
 *
 * @param txt a '\0' terminated string
 * @param font pointer to a font
 * @param letter_space letter space
 * @param max_width max with of the text (break the lines to fit this size) Set CORD_MAX to avoid line breaks
 * @param flags settings for the text from 'txt_flag_type' enum
 * @param[out] word_w_ptr width (in pixels) of the parsed word. May be NULL.
 * @param force Force return the fraction of the word that can fit in the provided space.
 * @return the index of the first char of the next word (in byte index not letter index. With UTF-8 they are different)
 */
static uint32_t lv_txt_get_next_word(const char * txt, const lv_font_t * font,
                                     lv_coord_t letter_space, lv_coord_t max_width,
                                     lv_txt_flag_t flag, uint32_t * word_w_ptr, lv_txt_cmd_state_t * cmd_state, bool force)
{
    if(txt == NULL || txt[0] == '\0') return 0;
    if(font == NULL) return 0;

    if(flag & LV_TXT_FLAG_EXPAND) max_width = LV_COORD_MAX;

    uint32_t i = 0, i_next = 0, i_next_next = 0;  /* Iterating index into txt */
    uint32_t letter = 0;      /* Letter at i */
    uint32_t letter_next = 0; /* Letter at i_next */
    lv_coord_t letter_w;
    lv_coord_t cur_w = 0;  /* Pixel Width of transversed string */
    uint32_t word_len = 0;   /* Number of characters in the transversed word */
    uint32_t break_index = NO_BREAK_FOUND; /* only used for "long" words */
    uint32_t break_letter_count = 0; /* Number of characters up to the long word break point */

    letter = _lv_txt_encoded_next(txt, &i_next);
    i_next_next = i_next;

    /* Obtain the full word, regardless if it fits or not in max_width */
    while(txt[i] != '\0') {
        letter_next = _lv_txt_encoded_next(txt, &i_next_next);
        word_len++;

        /*Handle the recolor command*/
        if((flag & LV_TXT_FLAG_RECOLOR) != 0) {
            if(_lv_txt_is_cmd(cmd_state, letter) != false) {
                i = i_next;
                i_next = i_next_next;
                letter = letter_next;
                continue;   /*Skip the letter is it is part of a command*/
            }
        }

        letter_w = lv_font_get_glyph_width(font, letter, letter_next);
        cur_w += letter_w;

        if(letter_w > 0) {
            cur_w += letter_space;
        }

        /* Test if this character fits within max_width */
        if(break_index == NO_BREAK_FOUND && (cur_w - letter_space) > max_width) {
            break_index = i;
            break_letter_count = word_len - 1;
            /* break_index is now pointing at the character that doesn't fit */
        }

        /*Check for new line chars and breakchars*/
        if(letter == '\n' || letter == '\r' || is_break_char(letter)) {
            /* Update the output width on the first character if it fits.
             * Must do this here incase first letter is a break character. */
            if(i == 0 && break_index == NO_BREAK_FOUND && word_w_ptr != NULL) *word_w_ptr = cur_w;
            word_len--;
            break;
        }

        /* Update the output width */
        if(word_w_ptr != NULL && break_index == NO_BREAK_FOUND) *word_w_ptr = cur_w;


        i = i_next;
        i_next = i_next_next;
        letter = letter_next;
    }

    /* Entire Word fits in the provided space */
    if(break_index == NO_BREAK_FOUND) {
        if(word_len == 0 || (letter == '\r' && letter_next == '\n')) i = i_next;
        return i;
    }

#if LV_TXT_LINE_BREAK_LONG_LEN > 0
    /* Word doesn't fit in provided space, but isn't "long" */
    if(word_len < LV_TXT_LINE_BREAK_LONG_LEN) {
        if(force) return break_index;
        if(word_w_ptr != NULL) *word_w_ptr = 0; /* Return no word */
        return 0;
    }

    /* Word is "long," but insufficient amounts can fit in provided space */
    if(break_letter_count < LV_TXT_LINE_BREAK_LONG_PRE_MIN_LEN) {
        if(force) return break_index;
        if(word_w_ptr != NULL) *word_w_ptr = 0;
        return 0;
    }

    /* Word is a "long", but letters may need to be better distributed */
    {
        i = break_index;
        int32_t n_move = LV_TXT_LINE_BREAK_LONG_POST_MIN_LEN - (word_len - break_letter_count);
        /* Move pointer "i" backwards */
        for(; n_move > 0; n_move--) {
            _lv_txt_encoded_prev(txt, &i);
            // TODO: it would be appropriate to update the returned word width here
            // However, in current usage, this doesn't impact anything.
        }
    }
    return i;
#else
    if(force) return break_index;
    if(word_w_ptr != NULL) *word_w_ptr = 0; /* Return no word */
    (void) break_letter_count;
    return 0;
#endif
}

/**
 * Get the next line of text. Check line length and break chars too.
 *
 * A line of txt includes the \n character.
 *
 * @param txt a '\0' terminated string
 * @param font pointer to a font
 * @param letter_space letter space
 * @param max_width max with of the text (break the lines to fit this size) Set CORD_MAX to avoid line breaks
 * @param flags settings for the text from 'txt_flag_type' enum
 * @return the index of the first char of the new line (in byte index not letter index. With UTF-8 they are different)
 */
uint32_t _lv_txt_get_next_line(const char * txt, const lv_font_t * font,
                               lv_coord_t letter_space, lv_coord_t max_width, lv_txt_flag_t flag)
{
    if(txt == NULL) return 0;
    if(font == NULL) return 0;

    /* If max_width doesn't mater simply find the new line character
     * without thinking about word wrapping*/
    if((flag & LV_TXT_FLAG_EXPAND) || (flag & LV_TXT_FLAG_FIT)) {
        uint32_t i;
        for(i = 0; txt[i] != '\n' && txt[i] != '\r' && txt[i] != '\0'; i++) {
            /*Just find the new line chars or string ends by incrementing `i`*/
        }
        if(txt[i] != '\0') i++;    /*To go beyond `\n`*/
        return i;
    }

    if(flag & LV_TXT_FLAG_EXPAND) max_width = LV_COORD_MAX;
    lv_txt_cmd_state_t cmd_state = LV_TXT_CMD_STATE_WAIT;
    uint32_t i = 0;                                        /* Iterating index into txt */

    while(txt[i] != '\0' && max_width > 0) {
        uint32_t word_w = 0;
        uint32_t advance = lv_txt_get_next_word(&txt[i], font, letter_space, max_width, flag, &word_w, &cmd_state, i == 0);
        max_width -= word_w;

        if(advance == 0) {
            if(i == 0) _lv_txt_encoded_next(txt, &i); // prevent inf loops
            break;
        }

        i += advance;

        if(txt[0] == '\n' || txt[0] == '\r') break;

        if(txt[i] == '\n' || txt[i] == '\r') {
            i++;  /* Include the following newline in the current line */
            break;
        }

    }

    /* Always step at least one to avoid infinite loops */
    if(i == 0) {
        _lv_txt_encoded_next(txt, &i);
    }

    return i;
}

/**
 * Give the length of a text with a given font
 * @param txt a '\0' terminate string
 * @param length length of 'txt' in byte count and not characters (Á is 1 character but 2 bytes in
 * UTF-8)
 * @param font pointer to a font
 * @param letter_space letter space
 * @param flags settings for the text from 'txt_flag_t' enum
 * @return length of a char_num long text
 */
lv_coord_t _lv_txt_get_width(const char * txt, uint32_t length, const lv_font_t * font, lv_coord_t letter_space,
                             lv_txt_flag_t flag)
{
    if(txt == NULL) return 0;
    if(font == NULL) return 0;

    uint32_t i                   = 0;
    lv_coord_t width             = 0;
    lv_txt_cmd_state_t cmd_state = LV_TXT_CMD_STATE_WAIT;

    if(length != 0) {
        while(i < length) {
            uint32_t letter      = _lv_txt_encoded_next(txt, &i);
            uint32_t letter_next = _lv_txt_encoded_next(&txt[i], NULL);
            if((flag & LV_TXT_FLAG_RECOLOR) != 0) {
                if(_lv_txt_is_cmd(&cmd_state, letter) != false) {
                    continue;
                }
            }

            lv_coord_t char_width = lv_font_get_glyph_width(font, letter, letter_next);
            if(char_width > 0) {
                width += char_width;
                width += letter_space;
            }
        }

        if(width > 0) {
            width -= letter_space; /*Trim the last letter space. Important if the text is center
                                      aligned */
        }
    }

    return width;
}

/**
 * Check next character in a string and decide if the character is part of the command or not
 * @param state pointer to a txt_cmd_state_t variable which stores the current state of command
 * processing (Inited to TXT_CMD_STATE_WAIT )
 * @param c the current character
 * @return true: the character is part of a command and should not be written,
 *         false: the character should be written
 */
bool _lv_txt_is_cmd(lv_txt_cmd_state_t * state, uint32_t c)
{
    bool ret = false;

    if(c == (uint32_t)LV_TXT_COLOR_CMD[0]) {
        if(*state == LV_TXT_CMD_STATE_WAIT) { /*Start char*/
            *state = LV_TXT_CMD_STATE_PAR;
            ret    = true;
        }
        /*Other start char in parameter is escaped cmd. char */
        else if(*state == LV_TXT_CMD_STATE_PAR) {
            *state = LV_TXT_CMD_STATE_WAIT;
        }
        /*Command end */
        else if(*state == LV_TXT_CMD_STATE_IN) {
            *state = LV_TXT_CMD_STATE_WAIT;
            ret    = true;
        }
    }

    /*Skip the color parameter and wait the space after it*/
    if(*state == LV_TXT_CMD_STATE_PAR) {
        if(c == ' ') {
            *state = LV_TXT_CMD_STATE_IN; /*After the parameter the text is in the command*/
        }
        ret = true;
    }

    return ret;
}

/**
 * Insert a string into an other
 * @param txt_buf the original text (must be big enough for the result text)
 * @param pos position to insert. Expressed in character index and not byte index (Different in
 * UTF-8) 0: before the original text, 1: after the first char etc.
 * @param ins_txt text to insert
 */
void _lv_txt_ins(char * txt_buf, uint32_t pos, const char * ins_txt)
{
    size_t old_len = strlen(txt_buf);
    size_t ins_len = strlen(ins_txt);
    if(ins_len == 0) return;

    size_t new_len = ins_len + old_len;
    pos              = _lv_txt_encoded_get_byte_id(txt_buf, pos); /*Convert to byte index instead of letter index*/

    /*Copy the second part into the end to make place to text to insert*/
    size_t i;
    for(i = new_len; i >= pos + ins_len; i--) {
        txt_buf[i] = txt_buf[i - ins_len];
    }

    /* Copy the text into the new space*/
    _lv_memcpy_small(txt_buf + pos, ins_txt, ins_len);
}

/**
 * Delete a part of a string
 * @param txt string to modify
 * @param pos position where to start the deleting (0: before the first char, 1: after the first
 * char etc.)
 * @param len number of characters to delete
 */
void _lv_txt_cut(char * txt, uint32_t pos, uint32_t len)
{

    size_t old_len = strlen(txt);

    pos = _lv_txt_encoded_get_byte_id(txt, pos); /*Convert to byte index instead of letter index*/
    len = _lv_txt_encoded_get_byte_id(&txt[pos], len);

    /*Copy the second part into the end to make place to text to insert*/
    uint32_t i;
    for(i = pos; i <= old_len - len; i++) {
        txt[i] = txt[i + len];
    }
}

/**
 * return a new formatted text. Memory will be allocated to store the text.
 * @param fmt `printf`-like format
 * @return pointer to the allocated text string.
 */
char * _lv_txt_set_text_vfmt(const char * fmt, va_list ap)
{
    /*Allocate space for the new text by using trick from C99 standard section 7.19.6.12 */
    va_list ap_copy;
    va_copy(ap_copy, ap);
    uint32_t len = lv_vsnprintf(NULL, 0, fmt, ap_copy);
    va_end(ap_copy);

    char * text = 0;
#if LV_USE_ARABIC_PERSIAN_CHARS
    /*Put together the text according to the format string*/
    char * raw_txt = _lv_mem_buf_get(len + 1);
    LV_ASSERT_MEM(raw_txt);
    if(raw_txt == NULL) {
        return NULL;
    }

    lv_vsnprintf(raw_txt, len + 1, fmt, ap);

    /*Get the size of the Arabic text and process it*/
    size_t len_ap = _lv_txt_ap_calc_bytes_cnt(raw_txt);
    text = lv_mem_alloc(len_ap + 1);
    LV_ASSERT_MEM(text);
    if(text == NULL) {
        return NULL;
    }
    _lv_txt_ap_proc(raw_txt, text);

    _lv_mem_buf_release(raw_txt);
#else
    text = lv_mem_alloc(len + 1);
    LV_ASSERT_MEM(text);
    if(text == NULL) {
        return NULL;
    }
    text[len] = 0; /* Ensure NULL termination */

    lv_vsnprintf(text, len + 1, fmt, ap);
#endif

    return text;
}

#if LV_TXT_ENC == LV_TXT_ENC_UTF8
/*******************************
 *   UTF-8 ENCODER/DECODER
 ******************************/

/**
 * Give the size of an UTF-8 coded character
 * @param str pointer to a character in a string
 * @return length of the UTF-8 character (1,2,3 or 4). O on invalid code
 */
static uint8_t lv_txt_utf8_size(const char * str)
{
    if((str[0] & 0x80) == 0)
        return 1;
    else if((str[0] & 0xE0) == 0xC0)
        return 2;
    else if((str[0] & 0xF0) == 0xE0)
        return 3;
    else if((str[0] & 0xF8) == 0xF0)
        return 4;
    return 0; /*If the char was invalid tell it's 1 byte long*/
}

/**
 * Convert an Unicode letter to UTF-8.
 * @param letter_uni an Unicode letter
 * @return UTF-8 coded character in Little Endian to be compatible with C chars (e.g. 'Á', 'Ű')
 */
static uint32_t lv_txt_unicode_to_utf8(uint32_t letter_uni)
{
    if(letter_uni < 128) return letter_uni;
    uint8_t bytes[4];

    if(letter_uni < 0x0800) {
        bytes[0] = ((letter_uni >> 6) & 0x1F) | 0xC0;
        bytes[1] = ((letter_uni >> 0) & 0x3F) | 0x80;
        bytes[2] = 0;
        bytes[3] = 0;
    }
    else if(letter_uni < 0x010000) {
        bytes[0] = ((letter_uni >> 12) & 0x0F) | 0xE0;
        bytes[1] = ((letter_uni >> 6) & 0x3F) | 0x80;
        bytes[2] = ((letter_uni >> 0) & 0x3F) | 0x80;
        bytes[3] = 0;
    }
    else if(letter_uni < 0x110000) {
        bytes[0] = ((letter_uni >> 18) & 0x07) | 0xF0;
        bytes[1] = ((letter_uni >> 12) & 0x3F) | 0x80;
        bytes[2] = ((letter_uni >> 6) & 0x3F) | 0x80;
        bytes[3] = ((letter_uni >> 0) & 0x3F) | 0x80;
    }

    uint32_t * res_p = (uint32_t *)bytes;
    return *res_p;
}

/**
 * Convert a wide character, e.g. 'Á' little endian to be UTF-8 compatible
 * @param c a wide character or a  Little endian number
 * @return `c` in big endian
 */
static uint32_t lv_txt_utf8_conv_wc(uint32_t c)
{
#if LV_BIG_ENDIAN_SYSTEM == 0
    /*Swap the bytes (UTF-8 is big endian, but the MCUs are little endian)*/
    if((c & 0x80) != 0) {
        uint32_t swapped;
        uint8_t c8[4];
        _lv_memcpy_small(c8, &c, 4);
        swapped = (c8[0] << 24) + (c8[1] << 16) + (c8[2] << 8) + (c8[3]);
        uint8_t i;
        for(i = 0; i < 4; i++) {
            if((swapped & 0xFF) == 0)
                swapped = (swapped >> 8); /*Ignore leading zeros (they were in the end originally)*/
        }
        c = swapped;
    }
#endif
    return c;
}

/**
 * Decode an UTF-8 character from a string.
 * @param txt pointer to '\0' terminated string
 * @param i start byte index in 'txt' where to start.
 *          After call it will point to the next UTF-8 char in 'txt'.
 *          NULL to use txt[0] as index
 * @return the decoded Unicode character or 0 on invalid UTF-8 code
 */
static uint32_t lv_txt_utf8_next(const char * txt, uint32_t * i)
{
    /* Unicode to UTF-8
     * 00000000 00000000 00000000 0xxxxxxx -> 0xxxxxxx
     * 00000000 00000000 00000yyy yyxxxxxx -> 110yyyyy 10xxxxxx
     * 00000000 00000000 zzzzyyyy yyxxxxxx -> 1110zzzz 10yyyyyy 10xxxxxx
     * 00000000 000wwwzz zzzzyyyy yyxxxxxx -> 11110www 10zzzzzz 10yyyyyy 10xxxxxx
     * */

    uint32_t result = 0;

    /*Dummy 'i' pointer is required*/
    uint32_t i_tmp = 0;
    if(i == NULL) i = &i_tmp;

    /*Normal ASCII*/
    if((txt[*i] & 0x80) == 0) {
        result = txt[*i];
        (*i)++;
    }
    /*Real UTF-8 decode*/
    else {
        /*2 bytes UTF-8 code*/
        if((txt[*i] & 0xE0) == 0xC0) {
            result = (uint32_t)(txt[*i] & 0x1F) << 6;
            (*i)++;
            if((txt[*i] & 0xC0) != 0x80) return 0; /*Invalid UTF-8 code*/
            result += (txt[*i] & 0x3F);
            (*i)++;
        }
        /*3 bytes UTF-8 code*/
        else if((txt[*i] & 0xF0) == 0xE0) {
            result = (uint32_t)(txt[*i] & 0x0F) << 12;
            (*i)++;

            if((txt[*i] & 0xC0) != 0x80) return 0; /*Invalid UTF-8 code*/
            result += (uint32_t)(txt[*i] & 0x3F) << 6;
            (*i)++;

            if((txt[*i] & 0xC0) != 0x80) return 0; /*Invalid UTF-8 code*/
            result += (txt[*i] & 0x3F);
            (*i)++;
        }
        /*4 bytes UTF-8 code*/
        else if((txt[*i] & 0xF8) == 0xF0) {
            result = (uint32_t)(txt[*i] & 0x07) << 18;
            (*i)++;

            if((txt[*i] & 0xC0) != 0x80) return 0; /*Invalid UTF-8 code*/
            result += (uint32_t)(txt[*i] & 0x3F) << 12;
            (*i)++;

            if((txt[*i] & 0xC0) != 0x80) return 0; /*Invalid UTF-8 code*/
            result += (uint32_t)(txt[*i] & 0x3F) << 6;
            (*i)++;

            if((txt[*i] & 0xC0) != 0x80) return 0; /*Invalid UTF-8 code*/
            result += txt[*i] & 0x3F;
            (*i)++;
        }
        else {
            (*i)++; /*Not UTF-8 char. Go the next.*/
        }
    }
    return result;
}

/**
 * Get previous UTF-8 character form a string.
 * @param txt pointer to '\0' terminated string
 * @param i start byte index in 'txt' where to start. After the call it will point to the previous
 * UTF-8 char in 'txt'.
 * @return the decoded Unicode character or 0 on invalid UTF-8 code
 */
static uint32_t lv_txt_utf8_prev(const char * txt, uint32_t * i)
{
    uint8_t c_size;
    uint8_t cnt = 0;

    /*Try to find a !0 long UTF-8 char by stepping one character back*/
    (*i)--;
    do {
        if(cnt >= 4) return 0; /*No UTF-8 char found before the initial*/

        c_size = _lv_txt_encoded_size(&txt[*i]);
        if(c_size == 0) {
            if(*i != 0)
                (*i)--;
            else
                return 0;
        }
        cnt++;
    } while(c_size == 0);

    uint32_t i_tmp  = *i;
    uint32_t letter = _lv_txt_encoded_next(txt, &i_tmp); /*Character found, get it*/

    return letter;
}

/**
 * Convert a character index (in an UTF-8 text) to byte index.
 * E.g. in "AÁRT" index of 'R' is 2th char but start at byte 3 because 'Á' is 2 bytes long
 * @param txt a '\0' terminated UTF-8 string
 * @param utf8_id character index
 * @return byte index of the 'utf8_id'th letter
 */
static uint32_t lv_txt_utf8_get_byte_id(const char * txt, uint32_t utf8_id)
{
    uint32_t i;
    uint32_t byte_cnt = 0;
    for(i = 0; i < utf8_id; i++) {
        uint8_t c_size = _lv_txt_encoded_size(&txt[byte_cnt]);
        byte_cnt += c_size > 0 ? c_size : 1;
    }

    return byte_cnt;
}

/**
 * Convert a byte index (in an UTF-8 text) to character index.
 * E.g. in "AÁRT" index of 'R' is 2th char but start at byte 3 because 'Á' is 2 bytes long
 * @param txt a '\0' terminated UTF-8 string
 * @param byte_id byte index
 * @return character index of the letter at 'byte_id'th position
 */
static uint32_t lv_txt_utf8_get_char_id(const char * txt, uint32_t byte_id)
{
    uint32_t i        = 0;
    uint32_t char_cnt = 0;

    while(i < byte_id) {
        _lv_txt_encoded_next(txt, &i); /*'i' points to the next letter so use the prev. value*/
        char_cnt++;
    }

    return char_cnt;
}

/**
 * Get the number of characters (and NOT bytes) in a string. Decode it with UTF-8 if enabled.
 * E.g.: "ÁBC" is 3 characters (but 4 bytes)
 * @param txt a '\0' terminated char string
 * @return number of characters
 */
static uint32_t lv_txt_utf8_get_length(const char * txt)
{
    uint32_t len = 0;
    uint32_t i   = 0;

    while(txt[i] != '\0') {
        _lv_txt_encoded_next(txt, &i);
        len++;
    }

    return len;
}

#elif LV_TXT_ENC == LV_TXT_ENC_ASCII
/*******************************
 *  ASCII ENCODER/DECOER
 ******************************/

/**
 * Give the size of an ISO8859-1 coded character
 * @param str pointer to a character in a string
 * @return length of the UTF-8 character (1,2,3 or 4). O on invalid code
 */
static uint8_t lv_txt_iso8859_1_size(const char * str)
{
    (void)str; /*Unused*/
    return 1;
}

/**
 * Convert an Unicode letter to ISO8859-1.
 * @param letter_uni an Unicode letter
 * @return ISO8859-1 coded character in Little Endian to be compatible with C chars (e.g. 'Á', 'Ű')
 */
static uint32_t lv_txt_unicode_to_iso8859_1(uint32_t letter_uni)
{
    if(letter_uni < 256)
        return letter_uni;
    else
        return ' ';
}

/**
 * Convert wide characters to ASCII, however wide characters in ASCII range (e.g. 'A') are ASCII compatible by default.
 * So this function does nothing just returns with `c`.
 * @param c a character, e.g. 'A'
 * @return same as `c`
 */
static uint32_t lv_txt_iso8859_1_conv_wc(uint32_t c)
{
    return c;
}

/**
 * Decode an ISO8859-1 character from a string.
 * @param txt pointer to '\0' terminated string
 * @param i start byte index in 'txt' where to start.
 *          After call it will point to the next UTF-8 char in 'txt'.
 *          NULL to use txt[0] as index
 * @return the decoded Unicode character or 0 on invalid UTF-8 code
 */
static uint32_t lv_txt_iso8859_1_next(const char * txt, uint32_t * i)
{
    if(i == NULL) return txt[1]; /*Get the next char */

    uint8_t letter = txt[*i];
    (*i)++;
    return letter;
}

/**
 * Get previous ISO8859-1 character form a string.
 * @param txt pointer to '\0' terminated string
 * @param i start byte index in 'txt' where to start. After the call it will point to the previous UTF-8 char in 'txt'.
 * @return the decoded Unicode character or 0 on invalid UTF-8 code
 */
static uint32_t lv_txt_iso8859_1_prev(const char * txt, uint32_t * i)
{
    if(i == NULL) return *(txt - 1); /*Get the prev. char */

    (*i)--;
    uint8_t letter = txt[*i];

    return letter;
}

/**
 * Convert a character index (in an ISO8859-1 text) to byte index.
 * E.g. in "AÁRT" index of 'R' is 2th char but start at byte 3 because 'Á' is 2 bytes long
 * @param txt a '\0' terminated UTF-8 string
 * @param utf8_id character index
 * @return byte index of the 'utf8_id'th letter
 */
static uint32_t lv_txt_iso8859_1_get_byte_id(const char * txt, uint32_t utf8_id)
{
    (void)txt;      /*Unused*/
    return utf8_id; /*In Non encoded no difference*/
}

/**
 * Convert a byte index (in an ISO8859-1 text) to character index.
 * E.g. in "AÁRT" index of 'R' is 2th char but start at byte 3 because 'Á' is 2 bytes long
 * @param txt a '\0' terminated UTF-8 string
 * @param byte_id byte index
 * @return character index of the letter at 'byte_id'th position
 */
static uint32_t lv_txt_iso8859_1_get_char_id(const char * txt, uint32_t byte_id)
{
    (void)txt;      /*Unused*/
    return byte_id; /*In Non encoded no difference*/
}

/**
 * Get the number of characters (and NOT bytes) in a string. Decode it with UTF-8 if enabled.
 * E.g.: "ÁBC" is 3 characters (but 4 bytes)
 * @param txt a '\0' terminated char string
 * @return number of characters
 */
static uint32_t lv_txt_iso8859_1_get_length(const char * txt)
{
    return strlen(txt);
}
#else

#error "Invalid character encoding. See `LV_TXT_ENC` in `lv_conf.h`"

#endif

/**********************
 *   STATIC FUNCTIONS
 **********************/

/**
 * Test if char is break char or not (a text can broken here or not)
 * @param letter a letter
 * @return false: 'letter' is not break char
 */
static inline bool is_break_char(uint32_t letter)
{
    uint8_t i;
    bool ret = false;

    /*Compare the letter to TXT_BREAK_CHARS*/
    for(i = 0; LV_TXT_BREAK_CHARS[i] != '\0'; i++) {
        if(letter == (uint32_t)LV_TXT_BREAK_CHARS[i]) {
            ret = true; /*If match then it is break char*/
            break;
        }
    }

    return ret;
}
=======
/**
 * @file lv_text.c
 *
 */

/*********************
 *      INCLUDES
 *********************/
#include <stdarg.h>
#include "lv_txt.h"
#include "lv_txt_ap.h"
#include "lv_math.h"
#include "lv_log.h"
#include "lv_debug.h"

/*********************
 *      DEFINES
 *********************/
#define NO_BREAK_FOUND UINT32_MAX

/**********************
 *      TYPEDEFS
 **********************/

/**********************
 *  STATIC PROTOTYPES
 **********************/
static inline bool is_break_char(uint32_t letter);

#if LV_TXT_ENC == LV_TXT_ENC_UTF8
    static uint8_t lv_txt_utf8_size(const char * str);
    static uint32_t lv_txt_unicode_to_utf8(uint32_t letter_uni);
    static uint32_t lv_txt_utf8_conv_wc(uint32_t c);
    static uint32_t lv_txt_utf8_next(const char * txt, uint32_t * i);
    static uint32_t lv_txt_utf8_prev(const char * txt, uint32_t * i_start);
    static uint32_t lv_txt_utf8_get_byte_id(const char * txt, uint32_t utf8_id);
    static uint32_t lv_txt_utf8_get_char_id(const char * txt, uint32_t byte_id);
    static uint32_t lv_txt_utf8_get_length(const char * txt);
#elif LV_TXT_ENC == LV_TXT_ENC_ASCII
    static uint8_t lv_txt_iso8859_1_size(const char * str);
    static uint32_t lv_txt_unicode_to_iso8859_1(uint32_t letter_uni);
    static uint32_t lv_txt_iso8859_1_conv_wc(uint32_t c);
    static uint32_t lv_txt_iso8859_1_next(const char * txt, uint32_t * i);
    static uint32_t lv_txt_iso8859_1_prev(const char * txt, uint32_t * i_start);
    static uint32_t lv_txt_iso8859_1_get_byte_id(const char * txt, uint32_t utf8_id);
    static uint32_t lv_txt_iso8859_1_get_char_id(const char * txt, uint32_t byte_id);
    static uint32_t lv_txt_iso8859_1_get_length(const char * txt);
#endif
/**********************
 *  STATIC VARIABLES
 **********************/

/**********************
 *  GLOBAL VARIABLES
 **********************/
#if LV_TXT_ENC == LV_TXT_ENC_UTF8
    uint8_t (*_lv_txt_encoded_size)(const char *)                   = lv_txt_utf8_size;
    uint32_t (*_lv_txt_unicode_to_encoded)(uint32_t)                = lv_txt_unicode_to_utf8;
    uint32_t (*_lv_txt_encoded_conv_wc)(uint32_t)                   = lv_txt_utf8_conv_wc;
    uint32_t (*_lv_txt_encoded_next)(const char *, uint32_t *)      = lv_txt_utf8_next;
    uint32_t (*_lv_txt_encoded_prev)(const char *, uint32_t *)      = lv_txt_utf8_prev;
    uint32_t (*_lv_txt_encoded_get_byte_id)(const char *, uint32_t) = lv_txt_utf8_get_byte_id;
    uint32_t (*_lv_txt_encoded_get_char_id)(const char *, uint32_t) = lv_txt_utf8_get_char_id;
    uint32_t (*_lv_txt_get_encoded_length)(const char *)            = lv_txt_utf8_get_length;
#elif LV_TXT_ENC == LV_TXT_ENC_ASCII
    uint8_t (*_lv_txt_encoded_size)(const char *)                   = lv_txt_iso8859_1_size;
    uint32_t (*_lv_txt_unicode_to_encoded)(uint32_t)                = lv_txt_unicode_to_iso8859_1;
    uint32_t (*_lv_txt_encoded_conv_wc)(uint32_t)                   = lv_txt_iso8859_1_conv_wc;
    uint32_t (*_lv_txt_encoded_next)(const char *, uint32_t *)      = lv_txt_iso8859_1_next;
    uint32_t (*_lv_txt_encoded_prev)(const char *, uint32_t *)      = lv_txt_iso8859_1_prev;
    uint32_t (*_lv_txt_encoded_get_byte_id)(const char *, uint32_t) = lv_txt_iso8859_1_get_byte_id;
    uint32_t (*_lv_txt_encoded_get_char_id)(const char *, uint32_t)     = lv_txt_iso8859_1_get_char_id;
    uint32_t (*_lv_txt_get_encoded_length)(const char *)            = lv_txt_iso8859_1_get_length;

#endif

/**********************
 *      MACROS
 **********************/

/**********************
 *   GLOBAL FUNCTIONS
 **********************/

/**
 * Get size of a text
 * @param size_res pointer to a 'point_t' variable to store the result
 * @param text pointer to a text
 * @param font pointer to font of the text
 * @param letter_space letter space of the text
 * @param txt.line_space line space of the text
 * @param flags settings for the text from 'txt_flag_t' enum
 * @param max_width max with of the text (break the lines to fit this size) Set CORD_MAX to avoid
 * line breaks
 */
void _lv_txt_get_size(lv_point_t * size_res, const char * text, const lv_font_t * font, lv_coord_t letter_space,
                      lv_coord_t line_space, lv_coord_t max_width, lv_txt_flag_t flag)
{
    size_res->x = 0;
    size_res->y = 0;

    if(text == NULL) return;
    if(font == NULL) return;

    if(flag & LV_TXT_FLAG_EXPAND) max_width = LV_COORD_MAX;

    uint32_t line_start     = 0;
    uint32_t new_line_start = 0;
    uint16_t letter_height = lv_font_get_line_height(font);

    /*Calc. the height and longest line*/
    while(text[line_start] != '\0') {
        new_line_start += _lv_txt_get_next_line(&text[line_start], font, letter_space, max_width, flag);

        if((unsigned long)size_res->y + (unsigned long)letter_height + (unsigned long)line_space > LV_MAX_OF(lv_coord_t)) {
            LV_LOG_WARN("lv_txt_get_size: integer overflow while calculating text height");
            return;
        }
        else {
            size_res->y += letter_height;
            size_res->y += line_space;
        }

        /*Calculate the longest line*/
        lv_coord_t act_line_length = _lv_txt_get_width(&text[line_start], new_line_start - line_start, font, letter_space,
                                                       flag);

        size_res->x = LV_MATH_MAX(act_line_length, size_res->x);
        line_start  = new_line_start;
    }

    /*Make the text one line taller if the last character is '\n' or '\r'*/
    if((line_start != 0) && (text[line_start - 1] == '\n' || text[line_start - 1] == '\r')) {
        size_res->y += letter_height + line_space;
    }

    /*Correction with the last line space or set the height manually if the text is empty*/
    if(size_res->y == 0)
        size_res->y = letter_height;
    else
        size_res->y -= line_space;
}

/**
 * Get the next word of text. A word is delimited by break characters.
 *
 * If the word cannot fit in the max_width space, obey LV_TXT_LINE_BREAK_LONG_* rules.
 *
 * If the next word cannot fit anything, return 0.
 *
 * If the first character is a break character, returns the next index.
 *
 * Example calls from lv_txt_get_next_line() assuming sufficient max_width and
 * txt = "Test text\n"
 *        0123456789
 *
 * Calls would be as follows:
 *     1. Return i=4, pointing at breakchar ' ', for the string "Test"
 *     2. Return i=5, since i=4 was a breakchar.
 *     3. Return i=9, pointing at breakchar '\n'
 *     4. Parenting lv_txt_get_next_line() would detect subsequent '\0'
 *
 * TODO: Returned word_w_ptr may overestimate the returned word's width when
 * max_width is reached. In current usage, this has no impact.
 *
 * @param txt a '\0' terminated string
 * @param font pointer to a font
 * @param letter_space letter space
 * @param max_width max with of the text (break the lines to fit this size) Set CORD_MAX to avoid line breaks
 * @param flags settings for the text from 'txt_flag_type' enum
 * @param[out] word_w_ptr width (in pixels) of the parsed word. May be NULL.
 * @param force Force return the fraction of the word that can fit in the provided space.
 * @return the index of the first char of the next word (in byte index not letter index. With UTF-8 they are different)
 */
static uint32_t lv_txt_get_next_word(const char * txt, const lv_font_t * font,
                                     lv_coord_t letter_space, lv_coord_t max_width,
                                     lv_txt_flag_t flag, uint32_t * word_w_ptr, lv_txt_cmd_state_t * cmd_state, bool force)
{
    if(txt == NULL || txt[0] == '\0') return 0;
    if(font == NULL) return 0;

    if(flag & LV_TXT_FLAG_EXPAND) max_width = LV_COORD_MAX;

    uint32_t i = 0, i_next = 0, i_next_next = 0;  /* Iterating index into txt */
    uint32_t letter = 0;      /* Letter at i */
    uint32_t letter_next = 0; /* Letter at i_next */
    lv_coord_t letter_w;
    lv_coord_t cur_w = 0;  /* Pixel Width of transversed string */
    uint32_t word_len = 0;   /* Number of characters in the transversed word */
    uint32_t break_index = NO_BREAK_FOUND; /* only used for "long" words */
    uint32_t break_letter_count = 0; /* Number of characters up to the long word break point */

    letter = _lv_txt_encoded_next(txt, &i_next);
    i_next_next = i_next;

    /* Obtain the full word, regardless if it fits or not in max_width */
    while(txt[i] != '\0') {
        letter_next = _lv_txt_encoded_next(txt, &i_next_next);
        word_len++;

        /*Handle the recolor command*/
        if((flag & LV_TXT_FLAG_RECOLOR) != 0) {
            if(_lv_txt_is_cmd(cmd_state, letter) != false) {
                i = i_next;
                i_next = i_next_next;
                letter = letter_next;
                continue;   /*Skip the letter is it is part of a command*/
            }
        }

        letter_w = lv_font_get_glyph_width(font, letter, letter_next);
        cur_w += letter_w;

        if(letter_w > 0) {
            cur_w += letter_space;
        }

        /* Test if this character fits within max_width */
        if(break_index == NO_BREAK_FOUND && (cur_w - letter_space) > max_width) {
            break_index = i;
            break_letter_count = word_len - 1;
            /* break_index is now pointing at the character that doesn't fit */
        }

        /*Check for new line chars and breakchars*/
        if(letter == '\n' || letter == '\r' || is_break_char(letter)) {
            /* Update the output width on the first character if it fits.
             * Must do this here in case first letter is a break character. */
            if(i == 0 && break_index == NO_BREAK_FOUND && word_w_ptr != NULL) *word_w_ptr = cur_w;
            word_len--;
            break;
        }

        /* Update the output width */
        if(word_w_ptr != NULL && break_index == NO_BREAK_FOUND) *word_w_ptr = cur_w;

        i = i_next;
        i_next = i_next_next;
        letter = letter_next;
    }

    /* Entire Word fits in the provided space */
    if(break_index == NO_BREAK_FOUND) {
        if(word_len == 0 || (letter == '\r' && letter_next == '\n')) i = i_next;
        return i;
    }

#if LV_TXT_LINE_BREAK_LONG_LEN > 0
    /* Word doesn't fit in provided space, but isn't "long" */
    if(word_len < LV_TXT_LINE_BREAK_LONG_LEN) {
        if(force) return break_index;
        if(word_w_ptr != NULL) *word_w_ptr = 0; /* Return no word */
        return 0;
    }

    /* Word is "long," but insufficient amounts can fit in provided space */
    if(break_letter_count < LV_TXT_LINE_BREAK_LONG_PRE_MIN_LEN) {
        if(force) return break_index;
        if(word_w_ptr != NULL) *word_w_ptr = 0;
        return 0;
    }

    /* Word is a "long", but letters may need to be better distributed */
    {
        i = break_index;
        int32_t n_move = LV_TXT_LINE_BREAK_LONG_POST_MIN_LEN - (word_len - break_letter_count);
        /* Move pointer "i" backwards */
        for(; n_move > 0; n_move--) {
            _lv_txt_encoded_prev(txt, &i);
            // TODO: it would be appropriate to update the returned word width here
            // However, in current usage, this doesn't impact anything.
        }
    }
    return i;
#else
    if(force) return break_index;
    if(word_w_ptr != NULL) *word_w_ptr = 0; /* Return no word */
    (void) break_letter_count;
    return 0;
#endif
}

/**
 * Get the next line of text. Check line length and break chars too.
 *
 * A line of txt includes the \n character.
 *
 * @param txt a '\0' terminated string
 * @param font pointer to a font
 * @param letter_space letter space
 * @param max_width max with of the text (break the lines to fit this size) Set CORD_MAX to avoid line breaks
 * @param flags settings for the text from 'txt_flag_type' enum
 * @return the index of the first char of the new line (in byte index not letter index. With UTF-8 they are different)
 */
uint32_t _lv_txt_get_next_line(const char * txt, const lv_font_t * font,
                               lv_coord_t letter_space, lv_coord_t max_width, lv_txt_flag_t flag)
{
    if(txt == NULL) return 0;
    if(font == NULL) return 0;

    /* If max_width doesn't mater simply find the new line character
     * without thinking about word wrapping*/
    if((flag & LV_TXT_FLAG_EXPAND) || (flag & LV_TXT_FLAG_FIT)) {
        uint32_t i;
        for(i = 0; txt[i] != '\n' && txt[i] != '\r' && txt[i] != '\0'; i++) {
            /*Just find the new line chars or string ends by incrementing `i`*/
        }
        if(txt[i] != '\0') i++;    /*To go beyond `\n`*/
        return i;
    }

    if(flag & LV_TXT_FLAG_EXPAND) max_width = LV_COORD_MAX;
    lv_txt_cmd_state_t cmd_state = LV_TXT_CMD_STATE_WAIT;
    uint32_t i = 0;                                        /* Iterating index into txt */

    while(txt[i] != '\0' && max_width > 0) {
        uint32_t word_w = 0;
        uint32_t advance = lv_txt_get_next_word(&txt[i], font, letter_space, max_width, flag, &word_w, &cmd_state, i == 0);
        max_width -= word_w;

        if(advance == 0) {
            if(i == 0) _lv_txt_encoded_next(txt, &i); // prevent inf loops
            break;
        }

        i += advance;

        if(txt[0] == '\n' || txt[0] == '\r') break;

        if(txt[i] == '\n' || txt[i] == '\r') {
            i++;  /* Include the following newline in the current line */
            break;
        }

    }

    /* Always step at least one to avoid infinite loops */
    if(i == 0) {
        _lv_txt_encoded_next(txt, &i);
    }

    return i;
}

/**
 * Give the length of a text with a given font
 * @param txt a '\0' terminate string
 * @param length length of 'txt' in byte count and not characters (Á is 1 character but 2 bytes in
 * UTF-8)
 * @param font pointer to a font
 * @param letter_space letter space
 * @param flags settings for the text from 'txt_flag_t' enum
 * @return length of a char_num long text
 */
lv_coord_t _lv_txt_get_width(const char * txt, uint32_t length, const lv_font_t * font, lv_coord_t letter_space,
                             lv_txt_flag_t flag)
{
    if(txt == NULL) return 0;
    if(font == NULL) return 0;

    uint32_t i                   = 0;
    lv_coord_t width             = 0;
    lv_txt_cmd_state_t cmd_state = LV_TXT_CMD_STATE_WAIT;

    if(length != 0) {
        while(i < length) {
            uint32_t letter      = _lv_txt_encoded_next(txt, &i);
            uint32_t letter_next = _lv_txt_encoded_next(&txt[i], NULL);
            if((flag & LV_TXT_FLAG_RECOLOR) != 0) {
                if(_lv_txt_is_cmd(&cmd_state, letter) != false) {
                    continue;
                }
            }

            lv_coord_t char_width = lv_font_get_glyph_width(font, letter, letter_next);
            if(char_width > 0) {
                width += char_width;
                width += letter_space;
            }
        }

        if(width > 0) {
            width -= letter_space; /*Trim the last letter space. Important if the text is center
                                      aligned */
        }
    }

    return width;
}

/**
 * Check next character in a string and decide if the character is part of the command or not
 * @param state pointer to a txt_cmd_state_t variable which stores the current state of command
 * processing (Inited to TXT_CMD_STATE_WAIT )
 * @param c the current character
 * @return true: the character is part of a command and should not be written,
 *         false: the character should be written
 */
bool _lv_txt_is_cmd(lv_txt_cmd_state_t * state, uint32_t c)
{
    bool ret = false;

    if(c == (uint32_t)LV_TXT_COLOR_CMD[0]) {
        if(*state == LV_TXT_CMD_STATE_WAIT) { /*Start char*/
            *state = LV_TXT_CMD_STATE_PAR;
            ret    = true;
        }
        /*Other start char in parameter is escaped cmd. char */
        else if(*state == LV_TXT_CMD_STATE_PAR) {
            *state = LV_TXT_CMD_STATE_WAIT;
        }
        /*Command end */
        else if(*state == LV_TXT_CMD_STATE_IN) {
            *state = LV_TXT_CMD_STATE_WAIT;
            ret    = true;
        }
    }

    /*Skip the color parameter and wait the space after it*/
    if(*state == LV_TXT_CMD_STATE_PAR) {
        if(c == ' ') {
            *state = LV_TXT_CMD_STATE_IN; /*After the parameter the text is in the command*/
        }
        ret = true;
    }

    return ret;
}

/**
 * Insert a string into an other
 * @param txt_buf the original text (must be big enough for the result text)
 * @param pos position to insert. Expressed in character index and not byte index (Different in
 * UTF-8) 0: before the original text, 1: after the first char etc.
 * @param ins_txt text to insert
 */
void _lv_txt_ins(char * txt_buf, uint32_t pos, const char * ins_txt)
{
    size_t old_len = strlen(txt_buf);
    size_t ins_len = strlen(ins_txt);
    if(ins_len == 0) return;

    size_t new_len = ins_len + old_len;
    pos              = _lv_txt_encoded_get_byte_id(txt_buf, pos); /*Convert to byte index instead of letter index*/

    /*Copy the second part into the end to make place to text to insert*/
    size_t i;
    for(i = new_len; i >= pos + ins_len; i--) {
        txt_buf[i] = txt_buf[i - ins_len];
    }

    /* Copy the text into the new space*/
    _lv_memcpy_small(txt_buf + pos, ins_txt, ins_len);
}

/**
 * Delete a part of a string
 * @param txt string to modify
 * @param pos position where to start the deleting (0: before the first char, 1: after the first
 * char etc.)
 * @param len number of characters to delete
 */
void _lv_txt_cut(char * txt, uint32_t pos, uint32_t len)
{

    size_t old_len = strlen(txt);

    pos = _lv_txt_encoded_get_byte_id(txt, pos); /*Convert to byte index instead of letter index*/
    len = _lv_txt_encoded_get_byte_id(&txt[pos], len);

    /*Copy the second part into the end to make place to text to insert*/
    uint32_t i;
    for(i = pos; i <= old_len - len; i++) {
        txt[i] = txt[i + len];
    }
}

/**
 * return a new formatted text. Memory will be allocated to store the text.
 * @param fmt `printf`-like format
 * @return pointer to the allocated text string.
 */
char * _lv_txt_set_text_vfmt(const char * fmt, va_list ap)
{
    /*Allocate space for the new text by using trick from C99 standard section 7.19.6.12 */
    va_list ap_copy;
    va_copy(ap_copy, ap);
    uint32_t len = lv_vsnprintf(NULL, 0, fmt, ap_copy);
    va_end(ap_copy);

    char * text = 0;
#if LV_USE_ARABIC_PERSIAN_CHARS
    /*Put together the text according to the format string*/
    char * raw_txt = _lv_mem_buf_get(len + 1);
    LV_ASSERT_MEM(raw_txt);
    if(raw_txt == NULL) {
        return NULL;
    }

    lv_vsnprintf(raw_txt, len + 1, fmt, ap);

    /*Get the size of the Arabic text and process it*/
    size_t len_ap = _lv_txt_ap_calc_bytes_cnt(raw_txt);
    text = lv_mem_alloc(len_ap + 1);
    LV_ASSERT_MEM(text);
    if(text == NULL) {
        return NULL;
    }
    _lv_txt_ap_proc(raw_txt, text);

    _lv_mem_buf_release(raw_txt);
#else
    text = lv_mem_alloc(len + 1);
    LV_ASSERT_MEM(text);
    if(text == NULL) {
        return NULL;
    }
    text[len] = 0; /* Ensure NULL termination */

    lv_vsnprintf(text, len + 1, fmt, ap);
#endif

    return text;
}

#if LV_TXT_ENC == LV_TXT_ENC_UTF8
/*******************************
 *   UTF-8 ENCODER/DECODER
 ******************************/

/**
 * Give the size of an UTF-8 coded character
 * @param str pointer to a character in a string
 * @return length of the UTF-8 character (1,2,3 or 4). O on invalid code
 */
static uint8_t lv_txt_utf8_size(const char * str)
{
    if((str[0] & 0x80) == 0)
        return 1;
    else if((str[0] & 0xE0) == 0xC0)
        return 2;
    else if((str[0] & 0xF0) == 0xE0)
        return 3;
    else if((str[0] & 0xF8) == 0xF0)
        return 4;
    return 0; /*If the char was invalid tell it's 1 byte long*/
}

/**
 * Convert an Unicode letter to UTF-8.
 * @param letter_uni an Unicode letter
 * @return UTF-8 coded character in Little Endian to be compatible with C chars (e.g. 'Á', 'Ű')
 */
static uint32_t lv_txt_unicode_to_utf8(uint32_t letter_uni)
{
    if(letter_uni < 128) return letter_uni;
    uint8_t bytes[4];

    if(letter_uni < 0x0800) {
        bytes[0] = ((letter_uni >> 6) & 0x1F) | 0xC0;
        bytes[1] = ((letter_uni >> 0) & 0x3F) | 0x80;
        bytes[2] = 0;
        bytes[3] = 0;
    }
    else if(letter_uni < 0x010000) {
        bytes[0] = ((letter_uni >> 12) & 0x0F) | 0xE0;
        bytes[1] = ((letter_uni >> 6) & 0x3F) | 0x80;
        bytes[2] = ((letter_uni >> 0) & 0x3F) | 0x80;
        bytes[3] = 0;
    }
    else if(letter_uni < 0x110000) {
        bytes[0] = ((letter_uni >> 18) & 0x07) | 0xF0;
        bytes[1] = ((letter_uni >> 12) & 0x3F) | 0x80;
        bytes[2] = ((letter_uni >> 6) & 0x3F) | 0x80;
        bytes[3] = ((letter_uni >> 0) & 0x3F) | 0x80;
    }

    uint32_t * res_p = (uint32_t *)bytes;
    return *res_p;
}

/**
 * Convert a wide character, e.g. 'Á' little endian to be UTF-8 compatible
 * @param c a wide character or a Little endian number
 * @return `c` in big endian
 */
static uint32_t lv_txt_utf8_conv_wc(uint32_t c)
{
#if LV_BIG_ENDIAN_SYSTEM == 0
    /*Swap the bytes (UTF-8 is big endian, but the MCUs are little endian)*/
    if((c & 0x80) != 0) {
        uint32_t swapped;
        uint8_t c8[4];
        _lv_memcpy_small(c8, &c, 4);
        swapped = (c8[0] << 24) + (c8[1] << 16) + (c8[2] << 8) + (c8[3]);
        uint8_t i;
        for(i = 0; i < 4; i++) {
            if((swapped & 0xFF) == 0)
                swapped = (swapped >> 8); /*Ignore leading zeros (they were in the end originally)*/
        }
        c = swapped;
    }
#endif
    return c;
}

/**
 * Decode an UTF-8 character from a string.
 * @param txt pointer to '\0' terminated string
 * @param i start byte index in 'txt' where to start.
 *          After call it will point to the next UTF-8 char in 'txt'.
 *          NULL to use txt[0] as index
 * @return the decoded Unicode character or 0 on invalid UTF-8 code
 */
static uint32_t lv_txt_utf8_next(const char * txt, uint32_t * i)
{
    /* Unicode to UTF-8
     * 00000000 00000000 00000000 0xxxxxxx -> 0xxxxxxx
     * 00000000 00000000 00000yyy yyxxxxxx -> 110yyyyy 10xxxxxx
     * 00000000 00000000 zzzzyyyy yyxxxxxx -> 1110zzzz 10yyyyyy 10xxxxxx
     * 00000000 000wwwzz zzzzyyyy yyxxxxxx -> 11110www 10zzzzzz 10yyyyyy 10xxxxxx
     * */

    uint32_t result = 0;

    /*Dummy 'i' pointer is required*/
    uint32_t i_tmp = 0;
    if(i == NULL) i = &i_tmp;

    /*Normal ASCII*/
    if((txt[*i] & 0x80) == 0) {
        result = txt[*i];
        (*i)++;
    }
    /*Real UTF-8 decode*/
    else {
        /*2 bytes UTF-8 code*/
        if((txt[*i] & 0xE0) == 0xC0) {
            result = (uint32_t)(txt[*i] & 0x1F) << 6;
            (*i)++;
            if((txt[*i] & 0xC0) != 0x80) return 0; /*Invalid UTF-8 code*/
            result += (txt[*i] & 0x3F);
            (*i)++;
        }
        /*3 bytes UTF-8 code*/
        else if((txt[*i] & 0xF0) == 0xE0) {
            result = (uint32_t)(txt[*i] & 0x0F) << 12;
            (*i)++;

            if((txt[*i] & 0xC0) != 0x80) return 0; /*Invalid UTF-8 code*/
            result += (uint32_t)(txt[*i] & 0x3F) << 6;
            (*i)++;

            if((txt[*i] & 0xC0) != 0x80) return 0; /*Invalid UTF-8 code*/
            result += (txt[*i] & 0x3F);
            (*i)++;
        }
        /*4 bytes UTF-8 code*/
        else if((txt[*i] & 0xF8) == 0xF0) {
            result = (uint32_t)(txt[*i] & 0x07) << 18;
            (*i)++;

            if((txt[*i] & 0xC0) != 0x80) return 0; /*Invalid UTF-8 code*/
            result += (uint32_t)(txt[*i] & 0x3F) << 12;
            (*i)++;

            if((txt[*i] & 0xC0) != 0x80) return 0; /*Invalid UTF-8 code*/
            result += (uint32_t)(txt[*i] & 0x3F) << 6;
            (*i)++;

            if((txt[*i] & 0xC0) != 0x80) return 0; /*Invalid UTF-8 code*/
            result += txt[*i] & 0x3F;
            (*i)++;
        }
        else {
            (*i)++; /*Not UTF-8 char. Go the next.*/
        }
    }
    return result;
}

/**
 * Get previous UTF-8 character form a string.
 * @param txt pointer to '\0' terminated string
 * @param i start byte index in 'txt' where to start. After the call it will point to the previous
 * UTF-8 char in 'txt'.
 * @return the decoded Unicode character or 0 on invalid UTF-8 code
 */
static uint32_t lv_txt_utf8_prev(const char * txt, uint32_t * i)
{
    uint8_t c_size;
    uint8_t cnt = 0;

    /*Try to find a !0 long UTF-8 char by stepping one character back*/
    (*i)--;
    do {
        if(cnt >= 4) return 0; /*No UTF-8 char found before the initial*/

        c_size = _lv_txt_encoded_size(&txt[*i]);
        if(c_size == 0) {
            if(*i != 0)
                (*i)--;
            else
                return 0;
        }
        cnt++;
    } while(c_size == 0);

    uint32_t i_tmp  = *i;
    uint32_t letter = _lv_txt_encoded_next(txt, &i_tmp); /*Character found, get it*/

    return letter;
}

/**
 * Convert a character index (in an UTF-8 text) to byte index.
 * E.g. in "AÁRT" index of 'R' is 2th char but start at byte 3 because 'Á' is 2 bytes long
 * @param txt a '\0' terminated UTF-8 string
 * @param utf8_id character index
 * @return byte index of the 'utf8_id'th letter
 */
static uint32_t lv_txt_utf8_get_byte_id(const char * txt, uint32_t utf8_id)
{
    uint32_t i;
    uint32_t byte_cnt = 0;
    for(i = 0; i < utf8_id; i++) {
        uint8_t c_size = _lv_txt_encoded_size(&txt[byte_cnt]);
        byte_cnt += c_size > 0 ? c_size : 1;
    }

    return byte_cnt;
}

/**
 * Convert a byte index (in an UTF-8 text) to character index.
 * E.g. in "AÁRT" index of 'R' is 2th char but start at byte 3 because 'Á' is 2 bytes long
 * @param txt a '\0' terminated UTF-8 string
 * @param byte_id byte index
 * @return character index of the letter at 'byte_id'th position
 */
static uint32_t lv_txt_utf8_get_char_id(const char * txt, uint32_t byte_id)
{
    uint32_t i        = 0;
    uint32_t char_cnt = 0;

    while(i < byte_id) {
        _lv_txt_encoded_next(txt, &i); /*'i' points to the next letter so use the prev. value*/
        char_cnt++;
    }

    return char_cnt;
}

/**
 * Get the number of characters (and NOT bytes) in a string. Decode it with UTF-8 if enabled.
 * E.g.: "ÁBC" is 3 characters (but 4 bytes)
 * @param txt a '\0' terminated char string
 * @return number of characters
 */
static uint32_t lv_txt_utf8_get_length(const char * txt)
{
    uint32_t len = 0;
    uint32_t i   = 0;

    while(txt[i] != '\0') {
        _lv_txt_encoded_next(txt, &i);
        len++;
    }

    return len;
}

#elif LV_TXT_ENC == LV_TXT_ENC_ASCII
/*******************************
 *  ASCII ENCODER/DECOER
 ******************************/

/**
 * Give the size of an ISO8859-1 coded character
 * @param str pointer to a character in a string
 * @return length of the UTF-8 character (1,2,3 or 4). O on invalid code
 */
static uint8_t lv_txt_iso8859_1_size(const char * str)
{
    (void)str; /*Unused*/
    return 1;
}

/**
 * Convert an Unicode letter to ISO8859-1.
 * @param letter_uni an Unicode letter
 * @return ISO8859-1 coded character in Little Endian to be compatible with C chars (e.g. 'Á', 'Ű')
 */
static uint32_t lv_txt_unicode_to_iso8859_1(uint32_t letter_uni)
{
    if(letter_uni < 256)
        return letter_uni;
    else
        return ' ';
}

/**
 * Convert wide characters to ASCII, however wide characters in ASCII range (e.g. 'A') are ASCII compatible by default.
 * So this function does nothing just returns with `c`.
 * @param c a character, e.g. 'A'
 * @return same as `c`
 */
static uint32_t lv_txt_iso8859_1_conv_wc(uint32_t c)
{
    return c;
}

/**
 * Decode an ISO8859-1 character from a string.
 * @param txt pointer to '\0' terminated string
 * @param i start byte index in 'txt' where to start.
 *          After call it will point to the next UTF-8 char in 'txt'.
 *          NULL to use txt[0] as index
 * @return the decoded Unicode character or 0 on invalid UTF-8 code
 */
static uint32_t lv_txt_iso8859_1_next(const char * txt, uint32_t * i)
{
    if(i == NULL) return txt[1]; /*Get the next char */

    uint8_t letter = txt[*i];
    (*i)++;
    return letter;
}

/**
 * Get previous ISO8859-1 character form a string.
 * @param txt pointer to '\0' terminated string
 * @param i start byte index in 'txt' where to start. After the call it will point to the previous UTF-8 char in 'txt'.
 * @return the decoded Unicode character or 0 on invalid UTF-8 code
 */
static uint32_t lv_txt_iso8859_1_prev(const char * txt, uint32_t * i)
{
    if(i == NULL) return *(txt - 1); /*Get the prev. char */

    (*i)--;
    uint8_t letter = txt[*i];

    return letter;
}

/**
 * Convert a character index (in an ISO8859-1 text) to byte index.
 * E.g. in "AÁRT" index of 'R' is 2th char but start at byte 3 because 'Á' is 2 bytes long
 * @param txt a '\0' terminated UTF-8 string
 * @param utf8_id character index
 * @return byte index of the 'utf8_id'th letter
 */
static uint32_t lv_txt_iso8859_1_get_byte_id(const char * txt, uint32_t utf8_id)
{
    (void)txt;      /*Unused*/
    return utf8_id; /*In Non encoded no difference*/
}

/**
 * Convert a byte index (in an ISO8859-1 text) to character index.
 * E.g. in "AÁRT" index of 'R' is 2th char but start at byte 3 because 'Á' is 2 bytes long
 * @param txt a '\0' terminated UTF-8 string
 * @param byte_id byte index
 * @return character index of the letter at 'byte_id'th position
 */
static uint32_t lv_txt_iso8859_1_get_char_id(const char * txt, uint32_t byte_id)
{
    (void)txt;      /*Unused*/
    return byte_id; /*In Non encoded no difference*/
}

/**
 * Get the number of characters (and NOT bytes) in a string. Decode it with UTF-8 if enabled.
 * E.g.: "ÁBC" is 3 characters (but 4 bytes)
 * @param txt a '\0' terminated char string
 * @return number of characters
 */
static uint32_t lv_txt_iso8859_1_get_length(const char * txt)
{
    return strlen(txt);
}
#else

#error "Invalid character encoding. See `LV_TXT_ENC` in `lv_conf.h`"

#endif

/**********************
 *   STATIC FUNCTIONS
 **********************/

/**
 * Test if char is break char or not (a text can broken here or not)
 * @param letter a letter
 * @return false: 'letter' is not break char
 */
static inline bool is_break_char(uint32_t letter)
{
    uint8_t i;
    bool ret = false;

    /*Compare the letter to TXT_BREAK_CHARS*/
    for(i = 0; LV_TXT_BREAK_CHARS[i] != '\0'; i++) {
        if(letter == (uint32_t)LV_TXT_BREAK_CHARS[i]) {
            ret = true; /*If match then it is break char*/
            break;
        }
    }

    return ret;
}
>>>>>>> 9003f4a9
<|MERGE_RESOLUTION|>--- conflicted
+++ resolved
@@ -1,4 +1,3 @@
-<<<<<<< HEAD
 /**
  * @file lv_text.c
  *
@@ -122,7 +121,7 @@
             size_res->y += line_space;
         }
 
-        /*Calculate the the longest line*/
+        /*Calculate the longest line*/
         lv_coord_t act_line_length = _lv_txt_get_width(&text[line_start], new_line_start - line_start, font, letter_space,
                                                        flag);
 
@@ -226,7 +225,7 @@
         /*Check for new line chars and breakchars*/
         if(letter == '\n' || letter == '\r' || is_break_char(letter)) {
             /* Update the output width on the first character if it fits.
-             * Must do this here incase first letter is a break character. */
+             * Must do this here in case first letter is a break character. */
             if(i == 0 && break_index == NO_BREAK_FOUND && word_w_ptr != NULL) *word_w_ptr = cur_w;
             word_len--;
             break;
@@ -234,7 +233,6 @@
 
         /* Update the output width */
         if(word_w_ptr != NULL && break_index == NO_BREAK_FOUND) *word_w_ptr = cur_w;
-
 
         i = i_next;
         i_next = i_next_next;
@@ -583,7 +581,7 @@
 
 /**
  * Convert a wide character, e.g. 'Á' little endian to be UTF-8 compatible
- * @param c a wide character or a  Little endian number
+ * @param c a wide character or a Little endian number
  * @return `c` in big endian
  */
 static uint32_t lv_txt_utf8_conv_wc(uint32_t c)
@@ -910,917 +908,4 @@
     }
 
     return ret;
-}
-=======
-/**
- * @file lv_text.c
- *
- */
-
-/*********************
- *      INCLUDES
- *********************/
-#include <stdarg.h>
-#include "lv_txt.h"
-#include "lv_txt_ap.h"
-#include "lv_math.h"
-#include "lv_log.h"
-#include "lv_debug.h"
-
-/*********************
- *      DEFINES
- *********************/
-#define NO_BREAK_FOUND UINT32_MAX
-
-/**********************
- *      TYPEDEFS
- **********************/
-
-/**********************
- *  STATIC PROTOTYPES
- **********************/
-static inline bool is_break_char(uint32_t letter);
-
-#if LV_TXT_ENC == LV_TXT_ENC_UTF8
-    static uint8_t lv_txt_utf8_size(const char * str);
-    static uint32_t lv_txt_unicode_to_utf8(uint32_t letter_uni);
-    static uint32_t lv_txt_utf8_conv_wc(uint32_t c);
-    static uint32_t lv_txt_utf8_next(const char * txt, uint32_t * i);
-    static uint32_t lv_txt_utf8_prev(const char * txt, uint32_t * i_start);
-    static uint32_t lv_txt_utf8_get_byte_id(const char * txt, uint32_t utf8_id);
-    static uint32_t lv_txt_utf8_get_char_id(const char * txt, uint32_t byte_id);
-    static uint32_t lv_txt_utf8_get_length(const char * txt);
-#elif LV_TXT_ENC == LV_TXT_ENC_ASCII
-    static uint8_t lv_txt_iso8859_1_size(const char * str);
-    static uint32_t lv_txt_unicode_to_iso8859_1(uint32_t letter_uni);
-    static uint32_t lv_txt_iso8859_1_conv_wc(uint32_t c);
-    static uint32_t lv_txt_iso8859_1_next(const char * txt, uint32_t * i);
-    static uint32_t lv_txt_iso8859_1_prev(const char * txt, uint32_t * i_start);
-    static uint32_t lv_txt_iso8859_1_get_byte_id(const char * txt, uint32_t utf8_id);
-    static uint32_t lv_txt_iso8859_1_get_char_id(const char * txt, uint32_t byte_id);
-    static uint32_t lv_txt_iso8859_1_get_length(const char * txt);
-#endif
-/**********************
- *  STATIC VARIABLES
- **********************/
-
-/**********************
- *  GLOBAL VARIABLES
- **********************/
-#if LV_TXT_ENC == LV_TXT_ENC_UTF8
-    uint8_t (*_lv_txt_encoded_size)(const char *)                   = lv_txt_utf8_size;
-    uint32_t (*_lv_txt_unicode_to_encoded)(uint32_t)                = lv_txt_unicode_to_utf8;
-    uint32_t (*_lv_txt_encoded_conv_wc)(uint32_t)                   = lv_txt_utf8_conv_wc;
-    uint32_t (*_lv_txt_encoded_next)(const char *, uint32_t *)      = lv_txt_utf8_next;
-    uint32_t (*_lv_txt_encoded_prev)(const char *, uint32_t *)      = lv_txt_utf8_prev;
-    uint32_t (*_lv_txt_encoded_get_byte_id)(const char *, uint32_t) = lv_txt_utf8_get_byte_id;
-    uint32_t (*_lv_txt_encoded_get_char_id)(const char *, uint32_t) = lv_txt_utf8_get_char_id;
-    uint32_t (*_lv_txt_get_encoded_length)(const char *)            = lv_txt_utf8_get_length;
-#elif LV_TXT_ENC == LV_TXT_ENC_ASCII
-    uint8_t (*_lv_txt_encoded_size)(const char *)                   = lv_txt_iso8859_1_size;
-    uint32_t (*_lv_txt_unicode_to_encoded)(uint32_t)                = lv_txt_unicode_to_iso8859_1;
-    uint32_t (*_lv_txt_encoded_conv_wc)(uint32_t)                   = lv_txt_iso8859_1_conv_wc;
-    uint32_t (*_lv_txt_encoded_next)(const char *, uint32_t *)      = lv_txt_iso8859_1_next;
-    uint32_t (*_lv_txt_encoded_prev)(const char *, uint32_t *)      = lv_txt_iso8859_1_prev;
-    uint32_t (*_lv_txt_encoded_get_byte_id)(const char *, uint32_t) = lv_txt_iso8859_1_get_byte_id;
-    uint32_t (*_lv_txt_encoded_get_char_id)(const char *, uint32_t)     = lv_txt_iso8859_1_get_char_id;
-    uint32_t (*_lv_txt_get_encoded_length)(const char *)            = lv_txt_iso8859_1_get_length;
-
-#endif
-
-/**********************
- *      MACROS
- **********************/
-
-/**********************
- *   GLOBAL FUNCTIONS
- **********************/
-
-/**
- * Get size of a text
- * @param size_res pointer to a 'point_t' variable to store the result
- * @param text pointer to a text
- * @param font pointer to font of the text
- * @param letter_space letter space of the text
- * @param txt.line_space line space of the text
- * @param flags settings for the text from 'txt_flag_t' enum
- * @param max_width max with of the text (break the lines to fit this size) Set CORD_MAX to avoid
- * line breaks
- */
-void _lv_txt_get_size(lv_point_t * size_res, const char * text, const lv_font_t * font, lv_coord_t letter_space,
-                      lv_coord_t line_space, lv_coord_t max_width, lv_txt_flag_t flag)
-{
-    size_res->x = 0;
-    size_res->y = 0;
-
-    if(text == NULL) return;
-    if(font == NULL) return;
-
-    if(flag & LV_TXT_FLAG_EXPAND) max_width = LV_COORD_MAX;
-
-    uint32_t line_start     = 0;
-    uint32_t new_line_start = 0;
-    uint16_t letter_height = lv_font_get_line_height(font);
-
-    /*Calc. the height and longest line*/
-    while(text[line_start] != '\0') {
-        new_line_start += _lv_txt_get_next_line(&text[line_start], font, letter_space, max_width, flag);
-
-        if((unsigned long)size_res->y + (unsigned long)letter_height + (unsigned long)line_space > LV_MAX_OF(lv_coord_t)) {
-            LV_LOG_WARN("lv_txt_get_size: integer overflow while calculating text height");
-            return;
-        }
-        else {
-            size_res->y += letter_height;
-            size_res->y += line_space;
-        }
-
-        /*Calculate the longest line*/
-        lv_coord_t act_line_length = _lv_txt_get_width(&text[line_start], new_line_start - line_start, font, letter_space,
-                                                       flag);
-
-        size_res->x = LV_MATH_MAX(act_line_length, size_res->x);
-        line_start  = new_line_start;
-    }
-
-    /*Make the text one line taller if the last character is '\n' or '\r'*/
-    if((line_start != 0) && (text[line_start - 1] == '\n' || text[line_start - 1] == '\r')) {
-        size_res->y += letter_height + line_space;
-    }
-
-    /*Correction with the last line space or set the height manually if the text is empty*/
-    if(size_res->y == 0)
-        size_res->y = letter_height;
-    else
-        size_res->y -= line_space;
-}
-
-/**
- * Get the next word of text. A word is delimited by break characters.
- *
- * If the word cannot fit in the max_width space, obey LV_TXT_LINE_BREAK_LONG_* rules.
- *
- * If the next word cannot fit anything, return 0.
- *
- * If the first character is a break character, returns the next index.
- *
- * Example calls from lv_txt_get_next_line() assuming sufficient max_width and
- * txt = "Test text\n"
- *        0123456789
- *
- * Calls would be as follows:
- *     1. Return i=4, pointing at breakchar ' ', for the string "Test"
- *     2. Return i=5, since i=4 was a breakchar.
- *     3. Return i=9, pointing at breakchar '\n'
- *     4. Parenting lv_txt_get_next_line() would detect subsequent '\0'
- *
- * TODO: Returned word_w_ptr may overestimate the returned word's width when
- * max_width is reached. In current usage, this has no impact.
- *
- * @param txt a '\0' terminated string
- * @param font pointer to a font
- * @param letter_space letter space
- * @param max_width max with of the text (break the lines to fit this size) Set CORD_MAX to avoid line breaks
- * @param flags settings for the text from 'txt_flag_type' enum
- * @param[out] word_w_ptr width (in pixels) of the parsed word. May be NULL.
- * @param force Force return the fraction of the word that can fit in the provided space.
- * @return the index of the first char of the next word (in byte index not letter index. With UTF-8 they are different)
- */
-static uint32_t lv_txt_get_next_word(const char * txt, const lv_font_t * font,
-                                     lv_coord_t letter_space, lv_coord_t max_width,
-                                     lv_txt_flag_t flag, uint32_t * word_w_ptr, lv_txt_cmd_state_t * cmd_state, bool force)
-{
-    if(txt == NULL || txt[0] == '\0') return 0;
-    if(font == NULL) return 0;
-
-    if(flag & LV_TXT_FLAG_EXPAND) max_width = LV_COORD_MAX;
-
-    uint32_t i = 0, i_next = 0, i_next_next = 0;  /* Iterating index into txt */
-    uint32_t letter = 0;      /* Letter at i */
-    uint32_t letter_next = 0; /* Letter at i_next */
-    lv_coord_t letter_w;
-    lv_coord_t cur_w = 0;  /* Pixel Width of transversed string */
-    uint32_t word_len = 0;   /* Number of characters in the transversed word */
-    uint32_t break_index = NO_BREAK_FOUND; /* only used for "long" words */
-    uint32_t break_letter_count = 0; /* Number of characters up to the long word break point */
-
-    letter = _lv_txt_encoded_next(txt, &i_next);
-    i_next_next = i_next;
-
-    /* Obtain the full word, regardless if it fits or not in max_width */
-    while(txt[i] != '\0') {
-        letter_next = _lv_txt_encoded_next(txt, &i_next_next);
-        word_len++;
-
-        /*Handle the recolor command*/
-        if((flag & LV_TXT_FLAG_RECOLOR) != 0) {
-            if(_lv_txt_is_cmd(cmd_state, letter) != false) {
-                i = i_next;
-                i_next = i_next_next;
-                letter = letter_next;
-                continue;   /*Skip the letter is it is part of a command*/
-            }
-        }
-
-        letter_w = lv_font_get_glyph_width(font, letter, letter_next);
-        cur_w += letter_w;
-
-        if(letter_w > 0) {
-            cur_w += letter_space;
-        }
-
-        /* Test if this character fits within max_width */
-        if(break_index == NO_BREAK_FOUND && (cur_w - letter_space) > max_width) {
-            break_index = i;
-            break_letter_count = word_len - 1;
-            /* break_index is now pointing at the character that doesn't fit */
-        }
-
-        /*Check for new line chars and breakchars*/
-        if(letter == '\n' || letter == '\r' || is_break_char(letter)) {
-            /* Update the output width on the first character if it fits.
-             * Must do this here in case first letter is a break character. */
-            if(i == 0 && break_index == NO_BREAK_FOUND && word_w_ptr != NULL) *word_w_ptr = cur_w;
-            word_len--;
-            break;
-        }
-
-        /* Update the output width */
-        if(word_w_ptr != NULL && break_index == NO_BREAK_FOUND) *word_w_ptr = cur_w;
-
-        i = i_next;
-        i_next = i_next_next;
-        letter = letter_next;
-    }
-
-    /* Entire Word fits in the provided space */
-    if(break_index == NO_BREAK_FOUND) {
-        if(word_len == 0 || (letter == '\r' && letter_next == '\n')) i = i_next;
-        return i;
-    }
-
-#if LV_TXT_LINE_BREAK_LONG_LEN > 0
-    /* Word doesn't fit in provided space, but isn't "long" */
-    if(word_len < LV_TXT_LINE_BREAK_LONG_LEN) {
-        if(force) return break_index;
-        if(word_w_ptr != NULL) *word_w_ptr = 0; /* Return no word */
-        return 0;
-    }
-
-    /* Word is "long," but insufficient amounts can fit in provided space */
-    if(break_letter_count < LV_TXT_LINE_BREAK_LONG_PRE_MIN_LEN) {
-        if(force) return break_index;
-        if(word_w_ptr != NULL) *word_w_ptr = 0;
-        return 0;
-    }
-
-    /* Word is a "long", but letters may need to be better distributed */
-    {
-        i = break_index;
-        int32_t n_move = LV_TXT_LINE_BREAK_LONG_POST_MIN_LEN - (word_len - break_letter_count);
-        /* Move pointer "i" backwards */
-        for(; n_move > 0; n_move--) {
-            _lv_txt_encoded_prev(txt, &i);
-            // TODO: it would be appropriate to update the returned word width here
-            // However, in current usage, this doesn't impact anything.
-        }
-    }
-    return i;
-#else
-    if(force) return break_index;
-    if(word_w_ptr != NULL) *word_w_ptr = 0; /* Return no word */
-    (void) break_letter_count;
-    return 0;
-#endif
-}
-
-/**
- * Get the next line of text. Check line length and break chars too.
- *
- * A line of txt includes the \n character.
- *
- * @param txt a '\0' terminated string
- * @param font pointer to a font
- * @param letter_space letter space
- * @param max_width max with of the text (break the lines to fit this size) Set CORD_MAX to avoid line breaks
- * @param flags settings for the text from 'txt_flag_type' enum
- * @return the index of the first char of the new line (in byte index not letter index. With UTF-8 they are different)
- */
-uint32_t _lv_txt_get_next_line(const char * txt, const lv_font_t * font,
-                               lv_coord_t letter_space, lv_coord_t max_width, lv_txt_flag_t flag)
-{
-    if(txt == NULL) return 0;
-    if(font == NULL) return 0;
-
-    /* If max_width doesn't mater simply find the new line character
-     * without thinking about word wrapping*/
-    if((flag & LV_TXT_FLAG_EXPAND) || (flag & LV_TXT_FLAG_FIT)) {
-        uint32_t i;
-        for(i = 0; txt[i] != '\n' && txt[i] != '\r' && txt[i] != '\0'; i++) {
-            /*Just find the new line chars or string ends by incrementing `i`*/
-        }
-        if(txt[i] != '\0') i++;    /*To go beyond `\n`*/
-        return i;
-    }
-
-    if(flag & LV_TXT_FLAG_EXPAND) max_width = LV_COORD_MAX;
-    lv_txt_cmd_state_t cmd_state = LV_TXT_CMD_STATE_WAIT;
-    uint32_t i = 0;                                        /* Iterating index into txt */
-
-    while(txt[i] != '\0' && max_width > 0) {
-        uint32_t word_w = 0;
-        uint32_t advance = lv_txt_get_next_word(&txt[i], font, letter_space, max_width, flag, &word_w, &cmd_state, i == 0);
-        max_width -= word_w;
-
-        if(advance == 0) {
-            if(i == 0) _lv_txt_encoded_next(txt, &i); // prevent inf loops
-            break;
-        }
-
-        i += advance;
-
-        if(txt[0] == '\n' || txt[0] == '\r') break;
-
-        if(txt[i] == '\n' || txt[i] == '\r') {
-            i++;  /* Include the following newline in the current line */
-            break;
-        }
-
-    }
-
-    /* Always step at least one to avoid infinite loops */
-    if(i == 0) {
-        _lv_txt_encoded_next(txt, &i);
-    }
-
-    return i;
-}
-
-/**
- * Give the length of a text with a given font
- * @param txt a '\0' terminate string
- * @param length length of 'txt' in byte count and not characters (Á is 1 character but 2 bytes in
- * UTF-8)
- * @param font pointer to a font
- * @param letter_space letter space
- * @param flags settings for the text from 'txt_flag_t' enum
- * @return length of a char_num long text
- */
-lv_coord_t _lv_txt_get_width(const char * txt, uint32_t length, const lv_font_t * font, lv_coord_t letter_space,
-                             lv_txt_flag_t flag)
-{
-    if(txt == NULL) return 0;
-    if(font == NULL) return 0;
-
-    uint32_t i                   = 0;
-    lv_coord_t width             = 0;
-    lv_txt_cmd_state_t cmd_state = LV_TXT_CMD_STATE_WAIT;
-
-    if(length != 0) {
-        while(i < length) {
-            uint32_t letter      = _lv_txt_encoded_next(txt, &i);
-            uint32_t letter_next = _lv_txt_encoded_next(&txt[i], NULL);
-            if((flag & LV_TXT_FLAG_RECOLOR) != 0) {
-                if(_lv_txt_is_cmd(&cmd_state, letter) != false) {
-                    continue;
-                }
-            }
-
-            lv_coord_t char_width = lv_font_get_glyph_width(font, letter, letter_next);
-            if(char_width > 0) {
-                width += char_width;
-                width += letter_space;
-            }
-        }
-
-        if(width > 0) {
-            width -= letter_space; /*Trim the last letter space. Important if the text is center
-                                      aligned */
-        }
-    }
-
-    return width;
-}
-
-/**
- * Check next character in a string and decide if the character is part of the command or not
- * @param state pointer to a txt_cmd_state_t variable which stores the current state of command
- * processing (Inited to TXT_CMD_STATE_WAIT )
- * @param c the current character
- * @return true: the character is part of a command and should not be written,
- *         false: the character should be written
- */
-bool _lv_txt_is_cmd(lv_txt_cmd_state_t * state, uint32_t c)
-{
-    bool ret = false;
-
-    if(c == (uint32_t)LV_TXT_COLOR_CMD[0]) {
-        if(*state == LV_TXT_CMD_STATE_WAIT) { /*Start char*/
-            *state = LV_TXT_CMD_STATE_PAR;
-            ret    = true;
-        }
-        /*Other start char in parameter is escaped cmd. char */
-        else if(*state == LV_TXT_CMD_STATE_PAR) {
-            *state = LV_TXT_CMD_STATE_WAIT;
-        }
-        /*Command end */
-        else if(*state == LV_TXT_CMD_STATE_IN) {
-            *state = LV_TXT_CMD_STATE_WAIT;
-            ret    = true;
-        }
-    }
-
-    /*Skip the color parameter and wait the space after it*/
-    if(*state == LV_TXT_CMD_STATE_PAR) {
-        if(c == ' ') {
-            *state = LV_TXT_CMD_STATE_IN; /*After the parameter the text is in the command*/
-        }
-        ret = true;
-    }
-
-    return ret;
-}
-
-/**
- * Insert a string into an other
- * @param txt_buf the original text (must be big enough for the result text)
- * @param pos position to insert. Expressed in character index and not byte index (Different in
- * UTF-8) 0: before the original text, 1: after the first char etc.
- * @param ins_txt text to insert
- */
-void _lv_txt_ins(char * txt_buf, uint32_t pos, const char * ins_txt)
-{
-    size_t old_len = strlen(txt_buf);
-    size_t ins_len = strlen(ins_txt);
-    if(ins_len == 0) return;
-
-    size_t new_len = ins_len + old_len;
-    pos              = _lv_txt_encoded_get_byte_id(txt_buf, pos); /*Convert to byte index instead of letter index*/
-
-    /*Copy the second part into the end to make place to text to insert*/
-    size_t i;
-    for(i = new_len; i >= pos + ins_len; i--) {
-        txt_buf[i] = txt_buf[i - ins_len];
-    }
-
-    /* Copy the text into the new space*/
-    _lv_memcpy_small(txt_buf + pos, ins_txt, ins_len);
-}
-
-/**
- * Delete a part of a string
- * @param txt string to modify
- * @param pos position where to start the deleting (0: before the first char, 1: after the first
- * char etc.)
- * @param len number of characters to delete
- */
-void _lv_txt_cut(char * txt, uint32_t pos, uint32_t len)
-{
-
-    size_t old_len = strlen(txt);
-
-    pos = _lv_txt_encoded_get_byte_id(txt, pos); /*Convert to byte index instead of letter index*/
-    len = _lv_txt_encoded_get_byte_id(&txt[pos], len);
-
-    /*Copy the second part into the end to make place to text to insert*/
-    uint32_t i;
-    for(i = pos; i <= old_len - len; i++) {
-        txt[i] = txt[i + len];
-    }
-}
-
-/**
- * return a new formatted text. Memory will be allocated to store the text.
- * @param fmt `printf`-like format
- * @return pointer to the allocated text string.
- */
-char * _lv_txt_set_text_vfmt(const char * fmt, va_list ap)
-{
-    /*Allocate space for the new text by using trick from C99 standard section 7.19.6.12 */
-    va_list ap_copy;
-    va_copy(ap_copy, ap);
-    uint32_t len = lv_vsnprintf(NULL, 0, fmt, ap_copy);
-    va_end(ap_copy);
-
-    char * text = 0;
-#if LV_USE_ARABIC_PERSIAN_CHARS
-    /*Put together the text according to the format string*/
-    char * raw_txt = _lv_mem_buf_get(len + 1);
-    LV_ASSERT_MEM(raw_txt);
-    if(raw_txt == NULL) {
-        return NULL;
-    }
-
-    lv_vsnprintf(raw_txt, len + 1, fmt, ap);
-
-    /*Get the size of the Arabic text and process it*/
-    size_t len_ap = _lv_txt_ap_calc_bytes_cnt(raw_txt);
-    text = lv_mem_alloc(len_ap + 1);
-    LV_ASSERT_MEM(text);
-    if(text == NULL) {
-        return NULL;
-    }
-    _lv_txt_ap_proc(raw_txt, text);
-
-    _lv_mem_buf_release(raw_txt);
-#else
-    text = lv_mem_alloc(len + 1);
-    LV_ASSERT_MEM(text);
-    if(text == NULL) {
-        return NULL;
-    }
-    text[len] = 0; /* Ensure NULL termination */
-
-    lv_vsnprintf(text, len + 1, fmt, ap);
-#endif
-
-    return text;
-}
-
-#if LV_TXT_ENC == LV_TXT_ENC_UTF8
-/*******************************
- *   UTF-8 ENCODER/DECODER
- ******************************/
-
-/**
- * Give the size of an UTF-8 coded character
- * @param str pointer to a character in a string
- * @return length of the UTF-8 character (1,2,3 or 4). O on invalid code
- */
-static uint8_t lv_txt_utf8_size(const char * str)
-{
-    if((str[0] & 0x80) == 0)
-        return 1;
-    else if((str[0] & 0xE0) == 0xC0)
-        return 2;
-    else if((str[0] & 0xF0) == 0xE0)
-        return 3;
-    else if((str[0] & 0xF8) == 0xF0)
-        return 4;
-    return 0; /*If the char was invalid tell it's 1 byte long*/
-}
-
-/**
- * Convert an Unicode letter to UTF-8.
- * @param letter_uni an Unicode letter
- * @return UTF-8 coded character in Little Endian to be compatible with C chars (e.g. 'Á', 'Ű')
- */
-static uint32_t lv_txt_unicode_to_utf8(uint32_t letter_uni)
-{
-    if(letter_uni < 128) return letter_uni;
-    uint8_t bytes[4];
-
-    if(letter_uni < 0x0800) {
-        bytes[0] = ((letter_uni >> 6) & 0x1F) | 0xC0;
-        bytes[1] = ((letter_uni >> 0) & 0x3F) | 0x80;
-        bytes[2] = 0;
-        bytes[3] = 0;
-    }
-    else if(letter_uni < 0x010000) {
-        bytes[0] = ((letter_uni >> 12) & 0x0F) | 0xE0;
-        bytes[1] = ((letter_uni >> 6) & 0x3F) | 0x80;
-        bytes[2] = ((letter_uni >> 0) & 0x3F) | 0x80;
-        bytes[3] = 0;
-    }
-    else if(letter_uni < 0x110000) {
-        bytes[0] = ((letter_uni >> 18) & 0x07) | 0xF0;
-        bytes[1] = ((letter_uni >> 12) & 0x3F) | 0x80;
-        bytes[2] = ((letter_uni >> 6) & 0x3F) | 0x80;
-        bytes[3] = ((letter_uni >> 0) & 0x3F) | 0x80;
-    }
-
-    uint32_t * res_p = (uint32_t *)bytes;
-    return *res_p;
-}
-
-/**
- * Convert a wide character, e.g. 'Á' little endian to be UTF-8 compatible
- * @param c a wide character or a Little endian number
- * @return `c` in big endian
- */
-static uint32_t lv_txt_utf8_conv_wc(uint32_t c)
-{
-#if LV_BIG_ENDIAN_SYSTEM == 0
-    /*Swap the bytes (UTF-8 is big endian, but the MCUs are little endian)*/
-    if((c & 0x80) != 0) {
-        uint32_t swapped;
-        uint8_t c8[4];
-        _lv_memcpy_small(c8, &c, 4);
-        swapped = (c8[0] << 24) + (c8[1] << 16) + (c8[2] << 8) + (c8[3]);
-        uint8_t i;
-        for(i = 0; i < 4; i++) {
-            if((swapped & 0xFF) == 0)
-                swapped = (swapped >> 8); /*Ignore leading zeros (they were in the end originally)*/
-        }
-        c = swapped;
-    }
-#endif
-    return c;
-}
-
-/**
- * Decode an UTF-8 character from a string.
- * @param txt pointer to '\0' terminated string
- * @param i start byte index in 'txt' where to start.
- *          After call it will point to the next UTF-8 char in 'txt'.
- *          NULL to use txt[0] as index
- * @return the decoded Unicode character or 0 on invalid UTF-8 code
- */
-static uint32_t lv_txt_utf8_next(const char * txt, uint32_t * i)
-{
-    /* Unicode to UTF-8
-     * 00000000 00000000 00000000 0xxxxxxx -> 0xxxxxxx
-     * 00000000 00000000 00000yyy yyxxxxxx -> 110yyyyy 10xxxxxx
-     * 00000000 00000000 zzzzyyyy yyxxxxxx -> 1110zzzz 10yyyyyy 10xxxxxx
-     * 00000000 000wwwzz zzzzyyyy yyxxxxxx -> 11110www 10zzzzzz 10yyyyyy 10xxxxxx
-     * */
-
-    uint32_t result = 0;
-
-    /*Dummy 'i' pointer is required*/
-    uint32_t i_tmp = 0;
-    if(i == NULL) i = &i_tmp;
-
-    /*Normal ASCII*/
-    if((txt[*i] & 0x80) == 0) {
-        result = txt[*i];
-        (*i)++;
-    }
-    /*Real UTF-8 decode*/
-    else {
-        /*2 bytes UTF-8 code*/
-        if((txt[*i] & 0xE0) == 0xC0) {
-            result = (uint32_t)(txt[*i] & 0x1F) << 6;
-            (*i)++;
-            if((txt[*i] & 0xC0) != 0x80) return 0; /*Invalid UTF-8 code*/
-            result += (txt[*i] & 0x3F);
-            (*i)++;
-        }
-        /*3 bytes UTF-8 code*/
-        else if((txt[*i] & 0xF0) == 0xE0) {
-            result = (uint32_t)(txt[*i] & 0x0F) << 12;
-            (*i)++;
-
-            if((txt[*i] & 0xC0) != 0x80) return 0; /*Invalid UTF-8 code*/
-            result += (uint32_t)(txt[*i] & 0x3F) << 6;
-            (*i)++;
-
-            if((txt[*i] & 0xC0) != 0x80) return 0; /*Invalid UTF-8 code*/
-            result += (txt[*i] & 0x3F);
-            (*i)++;
-        }
-        /*4 bytes UTF-8 code*/
-        else if((txt[*i] & 0xF8) == 0xF0) {
-            result = (uint32_t)(txt[*i] & 0x07) << 18;
-            (*i)++;
-
-            if((txt[*i] & 0xC0) != 0x80) return 0; /*Invalid UTF-8 code*/
-            result += (uint32_t)(txt[*i] & 0x3F) << 12;
-            (*i)++;
-
-            if((txt[*i] & 0xC0) != 0x80) return 0; /*Invalid UTF-8 code*/
-            result += (uint32_t)(txt[*i] & 0x3F) << 6;
-            (*i)++;
-
-            if((txt[*i] & 0xC0) != 0x80) return 0; /*Invalid UTF-8 code*/
-            result += txt[*i] & 0x3F;
-            (*i)++;
-        }
-        else {
-            (*i)++; /*Not UTF-8 char. Go the next.*/
-        }
-    }
-    return result;
-}
-
-/**
- * Get previous UTF-8 character form a string.
- * @param txt pointer to '\0' terminated string
- * @param i start byte index in 'txt' where to start. After the call it will point to the previous
- * UTF-8 char in 'txt'.
- * @return the decoded Unicode character or 0 on invalid UTF-8 code
- */
-static uint32_t lv_txt_utf8_prev(const char * txt, uint32_t * i)
-{
-    uint8_t c_size;
-    uint8_t cnt = 0;
-
-    /*Try to find a !0 long UTF-8 char by stepping one character back*/
-    (*i)--;
-    do {
-        if(cnt >= 4) return 0; /*No UTF-8 char found before the initial*/
-
-        c_size = _lv_txt_encoded_size(&txt[*i]);
-        if(c_size == 0) {
-            if(*i != 0)
-                (*i)--;
-            else
-                return 0;
-        }
-        cnt++;
-    } while(c_size == 0);
-
-    uint32_t i_tmp  = *i;
-    uint32_t letter = _lv_txt_encoded_next(txt, &i_tmp); /*Character found, get it*/
-
-    return letter;
-}
-
-/**
- * Convert a character index (in an UTF-8 text) to byte index.
- * E.g. in "AÁRT" index of 'R' is 2th char but start at byte 3 because 'Á' is 2 bytes long
- * @param txt a '\0' terminated UTF-8 string
- * @param utf8_id character index
- * @return byte index of the 'utf8_id'th letter
- */
-static uint32_t lv_txt_utf8_get_byte_id(const char * txt, uint32_t utf8_id)
-{
-    uint32_t i;
-    uint32_t byte_cnt = 0;
-    for(i = 0; i < utf8_id; i++) {
-        uint8_t c_size = _lv_txt_encoded_size(&txt[byte_cnt]);
-        byte_cnt += c_size > 0 ? c_size : 1;
-    }
-
-    return byte_cnt;
-}
-
-/**
- * Convert a byte index (in an UTF-8 text) to character index.
- * E.g. in "AÁRT" index of 'R' is 2th char but start at byte 3 because 'Á' is 2 bytes long
- * @param txt a '\0' terminated UTF-8 string
- * @param byte_id byte index
- * @return character index of the letter at 'byte_id'th position
- */
-static uint32_t lv_txt_utf8_get_char_id(const char * txt, uint32_t byte_id)
-{
-    uint32_t i        = 0;
-    uint32_t char_cnt = 0;
-
-    while(i < byte_id) {
-        _lv_txt_encoded_next(txt, &i); /*'i' points to the next letter so use the prev. value*/
-        char_cnt++;
-    }
-
-    return char_cnt;
-}
-
-/**
- * Get the number of characters (and NOT bytes) in a string. Decode it with UTF-8 if enabled.
- * E.g.: "ÁBC" is 3 characters (but 4 bytes)
- * @param txt a '\0' terminated char string
- * @return number of characters
- */
-static uint32_t lv_txt_utf8_get_length(const char * txt)
-{
-    uint32_t len = 0;
-    uint32_t i   = 0;
-
-    while(txt[i] != '\0') {
-        _lv_txt_encoded_next(txt, &i);
-        len++;
-    }
-
-    return len;
-}
-
-#elif LV_TXT_ENC == LV_TXT_ENC_ASCII
-/*******************************
- *  ASCII ENCODER/DECOER
- ******************************/
-
-/**
- * Give the size of an ISO8859-1 coded character
- * @param str pointer to a character in a string
- * @return length of the UTF-8 character (1,2,3 or 4). O on invalid code
- */
-static uint8_t lv_txt_iso8859_1_size(const char * str)
-{
-    (void)str; /*Unused*/
-    return 1;
-}
-
-/**
- * Convert an Unicode letter to ISO8859-1.
- * @param letter_uni an Unicode letter
- * @return ISO8859-1 coded character in Little Endian to be compatible with C chars (e.g. 'Á', 'Ű')
- */
-static uint32_t lv_txt_unicode_to_iso8859_1(uint32_t letter_uni)
-{
-    if(letter_uni < 256)
-        return letter_uni;
-    else
-        return ' ';
-}
-
-/**
- * Convert wide characters to ASCII, however wide characters in ASCII range (e.g. 'A') are ASCII compatible by default.
- * So this function does nothing just returns with `c`.
- * @param c a character, e.g. 'A'
- * @return same as `c`
- */
-static uint32_t lv_txt_iso8859_1_conv_wc(uint32_t c)
-{
-    return c;
-}
-
-/**
- * Decode an ISO8859-1 character from a string.
- * @param txt pointer to '\0' terminated string
- * @param i start byte index in 'txt' where to start.
- *          After call it will point to the next UTF-8 char in 'txt'.
- *          NULL to use txt[0] as index
- * @return the decoded Unicode character or 0 on invalid UTF-8 code
- */
-static uint32_t lv_txt_iso8859_1_next(const char * txt, uint32_t * i)
-{
-    if(i == NULL) return txt[1]; /*Get the next char */
-
-    uint8_t letter = txt[*i];
-    (*i)++;
-    return letter;
-}
-
-/**
- * Get previous ISO8859-1 character form a string.
- * @param txt pointer to '\0' terminated string
- * @param i start byte index in 'txt' where to start. After the call it will point to the previous UTF-8 char in 'txt'.
- * @return the decoded Unicode character or 0 on invalid UTF-8 code
- */
-static uint32_t lv_txt_iso8859_1_prev(const char * txt, uint32_t * i)
-{
-    if(i == NULL) return *(txt - 1); /*Get the prev. char */
-
-    (*i)--;
-    uint8_t letter = txt[*i];
-
-    return letter;
-}
-
-/**
- * Convert a character index (in an ISO8859-1 text) to byte index.
- * E.g. in "AÁRT" index of 'R' is 2th char but start at byte 3 because 'Á' is 2 bytes long
- * @param txt a '\0' terminated UTF-8 string
- * @param utf8_id character index
- * @return byte index of the 'utf8_id'th letter
- */
-static uint32_t lv_txt_iso8859_1_get_byte_id(const char * txt, uint32_t utf8_id)
-{
-    (void)txt;      /*Unused*/
-    return utf8_id; /*In Non encoded no difference*/
-}
-
-/**
- * Convert a byte index (in an ISO8859-1 text) to character index.
- * E.g. in "AÁRT" index of 'R' is 2th char but start at byte 3 because 'Á' is 2 bytes long
- * @param txt a '\0' terminated UTF-8 string
- * @param byte_id byte index
- * @return character index of the letter at 'byte_id'th position
- */
-static uint32_t lv_txt_iso8859_1_get_char_id(const char * txt, uint32_t byte_id)
-{
-    (void)txt;      /*Unused*/
-    return byte_id; /*In Non encoded no difference*/
-}
-
-/**
- * Get the number of characters (and NOT bytes) in a string. Decode it with UTF-8 if enabled.
- * E.g.: "ÁBC" is 3 characters (but 4 bytes)
- * @param txt a '\0' terminated char string
- * @return number of characters
- */
-static uint32_t lv_txt_iso8859_1_get_length(const char * txt)
-{
-    return strlen(txt);
-}
-#else
-
-#error "Invalid character encoding. See `LV_TXT_ENC` in `lv_conf.h`"
-
-#endif
-
-/**********************
- *   STATIC FUNCTIONS
- **********************/
-
-/**
- * Test if char is break char or not (a text can broken here or not)
- * @param letter a letter
- * @return false: 'letter' is not break char
- */
-static inline bool is_break_char(uint32_t letter)
-{
-    uint8_t i;
-    bool ret = false;
-
-    /*Compare the letter to TXT_BREAK_CHARS*/
-    for(i = 0; LV_TXT_BREAK_CHARS[i] != '\0'; i++) {
-        if(letter == (uint32_t)LV_TXT_BREAK_CHARS[i]) {
-            ret = true; /*If match then it is break char*/
-            break;
-        }
-    }
-
-    return ret;
-}
->>>>>>> 9003f4a9
+}
--- conflicted
+++ resolved
@@ -26,16 +26,6 @@
 
 /*Possible log level. For compatibility declare it independently from `LV_USE_LOG`*/
 
-<<<<<<< HEAD
-enum {
-    LV_LOG_LEVEL_TRACE = 0,  /**< A lot of logs to give detailed information*/
-    LV_LOG_LEVEL_INFO  = 1,   /**< Log important events*/
-    LV_LOG_LEVEL_WARN  = 2,   /**< Log if something unwanted happened but didn't caused problem*/
-    LV_LOG_LEVEL_ERROR = 3,  /**< Only critical issue, when the system may fail*/
-    LV_LOG_LEVEL_NONE  = 4,   /**< Do not log anything*/
-    _LV_LOG_LEVEL_NUM  = 5    /**< Number of log levels */
-};
-=======
 #define LV_LOG_LEVEL_TRACE 0 /**< A lot of logs to give detailed information*/
 #define LV_LOG_LEVEL_INFO 1  /**< Log important events*/
 #define LV_LOG_LEVEL_WARN 2  /**< Log if something unwanted happened but didn't caused problem*/
@@ -49,7 +39,6 @@
 LV_EXPORT_CONST_INT(LV_LOG_LEVEL_ERROR);
 LV_EXPORT_CONST_INT(LV_LOG_LEVEL_NONE);
 
->>>>>>> cfb72d5b
 typedef int8_t lv_log_level_t;
 
 #if LV_USE_LOG

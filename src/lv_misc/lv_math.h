/**
 * @file math_base.h
 *
 */

#ifndef LV_MATH_H
#define LV_MATH_H

#ifdef __cplusplus
extern "C" {
#endif

/*********************
 *      INCLUDES
 *********************/
#include <stdint.h>

/*********************
 *      DEFINES
 *********************/
#define LV_MATH_MIN(a, b) ((a) < (b) ? (a) : (b))
#define LV_MATH_MAX(a, b) ((a) > (b) ? (a) : (b))
#define LV_MATH_ABS(x) ((x) > 0 ? (x) : (-(x)))

#define LV_TRIGO_SIN_MAX 32767
#define LV_TRIGO_SHIFT 15 /**<  >> LV_TRIGO_SHIFT to normalize*/

#define LV_BEZIER_VAL_MAX 1024 /**< Max time in Bezier functions (not [0..1] to use integers) */
#define LV_BEZIER_VAL_SHIFT 10 /**< log2(LV_BEZIER_VAL_MAX): used to normalize up scaled values*/

/**********************
 *      TYPEDEFS
 **********************/

typedef struct {
     uint16_t i;
     uint16_t f;
 }lv_sqrt_res_t;


/**********************
 * GLOBAL PROTOTYPES
 **********************/

/**
 * Return with sinus of an angle
 * @param angle
 * @return sinus of 'angle'. sin(-90) = -32767, sin(90) = 32767
 */
int16_t lv_trigo_sin(int16_t angle);

/**
 * Calculate a value of a Cubic Bezier function.
 * @param t time in range of [0..LV_BEZIER_VAL_MAX]
 * @param u0 start values in range of [0..LV_BEZIER_VAL_MAX]
 * @param u1 control value 1 values in range of [0..LV_BEZIER_VAL_MAX]
 * @param u2 control value 2 in range of [0..LV_BEZIER_VAL_MAX]
 * @param u3 end values in range of [0..LV_BEZIER_VAL_MAX]
 * @return the value calculated from the given parameters in range of [0..LV_BEZIER_VAL_MAX]
 */
int32_t lv_bezier3(uint32_t t, int32_t u0, int32_t u1, int32_t u2, int32_t u3);

<<<<<<< HEAD
void lv_sqrt(uint32_t x, lv_sqrt_res_t * q);
=======
/**
 * Calculate the atan2 of a vector.
 * @param x
 * @param y
 * @return the angle in degree calculated from the given parameters in range of [0..360]
 */
uint16_t lv_atan2(int x, int y);

/**
 * Calculate the sqrt of an integer.
 * @param x
 * @return the sqrt of x
 */
uint16_t lv_sqrt(uint32_t x);

>>>>>>> 10d90a8b
/**********************
 *      MACROS
 **********************/

#ifdef __cplusplus
} /* extern "C" */
#endif

#endif<|MERGE_RESOLUTION|>--- conflicted
+++ resolved
@@ -60,9 +60,8 @@
  */
 int32_t lv_bezier3(uint32_t t, int32_t u0, int32_t u1, int32_t u2, int32_t u3);
 
-<<<<<<< HEAD
 void lv_sqrt(uint32_t x, lv_sqrt_res_t * q);
-=======
+
 /**
  * Calculate the atan2 of a vector.
  * @param x
@@ -71,14 +70,7 @@
  */
 uint16_t lv_atan2(int x, int y);
 
-/**
- * Calculate the sqrt of an integer.
- * @param x
- * @return the sqrt of x
- */
-uint16_t lv_sqrt(uint32_t x);
 
->>>>>>> 10d90a8b
 /**********************
  *      MACROS
  **********************/

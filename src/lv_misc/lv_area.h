--- conflicted
+++ resolved
@@ -75,7 +75,6 @@
 };
 typedef uint8_t lv_align_t;
 
-<<<<<<< HEAD
 enum {
     LV_DIR_NONE     = 0x00,
     LV_DIR_LEFT     = (1 << 0),
@@ -89,9 +88,6 @@
 
 typedef uint8_t lv_dir_t;
 
-
-=======
->>>>>>> eaacde67
 /**********************
  * GLOBAL PROTOTYPES
  **********************/

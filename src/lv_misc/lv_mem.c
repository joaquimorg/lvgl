--- conflicted
+++ resolved
@@ -1,4 +1,3 @@
-<<<<<<< HEAD
 /**
  * @file lv_mem.c
  * General and portable implementation of malloc and free.
@@ -11,6 +10,7 @@
 #include "lv_mem.h"
 #include "lv_math.h"
 #include "lv_gc.h"
+#include "lv_debug.h"
 #include <string.h>
 
 #if LV_MEM_CUSTOM != 0
@@ -829,838 +829,4 @@
     }
 }
 
-#endif
-=======
-/**
- * @file lv_mem.c
- * General and portable implementation of malloc and free.
- * The dynamic memory monitoring is also supported.
- */
-
-/*********************
- *      INCLUDES
- *********************/
-#include "lv_mem.h"
-#include "lv_math.h"
-#include "lv_gc.h"
-#include "lv_debug.h"
-#include <string.h>
-
-#if LV_MEM_CUSTOM != 0
-    #include LV_MEM_CUSTOM_INCLUDE
-#endif
-
-/*********************
- *      DEFINES
- *********************/
-/*Add memory junk on alloc (0xaa) and free(0xbb) (just for testing purposes)*/
-#ifndef LV_MEM_ADD_JUNK
-    #define LV_MEM_ADD_JUNK 0
-#endif
-
-#ifndef LV_MEM_FULL_DEFRAG_CNT
-    #define LV_MEM_FULL_DEFRAG_CNT 16
-#endif
-
-#ifdef LV_ARCH_64
-    #define MEM_UNIT uint64_t
-#else
-    #define MEM_UNIT uint32_t
-#endif
-
-/**********************
- *      TYPEDEFS
- **********************/
-
-#if LV_ENABLE_GC == 0 /*gc custom allocations must not include header*/
-
-/*The size of this union must be 4/8 bytes (uint32_t/uint64_t)*/
-typedef union {
-    struct {
-        MEM_UNIT used : 1;    /* 1: if the entry is used*/
-        MEM_UNIT d_size : 31; /* Size of the data*/
-    } s;
-    MEM_UNIT header; /* The header (used + d_size)*/
-} lv_mem_header_t;
-
-typedef struct {
-    lv_mem_header_t header;
-    uint8_t first_data; /*First data byte in the allocated data (Just for easily create a pointer)*/
-} lv_mem_ent_t;
-
-#endif /* LV_ENABLE_GC */
-
-#ifdef LV_ARCH_64
-    #define ALIGN_MASK 0x7
-#else
-    #define ALIGN_MASK 0x3
-#endif
-
-#define MEM_BUF_SMALL_SIZE 16
-
-/**********************
- *  STATIC PROTOTYPES
- **********************/
-#if LV_MEM_CUSTOM == 0
-    static lv_mem_ent_t * ent_get_next(lv_mem_ent_t * act_e);
-    static void * ent_alloc(lv_mem_ent_t * e, size_t size);
-    static void ent_trunc(lv_mem_ent_t * e, size_t size);
-#endif
-
-/**********************
- *  STATIC VARIABLES
- **********************/
-#if LV_MEM_CUSTOM == 0
-    static uint8_t * work_mem;
-#endif
-
-static uint32_t zero_mem; /*Give the address of this variable if 0 byte should be allocated*/
-
-#if LV_MEM_CUSTOM == 0
-    static uint32_t mem_max_size; /*Tracks the maximum total size of memory ever used from the internal heap*/
-#endif
-
-static uint8_t mem_buf1_32[MEM_BUF_SMALL_SIZE];
-static uint8_t mem_buf2_32[MEM_BUF_SMALL_SIZE];
-
-static lv_mem_buf_t mem_buf_small[] = {{.p = mem_buf1_32, .size = MEM_BUF_SMALL_SIZE, .used = 0},
-    {.p = mem_buf2_32, .size = MEM_BUF_SMALL_SIZE, .used = 0}
-};
-
-/**********************
- *      MACROS
- **********************/
-
-#define COPY32 *d32 = *s32; d32++; s32++;
-#define COPY8 *d8 = *s8; d8++; s8++;
-#define SET32(x) *d32 = x; d32++;
-#define SET8(x) *d8 = x; d8++;
-#define REPEAT8(expr) expr expr expr expr expr expr expr expr
-
-/**********************
- *   GLOBAL FUNCTIONS
- **********************/
-
-/**
- * Initialize the dyn_mem module (work memory and other variables)
- */
-void _lv_mem_init(void)
-{
-#if LV_MEM_CUSTOM == 0
-
-#if LV_MEM_ADR == 0
-    /*Allocate a large array to store the dynamically allocated data*/
-    static LV_MEM_ATTR MEM_UNIT work_mem_int[LV_MEM_SIZE / sizeof(MEM_UNIT)];
-    work_mem = (uint8_t *)work_mem_int;
-#else
-    work_mem = (uint8_t *)LV_MEM_ADR;
-#endif
-
-    lv_mem_ent_t * full = (lv_mem_ent_t *)work_mem;
-    full->header.s.used = 0;
-    /*The total mem size reduced by the first header and the close patterns */
-    full->header.s.d_size = LV_MEM_SIZE - sizeof(lv_mem_header_t);
-#endif
-}
-
-/**
- * Clean up the memory buffer which frees all the allocated memories.
- * @note It work only if `LV_MEM_CUSTOM == 0`
- */
-void _lv_mem_deinit(void)
-{
-#if LV_MEM_CUSTOM == 0
-    lv_mem_ent_t * full = (lv_mem_ent_t *)work_mem;
-    full->header.s.used = 0;
-    /*The total mem size reduced by the first header and the close patterns */
-    full->header.s.d_size = LV_MEM_SIZE - sizeof(lv_mem_header_t);
-#endif
-}
-
-/**
- * Allocate a memory dynamically
- * @param size size of the memory to allocate in bytes
- * @return pointer to the allocated memory
- */
-void * lv_mem_alloc(size_t size)
-{
-    if(size == 0) {
-        return &zero_mem;
-    }
-
-    /*Round the size up to ALIGN_MASK*/
-    size = (size + ALIGN_MASK) & (~ALIGN_MASK);
-    void * alloc = NULL;
-
-#if LV_MEM_CUSTOM == 0
-    /*Use the built-in allocators*/
-    lv_mem_ent_t * e = NULL;
-
-    /* Search for a appropriate entry*/
-    do {
-        /* Get the next entry*/
-        e = ent_get_next(e);
-
-        /*If there is next entry then try to allocate there*/
-        if(e != NULL) {
-            alloc = ent_alloc(e, size);
-        }
-        /* End if there is not next entry OR the alloc. is successful*/
-    } while(e != NULL && alloc == NULL);
-
-#else
-    /*Use custom, user defined malloc function*/
-#if LV_ENABLE_GC == 1 /*gc must not include header*/
-    alloc = LV_MEM_CUSTOM_ALLOC(size);
-#else                 /* LV_ENABLE_GC */
-    /*Allocate a header too to store the size*/
-    alloc = LV_MEM_CUSTOM_ALLOC(size + sizeof(lv_mem_header_t));
-    if(alloc != NULL) {
-        ((lv_mem_ent_t *)alloc)->header.s.d_size = size;
-        ((lv_mem_ent_t *)alloc)->header.s.used   = 1;
-
-        alloc = &((lv_mem_ent_t *)alloc)->first_data;
-    }
-#endif                /* LV_ENABLE_GC */
-#endif                /* LV_MEM_CUSTOM */
-
-#if LV_MEM_ADD_JUNK
-    if(alloc != NULL) _lv_memset(alloc, 0xaa, size);
-#endif
-
-    if(alloc == NULL) {
-        LV_LOG_WARN("Couldn't allocate memory");
-    }
-    else {
-#if LV_MEM_CUSTOM == 0
-        /* just a safety check, should always be true */
-        if((uintptr_t) alloc > (uintptr_t) work_mem) {
-            if((((uintptr_t) alloc - (uintptr_t) work_mem) + size) > mem_max_size) {
-                mem_max_size = ((uintptr_t) alloc - (uintptr_t) work_mem) + size;
-            }
-        }
-#endif
-    }
-
-    return alloc;
-}
-
-/**
- * Free an allocated data
- * @param data pointer to an allocated memory
- */
-void lv_mem_free(const void * data)
-{
-    if(data == &zero_mem) return;
-    if(data == NULL) return;
-
-#if LV_MEM_ADD_JUNK
-    _lv_memset((void *)data, 0xbb, _lv_mem_get_size(data));
-#endif
-
-#if LV_ENABLE_GC == 0
-    /*e points to the header*/
-    lv_mem_ent_t * e = (lv_mem_ent_t *)((uint8_t *)data - sizeof(lv_mem_header_t));
-    e->header.s.used = 0;
-#endif
-
-#if LV_MEM_CUSTOM == 0
-#if LV_MEM_AUTO_DEFRAG
-    static uint16_t full_defrag_cnt = 0;
-    full_defrag_cnt++;
-    if(full_defrag_cnt < LV_MEM_FULL_DEFRAG_CNT) {
-        /* Make a simple defrag.
-         * Join the following free entries after this*/
-        lv_mem_ent_t * e_next;
-        e_next = ent_get_next(e);
-        while(e_next != NULL) {
-            if(e_next->header.s.used == 0) {
-                e->header.s.d_size += e_next->header.s.d_size + sizeof(e->header);
-            }
-            else {
-                break;
-            }
-            e_next = ent_get_next(e_next);
-        }
-    }
-    else {
-        full_defrag_cnt = 0;
-        lv_mem_defrag();
-
-    }
-#endif /*LV_MEM_AUTO_DEFRAG*/
-#else /*Use custom, user defined free function*/
-#if LV_ENABLE_GC == 0
-    LV_MEM_CUSTOM_FREE(e);
-#else
-    LV_MEM_CUSTOM_FREE((void *)data);
-#endif /*LV_ENABLE_GC*/
-#endif
-}
-
-/**
- * Reallocate a memory with a new size. The old content will be kept.
- * @param data pointer to an allocated memory.
- * Its content will be copied to the new memory block and freed
- * @param new_size the desired new size in byte
- * @return pointer to the new memory
- */
-
-#if LV_ENABLE_GC == 0
-
-void * lv_mem_realloc(void * data_p, size_t new_size)
-{
-    /*Round the size up to ALIGN_MASK*/
-    new_size = (new_size + ALIGN_MASK) & (~ALIGN_MASK);
-
-    /*data_p could be previously freed pointer (in this case it is invalid)*/
-    if(data_p != NULL) {
-        lv_mem_ent_t * e = (lv_mem_ent_t *)((uint8_t *)data_p - sizeof(lv_mem_header_t));
-        if(e->header.s.used == 0) {
-            data_p = NULL;
-        }
-    }
-
-    uint32_t old_size = _lv_mem_get_size(data_p);
-    if(old_size == new_size) return data_p; /*Also avoid reallocating the same memory*/
-
-#if LV_MEM_CUSTOM == 0
-    /* Truncate the memory if the new size is smaller. */
-    if(new_size < old_size) {
-        lv_mem_ent_t * e = (lv_mem_ent_t *)((uint8_t *)data_p - sizeof(lv_mem_header_t));
-        ent_trunc(e, new_size);
-        return &e->first_data;
-    }
-#endif
-
-    void * new_p;
-    new_p = lv_mem_alloc(new_size);
-    if(new_p == NULL) {
-        LV_LOG_WARN("Couldn't allocate memory");
-        return NULL;
-    }
-
-    if(data_p != NULL) {
-        /*Copy the old data to the new. Use the smaller size*/
-        if(old_size != 0 && new_size != 0) {
-            _lv_memcpy(new_p, data_p, LV_MATH_MIN(new_size, old_size));
-        }
-        lv_mem_free(data_p);
-    }
-
-    return new_p;
-}
-
-#else /* LV_ENABLE_GC */
-
-void * lv_mem_realloc(void * data_p, size_t new_size)
-{
-    void * new_p = LV_MEM_CUSTOM_REALLOC(data_p, new_size);
-    if(new_p == NULL) LV_LOG_WARN("Couldn't allocate memory");
-    return new_p;
-}
-
-#endif /* lv_enable_gc */
-
-/**
- * Join the adjacent free memory blocks
- */
-void lv_mem_defrag(void)
-{
-#if LV_MEM_CUSTOM == 0
-    lv_mem_ent_t * e_free;
-    lv_mem_ent_t * e_next;
-    e_free = ent_get_next(NULL);
-
-    while(1) {
-        /*Search the next free entry*/
-        while(e_free != NULL) {
-            if(e_free->header.s.used != 0) {
-                e_free = ent_get_next(e_free);
-            }
-            else {
-                break;
-            }
-        }
-
-        if(e_free == NULL) return;
-
-        /*Joint the following free entries to the free*/
-        e_next = ent_get_next(e_free);
-        while(e_next != NULL) {
-            if(e_next->header.s.used == 0) {
-                e_free->header.s.d_size += e_next->header.s.d_size + sizeof(e_next->header);
-            }
-            else {
-                break;
-            }
-
-            e_next = ent_get_next(e_next);
-        }
-
-        if(e_next == NULL) return;
-
-        /*Continue from the lastly checked entry*/
-        e_free = e_next;
-    }
-#endif
-}
-
-lv_res_t lv_mem_test(void)
-{
-#if LV_MEM_CUSTOM == 0
-    lv_mem_ent_t * e;
-    e = ent_get_next(NULL);
-    while(e) {
-        if(e->header.s.d_size > LV_MEM_SIZE) {
-            return LV_RES_INV;
-        }
-        uint8_t * e8 = (uint8_t *) e;
-        if(e8 + e->header.s.d_size > work_mem + LV_MEM_SIZE) {
-            return LV_RES_INV;
-        }
-        e = ent_get_next(e);
-    }
-#endif
-    return LV_RES_OK;
-}
-
-/**
- * Give information about the work memory of dynamic allocation
- * @param mon_p pointer to a dm_mon_p variable,
- *              the result of the analysis will be stored here
- */
-void lv_mem_monitor(lv_mem_monitor_t * mon_p)
-{
-    /*Init the data*/
-    _lv_memset(mon_p, 0, sizeof(lv_mem_monitor_t));
-#if LV_MEM_CUSTOM == 0
-    lv_mem_ent_t * e;
-
-    e = ent_get_next(NULL);
-
-    while(e != NULL) {
-        if(e->header.s.used == 0) {
-            mon_p->free_cnt++;
-            mon_p->free_size += e->header.s.d_size;
-            if(e->header.s.d_size > mon_p->free_biggest_size) {
-                mon_p->free_biggest_size = e->header.s.d_size;
-            }
-        }
-        else {
-            mon_p->used_cnt++;
-        }
-
-        e = ent_get_next(e);
-    }
-    mon_p->total_size = LV_MEM_SIZE;
-    mon_p->max_used = mem_max_size;
-    mon_p->used_pct = 100 - (100U * mon_p->free_size) / mon_p->total_size;
-    if(mon_p->free_size > 0) {
-        mon_p->frag_pct = mon_p->free_biggest_size * 100U / mon_p->free_size;
-        mon_p->frag_pct = 100 - mon_p->frag_pct;
-    }
-    else {
-        mon_p->frag_pct = 0; /*no fragmentation if all the RAM is used*/
-    }
-#endif
-}
-
-/**
- * Give the size of an allocated memory
- * @param data pointer to an allocated memory
- * @return the size of data memory in bytes
- */
-
-#if LV_ENABLE_GC == 0
-
-uint32_t _lv_mem_get_size(const void * data)
-{
-    if(data == NULL) return 0;
-    if(data == &zero_mem) return 0;
-
-    lv_mem_ent_t * e = (lv_mem_ent_t *)((uint8_t *)data - sizeof(lv_mem_header_t));
-
-    return e->header.s.d_size;
-}
-
-#else /* LV_ENABLE_GC */
-
-uint32_t _lv_mem_get_size(const void * data)
-{
-    return LV_MEM_CUSTOM_GET_SIZE(data);
-}
-
-#endif /*LV_ENABLE_GC*/
-
-/**
- * Get a temporal buffer with the given size.
- * @param size the required size
- */
-void * _lv_mem_buf_get(uint32_t size)
-{
-    if(size == 0) return NULL;
-
-    /*Try small static buffers first*/
-    uint8_t i;
-    if(size <= MEM_BUF_SMALL_SIZE) {
-        for(i = 0; i < sizeof(mem_buf_small) / sizeof(mem_buf_small[0]); i++) {
-            if(mem_buf_small[i].used == 0) {
-                mem_buf_small[i].used = 1;
-                return mem_buf_small[i].p;
-            }
-        }
-    }
-
-    /*Try to find a free buffer with suitable size */
-    int8_t i_guess = -1;
-    for(i = 0; i < LV_MEM_BUF_MAX_NUM; i++) {
-        if(LV_GC_ROOT(_lv_mem_buf[i]).used == 0 && LV_GC_ROOT(_lv_mem_buf[i]).size >= size) {
-            if(LV_GC_ROOT(_lv_mem_buf[i]).size == size) {
-                LV_GC_ROOT(_lv_mem_buf[i]).used = 1;
-                return LV_GC_ROOT(_lv_mem_buf[i]).p;
-            }
-            else if(i_guess < 0) {
-                i_guess = i;
-            }
-            /*If size of `i` is closer to `size` prefer it*/
-            else if(LV_GC_ROOT(_lv_mem_buf[i]).size < LV_GC_ROOT(_lv_mem_buf[i_guess]).size) {
-                i_guess = i;
-            }
-        }
-    }
-
-    if(i_guess >= 0) {
-        LV_GC_ROOT(_lv_mem_buf[i_guess]).used = 1;
-        return LV_GC_ROOT(_lv_mem_buf[i_guess]).p;
-    }
-
-    /*Reallocate a free buffer*/
-    for(i = 0; i < LV_MEM_BUF_MAX_NUM; i++) {
-        if(LV_GC_ROOT(_lv_mem_buf[i]).used == 0) {
-            /*if this fails you probably need to increase your LV_MEM_SIZE/heap size*/
-            void * buf = lv_mem_realloc(LV_GC_ROOT(_lv_mem_buf[i]).p, size);
-            if(buf == NULL) {
-                LV_DEBUG_ASSERT(false, "Out of memory, can't allocate a new buffer (increase your LV_MEM_SIZE/heap size)", 0x00);
-                return NULL;
-            }
-            LV_GC_ROOT(_lv_mem_buf[i]).used = 1;
-            LV_GC_ROOT(_lv_mem_buf[i]).size = size;
-            LV_GC_ROOT(_lv_mem_buf[i]).p    = buf;
-            return LV_GC_ROOT(_lv_mem_buf[i]).p;
-        }
-    }
-
-    LV_DEBUG_ASSERT(false, "No free buffer. Increase LV_MEM_BUF_MAX_NUM.", 0x00);
-    return NULL;
-}
-
-/**
- * Release a memory buffer
- * @param p buffer to release
- */
-void _lv_mem_buf_release(void * p)
-{
-    uint8_t i;
-
-    /*Try small static buffers first*/
-    for(i = 0; i < sizeof(mem_buf_small) / sizeof(mem_buf_small[0]); i++) {
-        if(mem_buf_small[i].p == p) {
-            mem_buf_small[i].used = 0;
-            return;
-        }
-    }
-
-    for(i = 0; i < LV_MEM_BUF_MAX_NUM; i++) {
-        if(LV_GC_ROOT(_lv_mem_buf[i]).p == p) {
-            LV_GC_ROOT(_lv_mem_buf[i]).used = 0;
-            return;
-        }
-    }
-
-    LV_LOG_ERROR("lv_mem_buf_release: p is not a known buffer")
-}
-
-/**
- * Free all memory buffers
- */
-void _lv_mem_buf_free_all(void)
-{
-    uint8_t i;
-    for(i = 0; i < sizeof(mem_buf_small) / sizeof(mem_buf_small[0]); i++) {
-        mem_buf_small[i].used = 0;
-    }
-
-    for(i = 0; i < LV_MEM_BUF_MAX_NUM; i++) {
-        if(LV_GC_ROOT(_lv_mem_buf[i]).p) {
-            lv_mem_free(LV_GC_ROOT(_lv_mem_buf[i]).p);
-            LV_GC_ROOT(_lv_mem_buf[i]).p = NULL;
-            LV_GC_ROOT(_lv_mem_buf[i]).used = 0;
-            LV_GC_ROOT(_lv_mem_buf[i]).size = 0;
-        }
-    }
-}
-
-#if LV_MEMCPY_MEMSET_STD == 0
-/**
- * Same as `memcpy` but optimized for 4 byte operation.
- * @param dst pointer to the destination buffer
- * @param src pointer to the source buffer
- * @param len number of byte to copy
- */
-LV_ATTRIBUTE_FAST_MEM void * _lv_memcpy(void * dst, const void * src, size_t len)
-{
-    uint8_t * d8 = dst;
-    const uint8_t * s8 = src;
-
-    lv_uintptr_t d_align = (lv_uintptr_t)d8 & ALIGN_MASK;
-    lv_uintptr_t s_align = (lv_uintptr_t)s8 & ALIGN_MASK;
-
-    /*Byte copy for unaligned memories*/
-    if(s_align != d_align) {
-        while(len > 32) {
-            REPEAT8(COPY8);
-            REPEAT8(COPY8);
-            REPEAT8(COPY8);
-            REPEAT8(COPY8);
-            len -= 32;
-        }
-        while(len) {
-            COPY8
-            len--;
-        }
-        return dst;
-    }
-
-    /*Make the memories aligned*/
-    if(d_align) {
-        d_align = ALIGN_MASK + 1 - d_align;
-        while(d_align && len) {
-            COPY8;
-            d_align--;
-            len--;
-        }
-    }
-
-    uint32_t * d32 = (uint32_t *)d8;
-    const uint32_t * s32 = (uint32_t *)s8;
-    while(len > 32) {
-        REPEAT8(COPY32)
-        len -= 32;
-    }
-
-    while(len > 4) {
-        COPY32;
-        len -= 4;
-    }
-
-    d8 = (uint8_t *)d32;
-    s8 = (const uint8_t *)s32;
-    while(len) {
-        COPY8
-        len--;
-    }
-
-    return dst;
-}
-
-/**
- * Same as `memset` but optimized for 4 byte operation.
- * @param dst pointer to the destination buffer
- * @param v value to set [0..255]
- * @param len number of byte to set
- */
-LV_ATTRIBUTE_FAST_MEM void _lv_memset(void * dst, uint8_t v, size_t len)
-{
-
-    uint8_t * d8 = (uint8_t *) dst;
-
-    uintptr_t d_align = (lv_uintptr_t) d8 & ALIGN_MASK;
-
-    /*Make the address aligned*/
-    if(d_align) {
-        d_align = ALIGN_MASK + 1 - d_align;
-        while(d_align && len) {
-            SET8(v);
-            len--;
-            d_align--;
-        }
-    }
-
-    uint32_t v32 = v + (v << 8) + (v << 16) + (v << 24);
-
-    uint32_t * d32 = (uint32_t *)d8;
-
-    while(len > 32) {
-        REPEAT8(SET32(v32));
-        len -= 32;
-    }
-
-    while(len > 4) {
-        SET32(v32);
-        len -= 4;
-    }
-
-    d8 = (uint8_t *)d32;
-    while(len) {
-        SET8(v);
-        len--;
-    }
-}
-
-/**
- * Same as `memset(dst, 0x00, len)` but optimized for 4 byte operation.
- * @param dst pointer to the destination buffer
- * @param len number of byte to set
- */
-LV_ATTRIBUTE_FAST_MEM void _lv_memset_00(void * dst, size_t len)
-{
-    uint8_t * d8 = (uint8_t *) dst;
-    uintptr_t d_align = (lv_uintptr_t) d8 & ALIGN_MASK;
-
-    /*Make the address aligned*/
-    if(d_align) {
-        d_align = ALIGN_MASK + 1 - d_align;
-        while(d_align && len) {
-            SET8(0);
-            len--;
-            d_align--;
-        }
-    }
-
-    uint32_t * d32 = (uint32_t *)d8;
-    while(len > 32) {
-        REPEAT8(SET32(0));
-        len -= 32;
-    }
-
-    while(len > 4) {
-        SET32(0);
-        len -= 4;
-    }
-
-    d8 = (uint8_t *)d32;
-    while(len) {
-        SET8(0);
-        len--;
-    }
-}
-
-/**
- * Same as `memset(dst, 0xFF, len)` but optimized for 4 byte operation.
- * @param dst pointer to the destination buffer
- * @param len number of byte to set
- */
-LV_ATTRIBUTE_FAST_MEM void _lv_memset_ff(void * dst, size_t len)
-{
-    uint8_t * d8 = (uint8_t *) dst;
-    uintptr_t d_align = (lv_uintptr_t) d8 & ALIGN_MASK;
-
-    /*Make the address aligned*/
-    if(d_align) {
-        d_align = ALIGN_MASK + 1 - d_align;
-        while(d_align && len) {
-            SET8(0xFF);
-            len--;
-            d_align--;
-        }
-    }
-
-    uint32_t * d32 = (uint32_t *)d8;
-    while(len > 32) {
-        REPEAT8(SET32(0xFFFFFFFF));
-        len -= 32;
-    }
-
-    while(len > 4) {
-        SET32(0xFFFFFFFF);
-        len -= 4;
-    }
-
-    d8 = (uint8_t *)d32;
-    while(len) {
-        SET8(0xFF);
-        len--;
-    }
-}
-
-#endif /*LV_MEMCPY_MEMSET_STD*/
-
-/**********************
- *   STATIC FUNCTIONS
- **********************/
-
-#if LV_MEM_CUSTOM == 0
-/**
- * Give the next entry after 'act_e'
- * @param act_e pointer to an entry
- * @return pointer to an entry after 'act_e'
- */
-static lv_mem_ent_t * ent_get_next(lv_mem_ent_t * act_e)
-{
-    lv_mem_ent_t * next_e = NULL;
-
-    if(act_e == NULL) { /*NULL means: get the first entry*/
-        next_e = (lv_mem_ent_t *)work_mem;
-    }
-    else {   /*Get the next entry */
-        uint8_t * data = &act_e->first_data;
-        next_e         = (lv_mem_ent_t *)&data[act_e->header.s.d_size];
-
-        if(&next_e->first_data >= &work_mem[LV_MEM_SIZE]) next_e = NULL;
-    }
-
-    return next_e;
-}
-
-/**
- * Try to do the real allocation with a given size
- * @param e try to allocate to this entry
- * @param size size of the new memory in bytes
- * @return pointer to the allocated memory or NULL if not enough memory in the entry
- */
-static void * ent_alloc(lv_mem_ent_t * e, size_t size)
-{
-    void * alloc = NULL;
-    /*If the memory is free and big enough then use it */
-    if(e->header.s.used == 0 && e->header.s.d_size >= size) {
-        /*Truncate the entry to the desired size */
-        ent_trunc(e, size);
-        e->header.s.used = 1;
-
-        /*Save the allocated data*/
-        alloc = &e->first_data;
-    }
-
-    return alloc;
-}
-
-/**
- * Truncate the data of entry to the given size
- * @param e Pointer to an entry
- * @param size new size in bytes
- */
-static void ent_trunc(lv_mem_ent_t * e, size_t size)
-{
-    /*Round the size up to ALIGN_MASK*/
-    size = (size + ALIGN_MASK) & (~ALIGN_MASK);
-
-    /*Don't let empty space only for a header without data*/
-    if(e->header.s.d_size == size + sizeof(lv_mem_header_t)) {
-        size = e->header.s.d_size;
-    }
-
-    /* Create the new entry after the current if there is space for it */
-    if(e->header.s.d_size != size) {
-        uint8_t * e_data             = &e->first_data;
-        lv_mem_ent_t * after_new_e   = (lv_mem_ent_t *)&e_data[size];
-        after_new_e->header.s.used   = 0;
-        after_new_e->header.s.d_size = (uint32_t)e->header.s.d_size - size - sizeof(lv_mem_header_t);
-
-        /* Set the new size for the original entry */
-        e->header.s.d_size = (uint32_t)size;
-    }
-}
-
-#endif
->>>>>>> b8b66c69
+#endif
--- conflicted
+++ resolved
@@ -1,4 +1,3 @@
-<<<<<<< HEAD
 /**
  * @file lv_text.h
  *
@@ -18,7 +17,6 @@
 
 #include <stdbool.h>
 #include <stdarg.h>
-#include "lv_area.h"
 #include "lv_area.h"
 #include "../lv_font/lv_font.h"
 #include "lv_printf.h"
@@ -215,222 +213,4 @@
 } /* extern "C" */
 #endif
 
-#endif /*USE_TXT*/
-=======
-/**
- * @file lv_text.h
- *
- */
-
-#ifndef LV_TXT_H
-#define LV_TXT_H
-
-#ifdef __cplusplus
-extern "C" {
-#endif
-
-/*********************
- *      INCLUDES
- *********************/
-#include "../lv_conf_internal.h"
-
-#include <stdbool.h>
-#include <stdarg.h>
-#include "lv_area.h"
-#include "../lv_font/lv_font.h"
-#include "lv_printf.h"
-
-/*********************
- *      DEFINES
- *********************/
-#ifndef LV_TXT_COLOR_CMD
-#define LV_TXT_COLOR_CMD "#"
-#endif
-
-#define LV_TXT_ENC_UTF8 1
-#define LV_TXT_ENC_ASCII 2
-
-/**********************
- *      TYPEDEFS
- **********************/
-/**
- * Options for text rendering.
- */
-enum {
-    LV_TXT_FLAG_NONE    = 0x00,
-    LV_TXT_FLAG_RECOLOR = 0x01, /**< Enable parsing of recolor command*/
-    LV_TXT_FLAG_EXPAND  = 0x02, /**< Ignore max-width to avoid automatic word wrapping*/
-    LV_TXT_FLAG_CENTER  = 0x04, /**< Align the text to the middle*/
-    LV_TXT_FLAG_RIGHT   = 0x08, /**< Align the text to the right*/
-    LV_TXT_FLAG_FIT     = 0x10, /**< Max-width is already equal to the longest line. (Used to skip some calculation)*/
-};
-typedef uint8_t lv_txt_flag_t;
-
-/**
- * State machine for text renderer. */
-enum {
-    LV_TXT_CMD_STATE_WAIT, /**< Waiting for command*/
-    LV_TXT_CMD_STATE_PAR,  /**< Processing the parameter*/
-    LV_TXT_CMD_STATE_IN,   /**< Processing the command*/
-};
-typedef uint8_t lv_txt_cmd_state_t;
-
-/**********************
- * GLOBAL PROTOTYPES
- **********************/
-
-/**
- * Get size of a text
- * @param size_res pointer to a 'point_t' variable to store the result
- * @param text pointer to a text
- * @param font pointer to font of the text
- * @param letter_space letter space of the text
- * @param line_space line space of the text
- * @param flags settings for the text from 'txt_flag_t' enum
- * @param max_width max with of the text (break the lines to fit this size) Set CORD_MAX to avoid
- * line breaks
- */
-void _lv_txt_get_size(lv_point_t * size_res, const char * text, const lv_font_t * font, lv_coord_t letter_space,
-                      lv_coord_t line_space, lv_coord_t max_width, lv_txt_flag_t flag);
-
-/**
- * Get the next line of text. Check line length and break chars too.
- * @param txt a '\0' terminated string
- * @param font pointer to a font
- * @param letter_space letter space
- * @param max_width max with of the text (break the lines to fit this size) Set CORD_MAX to avoid
- * line breaks
- * @param flags settings for the text from 'txt_flag_type' enum
- * @return the index of the first char of the new line (in byte index not letter index. With UTF-8
- * they are different)
- */
-uint32_t _lv_txt_get_next_line(const char * txt, const lv_font_t * font, lv_coord_t letter_space, lv_coord_t max_width,
-                               lv_txt_flag_t flag);
-
-/**
- * Give the length of a text with a given font
- * @param txt a '\0' terminate string
- * @param length length of 'txt' in byte count and not characters (Á is 1 character but 2 bytes in
- * UTF-8)
- * @param font pointer to a font
- * @param letter_space letter space
- * @param flags settings for the text from 'txt_flag_t' enum
- * @return length of a char_num long text
- */
-lv_coord_t _lv_txt_get_width(const char * txt, uint32_t length, const lv_font_t * font, lv_coord_t letter_space,
-                             lv_txt_flag_t flag);
-
-/**
- * Check next character in a string and decide if the character is part of the command or not
- * @param state pointer to a txt_cmd_state_t variable which stores the current state of command
- * processing
- * @param c the current character
- * @return true: the character is part of a command and should not be written,
- *         false: the character should be written
- */
-bool _lv_txt_is_cmd(lv_txt_cmd_state_t * state, uint32_t c);
-
-/**
- * Insert a string into an other
- * @param txt_buf the original text (must be big enough for the result text)
- * @param pos position to insert (0: before the original text, 1: after the first char etc.)
- * @param ins_txt text to insert
- */
-void _lv_txt_ins(char * txt_buf, uint32_t pos, const char * ins_txt);
-
-/**
- * Delete a part of a string
- * @param txt string to modify
- * @param pos position where to start the deleting (0: before the first char, 1: after the first
- * char etc.)
- * @param len number of characters to delete
- */
-void _lv_txt_cut(char * txt, uint32_t pos, uint32_t len);
-
-/**
- * return a new formatted text. Memory will be allocated to store the text.
- * @param fmt `printf`-like format
- * @return pointer to the allocated text string.
- */
-char * _lv_txt_set_text_vfmt(const char * fmt, va_list ap);
-
-/***************************************************************
- *  GLOBAL FUNCTION POINTERS FOR CHARACTER ENCODING INTERFACE
- ***************************************************************/
-
-/**
- * Give the size of an encoded character
- * @param str pointer to a character in a string
- * @return length of the encoded character (1,2,3 ...). O in invalid
- */
-extern uint8_t (*_lv_txt_encoded_size)(const char *);
-
-/**
- * Convert an Unicode letter to encoded
- * @param letter_uni an Unicode letter
- * @return Encoded character in Little Endian to be compatible with C chars (e.g. 'Á', 'Ü')
- */
-extern uint32_t (*_lv_txt_unicode_to_encoded)(uint32_t);
-
-/**
- * Convert a wide character, e.g. 'Á' little endian to be compatible with the encoded format.
- * @param c a wide character
- * @return `c` in the encoded format
- */
-extern uint32_t (*_lv_txt_encoded_conv_wc)(uint32_t c);
-
-/**
- * Decode the next encoded character from a string.
- * @param txt pointer to '\0' terminated string
- * @param i start index in 'txt' where to start.
- *                After the call it will point to the next encoded char in 'txt'.
- *                NULL to use txt[0] as index
- * @return the decoded Unicode character or 0 on invalid data code
- */
-extern uint32_t (*_lv_txt_encoded_next)(const char *, uint32_t *);
-
-/**
- * Get the previous encoded character form a string.
- * @param txt pointer to '\0' terminated string
- * @param i_start index in 'txt' where to start. After the call it will point to the previous
- * encoded char in 'txt'.
- * @return the decoded Unicode character or 0 on invalid data
- */
-extern uint32_t (*_lv_txt_encoded_prev)(const char *, uint32_t *);
-
-/**
- * Convert a letter index (in an the encoded text) to byte index.
- * E.g. in UTF-8 "AÁRT" index of 'R' is 2 but start at byte 3 because 'Á' is 2 bytes long
- * @param txt a '\0' terminated UTF-8 string
- * @param enc_id letter index
- * @return byte index of the 'enc_id'th letter
- */
-extern uint32_t (*_lv_txt_encoded_get_byte_id)(const char *, uint32_t);
-
-/**
- * Convert a byte index (in an encoded text) to character index.
- * E.g. in UTF-8 "AÁRT" index of 'R' is 2 but start at byte 3 because 'Á' is 2 bytes long
- * @param txt a '\0' terminated UTF-8 string
- * @param byte_id byte index
- * @return character index of the letter at 'byte_id'th position
- */
-extern uint32_t (*_lv_txt_encoded_get_char_id)(const char *, uint32_t);
-
-/**
- * Get the number of characters (and NOT bytes) in a string.
- * E.g. in UTF-8 "ÁBC" is 3 characters (but 4 bytes)
- * @param txt a '\0' terminated char string
- * @return number of characters
- */
-extern uint32_t (*_lv_txt_get_encoded_length)(const char *);
-
-/**********************
- *      MACROS
- **********************/
-
-#ifdef __cplusplus
-} /* extern "C" */
-#endif
-
-#endif /*USE_TXT*/
->>>>>>> 9003f4a9
+#endif /*USE_TXT*/
--- conflicted
+++ resolved
@@ -1,120 +1,55 @@
-<<<<<<< HEAD
-/**
- * @file lv_async.h
- *
- */
-
-#ifndef LV_ASYNC_H
-#define LV_ASYNC_H
-
-#ifdef __cplusplus
-extern "C" {
-#endif
-
-/*********************
- *      INCLUDES
- *********************/
-
-#include "lv_task.h"
-#include "lv_types.h"
-
-/*********************
- *      DEFINES
- *********************/
-
-/**********************
- *      TYPEDEFS
- **********************/
-
-/**
- * Type for async callback.
- */
-typedef void (*lv_async_cb_t)(void *);
-
-typedef struct _lv_async_info_t {
-    lv_async_cb_t cb;
-    void * user_data;
-} lv_async_info_t;
-
-struct _lv_obj_t;
-
-/**********************
- * GLOBAL PROTOTYPES
- **********************/
-
-/**
- * Call an asynchronous function the next time lv_task_handler() is run. This function is likely to return
- * **before** the call actually happens!
- * @param async_xcb a callback which is the task itself.
- *                 (the 'x' in the argument name indicates that its not a fully generic function because it not follows
- *                  the `func_name(object, callback, ...)` convention)
- * @param user_data custom parameter
- */
-lv_res_t lv_async_call(lv_async_cb_t async_xcb, void * user_data);
-
-/**********************
- *      MACROS
- **********************/
-
-#ifdef __cplusplus
-} /* extern "C" */
-#endif
-
-#endif /*LV_ASYNC_H*/
-=======
-/**
- * @file lv_async.h
- *
- */
-
-#ifndef LV_ASYNC_H
-#define LV_ASYNC_H
-
-#ifdef __cplusplus
-extern "C" {
-#endif
-
-/*********************
- *      INCLUDES
- *********************/
-
-#include "lv_task.h"
-#include "lv_types.h"
-
-/*********************
- *      DEFINES
- *********************/
-
-/**********************
- *      TYPEDEFS
- **********************/
-
-/**
- * Type for async callback.
- */
-typedef void (*lv_async_cb_t)(void *);
-
-/**********************
- * GLOBAL PROTOTYPES
- **********************/
-
-/**
- * Call an asynchronous function the next time lv_task_handler() is run. This function is likely to return
- * **before** the call actually happens!
- * @param async_xcb a callback which is the task itself.
- *                 (the 'x' in the argument name indicates that its not a fully generic function because it not follows
- *                  the `func_name(object, callback, ...)` convention)
- * @param user_data custom parameter
- */
-lv_res_t lv_async_call(lv_async_cb_t async_xcb, void * user_data);
-
-/**********************
- *      MACROS
- **********************/
-
-#ifdef __cplusplus
-} /* extern "C" */
-#endif
-
-#endif /*LV_ASYNC_H*/
->>>>>>> 9003f4a9
+/**
+ * @file lv_async.h
+ *
+ */
+
+#ifndef LV_ASYNC_H
+#define LV_ASYNC_H
+
+#ifdef __cplusplus
+extern "C" {
+#endif
+
+/*********************
+ *      INCLUDES
+ *********************/
+
+#include "lv_task.h"
+#include "lv_types.h"
+
+/*********************
+ *      DEFINES
+ *********************/
+
+/**********************
+ *      TYPEDEFS
+ **********************/
+
+/**
+ * Type for async callback.
+ */
+typedef void (*lv_async_cb_t)(void *);
+
+/**********************
+ * GLOBAL PROTOTYPES
+ **********************/
+
+/**
+ * Call an asynchronous function the next time lv_task_handler() is run. This function is likely to return
+ * **before** the call actually happens!
+ * @param async_xcb a callback which is the task itself.
+ *                 (the 'x' in the argument name indicates that its not a fully generic function because it not follows
+ *                  the `func_name(object, callback, ...)` convention)
+ * @param user_data custom parameter
+ */
+lv_res_t lv_async_call(lv_async_cb_t async_xcb, void * user_data);
+
+/**********************
+ *      MACROS
+ **********************/
+
+#ifdef __cplusplus
+} /* extern "C" */
+#endif
+
+#endif /*LV_ASYNC_H*/
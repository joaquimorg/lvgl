<<<<<<< HEAD
/**
 * @file lv_hal_disp.h
 *
 * @description Display Driver HAL interface header file
 *
 */

#ifndef LV_HAL_DISP_H
#define LV_HAL_DISP_H

#ifdef __cplusplus
extern "C" {
#endif

/*********************
 *      INCLUDES
 *********************/
#include <stdint.h>
#include <stdbool.h>
#include "lv_hal.h"
#include "../lv_misc/lv_color.h"
#include "../lv_misc/lv_area.h"
#include "../lv_misc/lv_ll.h"
#include "../lv_misc/lv_task.h"

/*********************
 *      DEFINES
 *********************/
#ifndef LV_INV_BUF_SIZE
#define LV_INV_BUF_SIZE 32 /*Buffer size for invalid areas */
#endif

#ifndef LV_ATTRIBUTE_FLUSH_READY
#define LV_ATTRIBUTE_FLUSH_READY
#endif

/**********************
 *      TYPEDEFS
 **********************/

struct _disp_t;
struct _disp_drv_t;

/**
 * Structure for holding display buffer information.
 */
typedef struct {
    void * buf1; /**< First display buffer. */
    void * buf2; /**< Second display buffer. */

    /*Internal, used by the library*/
    void * buf_act;
    uint32_t size; /*In pixel count*/
    lv_area_t area;
    /*1: flushing is in progress. (It can't be a bit field because when it's cleared from IRQ Read-Modify-Write issue might occur)*/
    volatile int flushing;
    /*1: It was the last chunk to flush. (It can't be a bi tfield because when it's cleared from IRQ Read-Modify-Write issue might occur)*/
    volatile int flushing_last;
    volatile uint32_t last_area         : 1; /*1: the last area is being rendered*/
    volatile uint32_t last_part         : 1; /*1: the last part of the current area is being rendered*/
} lv_disp_buf_t;

/**
 * Display Driver structure to be registered by HAL
 */
typedef struct _disp_drv_t {

    lv_coord_t hor_res; /**< Horizontal resolution. */
    lv_coord_t ver_res; /**< Vertical resolution. */

    /** Pointer to a buffer initialized with `lv_disp_buf_init()`.
     * LVGL will use this buffer(s) to draw the screens contents */
    lv_disp_buf_t * buffer;

#if LV_ANTIALIAS
    uint32_t antialiasing : 1; /**< 1: antialiasing is enabled on this display. */
#endif
    uint32_t rotated : 1; /**< 1: turn the display by 90 degree. @warning Does not update coordinates for you!*/

#if LV_COLOR_SCREEN_TRANSP
    /**Handle if the the screen doesn't have a solid (opa == LV_OPA_COVER) background.
     * Use only if required because it's slower.*/
    uint32_t screen_transp : 1;
#endif

    /** DPI (dot per inch) of the display.
     * Set to `LV_DPI` from `lv_Conf.h` by default.
     */
    uint32_t dpi : 10;

    /** MANDATORY: Write the internal buffer (VDB) to the display. 'lv_disp_flush_ready()' has to be
     * called when finished */
    void (*flush_cb)(struct _disp_drv_t * disp_drv, const lv_area_t * area, lv_color_t * color_p);

    /** OPTIONAL: Extend the invalidated areas to match with the display drivers requirements
     * E.g. round `y` to, 8, 16 ..) on a monochrome display*/
    void (*rounder_cb)(struct _disp_drv_t * disp_drv, lv_area_t * area);

    /** OPTIONAL: Set a pixel in a buffer according to the special requirements of the display
     * Can be used for color format not supported in LittelvGL. E.g. 2 bit -> 4 gray scales
     * @note Much slower then drawing with supported color formats. */
    void (*set_px_cb)(struct _disp_drv_t * disp_drv, uint8_t * buf, lv_coord_t buf_w, lv_coord_t x, lv_coord_t y,
                      lv_color_t color, lv_opa_t opa);

    /** OPTIONAL: Called after every refresh cycle to tell the rendering and flushing time + the
     * number of flushed pixels */
    void (*monitor_cb)(struct _disp_drv_t * disp_drv, uint32_t time, uint32_t px);

    /** OPTIONAL: Called periodically while lvgl waits for operation to be completed.
     * For example flushing or GPU
     * User can execute very simple tasks here or yield the task */
    void (*wait_cb)(struct _disp_drv_t * disp_drv);

    /** OPTIONAL: Called when lvgl needs any CPU cache that affects rendering to be cleaned */
    void (*clean_dcache_cb)(struct _disp_drv_t * disp_drv);

    /** OPTIONAL: called to wait while the gpu is working */
    void (*gpu_wait_cb)(struct _disp_drv_t * disp_drv);

#if LV_USE_GPU

    /** OPTIONAL: Blend two memories using opacity (GPU only)*/
    void (*gpu_blend_cb)(struct _disp_drv_t * disp_drv, lv_color_t * dest, const lv_color_t * src, uint32_t length,
                         lv_opa_t opa);

    /** OPTIONAL: Fill a memory with a color (GPU only)*/
    void (*gpu_fill_cb)(struct _disp_drv_t * disp_drv, lv_color_t * dest_buf, lv_coord_t dest_width,
                        const lv_area_t * fill_area, lv_color_t color);
#endif

    /** On CHROMA_KEYED images this color will be transparent.
     * `LV_COLOR_TRANSP` by default. (lv_conf.h)*/
    lv_color_t color_chroma_key;

#if LV_USE_USER_DATA
    lv_disp_drv_user_data_t user_data; /**< Custom display driver user data */
#endif

} lv_disp_drv_t;

struct _lv_obj_t;

/**
 * Display structure.
 * @note `lv_disp_drv_t` should be the first member of the structure.
 */
typedef struct _disp_t {
    /**< Driver to the display*/
    lv_disp_drv_t driver;

    /**< A task which periodically checks the dirty areas and refreshes them*/
    lv_task_t * refr_task;

    /** Screens of the display*/
    lv_ll_t scr_ll;
    struct _lv_obj_t * act_scr;         /**< Currently active screen on this display */
    struct _lv_obj_t * prev_scr;        /**< Previous screen. Used during screen animations */
#if LV_USE_ANIMATION
    struct _lv_obj_t * scr_to_load;     /**< The screen prepared to load in lv_scr_load_anim*/
#endif
    struct _lv_obj_t * top_layer; /**< @see lv_disp_get_layer_top */
    struct _lv_obj_t * sys_layer; /**< @see lv_disp_get_layer_sys */

uint8_t del_prev  :
    1;        /**< 1: Automatically delete the previous screen when the screen load animation is ready */

    lv_color_t bg_color;          /**< Default display color when screens are transparent*/
    const void * bg_img;       /**< An image source to display as wallpaper*/
    lv_opa_t bg_opa;              /**<Opacity of the background color or wallpaper */

    /** Invalidated (marked to redraw) areas*/
    lv_area_t inv_areas[LV_INV_BUF_SIZE];
    uint8_t inv_area_joined[LV_INV_BUF_SIZE];
    uint32_t inv_p : 10;

    int render_direction; /**< 0 when rendering down, 1 when rendering up */
    /*Miscellaneous data*/
    uint32_t last_activity_time; /**< Last time there was activity on this display */
} lv_disp_t;


typedef enum {
    LV_DISP_SIZE_SMALL,
    LV_DISP_SIZE_MEDIUM,
    LV_DISP_SIZE_LARGE,
    LV_DISP_SIZE_EXTRA_LARGE,
} lv_disp_size_t;

/**********************
 * GLOBAL PROTOTYPES
 **********************/

/**
 * Initialize a display driver with default values.
 * It is used to have known values in the fields and not junk in memory.
 * After it you can safely set only the fields you need.
 * @param driver pointer to driver variable to initialize
 */
void lv_disp_drv_init(lv_disp_drv_t * driver);

/**
 * Initialize a display buffer
 * @param disp_buf pointer `lv_disp_buf_t` variable to initialize
 * @param buf1 A buffer to be used by LVGL to draw the image.
 *             Always has to specified and can't be NULL.
 *             Can be an array allocated by the user. E.g. `static lv_color_t disp_buf1[1024 * 10]`
 *             Or a memory address e.g. in external SRAM
 * @param buf2 Optionally specify a second buffer to make image rendering and image flushing
 *             (sending to the display) parallel.
 *             In the `disp_drv->flush` you should use DMA or similar hardware to send
 *             the image to the display in the background.
 *             It lets LVGL to render next frame into the other buffer while previous is being
 * sent. Set to `NULL` if unused.
 * @param size_in_px_cnt size of the `buf1` and `buf2` in pixel count.
 */
void lv_disp_buf_init(lv_disp_buf_t * disp_buf, void * buf1, void * buf2, uint32_t size_in_px_cnt);

/**
 * Register an initialized display driver.
 * Automatically set the first display as active.
 * @param driver pointer to an initialized 'lv_disp_drv_t' variable (can be local variable)
 * @return pointer to the new display or NULL on error
 */
lv_disp_t * lv_disp_drv_register(lv_disp_drv_t * driver);

/**
 * Update the driver in run time.
 * @param disp pointer to a display. (return value of `lv_disp_drv_register`)
 * @param new_drv pointer to the new driver
 */
void lv_disp_drv_update(lv_disp_t * disp, lv_disp_drv_t * new_drv);

/**
 * Remove a display
 * @param disp pointer to display
 */
void lv_disp_remove(lv_disp_t * disp);

/**
 * Set a default screen. The new screens will be created on it by default.
 * @param disp pointer to a display
 */
void lv_disp_set_default(lv_disp_t * disp);

/**
 * Get the default display
 * @return pointer to the default display
 */
lv_disp_t * lv_disp_get_default(void);

/**
 * Get the horizontal resolution of a display
 * @param disp pointer to a display (NULL to use the default display)
 * @return the horizontal resolution of the display
 */
lv_coord_t lv_disp_get_hor_res(lv_disp_t * disp);

/**
 * Get the vertical resolution of a display
 * @param disp pointer to a display (NULL to use the default display)
 * @return the vertical resolution of the display
 */
lv_coord_t lv_disp_get_ver_res(lv_disp_t * disp);

/**
 * Get if anti-aliasing is enabled for a display or not
 * @param disp pointer to a display (NULL to use the default display)
 * @return true: anti-aliasing is enabled; false: disabled
 */
bool lv_disp_get_antialiasing(lv_disp_t * disp);

static inline void lv_disp_set_direction(lv_disp_t * disp, int direction)
{
    disp->render_direction = direction;
}


/**
 * Get the DPI of the display
 * @param disp pointer to a display (NULL to use the default display)
 * @return dpi of the display
 */
lv_coord_t lv_disp_get_dpi(lv_disp_t * disp);

/**
 * Get the size category of the display based on it's hor. res. and dpi.
 * @param disp pointer to a display (NULL to use the default display)
 * @return LV_DISP_SIZE_SMALL/MEDIUM/LARGE/EXTRA_LARGE
 */
lv_disp_size_t lv_disp_get_size_category(lv_disp_t * disp);

//! @cond Doxygen_Suppress

/**
 * Call in the display driver's `flush_cb` function when the flushing is finished
 * @param disp_drv pointer to display driver in `flush_cb` where this function is called
 */
LV_ATTRIBUTE_FLUSH_READY void lv_disp_flush_ready(lv_disp_drv_t * disp_drv);

/**
 * Tell if it's the last area of the refreshing process.
 * Can be called from `flush_cb` to execute some special display refreshing if needed when all areas area flushed.
 * @param disp_drv pointer to display driver
 * @return true: it's the last area to flush; false: there are other areas too which will be refreshed soon
 */
LV_ATTRIBUTE_FLUSH_READY bool lv_disp_flush_is_last(lv_disp_drv_t * disp_drv);

//! @endcond

/**
 * Get the next display.
 * @param disp pointer to the current display. NULL to initialize.
 * @return the next display or NULL if no more. Give the first display when the parameter is NULL
 */
lv_disp_t * lv_disp_get_next(lv_disp_t * disp);

/**
 * Get the internal buffer of a display
 * @param disp pointer to a display
 * @return pointer to the internal buffers
 */
lv_disp_buf_t * lv_disp_get_buf(lv_disp_t * disp);

/**
 * Get the number of areas in the buffer
 * @return number of invalid areas
 */
uint16_t lv_disp_get_inv_buf_size(lv_disp_t * disp);

/**
 * Pop (delete) the last 'num' invalidated areas from the buffer
 * @param num number of areas to delete
 */
void _lv_disp_pop_from_inv_buf(lv_disp_t * disp, uint16_t num);

/**
 * Check the driver configuration if it's double buffered (both `buf1` and `buf2` are set)
 * @param disp pointer to to display to check
 * @return true: double buffered; false: not double buffered
 */
bool lv_disp_is_double_buf(lv_disp_t * disp);

/**
 * Check the driver configuration if it's TRUE double buffered (both `buf1` and `buf2` are set and
 * `size` is screen sized)
 * @param disp pointer to to display to check
 * @return true: double buffered; false: not double buffered
 */
bool lv_disp_is_true_double_buf(lv_disp_t * disp);

/**********************
 *      MACROS
 **********************/

#ifdef __cplusplus
} /* extern "C" */
#endif

#endif
=======
/**
 * @file lv_hal_disp.h
 *
 * @description Display Driver HAL interface header file
 *
 */

#ifndef LV_HAL_DISP_H
#define LV_HAL_DISP_H

#ifdef __cplusplus
extern "C" {
#endif

/*********************
 *      INCLUDES
 *********************/
#include <stdint.h>
#include <stdbool.h>
#include "lv_hal.h"
#include "../lv_misc/lv_color.h"
#include "../lv_misc/lv_area.h"
#include "../lv_misc/lv_ll.h"
#include "../lv_misc/lv_task.h"

/*********************
 *      DEFINES
 *********************/
#ifndef LV_INV_BUF_SIZE
#define LV_INV_BUF_SIZE 32 /*Buffer size for invalid areas */
#endif

#ifndef LV_ATTRIBUTE_FLUSH_READY
#define LV_ATTRIBUTE_FLUSH_READY
#endif

/**********************
 *      TYPEDEFS
 **********************/

struct _disp_t;
struct _disp_drv_t;

/**
 * Structure for holding display buffer information.
 */
typedef struct {
    void * buf1; /**< First display buffer. */
    void * buf2; /**< Second display buffer. */

    /*Internal, used by the library*/
    void * buf_act;
    uint32_t size; /*In pixel count*/
    lv_area_t area;
    /*1: flushing is in progress. (It can't be a bit field because when it's cleared from IRQ Read-Modify-Write issue might occur)*/
    volatile int flushing;
    /*1: It was the last chunk to flush. (It can't be a bi tfield because when it's cleared from IRQ Read-Modify-Write issue might occur)*/
    volatile int flushing_last;
    volatile uint32_t last_area         : 1; /*1: the last area is being rendered*/
    volatile uint32_t last_part         : 1; /*1: the last part of the current area is being rendered*/
} lv_disp_buf_t;

/**
 * Display Driver structure to be registered by HAL
 */
typedef struct _disp_drv_t {

    lv_coord_t hor_res; /**< Horizontal resolution. */
    lv_coord_t ver_res; /**< Vertical resolution. */

    /** Pointer to a buffer initialized with `lv_disp_buf_init()`.
     * LVGL will use this buffer(s) to draw the screens contents */
    lv_disp_buf_t * buffer;

#if LV_ANTIALIAS
    uint32_t antialiasing : 1; /**< 1: antialiasing is enabled on this display. */
#endif
    uint32_t rotated : 1; /**< 1: turn the display by 90 degree. @warning Does not update coordinates for you!*/

#if LV_COLOR_SCREEN_TRANSP
    /**Handle if the screen doesn't have a solid (opa == LV_OPA_COVER) background.
     * Use only if required because it's slower.*/
    uint32_t screen_transp : 1;
#endif

    /** DPI (dot per inch) of the display.
     * Set to `LV_DPI` from `lv_Conf.h` by default.
     */
    uint32_t dpi : 10;

    /** MANDATORY: Write the internal buffer (VDB) to the display. 'lv_disp_flush_ready()' has to be
     * called when finished */
    void (*flush_cb)(struct _disp_drv_t * disp_drv, const lv_area_t * area, lv_color_t * color_p);

    /** OPTIONAL: Extend the invalidated areas to match with the display drivers requirements
     * E.g. round `y` to, 8, 16 ..) on a monochrome display*/
    void (*rounder_cb)(struct _disp_drv_t * disp_drv, lv_area_t * area);

    /** OPTIONAL: Set a pixel in a buffer according to the special requirements of the display
     * Can be used for color format not supported in LittelvGL. E.g. 2 bit -> 4 gray scales
     * @note Much slower then drawing with supported color formats. */
    void (*set_px_cb)(struct _disp_drv_t * disp_drv, uint8_t * buf, lv_coord_t buf_w, lv_coord_t x, lv_coord_t y,
                      lv_color_t color, lv_opa_t opa);

    /** OPTIONAL: Called after every refresh cycle to tell the rendering and flushing time + the
     * number of flushed pixels */
    void (*monitor_cb)(struct _disp_drv_t * disp_drv, uint32_t time, uint32_t px);

    /** OPTIONAL: Called periodically while lvgl waits for operation to be completed.
     * For example flushing or GPU
     * User can execute very simple tasks here or yield the task */
    void (*wait_cb)(struct _disp_drv_t * disp_drv);

    /** OPTIONAL: Called when lvgl needs any CPU cache that affects rendering to be cleaned */
    void (*clean_dcache_cb)(struct _disp_drv_t * disp_drv);

    /** OPTIONAL: called to wait while the gpu is working */
    void (*gpu_wait_cb)(struct _disp_drv_t * disp_drv);

#if LV_USE_GPU

    /** OPTIONAL: Blend two memories using opacity (GPU only)*/
    void (*gpu_blend_cb)(struct _disp_drv_t * disp_drv, lv_color_t * dest, const lv_color_t * src, uint32_t length,
                         lv_opa_t opa);

    /** OPTIONAL: Fill a memory with a color (GPU only)*/
    void (*gpu_fill_cb)(struct _disp_drv_t * disp_drv, lv_color_t * dest_buf, lv_coord_t dest_width,
                        const lv_area_t * fill_area, lv_color_t color);
#endif

    /** On CHROMA_KEYED images this color will be transparent.
     * `LV_COLOR_TRANSP` by default. (lv_conf.h)*/
    lv_color_t color_chroma_key;

#if LV_USE_USER_DATA
    lv_disp_drv_user_data_t user_data; /**< Custom display driver user data */
#endif

} lv_disp_drv_t;

struct _lv_obj_t;

/**
 * Display structure.
 * @note `lv_disp_drv_t` should be the first member of the structure.
 */
typedef struct _disp_t {
    /**< Driver to the display*/
    lv_disp_drv_t driver;

    /**< A task which periodically checks the dirty areas and refreshes them*/
    lv_task_t * refr_task;

    /** Screens of the display*/
    lv_ll_t scr_ll;
    struct _lv_obj_t * act_scr;         /**< Currently active screen on this display */
    struct _lv_obj_t * prev_scr;        /**< Previous screen. Used during screen animations */
#if LV_USE_ANIMATION
    struct _lv_obj_t * scr_to_load;     /**< The screen prepared to load in lv_scr_load_anim*/
#endif
    struct _lv_obj_t * top_layer; /**< @see lv_disp_get_layer_top */
    struct _lv_obj_t * sys_layer; /**< @see lv_disp_get_layer_sys */

uint8_t del_prev  :
    1;        /**< 1: Automatically delete the previous screen when the screen load animation is ready */

    lv_color_t bg_color;          /**< Default display color when screens are transparent*/
    const void * bg_img;       /**< An image source to display as wallpaper*/
    lv_opa_t bg_opa;              /**<Opacity of the background color or wallpaper */

    /** Invalidated (marked to redraw) areas*/
    lv_area_t inv_areas[LV_INV_BUF_SIZE];
    uint8_t inv_area_joined[LV_INV_BUF_SIZE];
    uint32_t inv_p : 10;

    /*Miscellaneous data*/
    uint32_t last_activity_time; /**< Last time there was activity on this display */
} lv_disp_t;

typedef enum {
    LV_DISP_SIZE_SMALL,
    LV_DISP_SIZE_MEDIUM,
    LV_DISP_SIZE_LARGE,
    LV_DISP_SIZE_EXTRA_LARGE,
} lv_disp_size_t;

/**********************
 * GLOBAL PROTOTYPES
 **********************/

/**
 * Initialize a display driver with default values.
 * It is used to have known values in the fields and not junk in memory.
 * After it you can safely set only the fields you need.
 * @param driver pointer to driver variable to initialize
 */
void lv_disp_drv_init(lv_disp_drv_t * driver);

/**
 * Initialize a display buffer
 * @param disp_buf pointer `lv_disp_buf_t` variable to initialize
 * @param buf1 A buffer to be used by LVGL to draw the image.
 *             Always has to specified and can't be NULL.
 *             Can be an array allocated by the user. E.g. `static lv_color_t disp_buf1[1024 * 10]`
 *             Or a memory address e.g. in external SRAM
 * @param buf2 Optionally specify a second buffer to make image rendering and image flushing
 *             (sending to the display) parallel.
 *             In the `disp_drv->flush` you should use DMA or similar hardware to send
 *             the image to the display in the background.
 *             It lets LVGL to render next frame into the other buffer while previous is being
 * sent. Set to `NULL` if unused.
 * @param size_in_px_cnt size of the `buf1` and `buf2` in pixel count.
 */
void lv_disp_buf_init(lv_disp_buf_t * disp_buf, void * buf1, void * buf2, uint32_t size_in_px_cnt);

/**
 * Register an initialized display driver.
 * Automatically set the first display as active.
 * @param driver pointer to an initialized 'lv_disp_drv_t' variable (can be local variable)
 * @return pointer to the new display or NULL on error
 */
lv_disp_t * lv_disp_drv_register(lv_disp_drv_t * driver);

/**
 * Update the driver in run time.
 * @param disp pointer to a display. (return value of `lv_disp_drv_register`)
 * @param new_drv pointer to the new driver
 */
void lv_disp_drv_update(lv_disp_t * disp, lv_disp_drv_t * new_drv);

/**
 * Remove a display
 * @param disp pointer to display
 */
void lv_disp_remove(lv_disp_t * disp);

/**
 * Set a default screen. The new screens will be created on it by default.
 * @param disp pointer to a display
 */
void lv_disp_set_default(lv_disp_t * disp);

/**
 * Get the default display
 * @return pointer to the default display
 */
lv_disp_t * lv_disp_get_default(void);

/**
 * Get the horizontal resolution of a display
 * @param disp pointer to a display (NULL to use the default display)
 * @return the horizontal resolution of the display
 */
lv_coord_t lv_disp_get_hor_res(lv_disp_t * disp);

/**
 * Get the vertical resolution of a display
 * @param disp pointer to a display (NULL to use the default display)
 * @return the vertical resolution of the display
 */
lv_coord_t lv_disp_get_ver_res(lv_disp_t * disp);

/**
 * Get if anti-aliasing is enabled for a display or not
 * @param disp pointer to a display (NULL to use the default display)
 * @return true: anti-aliasing is enabled; false: disabled
 */
bool lv_disp_get_antialiasing(lv_disp_t * disp);

/**
 * Get the DPI of the display
 * @param disp pointer to a display (NULL to use the default display)
 * @return dpi of the display
 */
lv_coord_t lv_disp_get_dpi(lv_disp_t * disp);

/**
 * Get the size category of the display based on it's hor. res. and dpi.
 * @param disp pointer to a display (NULL to use the default display)
 * @return LV_DISP_SIZE_SMALL/MEDIUM/LARGE/EXTRA_LARGE
 */
lv_disp_size_t lv_disp_get_size_category(lv_disp_t * disp);

//! @cond Doxygen_Suppress

/**
 * Call in the display driver's `flush_cb` function when the flushing is finished
 * @param disp_drv pointer to display driver in `flush_cb` where this function is called
 */
LV_ATTRIBUTE_FLUSH_READY void lv_disp_flush_ready(lv_disp_drv_t * disp_drv);

/**
 * Tell if it's the last area of the refreshing process.
 * Can be called from `flush_cb` to execute some special display refreshing if needed when all areas area flushed.
 * @param disp_drv pointer to display driver
 * @return true: it's the last area to flush; false: there are other areas too which will be refreshed soon
 */
LV_ATTRIBUTE_FLUSH_READY bool lv_disp_flush_is_last(lv_disp_drv_t * disp_drv);

//! @endcond

/**
 * Get the next display.
 * @param disp pointer to the current display. NULL to initialize.
 * @return the next display or NULL if no more. Give the first display when the parameter is NULL
 */
lv_disp_t * lv_disp_get_next(lv_disp_t * disp);

/**
 * Get the internal buffer of a display
 * @param disp pointer to a display
 * @return pointer to the internal buffers
 */
lv_disp_buf_t * lv_disp_get_buf(lv_disp_t * disp);

/**
 * Get the number of areas in the buffer
 * @return number of invalid areas
 */
uint16_t lv_disp_get_inv_buf_size(lv_disp_t * disp);

/**
 * Pop (delete) the last 'num' invalidated areas from the buffer
 * @param num number of areas to delete
 */
void _lv_disp_pop_from_inv_buf(lv_disp_t * disp, uint16_t num);

/**
 * Check the driver configuration if it's double buffered (both `buf1` and `buf2` are set)
 * @param disp pointer to to display to check
 * @return true: double buffered; false: not double buffered
 */
bool lv_disp_is_double_buf(lv_disp_t * disp);

/**
 * Check the driver configuration if it's TRUE double buffered (both `buf1` and `buf2` are set and
 * `size` is screen sized)
 * @param disp pointer to to display to check
 * @return true: double buffered; false: not double buffered
 */
bool lv_disp_is_true_double_buf(lv_disp_t * disp);

/**********************
 *      MACROS
 **********************/

#ifdef __cplusplus
} /* extern "C" */
#endif

#endif
>>>>>>> 9003f4a9
<|MERGE_RESOLUTION|>--- conflicted
+++ resolved
@@ -1,713 +1,351 @@
-<<<<<<< HEAD
-/**
- * @file lv_hal_disp.h
- *
- * @description Display Driver HAL interface header file
- *
- */
-
-#ifndef LV_HAL_DISP_H
-#define LV_HAL_DISP_H
-
-#ifdef __cplusplus
-extern "C" {
-#endif
-
-/*********************
- *      INCLUDES
- *********************/
-#include <stdint.h>
-#include <stdbool.h>
-#include "lv_hal.h"
-#include "../lv_misc/lv_color.h"
-#include "../lv_misc/lv_area.h"
-#include "../lv_misc/lv_ll.h"
-#include "../lv_misc/lv_task.h"
-
-/*********************
- *      DEFINES
- *********************/
-#ifndef LV_INV_BUF_SIZE
-#define LV_INV_BUF_SIZE 32 /*Buffer size for invalid areas */
-#endif
-
-#ifndef LV_ATTRIBUTE_FLUSH_READY
-#define LV_ATTRIBUTE_FLUSH_READY
-#endif
-
-/**********************
- *      TYPEDEFS
- **********************/
-
-struct _disp_t;
-struct _disp_drv_t;
-
-/**
- * Structure for holding display buffer information.
- */
-typedef struct {
-    void * buf1; /**< First display buffer. */
-    void * buf2; /**< Second display buffer. */
-
-    /*Internal, used by the library*/
-    void * buf_act;
-    uint32_t size; /*In pixel count*/
-    lv_area_t area;
-    /*1: flushing is in progress. (It can't be a bit field because when it's cleared from IRQ Read-Modify-Write issue might occur)*/
-    volatile int flushing;
-    /*1: It was the last chunk to flush. (It can't be a bi tfield because when it's cleared from IRQ Read-Modify-Write issue might occur)*/
-    volatile int flushing_last;
-    volatile uint32_t last_area         : 1; /*1: the last area is being rendered*/
-    volatile uint32_t last_part         : 1; /*1: the last part of the current area is being rendered*/
-} lv_disp_buf_t;
-
-/**
- * Display Driver structure to be registered by HAL
- */
-typedef struct _disp_drv_t {
-
-    lv_coord_t hor_res; /**< Horizontal resolution. */
-    lv_coord_t ver_res; /**< Vertical resolution. */
-
-    /** Pointer to a buffer initialized with `lv_disp_buf_init()`.
-     * LVGL will use this buffer(s) to draw the screens contents */
-    lv_disp_buf_t * buffer;
-
-#if LV_ANTIALIAS
-    uint32_t antialiasing : 1; /**< 1: antialiasing is enabled on this display. */
-#endif
-    uint32_t rotated : 1; /**< 1: turn the display by 90 degree. @warning Does not update coordinates for you!*/
-
-#if LV_COLOR_SCREEN_TRANSP
-    /**Handle if the the screen doesn't have a solid (opa == LV_OPA_COVER) background.
-     * Use only if required because it's slower.*/
-    uint32_t screen_transp : 1;
-#endif
-
-    /** DPI (dot per inch) of the display.
-     * Set to `LV_DPI` from `lv_Conf.h` by default.
-     */
-    uint32_t dpi : 10;
-
-    /** MANDATORY: Write the internal buffer (VDB) to the display. 'lv_disp_flush_ready()' has to be
-     * called when finished */
-    void (*flush_cb)(struct _disp_drv_t * disp_drv, const lv_area_t * area, lv_color_t * color_p);
-
-    /** OPTIONAL: Extend the invalidated areas to match with the display drivers requirements
-     * E.g. round `y` to, 8, 16 ..) on a monochrome display*/
-    void (*rounder_cb)(struct _disp_drv_t * disp_drv, lv_area_t * area);
-
-    /** OPTIONAL: Set a pixel in a buffer according to the special requirements of the display
-     * Can be used for color format not supported in LittelvGL. E.g. 2 bit -> 4 gray scales
-     * @note Much slower then drawing with supported color formats. */
-    void (*set_px_cb)(struct _disp_drv_t * disp_drv, uint8_t * buf, lv_coord_t buf_w, lv_coord_t x, lv_coord_t y,
-                      lv_color_t color, lv_opa_t opa);
-
-    /** OPTIONAL: Called after every refresh cycle to tell the rendering and flushing time + the
-     * number of flushed pixels */
-    void (*monitor_cb)(struct _disp_drv_t * disp_drv, uint32_t time, uint32_t px);
-
-    /** OPTIONAL: Called periodically while lvgl waits for operation to be completed.
-     * For example flushing or GPU
-     * User can execute very simple tasks here or yield the task */
-    void (*wait_cb)(struct _disp_drv_t * disp_drv);
-
-    /** OPTIONAL: Called when lvgl needs any CPU cache that affects rendering to be cleaned */
-    void (*clean_dcache_cb)(struct _disp_drv_t * disp_drv);
-
-    /** OPTIONAL: called to wait while the gpu is working */
-    void (*gpu_wait_cb)(struct _disp_drv_t * disp_drv);
-
-#if LV_USE_GPU
-
-    /** OPTIONAL: Blend two memories using opacity (GPU only)*/
-    void (*gpu_blend_cb)(struct _disp_drv_t * disp_drv, lv_color_t * dest, const lv_color_t * src, uint32_t length,
-                         lv_opa_t opa);
-
-    /** OPTIONAL: Fill a memory with a color (GPU only)*/
-    void (*gpu_fill_cb)(struct _disp_drv_t * disp_drv, lv_color_t * dest_buf, lv_coord_t dest_width,
-                        const lv_area_t * fill_area, lv_color_t color);
-#endif
-
-    /** On CHROMA_KEYED images this color will be transparent.
-     * `LV_COLOR_TRANSP` by default. (lv_conf.h)*/
-    lv_color_t color_chroma_key;
-
-#if LV_USE_USER_DATA
-    lv_disp_drv_user_data_t user_data; /**< Custom display driver user data */
-#endif
-
-} lv_disp_drv_t;
-
-struct _lv_obj_t;
-
-/**
- * Display structure.
- * @note `lv_disp_drv_t` should be the first member of the structure.
- */
-typedef struct _disp_t {
-    /**< Driver to the display*/
-    lv_disp_drv_t driver;
-
-    /**< A task which periodically checks the dirty areas and refreshes them*/
-    lv_task_t * refr_task;
-
-    /** Screens of the display*/
-    lv_ll_t scr_ll;
-    struct _lv_obj_t * act_scr;         /**< Currently active screen on this display */
-    struct _lv_obj_t * prev_scr;        /**< Previous screen. Used during screen animations */
-#if LV_USE_ANIMATION
-    struct _lv_obj_t * scr_to_load;     /**< The screen prepared to load in lv_scr_load_anim*/
-#endif
-    struct _lv_obj_t * top_layer; /**< @see lv_disp_get_layer_top */
-    struct _lv_obj_t * sys_layer; /**< @see lv_disp_get_layer_sys */
-
-uint8_t del_prev  :
-    1;        /**< 1: Automatically delete the previous screen when the screen load animation is ready */
-
-    lv_color_t bg_color;          /**< Default display color when screens are transparent*/
-    const void * bg_img;       /**< An image source to display as wallpaper*/
-    lv_opa_t bg_opa;              /**<Opacity of the background color or wallpaper */
-
-    /** Invalidated (marked to redraw) areas*/
-    lv_area_t inv_areas[LV_INV_BUF_SIZE];
-    uint8_t inv_area_joined[LV_INV_BUF_SIZE];
-    uint32_t inv_p : 10;
-
-    int render_direction; /**< 0 when rendering down, 1 when rendering up */
-    /*Miscellaneous data*/
-    uint32_t last_activity_time; /**< Last time there was activity on this display */
-} lv_disp_t;
-
-
-typedef enum {
-    LV_DISP_SIZE_SMALL,
-    LV_DISP_SIZE_MEDIUM,
-    LV_DISP_SIZE_LARGE,
-    LV_DISP_SIZE_EXTRA_LARGE,
-} lv_disp_size_t;
-
-/**********************
- * GLOBAL PROTOTYPES
- **********************/
-
-/**
- * Initialize a display driver with default values.
- * It is used to have known values in the fields and not junk in memory.
- * After it you can safely set only the fields you need.
- * @param driver pointer to driver variable to initialize
- */
-void lv_disp_drv_init(lv_disp_drv_t * driver);
-
-/**
- * Initialize a display buffer
- * @param disp_buf pointer `lv_disp_buf_t` variable to initialize
- * @param buf1 A buffer to be used by LVGL to draw the image.
- *             Always has to specified and can't be NULL.
- *             Can be an array allocated by the user. E.g. `static lv_color_t disp_buf1[1024 * 10]`
- *             Or a memory address e.g. in external SRAM
- * @param buf2 Optionally specify a second buffer to make image rendering and image flushing
- *             (sending to the display) parallel.
- *             In the `disp_drv->flush` you should use DMA or similar hardware to send
- *             the image to the display in the background.
- *             It lets LVGL to render next frame into the other buffer while previous is being
- * sent. Set to `NULL` if unused.
- * @param size_in_px_cnt size of the `buf1` and `buf2` in pixel count.
- */
-void lv_disp_buf_init(lv_disp_buf_t * disp_buf, void * buf1, void * buf2, uint32_t size_in_px_cnt);
-
-/**
- * Register an initialized display driver.
- * Automatically set the first display as active.
- * @param driver pointer to an initialized 'lv_disp_drv_t' variable (can be local variable)
- * @return pointer to the new display or NULL on error
- */
-lv_disp_t * lv_disp_drv_register(lv_disp_drv_t * driver);
-
-/**
- * Update the driver in run time.
- * @param disp pointer to a display. (return value of `lv_disp_drv_register`)
- * @param new_drv pointer to the new driver
- */
-void lv_disp_drv_update(lv_disp_t * disp, lv_disp_drv_t * new_drv);
-
-/**
- * Remove a display
- * @param disp pointer to display
- */
-void lv_disp_remove(lv_disp_t * disp);
-
-/**
- * Set a default screen. The new screens will be created on it by default.
- * @param disp pointer to a display
- */
-void lv_disp_set_default(lv_disp_t * disp);
-
-/**
- * Get the default display
- * @return pointer to the default display
- */
-lv_disp_t * lv_disp_get_default(void);
-
-/**
- * Get the horizontal resolution of a display
- * @param disp pointer to a display (NULL to use the default display)
- * @return the horizontal resolution of the display
- */
-lv_coord_t lv_disp_get_hor_res(lv_disp_t * disp);
-
-/**
- * Get the vertical resolution of a display
- * @param disp pointer to a display (NULL to use the default display)
- * @return the vertical resolution of the display
- */
-lv_coord_t lv_disp_get_ver_res(lv_disp_t * disp);
-
-/**
- * Get if anti-aliasing is enabled for a display or not
- * @param disp pointer to a display (NULL to use the default display)
- * @return true: anti-aliasing is enabled; false: disabled
- */
-bool lv_disp_get_antialiasing(lv_disp_t * disp);
-
-static inline void lv_disp_set_direction(lv_disp_t * disp, int direction)
-{
-    disp->render_direction = direction;
-}
-
-
-/**
- * Get the DPI of the display
- * @param disp pointer to a display (NULL to use the default display)
- * @return dpi of the display
- */
-lv_coord_t lv_disp_get_dpi(lv_disp_t * disp);
-
-/**
- * Get the size category of the display based on it's hor. res. and dpi.
- * @param disp pointer to a display (NULL to use the default display)
- * @return LV_DISP_SIZE_SMALL/MEDIUM/LARGE/EXTRA_LARGE
- */
-lv_disp_size_t lv_disp_get_size_category(lv_disp_t * disp);
-
-//! @cond Doxygen_Suppress
-
-/**
- * Call in the display driver's `flush_cb` function when the flushing is finished
- * @param disp_drv pointer to display driver in `flush_cb` where this function is called
- */
-LV_ATTRIBUTE_FLUSH_READY void lv_disp_flush_ready(lv_disp_drv_t * disp_drv);
-
-/**
- * Tell if it's the last area of the refreshing process.
- * Can be called from `flush_cb` to execute some special display refreshing if needed when all areas area flushed.
- * @param disp_drv pointer to display driver
- * @return true: it's the last area to flush; false: there are other areas too which will be refreshed soon
- */
-LV_ATTRIBUTE_FLUSH_READY bool lv_disp_flush_is_last(lv_disp_drv_t * disp_drv);
-
-//! @endcond
-
-/**
- * Get the next display.
- * @param disp pointer to the current display. NULL to initialize.
- * @return the next display or NULL if no more. Give the first display when the parameter is NULL
- */
-lv_disp_t * lv_disp_get_next(lv_disp_t * disp);
-
-/**
- * Get the internal buffer of a display
- * @param disp pointer to a display
- * @return pointer to the internal buffers
- */
-lv_disp_buf_t * lv_disp_get_buf(lv_disp_t * disp);
-
-/**
- * Get the number of areas in the buffer
- * @return number of invalid areas
- */
-uint16_t lv_disp_get_inv_buf_size(lv_disp_t * disp);
-
-/**
- * Pop (delete) the last 'num' invalidated areas from the buffer
- * @param num number of areas to delete
- */
-void _lv_disp_pop_from_inv_buf(lv_disp_t * disp, uint16_t num);
-
-/**
- * Check the driver configuration if it's double buffered (both `buf1` and `buf2` are set)
- * @param disp pointer to to display to check
- * @return true: double buffered; false: not double buffered
- */
-bool lv_disp_is_double_buf(lv_disp_t * disp);
-
-/**
- * Check the driver configuration if it's TRUE double buffered (both `buf1` and `buf2` are set and
- * `size` is screen sized)
- * @param disp pointer to to display to check
- * @return true: double buffered; false: not double buffered
- */
-bool lv_disp_is_true_double_buf(lv_disp_t * disp);
-
-/**********************
- *      MACROS
- **********************/
-
-#ifdef __cplusplus
-} /* extern "C" */
-#endif
-
-#endif
-=======
-/**
- * @file lv_hal_disp.h
- *
- * @description Display Driver HAL interface header file
- *
- */
-
-#ifndef LV_HAL_DISP_H
-#define LV_HAL_DISP_H
-
-#ifdef __cplusplus
-extern "C" {
-#endif
-
-/*********************
- *      INCLUDES
- *********************/
-#include <stdint.h>
-#include <stdbool.h>
-#include "lv_hal.h"
-#include "../lv_misc/lv_color.h"
-#include "../lv_misc/lv_area.h"
-#include "../lv_misc/lv_ll.h"
-#include "../lv_misc/lv_task.h"
-
-/*********************
- *      DEFINES
- *********************/
-#ifndef LV_INV_BUF_SIZE
-#define LV_INV_BUF_SIZE 32 /*Buffer size for invalid areas */
-#endif
-
-#ifndef LV_ATTRIBUTE_FLUSH_READY
-#define LV_ATTRIBUTE_FLUSH_READY
-#endif
-
-/**********************
- *      TYPEDEFS
- **********************/
-
-struct _disp_t;
-struct _disp_drv_t;
-
-/**
- * Structure for holding display buffer information.
- */
-typedef struct {
-    void * buf1; /**< First display buffer. */
-    void * buf2; /**< Second display buffer. */
-
-    /*Internal, used by the library*/
-    void * buf_act;
-    uint32_t size; /*In pixel count*/
-    lv_area_t area;
-    /*1: flushing is in progress. (It can't be a bit field because when it's cleared from IRQ Read-Modify-Write issue might occur)*/
-    volatile int flushing;
-    /*1: It was the last chunk to flush. (It can't be a bi tfield because when it's cleared from IRQ Read-Modify-Write issue might occur)*/
-    volatile int flushing_last;
-    volatile uint32_t last_area         : 1; /*1: the last area is being rendered*/
-    volatile uint32_t last_part         : 1; /*1: the last part of the current area is being rendered*/
-} lv_disp_buf_t;
-
-/**
- * Display Driver structure to be registered by HAL
- */
-typedef struct _disp_drv_t {
-
-    lv_coord_t hor_res; /**< Horizontal resolution. */
-    lv_coord_t ver_res; /**< Vertical resolution. */
-
-    /** Pointer to a buffer initialized with `lv_disp_buf_init()`.
-     * LVGL will use this buffer(s) to draw the screens contents */
-    lv_disp_buf_t * buffer;
-
-#if LV_ANTIALIAS
-    uint32_t antialiasing : 1; /**< 1: antialiasing is enabled on this display. */
-#endif
-    uint32_t rotated : 1; /**< 1: turn the display by 90 degree. @warning Does not update coordinates for you!*/
-
-#if LV_COLOR_SCREEN_TRANSP
-    /**Handle if the screen doesn't have a solid (opa == LV_OPA_COVER) background.
-     * Use only if required because it's slower.*/
-    uint32_t screen_transp : 1;
-#endif
-
-    /** DPI (dot per inch) of the display.
-     * Set to `LV_DPI` from `lv_Conf.h` by default.
-     */
-    uint32_t dpi : 10;
-
-    /** MANDATORY: Write the internal buffer (VDB) to the display. 'lv_disp_flush_ready()' has to be
-     * called when finished */
-    void (*flush_cb)(struct _disp_drv_t * disp_drv, const lv_area_t * area, lv_color_t * color_p);
-
-    /** OPTIONAL: Extend the invalidated areas to match with the display drivers requirements
-     * E.g. round `y` to, 8, 16 ..) on a monochrome display*/
-    void (*rounder_cb)(struct _disp_drv_t * disp_drv, lv_area_t * area);
-
-    /** OPTIONAL: Set a pixel in a buffer according to the special requirements of the display
-     * Can be used for color format not supported in LittelvGL. E.g. 2 bit -> 4 gray scales
-     * @note Much slower then drawing with supported color formats. */
-    void (*set_px_cb)(struct _disp_drv_t * disp_drv, uint8_t * buf, lv_coord_t buf_w, lv_coord_t x, lv_coord_t y,
-                      lv_color_t color, lv_opa_t opa);
-
-    /** OPTIONAL: Called after every refresh cycle to tell the rendering and flushing time + the
-     * number of flushed pixels */
-    void (*monitor_cb)(struct _disp_drv_t * disp_drv, uint32_t time, uint32_t px);
-
-    /** OPTIONAL: Called periodically while lvgl waits for operation to be completed.
-     * For example flushing or GPU
-     * User can execute very simple tasks here or yield the task */
-    void (*wait_cb)(struct _disp_drv_t * disp_drv);
-
-    /** OPTIONAL: Called when lvgl needs any CPU cache that affects rendering to be cleaned */
-    void (*clean_dcache_cb)(struct _disp_drv_t * disp_drv);
-
-    /** OPTIONAL: called to wait while the gpu is working */
-    void (*gpu_wait_cb)(struct _disp_drv_t * disp_drv);
-
-#if LV_USE_GPU
-
-    /** OPTIONAL: Blend two memories using opacity (GPU only)*/
-    void (*gpu_blend_cb)(struct _disp_drv_t * disp_drv, lv_color_t * dest, const lv_color_t * src, uint32_t length,
-                         lv_opa_t opa);
-
-    /** OPTIONAL: Fill a memory with a color (GPU only)*/
-    void (*gpu_fill_cb)(struct _disp_drv_t * disp_drv, lv_color_t * dest_buf, lv_coord_t dest_width,
-                        const lv_area_t * fill_area, lv_color_t color);
-#endif
-
-    /** On CHROMA_KEYED images this color will be transparent.
-     * `LV_COLOR_TRANSP` by default. (lv_conf.h)*/
-    lv_color_t color_chroma_key;
-
-#if LV_USE_USER_DATA
-    lv_disp_drv_user_data_t user_data; /**< Custom display driver user data */
-#endif
-
-} lv_disp_drv_t;
-
-struct _lv_obj_t;
-
-/**
- * Display structure.
- * @note `lv_disp_drv_t` should be the first member of the structure.
- */
-typedef struct _disp_t {
-    /**< Driver to the display*/
-    lv_disp_drv_t driver;
-
-    /**< A task which periodically checks the dirty areas and refreshes them*/
-    lv_task_t * refr_task;
-
-    /** Screens of the display*/
-    lv_ll_t scr_ll;
-    struct _lv_obj_t * act_scr;         /**< Currently active screen on this display */
-    struct _lv_obj_t * prev_scr;        /**< Previous screen. Used during screen animations */
-#if LV_USE_ANIMATION
-    struct _lv_obj_t * scr_to_load;     /**< The screen prepared to load in lv_scr_load_anim*/
-#endif
-    struct _lv_obj_t * top_layer; /**< @see lv_disp_get_layer_top */
-    struct _lv_obj_t * sys_layer; /**< @see lv_disp_get_layer_sys */
-
-uint8_t del_prev  :
-    1;        /**< 1: Automatically delete the previous screen when the screen load animation is ready */
-
-    lv_color_t bg_color;          /**< Default display color when screens are transparent*/
-    const void * bg_img;       /**< An image source to display as wallpaper*/
-    lv_opa_t bg_opa;              /**<Opacity of the background color or wallpaper */
-
-    /** Invalidated (marked to redraw) areas*/
-    lv_area_t inv_areas[LV_INV_BUF_SIZE];
-    uint8_t inv_area_joined[LV_INV_BUF_SIZE];
-    uint32_t inv_p : 10;
-
-    /*Miscellaneous data*/
-    uint32_t last_activity_time; /**< Last time there was activity on this display */
-} lv_disp_t;
-
-typedef enum {
-    LV_DISP_SIZE_SMALL,
-    LV_DISP_SIZE_MEDIUM,
-    LV_DISP_SIZE_LARGE,
-    LV_DISP_SIZE_EXTRA_LARGE,
-} lv_disp_size_t;
-
-/**********************
- * GLOBAL PROTOTYPES
- **********************/
-
-/**
- * Initialize a display driver with default values.
- * It is used to have known values in the fields and not junk in memory.
- * After it you can safely set only the fields you need.
- * @param driver pointer to driver variable to initialize
- */
-void lv_disp_drv_init(lv_disp_drv_t * driver);
-
-/**
- * Initialize a display buffer
- * @param disp_buf pointer `lv_disp_buf_t` variable to initialize
- * @param buf1 A buffer to be used by LVGL to draw the image.
- *             Always has to specified and can't be NULL.
- *             Can be an array allocated by the user. E.g. `static lv_color_t disp_buf1[1024 * 10]`
- *             Or a memory address e.g. in external SRAM
- * @param buf2 Optionally specify a second buffer to make image rendering and image flushing
- *             (sending to the display) parallel.
- *             In the `disp_drv->flush` you should use DMA or similar hardware to send
- *             the image to the display in the background.
- *             It lets LVGL to render next frame into the other buffer while previous is being
- * sent. Set to `NULL` if unused.
- * @param size_in_px_cnt size of the `buf1` and `buf2` in pixel count.
- */
-void lv_disp_buf_init(lv_disp_buf_t * disp_buf, void * buf1, void * buf2, uint32_t size_in_px_cnt);
-
-/**
- * Register an initialized display driver.
- * Automatically set the first display as active.
- * @param driver pointer to an initialized 'lv_disp_drv_t' variable (can be local variable)
- * @return pointer to the new display or NULL on error
- */
-lv_disp_t * lv_disp_drv_register(lv_disp_drv_t * driver);
-
-/**
- * Update the driver in run time.
- * @param disp pointer to a display. (return value of `lv_disp_drv_register`)
- * @param new_drv pointer to the new driver
- */
-void lv_disp_drv_update(lv_disp_t * disp, lv_disp_drv_t * new_drv);
-
-/**
- * Remove a display
- * @param disp pointer to display
- */
-void lv_disp_remove(lv_disp_t * disp);
-
-/**
- * Set a default screen. The new screens will be created on it by default.
- * @param disp pointer to a display
- */
-void lv_disp_set_default(lv_disp_t * disp);
-
-/**
- * Get the default display
- * @return pointer to the default display
- */
-lv_disp_t * lv_disp_get_default(void);
-
-/**
- * Get the horizontal resolution of a display
- * @param disp pointer to a display (NULL to use the default display)
- * @return the horizontal resolution of the display
- */
-lv_coord_t lv_disp_get_hor_res(lv_disp_t * disp);
-
-/**
- * Get the vertical resolution of a display
- * @param disp pointer to a display (NULL to use the default display)
- * @return the vertical resolution of the display
- */
-lv_coord_t lv_disp_get_ver_res(lv_disp_t * disp);
-
-/**
- * Get if anti-aliasing is enabled for a display or not
- * @param disp pointer to a display (NULL to use the default display)
- * @return true: anti-aliasing is enabled; false: disabled
- */
-bool lv_disp_get_antialiasing(lv_disp_t * disp);
-
-/**
- * Get the DPI of the display
- * @param disp pointer to a display (NULL to use the default display)
- * @return dpi of the display
- */
-lv_coord_t lv_disp_get_dpi(lv_disp_t * disp);
-
-/**
- * Get the size category of the display based on it's hor. res. and dpi.
- * @param disp pointer to a display (NULL to use the default display)
- * @return LV_DISP_SIZE_SMALL/MEDIUM/LARGE/EXTRA_LARGE
- */
-lv_disp_size_t lv_disp_get_size_category(lv_disp_t * disp);
-
-//! @cond Doxygen_Suppress
-
-/**
- * Call in the display driver's `flush_cb` function when the flushing is finished
- * @param disp_drv pointer to display driver in `flush_cb` where this function is called
- */
-LV_ATTRIBUTE_FLUSH_READY void lv_disp_flush_ready(lv_disp_drv_t * disp_drv);
-
-/**
- * Tell if it's the last area of the refreshing process.
- * Can be called from `flush_cb` to execute some special display refreshing if needed when all areas area flushed.
- * @param disp_drv pointer to display driver
- * @return true: it's the last area to flush; false: there are other areas too which will be refreshed soon
- */
-LV_ATTRIBUTE_FLUSH_READY bool lv_disp_flush_is_last(lv_disp_drv_t * disp_drv);
-
-//! @endcond
-
-/**
- * Get the next display.
- * @param disp pointer to the current display. NULL to initialize.
- * @return the next display or NULL if no more. Give the first display when the parameter is NULL
- */
-lv_disp_t * lv_disp_get_next(lv_disp_t * disp);
-
-/**
- * Get the internal buffer of a display
- * @param disp pointer to a display
- * @return pointer to the internal buffers
- */
-lv_disp_buf_t * lv_disp_get_buf(lv_disp_t * disp);
-
-/**
- * Get the number of areas in the buffer
- * @return number of invalid areas
- */
-uint16_t lv_disp_get_inv_buf_size(lv_disp_t * disp);
-
-/**
- * Pop (delete) the last 'num' invalidated areas from the buffer
- * @param num number of areas to delete
- */
-void _lv_disp_pop_from_inv_buf(lv_disp_t * disp, uint16_t num);
-
-/**
- * Check the driver configuration if it's double buffered (both `buf1` and `buf2` are set)
- * @param disp pointer to to display to check
- * @return true: double buffered; false: not double buffered
- */
-bool lv_disp_is_double_buf(lv_disp_t * disp);
-
-/**
- * Check the driver configuration if it's TRUE double buffered (both `buf1` and `buf2` are set and
- * `size` is screen sized)
- * @param disp pointer to to display to check
- * @return true: double buffered; false: not double buffered
- */
-bool lv_disp_is_true_double_buf(lv_disp_t * disp);
-
-/**********************
- *      MACROS
- **********************/
-
-#ifdef __cplusplus
-} /* extern "C" */
-#endif
-
-#endif
->>>>>>> 9003f4a9
+/**
+ * @file lv_hal_disp.h
+ *
+ * @description Display Driver HAL interface header file
+ *
+ */
+
+#ifndef LV_HAL_DISP_H
+#define LV_HAL_DISP_H
+
+#ifdef __cplusplus
+extern "C" {
+#endif
+
+/*********************
+ *      INCLUDES
+ *********************/
+#include <stdint.h>
+#include <stdbool.h>
+#include "lv_hal.h"
+#include "../lv_misc/lv_color.h"
+#include "../lv_misc/lv_area.h"
+#include "../lv_misc/lv_ll.h"
+#include "../lv_misc/lv_task.h"
+
+/*********************
+ *      DEFINES
+ *********************/
+#ifndef LV_INV_BUF_SIZE
+#define LV_INV_BUF_SIZE 32 /*Buffer size for invalid areas */
+#endif
+
+#ifndef LV_ATTRIBUTE_FLUSH_READY
+#define LV_ATTRIBUTE_FLUSH_READY
+#endif
+
+/**********************
+ *      TYPEDEFS
+ **********************/
+
+struct _disp_t;
+struct _disp_drv_t;
+
+/**
+ * Structure for holding display buffer information.
+ */
+typedef struct {
+    void * buf1; /**< First display buffer. */
+    void * buf2; /**< Second display buffer. */
+
+    /*Internal, used by the library*/
+    void * buf_act;
+    uint32_t size; /*In pixel count*/
+    lv_area_t area;
+    /*1: flushing is in progress. (It can't be a bit field because when it's cleared from IRQ Read-Modify-Write issue might occur)*/
+    volatile int flushing;
+    /*1: It was the last chunk to flush. (It can't be a bi tfield because when it's cleared from IRQ Read-Modify-Write issue might occur)*/
+    volatile int flushing_last;
+    volatile uint32_t last_area         : 1; /*1: the last area is being rendered*/
+    volatile uint32_t last_part         : 1; /*1: the last part of the current area is being rendered*/
+} lv_disp_buf_t;
+
+/**
+ * Display Driver structure to be registered by HAL
+ */
+typedef struct _disp_drv_t {
+
+    lv_coord_t hor_res; /**< Horizontal resolution. */
+    lv_coord_t ver_res; /**< Vertical resolution. */
+
+    /** Pointer to a buffer initialized with `lv_disp_buf_init()`.
+     * LVGL will use this buffer(s) to draw the screens contents */
+    lv_disp_buf_t * buffer;
+
+#if LV_ANTIALIAS
+    uint32_t antialiasing : 1; /**< 1: antialiasing is enabled on this display. */
+#endif
+    uint32_t rotated : 1; /**< 1: turn the display by 90 degree. @warning Does not update coordinates for you!*/
+
+#if LV_COLOR_SCREEN_TRANSP
+    /**Handle if the screen doesn't have a solid (opa == LV_OPA_COVER) background.
+     * Use only if required because it's slower.*/
+    uint32_t screen_transp : 1;
+#endif
+
+    /** DPI (dot per inch) of the display.
+     * Set to `LV_DPI` from `lv_Conf.h` by default.
+     */
+    uint32_t dpi : 10;
+
+    /** MANDATORY: Write the internal buffer (VDB) to the display. 'lv_disp_flush_ready()' has to be
+     * called when finished */
+    void (*flush_cb)(struct _disp_drv_t * disp_drv, const lv_area_t * area, lv_color_t * color_p);
+
+    /** OPTIONAL: Extend the invalidated areas to match with the display drivers requirements
+     * E.g. round `y` to, 8, 16 ..) on a monochrome display*/
+    void (*rounder_cb)(struct _disp_drv_t * disp_drv, lv_area_t * area);
+
+    /** OPTIONAL: Set a pixel in a buffer according to the special requirements of the display
+     * Can be used for color format not supported in LittelvGL. E.g. 2 bit -> 4 gray scales
+     * @note Much slower then drawing with supported color formats. */
+    void (*set_px_cb)(struct _disp_drv_t * disp_drv, uint8_t * buf, lv_coord_t buf_w, lv_coord_t x, lv_coord_t y,
+                      lv_color_t color, lv_opa_t opa);
+
+    /** OPTIONAL: Called after every refresh cycle to tell the rendering and flushing time + the
+     * number of flushed pixels */
+    void (*monitor_cb)(struct _disp_drv_t * disp_drv, uint32_t time, uint32_t px);
+
+    /** OPTIONAL: Called periodically while lvgl waits for operation to be completed.
+     * For example flushing or GPU
+     * User can execute very simple tasks here or yield the task */
+    void (*wait_cb)(struct _disp_drv_t * disp_drv);
+
+    /** OPTIONAL: Called when lvgl needs any CPU cache that affects rendering to be cleaned */
+    void (*clean_dcache_cb)(struct _disp_drv_t * disp_drv);
+
+    /** OPTIONAL: called to wait while the gpu is working */
+    void (*gpu_wait_cb)(struct _disp_drv_t * disp_drv);
+
+#if LV_USE_GPU
+
+    /** OPTIONAL: Blend two memories using opacity (GPU only)*/
+    void (*gpu_blend_cb)(struct _disp_drv_t * disp_drv, lv_color_t * dest, const lv_color_t * src, uint32_t length,
+                         lv_opa_t opa);
+
+    /** OPTIONAL: Fill a memory with a color (GPU only)*/
+    void (*gpu_fill_cb)(struct _disp_drv_t * disp_drv, lv_color_t * dest_buf, lv_coord_t dest_width,
+                        const lv_area_t * fill_area, lv_color_t color);
+#endif
+
+    /** On CHROMA_KEYED images this color will be transparent.
+     * `LV_COLOR_TRANSP` by default. (lv_conf.h)*/
+    lv_color_t color_chroma_key;
+
+#if LV_USE_USER_DATA
+    lv_disp_drv_user_data_t user_data; /**< Custom display driver user data */
+#endif
+
+} lv_disp_drv_t;
+
+struct _lv_obj_t;
+
+/**
+ * Display structure.
+ * @note `lv_disp_drv_t` should be the first member of the structure.
+ */
+typedef struct _disp_t {
+    /**< Driver to the display*/
+    lv_disp_drv_t driver;
+
+    /**< A task which periodically checks the dirty areas and refreshes them*/
+    lv_task_t * refr_task;
+
+    /** Screens of the display*/
+    lv_ll_t scr_ll;
+    struct _lv_obj_t * act_scr;         /**< Currently active screen on this display */
+    struct _lv_obj_t * prev_scr;        /**< Previous screen. Used during screen animations */
+#if LV_USE_ANIMATION
+    struct _lv_obj_t * scr_to_load;     /**< The screen prepared to load in lv_scr_load_anim*/
+#endif
+    struct _lv_obj_t * top_layer; /**< @see lv_disp_get_layer_top */
+    struct _lv_obj_t * sys_layer; /**< @see lv_disp_get_layer_sys */
+
+uint8_t del_prev  :
+    1;        /**< 1: Automatically delete the previous screen when the screen load animation is ready */
+
+    lv_color_t bg_color;          /**< Default display color when screens are transparent*/
+    const void * bg_img;       /**< An image source to display as wallpaper*/
+    lv_opa_t bg_opa;              /**<Opacity of the background color or wallpaper */
+
+    /** Invalidated (marked to redraw) areas*/
+    lv_area_t inv_areas[LV_INV_BUF_SIZE];
+    uint8_t inv_area_joined[LV_INV_BUF_SIZE];
+    uint32_t inv_p : 10;
+
+    /*Miscellaneous data*/
+    uint32_t last_activity_time; /**< Last time there was activity on this display */
+} lv_disp_t;
+
+typedef enum {
+    LV_DISP_SIZE_SMALL,
+    LV_DISP_SIZE_MEDIUM,
+    LV_DISP_SIZE_LARGE,
+    LV_DISP_SIZE_EXTRA_LARGE,
+} lv_disp_size_t;
+
+/**********************
+ * GLOBAL PROTOTYPES
+ **********************/
+
+/**
+ * Initialize a display driver with default values.
+ * It is used to have known values in the fields and not junk in memory.
+ * After it you can safely set only the fields you need.
+ * @param driver pointer to driver variable to initialize
+ */
+void lv_disp_drv_init(lv_disp_drv_t * driver);
+
+/**
+ * Initialize a display buffer
+ * @param disp_buf pointer `lv_disp_buf_t` variable to initialize
+ * @param buf1 A buffer to be used by LVGL to draw the image.
+ *             Always has to specified and can't be NULL.
+ *             Can be an array allocated by the user. E.g. `static lv_color_t disp_buf1[1024 * 10]`
+ *             Or a memory address e.g. in external SRAM
+ * @param buf2 Optionally specify a second buffer to make image rendering and image flushing
+ *             (sending to the display) parallel.
+ *             In the `disp_drv->flush` you should use DMA or similar hardware to send
+ *             the image to the display in the background.
+ *             It lets LVGL to render next frame into the other buffer while previous is being
+ * sent. Set to `NULL` if unused.
+ * @param size_in_px_cnt size of the `buf1` and `buf2` in pixel count.
+ */
+void lv_disp_buf_init(lv_disp_buf_t * disp_buf, void * buf1, void * buf2, uint32_t size_in_px_cnt);
+
+/**
+ * Register an initialized display driver.
+ * Automatically set the first display as active.
+ * @param driver pointer to an initialized 'lv_disp_drv_t' variable (can be local variable)
+ * @return pointer to the new display or NULL on error
+ */
+lv_disp_t * lv_disp_drv_register(lv_disp_drv_t * driver);
+
+/**
+ * Update the driver in run time.
+ * @param disp pointer to a display. (return value of `lv_disp_drv_register`)
+ * @param new_drv pointer to the new driver
+ */
+void lv_disp_drv_update(lv_disp_t * disp, lv_disp_drv_t * new_drv);
+
+/**
+ * Remove a display
+ * @param disp pointer to display
+ */
+void lv_disp_remove(lv_disp_t * disp);
+
+/**
+ * Set a default screen. The new screens will be created on it by default.
+ * @param disp pointer to a display
+ */
+void lv_disp_set_default(lv_disp_t * disp);
+
+/**
+ * Get the default display
+ * @return pointer to the default display
+ */
+lv_disp_t * lv_disp_get_default(void);
+
+/**
+ * Get the horizontal resolution of a display
+ * @param disp pointer to a display (NULL to use the default display)
+ * @return the horizontal resolution of the display
+ */
+lv_coord_t lv_disp_get_hor_res(lv_disp_t * disp);
+
+/**
+ * Get the vertical resolution of a display
+ * @param disp pointer to a display (NULL to use the default display)
+ * @return the vertical resolution of the display
+ */
+lv_coord_t lv_disp_get_ver_res(lv_disp_t * disp);
+
+/**
+ * Get if anti-aliasing is enabled for a display or not
+ * @param disp pointer to a display (NULL to use the default display)
+ * @return true: anti-aliasing is enabled; false: disabled
+ */
+bool lv_disp_get_antialiasing(lv_disp_t * disp);
+
+/**
+ * Get the DPI of the display
+ * @param disp pointer to a display (NULL to use the default display)
+ * @return dpi of the display
+ */
+lv_coord_t lv_disp_get_dpi(lv_disp_t * disp);
+
+/**
+ * Get the size category of the display based on it's hor. res. and dpi.
+ * @param disp pointer to a display (NULL to use the default display)
+ * @return LV_DISP_SIZE_SMALL/MEDIUM/LARGE/EXTRA_LARGE
+ */
+lv_disp_size_t lv_disp_get_size_category(lv_disp_t * disp);
+
+//! @cond Doxygen_Suppress
+
+/**
+ * Call in the display driver's `flush_cb` function when the flushing is finished
+ * @param disp_drv pointer to display driver in `flush_cb` where this function is called
+ */
+LV_ATTRIBUTE_FLUSH_READY void lv_disp_flush_ready(lv_disp_drv_t * disp_drv);
+
+/**
+ * Tell if it's the last area of the refreshing process.
+ * Can be called from `flush_cb` to execute some special display refreshing if needed when all areas area flushed.
+ * @param disp_drv pointer to display driver
+ * @return true: it's the last area to flush; false: there are other areas too which will be refreshed soon
+ */
+LV_ATTRIBUTE_FLUSH_READY bool lv_disp_flush_is_last(lv_disp_drv_t * disp_drv);
+
+//! @endcond
+
+/**
+ * Get the next display.
+ * @param disp pointer to the current display. NULL to initialize.
+ * @return the next display or NULL if no more. Give the first display when the parameter is NULL
+ */
+lv_disp_t * lv_disp_get_next(lv_disp_t * disp);
+
+/**
+ * Get the internal buffer of a display
+ * @param disp pointer to a display
+ * @return pointer to the internal buffers
+ */
+lv_disp_buf_t * lv_disp_get_buf(lv_disp_t * disp);
+
+/**
+ * Get the number of areas in the buffer
+ * @return number of invalid areas
+ */
+uint16_t lv_disp_get_inv_buf_size(lv_disp_t * disp);
+
+/**
+ * Pop (delete) the last 'num' invalidated areas from the buffer
+ * @param num number of areas to delete
+ */
+void _lv_disp_pop_from_inv_buf(lv_disp_t * disp, uint16_t num);
+
+/**
+ * Check the driver configuration if it's double buffered (both `buf1` and `buf2` are set)
+ * @param disp pointer to to display to check
+ * @return true: double buffered; false: not double buffered
+ */
+bool lv_disp_is_double_buf(lv_disp_t * disp);
+
+/**
+ * Check the driver configuration if it's TRUE double buffered (both `buf1` and `buf2` are set and
+ * `size` is screen sized)
+ * @param disp pointer to to display to check
+ * @return true: double buffered; false: not double buffered
+ */
+bool lv_disp_is_true_double_buf(lv_disp_t * disp);
+
+/**********************
+ *      MACROS
+ **********************/
+
+#ifdef __cplusplus
+} /* extern "C" */
+#endif
+
+#endif
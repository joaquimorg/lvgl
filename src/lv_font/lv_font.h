<<<<<<< HEAD
/**
 * @file lv_font.h
 *
 */

#ifndef LV_FONT_H
#define LV_FONT_H

#ifdef __cplusplus
extern "C" {
#endif

/*********************
 *      INCLUDES
 *********************/
#include "../lv_conf_internal.h"
#include <stdint.h>
#include <stddef.h>
#include <stdbool.h>

#include "lv_symbol_def.h"
#include "../lv_misc/lv_area.h"

/*********************
 *      DEFINES
 *********************/

/**********************
 *      TYPEDEFS
 **********************/

/*------------------
 * General types
 *-----------------*/

/** Describes the properties of a glyph. */
typedef struct {
    uint16_t adv_w; /**< The glyph needs this space. Draw the next glyph after this width. 8 bit integer, 4 bit fractional */
    uint16_t box_w;  /**< Width of the glyph's bounding box*/
    uint16_t box_h;  /**< Height of the glyph's bounding box*/
    int16_t ofs_x;   /**< x offset of the bounding box*/
    int16_t ofs_y;  /**< y offset of the bounding box*/
    uint8_t bpp;   /**< Bit-per-pixel: 1, 2, 4, 8*/
} lv_font_glyph_dsc_t;


/** The bitmaps might be upscaled by 3 to achieve subpixel rendering. */
enum {
    LV_FONT_SUBPX_NONE,
    LV_FONT_SUBPX_HOR,
    LV_FONT_SUBPX_VER,
    LV_FONT_SUBPX_BOTH,
};

typedef uint8_t lv_font_subpx_t;

/** Describe the properties of a font*/
typedef struct _lv_font_struct {
    /** Get a glyph's  descriptor from a font*/
    bool (*get_glyph_dsc)(const struct _lv_font_struct *, lv_font_glyph_dsc_t *, uint32_t letter, uint32_t letter_next);

    /** Get a glyph's bitmap from a font*/
    const uint8_t * (*get_glyph_bitmap)(const struct _lv_font_struct *, uint32_t);

    /*Pointer to the font in a font pack (must have the same line height)*/
    lv_coord_t line_height;         /**< The real line height where any text fits*/
    lv_coord_t base_line;           /**< Base line measured from the top of the line_height*/
    uint8_t subpx  : 2;             /**< An element of `lv_font_subpx_t`*/

    int8_t underline_position;      /**< Distance between the top of the underline and base line (< 0 means below the base line)*/
    int8_t  underline_thickness;     /**< Thickness of the underline*/

    void * dsc;                     /**< Store implementation specific or run_time data or caching here*/
#if LV_USE_USER_DATA
    lv_font_user_data_t user_data;  /**< Custom user data for font. */
#endif


} lv_font_t;

/**********************
 * GLOBAL PROTOTYPES
 **********************/

/**
 * Return with the bitmap of a font.
 * @param font_p pointer to a font
 * @param letter an UNICODE character code
 * @return  pointer to the bitmap of the letter
 */
const uint8_t * lv_font_get_glyph_bitmap(const lv_font_t * font_p, uint32_t letter);

/**
 * Get the descriptor of a glyph
 * @param font_p pointer to font
 * @param dsc_out store the result descriptor here
 * @param letter an UNICODE letter code
 * @return true: descriptor is successfully loaded into `dsc_out`.
 *         false: the letter was not found, no data is loaded to `dsc_out`
 */
bool lv_font_get_glyph_dsc(const lv_font_t * font_p, lv_font_glyph_dsc_t * dsc_out, uint32_t letter,
                           uint32_t letter_next);

/**
 * Get the width of a glyph with kerning
 * @param font pointer to a font
 * @param letter an UNICODE letter
 * @param letter_next the next letter after `letter`. Used for kerning
 * @return the width of the glyph
 */
uint16_t lv_font_get_glyph_width(const lv_font_t * font, uint32_t letter, uint32_t letter_next);

/**
 * Get the line height of a font. All characters fit into this height
 * @param font_p pointer to a font
 * @return the height of a font
 */
static inline lv_coord_t lv_font_get_line_height(const lv_font_t * font_p)
{
    return font_p->line_height;
}

/**********************
 *      MACROS
 **********************/

#define LV_FONT_DECLARE(font_name) extern lv_font_t font_name;

#if LV_FONT_MONTSERRAT_8
LV_FONT_DECLARE(lv_font_montserrat_8)
#endif

#if LV_FONT_MONTSERRAT_10
LV_FONT_DECLARE(lv_font_montserrat_10)
#endif

#if LV_FONT_MONTSERRAT_12
LV_FONT_DECLARE(lv_font_montserrat_12)
#endif

#if LV_FONT_MONTSERRAT_14
LV_FONT_DECLARE(lv_font_montserrat_14)
#endif

#if LV_FONT_MONTSERRAT_16
LV_FONT_DECLARE(lv_font_montserrat_16)
#endif

#if LV_FONT_MONTSERRAT_18
LV_FONT_DECLARE(lv_font_montserrat_18)
#endif

#if LV_FONT_MONTSERRAT_20
LV_FONT_DECLARE(lv_font_montserrat_20)
#endif

#if LV_FONT_MONTSERRAT_22
LV_FONT_DECLARE(lv_font_montserrat_22)
#endif

#if LV_FONT_MONTSERRAT_24
LV_FONT_DECLARE(lv_font_montserrat_24)
#endif

#if LV_FONT_MONTSERRAT_26
LV_FONT_DECLARE(lv_font_montserrat_26)
#endif

#if LV_FONT_MONTSERRAT_28
LV_FONT_DECLARE(lv_font_montserrat_28)
#endif

#if LV_FONT_MONTSERRAT_30
LV_FONT_DECLARE(lv_font_montserrat_30)
#endif

#if LV_FONT_MONTSERRAT_32
LV_FONT_DECLARE(lv_font_montserrat_32)
#endif

#if LV_FONT_MONTSERRAT_34
LV_FONT_DECLARE(lv_font_montserrat_34)
#endif

#if LV_FONT_MONTSERRAT_36
LV_FONT_DECLARE(lv_font_montserrat_36)
#endif

#if LV_FONT_MONTSERRAT_38
LV_FONT_DECLARE(lv_font_montserrat_38)
#endif

#if LV_FONT_MONTSERRAT_40
LV_FONT_DECLARE(lv_font_montserrat_40)
#endif

#if LV_FONT_MONTSERRAT_42
LV_FONT_DECLARE(lv_font_montserrat_42)
#endif

#if LV_FONT_MONTSERRAT_44
LV_FONT_DECLARE(lv_font_montserrat_44)
#endif

#if LV_FONT_MONTSERRAT_46
LV_FONT_DECLARE(lv_font_montserrat_46)
#endif

#if LV_FONT_MONTSERRAT_48
LV_FONT_DECLARE(lv_font_montserrat_48)
#endif

#if LV_FONT_MONTSERRAT_28_COMPRESSED
LV_FONT_DECLARE(lv_font_montserrat_28_compressed)
#endif

#if LV_FONT_MONTSERRAT_12_SUBPX
LV_FONT_DECLARE(lv_font_montserrat_12_subpx)
#endif

#if LV_FONT_UNSCII_8
LV_FONT_DECLARE(lv_font_unscii_8)
#endif

#if LV_FONT_UNSCII_16
LV_FONT_DECLARE(lv_font_unscii_16)
#endif

#if LV_FONT_DEJAVU_16_PERSIAN_HEBREW
LV_FONT_DECLARE(lv_font_dejavu_16_persian_hebrew)
#endif

#if LV_FONT_SIMSUN_16_CJK
LV_FONT_DECLARE(lv_font_simsun_16_cjk)
#endif

/*Declare the custom (user defined) fonts*/
#ifdef LV_FONT_CUSTOM_DECLARE
LV_FONT_CUSTOM_DECLARE
#endif

#ifdef __cplusplus
} /* extern "C" */
#endif

#endif /*USE_FONT*/
=======
/**
 * @file lv_font.h
 *
 */

#ifndef LV_FONT_H
#define LV_FONT_H

#ifdef __cplusplus
extern "C" {
#endif

/*********************
 *      INCLUDES
 *********************/
#include "../lv_conf_internal.h"
#include <stdint.h>
#include <stddef.h>
#include <stdbool.h>

#include "lv_symbol_def.h"
#include "../lv_misc/lv_area.h"

/*********************
 *      DEFINES
 *********************/

/**********************
 *      TYPEDEFS
 **********************/

/*------------------
 * General types
 *-----------------*/

/** Describes the properties of a glyph. */
typedef struct {
    uint16_t adv_w; /**< The glyph needs this space. Draw the next glyph after this width. */
    uint16_t box_w;  /**< Width of the glyph's bounding box*/
    uint16_t box_h;  /**< Height of the glyph's bounding box*/
    int16_t ofs_x;   /**< x offset of the bounding box*/
    int16_t ofs_y;  /**< y offset of the bounding box*/
    uint8_t bpp;   /**< Bit-per-pixel: 1, 2, 4, 8*/
} lv_font_glyph_dsc_t;

/** The bitmaps might be upscaled by 3 to achieve subpixel rendering. */
enum {
    LV_FONT_SUBPX_NONE,
    LV_FONT_SUBPX_HOR,
    LV_FONT_SUBPX_VER,
    LV_FONT_SUBPX_BOTH,
};

typedef uint8_t lv_font_subpx_t;

/** Describe the properties of a font*/
typedef struct _lv_font_struct {
    /** Get a glyph's descriptor from a font*/
    bool (*get_glyph_dsc)(const struct _lv_font_struct *, lv_font_glyph_dsc_t *, uint32_t letter, uint32_t letter_next);

    /** Get a glyph's bitmap from a font*/
    const uint8_t * (*get_glyph_bitmap)(const struct _lv_font_struct *, uint32_t);

    /*Pointer to the font in a font pack (must have the same line height)*/
    lv_coord_t line_height;         /**< The real line height where any text fits*/
    lv_coord_t base_line;           /**< Base line measured from the top of the line_height*/
    uint8_t subpx  : 2;             /**< An element of `lv_font_subpx_t`*/

    int8_t underline_position;      /**< Distance between the top of the underline and base line (< 0 means below the base line)*/
    int8_t underline_thickness;     /**< Thickness of the underline*/

    void * dsc;                     /**< Store implementation specific or run_time data or caching here*/
#if LV_USE_USER_DATA
    lv_font_user_data_t user_data;  /**< Custom user data for font. */
#endif

} lv_font_t;

/**********************
 * GLOBAL PROTOTYPES
 **********************/

/**
 * Return with the bitmap of a font.
 * @param font_p pointer to a font
 * @param letter an UNICODE character code
 * @return pointer to the bitmap of the letter
 */
const uint8_t * lv_font_get_glyph_bitmap(const lv_font_t * font_p, uint32_t letter);

/**
 * Get the descriptor of a glyph
 * @param font_p pointer to font
 * @param dsc_out store the result descriptor here
 * @param letter an UNICODE letter code
 * @return true: descriptor is successfully loaded into `dsc_out`.
 *         false: the letter was not found, no data is loaded to `dsc_out`
 */
bool lv_font_get_glyph_dsc(const lv_font_t * font_p, lv_font_glyph_dsc_t * dsc_out, uint32_t letter,
                           uint32_t letter_next);

/**
 * Get the width of a glyph with kerning
 * @param font pointer to a font
 * @param letter an UNICODE letter
 * @param letter_next the next letter after `letter`. Used for kerning
 * @return the width of the glyph
 */
uint16_t lv_font_get_glyph_width(const lv_font_t * font, uint32_t letter, uint32_t letter_next);

/**
 * Get the line height of a font. All characters fit into this height
 * @param font_p pointer to a font
 * @return the height of a font
 */
static inline lv_coord_t lv_font_get_line_height(const lv_font_t * font_p)
{
    return font_p->line_height;
}

/**********************
 *      MACROS
 **********************/

#define LV_FONT_DECLARE(font_name) extern lv_font_t font_name;

#if LV_FONT_MONTSERRAT_8
LV_FONT_DECLARE(lv_font_montserrat_8)
#endif

#if LV_FONT_MONTSERRAT_10
LV_FONT_DECLARE(lv_font_montserrat_10)
#endif

#if LV_FONT_MONTSERRAT_12
LV_FONT_DECLARE(lv_font_montserrat_12)
#endif

#if LV_FONT_MONTSERRAT_14
LV_FONT_DECLARE(lv_font_montserrat_14)
#endif

#if LV_FONT_MONTSERRAT_16
LV_FONT_DECLARE(lv_font_montserrat_16)
#endif

#if LV_FONT_MONTSERRAT_18
LV_FONT_DECLARE(lv_font_montserrat_18)
#endif

#if LV_FONT_MONTSERRAT_20
LV_FONT_DECLARE(lv_font_montserrat_20)
#endif

#if LV_FONT_MONTSERRAT_22
LV_FONT_DECLARE(lv_font_montserrat_22)
#endif

#if LV_FONT_MONTSERRAT_24
LV_FONT_DECLARE(lv_font_montserrat_24)
#endif

#if LV_FONT_MONTSERRAT_26
LV_FONT_DECLARE(lv_font_montserrat_26)
#endif

#if LV_FONT_MONTSERRAT_28
LV_FONT_DECLARE(lv_font_montserrat_28)
#endif

#if LV_FONT_MONTSERRAT_30
LV_FONT_DECLARE(lv_font_montserrat_30)
#endif

#if LV_FONT_MONTSERRAT_32
LV_FONT_DECLARE(lv_font_montserrat_32)
#endif

#if LV_FONT_MONTSERRAT_34
LV_FONT_DECLARE(lv_font_montserrat_34)
#endif

#if LV_FONT_MONTSERRAT_36
LV_FONT_DECLARE(lv_font_montserrat_36)
#endif

#if LV_FONT_MONTSERRAT_38
LV_FONT_DECLARE(lv_font_montserrat_38)
#endif

#if LV_FONT_MONTSERRAT_40
LV_FONT_DECLARE(lv_font_montserrat_40)
#endif

#if LV_FONT_MONTSERRAT_42
LV_FONT_DECLARE(lv_font_montserrat_42)
#endif

#if LV_FONT_MONTSERRAT_44
LV_FONT_DECLARE(lv_font_montserrat_44)
#endif

#if LV_FONT_MONTSERRAT_46
LV_FONT_DECLARE(lv_font_montserrat_46)
#endif

#if LV_FONT_MONTSERRAT_48
LV_FONT_DECLARE(lv_font_montserrat_48)
#endif

#if LV_FONT_MONTSERRAT_28_COMPRESSED
LV_FONT_DECLARE(lv_font_montserrat_28_compressed)
#endif

#if LV_FONT_MONTSERRAT_12_SUBPX
LV_FONT_DECLARE(lv_font_montserrat_12_subpx)
#endif

#if LV_FONT_UNSCII_8
LV_FONT_DECLARE(lv_font_unscii_8)
#endif

#if LV_FONT_UNSCII_16
LV_FONT_DECLARE(lv_font_unscii_16)
#endif

#if LV_FONT_DEJAVU_16_PERSIAN_HEBREW
LV_FONT_DECLARE(lv_font_dejavu_16_persian_hebrew)
#endif

#if LV_FONT_SIMSUN_16_CJK
LV_FONT_DECLARE(lv_font_simsun_16_cjk)
#endif

/*Declare the custom (user defined) fonts*/
#ifdef LV_FONT_CUSTOM_DECLARE
LV_FONT_CUSTOM_DECLARE
#endif

#ifdef __cplusplus
} /* extern "C" */
#endif

#endif /*USE_FONT*/
>>>>>>> 9003f4a9
<|MERGE_RESOLUTION|>--- conflicted
+++ resolved
@@ -1,251 +1,3 @@
-<<<<<<< HEAD
-/**
- * @file lv_font.h
- *
- */
-
-#ifndef LV_FONT_H
-#define LV_FONT_H
-
-#ifdef __cplusplus
-extern "C" {
-#endif
-
-/*********************
- *      INCLUDES
- *********************/
-#include "../lv_conf_internal.h"
-#include <stdint.h>
-#include <stddef.h>
-#include <stdbool.h>
-
-#include "lv_symbol_def.h"
-#include "../lv_misc/lv_area.h"
-
-/*********************
- *      DEFINES
- *********************/
-
-/**********************
- *      TYPEDEFS
- **********************/
-
-/*------------------
- * General types
- *-----------------*/
-
-/** Describes the properties of a glyph. */
-typedef struct {
-    uint16_t adv_w; /**< The glyph needs this space. Draw the next glyph after this width. 8 bit integer, 4 bit fractional */
-    uint16_t box_w;  /**< Width of the glyph's bounding box*/
-    uint16_t box_h;  /**< Height of the glyph's bounding box*/
-    int16_t ofs_x;   /**< x offset of the bounding box*/
-    int16_t ofs_y;  /**< y offset of the bounding box*/
-    uint8_t bpp;   /**< Bit-per-pixel: 1, 2, 4, 8*/
-} lv_font_glyph_dsc_t;
-
-
-/** The bitmaps might be upscaled by 3 to achieve subpixel rendering. */
-enum {
-    LV_FONT_SUBPX_NONE,
-    LV_FONT_SUBPX_HOR,
-    LV_FONT_SUBPX_VER,
-    LV_FONT_SUBPX_BOTH,
-};
-
-typedef uint8_t lv_font_subpx_t;
-
-/** Describe the properties of a font*/
-typedef struct _lv_font_struct {
-    /** Get a glyph's  descriptor from a font*/
-    bool (*get_glyph_dsc)(const struct _lv_font_struct *, lv_font_glyph_dsc_t *, uint32_t letter, uint32_t letter_next);
-
-    /** Get a glyph's bitmap from a font*/
-    const uint8_t * (*get_glyph_bitmap)(const struct _lv_font_struct *, uint32_t);
-
-    /*Pointer to the font in a font pack (must have the same line height)*/
-    lv_coord_t line_height;         /**< The real line height where any text fits*/
-    lv_coord_t base_line;           /**< Base line measured from the top of the line_height*/
-    uint8_t subpx  : 2;             /**< An element of `lv_font_subpx_t`*/
-
-    int8_t underline_position;      /**< Distance between the top of the underline and base line (< 0 means below the base line)*/
-    int8_t  underline_thickness;     /**< Thickness of the underline*/
-
-    void * dsc;                     /**< Store implementation specific or run_time data or caching here*/
-#if LV_USE_USER_DATA
-    lv_font_user_data_t user_data;  /**< Custom user data for font. */
-#endif
-
-
-} lv_font_t;
-
-/**********************
- * GLOBAL PROTOTYPES
- **********************/
-
-/**
- * Return with the bitmap of a font.
- * @param font_p pointer to a font
- * @param letter an UNICODE character code
- * @return  pointer to the bitmap of the letter
- */
-const uint8_t * lv_font_get_glyph_bitmap(const lv_font_t * font_p, uint32_t letter);
-
-/**
- * Get the descriptor of a glyph
- * @param font_p pointer to font
- * @param dsc_out store the result descriptor here
- * @param letter an UNICODE letter code
- * @return true: descriptor is successfully loaded into `dsc_out`.
- *         false: the letter was not found, no data is loaded to `dsc_out`
- */
-bool lv_font_get_glyph_dsc(const lv_font_t * font_p, lv_font_glyph_dsc_t * dsc_out, uint32_t letter,
-                           uint32_t letter_next);
-
-/**
- * Get the width of a glyph with kerning
- * @param font pointer to a font
- * @param letter an UNICODE letter
- * @param letter_next the next letter after `letter`. Used for kerning
- * @return the width of the glyph
- */
-uint16_t lv_font_get_glyph_width(const lv_font_t * font, uint32_t letter, uint32_t letter_next);
-
-/**
- * Get the line height of a font. All characters fit into this height
- * @param font_p pointer to a font
- * @return the height of a font
- */
-static inline lv_coord_t lv_font_get_line_height(const lv_font_t * font_p)
-{
-    return font_p->line_height;
-}
-
-/**********************
- *      MACROS
- **********************/
-
-#define LV_FONT_DECLARE(font_name) extern lv_font_t font_name;
-
-#if LV_FONT_MONTSERRAT_8
-LV_FONT_DECLARE(lv_font_montserrat_8)
-#endif
-
-#if LV_FONT_MONTSERRAT_10
-LV_FONT_DECLARE(lv_font_montserrat_10)
-#endif
-
-#if LV_FONT_MONTSERRAT_12
-LV_FONT_DECLARE(lv_font_montserrat_12)
-#endif
-
-#if LV_FONT_MONTSERRAT_14
-LV_FONT_DECLARE(lv_font_montserrat_14)
-#endif
-
-#if LV_FONT_MONTSERRAT_16
-LV_FONT_DECLARE(lv_font_montserrat_16)
-#endif
-
-#if LV_FONT_MONTSERRAT_18
-LV_FONT_DECLARE(lv_font_montserrat_18)
-#endif
-
-#if LV_FONT_MONTSERRAT_20
-LV_FONT_DECLARE(lv_font_montserrat_20)
-#endif
-
-#if LV_FONT_MONTSERRAT_22
-LV_FONT_DECLARE(lv_font_montserrat_22)
-#endif
-
-#if LV_FONT_MONTSERRAT_24
-LV_FONT_DECLARE(lv_font_montserrat_24)
-#endif
-
-#if LV_FONT_MONTSERRAT_26
-LV_FONT_DECLARE(lv_font_montserrat_26)
-#endif
-
-#if LV_FONT_MONTSERRAT_28
-LV_FONT_DECLARE(lv_font_montserrat_28)
-#endif
-
-#if LV_FONT_MONTSERRAT_30
-LV_FONT_DECLARE(lv_font_montserrat_30)
-#endif
-
-#if LV_FONT_MONTSERRAT_32
-LV_FONT_DECLARE(lv_font_montserrat_32)
-#endif
-
-#if LV_FONT_MONTSERRAT_34
-LV_FONT_DECLARE(lv_font_montserrat_34)
-#endif
-
-#if LV_FONT_MONTSERRAT_36
-LV_FONT_DECLARE(lv_font_montserrat_36)
-#endif
-
-#if LV_FONT_MONTSERRAT_38
-LV_FONT_DECLARE(lv_font_montserrat_38)
-#endif
-
-#if LV_FONT_MONTSERRAT_40
-LV_FONT_DECLARE(lv_font_montserrat_40)
-#endif
-
-#if LV_FONT_MONTSERRAT_42
-LV_FONT_DECLARE(lv_font_montserrat_42)
-#endif
-
-#if LV_FONT_MONTSERRAT_44
-LV_FONT_DECLARE(lv_font_montserrat_44)
-#endif
-
-#if LV_FONT_MONTSERRAT_46
-LV_FONT_DECLARE(lv_font_montserrat_46)
-#endif
-
-#if LV_FONT_MONTSERRAT_48
-LV_FONT_DECLARE(lv_font_montserrat_48)
-#endif
-
-#if LV_FONT_MONTSERRAT_28_COMPRESSED
-LV_FONT_DECLARE(lv_font_montserrat_28_compressed)
-#endif
-
-#if LV_FONT_MONTSERRAT_12_SUBPX
-LV_FONT_DECLARE(lv_font_montserrat_12_subpx)
-#endif
-
-#if LV_FONT_UNSCII_8
-LV_FONT_DECLARE(lv_font_unscii_8)
-#endif
-
-#if LV_FONT_UNSCII_16
-LV_FONT_DECLARE(lv_font_unscii_16)
-#endif
-
-#if LV_FONT_DEJAVU_16_PERSIAN_HEBREW
-LV_FONT_DECLARE(lv_font_dejavu_16_persian_hebrew)
-#endif
-
-#if LV_FONT_SIMSUN_16_CJK
-LV_FONT_DECLARE(lv_font_simsun_16_cjk)
-#endif
-
-/*Declare the custom (user defined) fonts*/
-#ifdef LV_FONT_CUSTOM_DECLARE
-LV_FONT_CUSTOM_DECLARE
-#endif
-
-#ifdef __cplusplus
-} /* extern "C" */
-#endif
-
-#endif /*USE_FONT*/
-=======
 /**
  * @file lv_font.h
  *
@@ -489,5 +241,4 @@
 } /* extern "C" */
 #endif
 
-#endif /*USE_FONT*/
->>>>>>> 9003f4a9
+#endif /*USE_FONT*/
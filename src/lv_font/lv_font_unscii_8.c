<<<<<<< HEAD
#include "../../lvgl.h"

/*******************************************************************************
 * Size: 8 px
 * Bpp: 1
 * Opts:
 ******************************************************************************/

#ifndef LV_FONT_UNSCII_8
    #define LV_FONT_UNSCII_8 1
#endif

#if LV_FONT_UNSCII_8

/*-----------------
 *    BITMAPS
 *----------------*/

/*Store the image of the glyphs*/
static LV_ATTRIBUTE_LARGE_CONST const uint8_t gylph_bitmap[] = {
    /* U+20 " " */
    0x0,

    /* U+21 "!" */
    0xff, 0xcc,

    /* U+22 "\"" */
    0xcf, 0x3c, 0xc0,

    /* U+23 "#" */
    0x6c, 0xdb, 0xfb, 0x6f, 0xed, 0x9b, 0x0,

    /* U+24 "$" */
    0x31, 0xfc, 0x1e, 0xf, 0xe3, 0x0,

    /* U+25 "%" */
    0xc7, 0x98, 0x61, 0x86, 0x78, 0xc0,

    /* U+26 "&" */
    0x38, 0xd8, 0xe3, 0xbd, 0xd9, 0x9d, 0x80,

    /* U+27 "'" */
    0x6f, 0x0,

    /* U+28 "(" */
    0x36, 0xcc, 0xc6, 0x30,

    /* U+29 ")" */
    0xc6, 0x33, 0x36, 0xc0,

    /* U+2A "*" */
    0x66, 0x3c, 0xff, 0x3c, 0x66,

    /* U+2B "+" */
    0x30, 0xcf, 0xcc, 0x30,

    /* U+2C "," */
    0x6f, 0x0,

    /* U+2D "-" */
    0xfc,

    /* U+2E "." */
    0xf0,

    /* U+2F "/" */
    0x3, 0x6, 0xc, 0x18, 0x30, 0x60, 0xc0,

    /* U+30 "0" */
    0x7b, 0x3d, 0xfb, 0xcf, 0x37, 0x80,

    /* U+31 "1" */
    0x31, 0xc3, 0xc, 0x30, 0xcf, 0xc0,

    /* U+32 "2" */
    0x7b, 0x31, 0x8c, 0x63, 0xf, 0xc0,

    /* U+33 "3" */
    0x7b, 0x30, 0xce, 0xf, 0x37, 0x80,

    /* U+34 "4" */
    0x1c, 0x79, 0xb6, 0x6f, 0xe1, 0x83, 0x0,

    /* U+35 "5" */
    0xff, 0xf, 0x83, 0xf, 0x37, 0x80,

    /* U+36 "6" */
    0x39, 0x8c, 0x3e, 0xcf, 0x37, 0x80,

    /* U+37 "7" */
    0xfc, 0x30, 0xc6, 0x30, 0xc3, 0x0,

    /* U+38 "8" */
    0x7b, 0x3c, 0xde, 0xcf, 0x37, 0x80,

    /* U+39 "9" */
    0x7b, 0x3c, 0xdf, 0xc, 0x67, 0x0,

    /* U+3A ":" */
    0xf0, 0xf0,

    /* U+3B ";" */
    0x6c, 0x6, 0xf0,

    /* U+3C "<" */
    0x19, 0x99, 0x86, 0x18, 0x60,

    /* U+3D "=" */
    0xfc, 0xf, 0xc0,

    /* U+3E ">" */
    0xc3, 0xc, 0x33, 0x33, 0x0,

    /* U+3F "?" */
    0x7b, 0x30, 0xc6, 0x30, 0x3, 0x0,

    /* U+40 "@" */
    0x7d, 0x8f, 0x7e, 0xfd, 0xf8, 0x1f, 0x0,

    /* U+41 "A" */
    0x31, 0xec, 0xf3, 0xff, 0x3c, 0xc0,

    /* U+42 "B" */
    0xfb, 0x3c, 0xfe, 0xcf, 0x3f, 0x80,

    /* U+43 "C" */
    0x7b, 0x3c, 0x30, 0xc3, 0x37, 0x80,

    /* U+44 "D" */
    0xf3, 0x6c, 0xf3, 0xcf, 0x6f, 0x0,

    /* U+45 "E" */
    0xff, 0xc, 0x3e, 0xc3, 0xf, 0xc0,

    /* U+46 "F" */
    0xff, 0xc, 0x3e, 0xc3, 0xc, 0x0,

    /* U+47 "G" */
    0x7b, 0x3c, 0x37, 0xcf, 0x37, 0xc0,

    /* U+48 "H" */
    0xcf, 0x3c, 0xff, 0xcf, 0x3c, 0xc0,

    /* U+49 "I" */
    0xfc, 0xc3, 0xc, 0x30, 0xcf, 0xc0,

    /* U+4A "J" */
    0xc, 0x30, 0xc3, 0xf, 0x37, 0x80,

    /* U+4B "K" */
    0xc7, 0x9b, 0x67, 0x8d, 0x99, 0xb1, 0x80,

    /* U+4C "L" */
    0xc3, 0xc, 0x30, 0xc3, 0xf, 0xc0,

    /* U+4D "M" */
    0xc7, 0xdf, 0xfe, 0xbc, 0x78, 0xf1, 0x80,

    /* U+4E "N" */
    0xc7, 0xcf, 0xde, 0xfc, 0xf8, 0xf1, 0x80,

    /* U+4F "O" */
    0x7b, 0x3c, 0xf3, 0xcf, 0x37, 0x80,

    /* U+50 "P" */
    0xfb, 0x3c, 0xfe, 0xc3, 0xc, 0x0,

    /* U+51 "Q" */
    0x7b, 0x3c, 0xf3, 0xcf, 0x66, 0xc0,

    /* U+52 "R" */
    0xfb, 0x3c, 0xfe, 0xdb, 0x3c, 0xc0,

    /* U+53 "S" */
    0x7b, 0x3c, 0x1e, 0xf, 0x37, 0x80,

    /* U+54 "T" */
    0xfc, 0xc3, 0xc, 0x30, 0xc3, 0x0,

    /* U+55 "U" */
    0xcf, 0x3c, 0xf3, 0xcf, 0x37, 0x80,

    /* U+56 "V" */
    0xcf, 0x3c, 0xf3, 0xcd, 0xe3, 0x0,

    /* U+57 "W" */
    0xc7, 0x8f, 0x1e, 0xbf, 0xfd, 0xf1, 0x80,

    /* U+58 "X" */
    0xc3, 0x66, 0x3c, 0x18, 0x3c, 0x66, 0xc3,

    /* U+59 "Y" */
    0xc3, 0x66, 0x3c, 0x18, 0x18, 0x18, 0x18,

    /* U+5A "Z" */
    0xfc, 0x31, 0x8c, 0x63, 0xf, 0xc0,

    /* U+5B "[" */
    0xfc, 0xcc, 0xcc, 0xf0,

    /* U+5C "\\" */
    0xc0, 0x60, 0x30, 0x18, 0xc, 0x6, 0x3,

    /* U+5D "]" */
    0xf3, 0x33, 0x33, 0xf0,

    /* U+5E "^" */
    0x10, 0x71, 0xb6, 0x30,

    /* U+5F "_" */
    0xff,

    /* U+60 "`" */
    0xc6, 0x30,

    /* U+61 "a" */
    0x78, 0x37, 0xf3, 0x7c,

    /* U+62 "b" */
    0xc3, 0xf, 0xb3, 0xcf, 0x3f, 0x80,

    /* U+63 "c" */
    0x7e, 0x31, 0x87, 0x80,

    /* U+64 "d" */
    0xc, 0x37, 0xf3, 0xcf, 0x37, 0xc0,

    /* U+65 "e" */
    0x7b, 0x3f, 0xf0, 0x78,

    /* U+66 "f" */
    0x3b, 0x3e, 0xc6, 0x31, 0x80,

    /* U+67 "g" */
    0x7f, 0x3c, 0xdf, 0xf, 0xe0,

    /* U+68 "h" */
    0xc3, 0xf, 0xb3, 0xcf, 0x3c, 0xc0,

    /* U+69 "i" */
    0x60, 0x38, 0xc6, 0x31, 0xe0,

    /* U+6A "j" */
    0x18, 0x6, 0x31, 0x8c, 0x7e,

    /* U+6B "k" */
    0xc3, 0xc, 0xf6, 0xf3, 0x6c, 0xc0,

    /* U+6C "l" */
    0xe3, 0x18, 0xc6, 0x31, 0xe0,

    /* U+6D "m" */
    0xcd, 0xff, 0x5e, 0xbc, 0x60,

    /* U+6E "n" */
    0xfb, 0x3c, 0xf3, 0xcc,

    /* U+6F "o" */
    0x7b, 0x3c, 0xf3, 0x78,

    /* U+70 "p" */
    0xfb, 0x3c, 0xfe, 0xc3, 0x0,

    /* U+71 "q" */
    0x7f, 0x3c, 0xdf, 0xc, 0x30,

    /* U+72 "r" */
    0xfb, 0x3c, 0x30, 0xc0,

    /* U+73 "s" */
    0x7f, 0x7, 0x83, 0xf8,

    /* U+74 "t" */
    0x61, 0x8f, 0xd8, 0x61, 0x83, 0xc0,

    /* U+75 "u" */
    0xcf, 0x3c, 0xf3, 0x7c,

    /* U+76 "v" */
    0xcf, 0x3c, 0xde, 0x30,

    /* U+77 "w" */
    0xc7, 0x8f, 0x5b, 0xe6, 0xc0,

    /* U+78 "x" */
    0xc6, 0xd8, 0xe3, 0x6c, 0x60,

    /* U+79 "y" */
    0xcf, 0x3c, 0xdf, 0xd, 0xe0,

    /* U+7A "z" */
    0xfc, 0x63, 0x18, 0xfc,

    /* U+7B "{" */
    0x1c, 0xc3, 0x38, 0x30, 0xc1, 0xc0,

    /* U+7C "|" */
    0xff, 0xfc,

    /* U+7D "}" */
    0xe0, 0xc3, 0x7, 0x30, 0xce, 0x0,

    /* U+7E "~" */
    0x77, 0xb8,

    /* U+7F "" */
    0xc1, 0x42, 0xbd, 0x2c, 0x40, 0x81, 0x0
};


/*---------------------
 *  GLYPH DESCRIPTION
 *--------------------*/

static const lv_font_fmt_txt_glyph_dsc_t glyph_dsc[] = {
    {.bitmap_index = 0, .adv_w = 0, .box_w = 0, .box_h = 0, .ofs_x = 0, .ofs_y = 0} /* id = 0 reserved */,
    {.bitmap_index = 0, .adv_w = 128, .box_w = 1, .box_h = 1, .ofs_x = 0, .ofs_y = 8},
    {.bitmap_index = 1, .adv_w = 128, .box_w = 2, .box_h = 7, .ofs_x = 3, .ofs_y = 1},
    {.bitmap_index = 3, .adv_w = 128, .box_w = 6, .box_h = 3, .ofs_x = 1, .ofs_y = 5},
    {.bitmap_index = 6, .adv_w = 128, .box_w = 7, .box_h = 7, .ofs_x = 0, .ofs_y = 1},
    {.bitmap_index = 13, .adv_w = 128, .box_w = 6, .box_h = 7, .ofs_x = 1, .ofs_y = 1},
    {.bitmap_index = 19, .adv_w = 128, .box_w = 7, .box_h = 6, .ofs_x = 0, .ofs_y = 1},
    {.bitmap_index = 25, .adv_w = 128, .box_w = 7, .box_h = 7, .ofs_x = 0, .ofs_y = 1},
    {.bitmap_index = 32, .adv_w = 128, .box_w = 3, .box_h = 3, .ofs_x = 2, .ofs_y = 5},
    {.bitmap_index = 34, .adv_w = 128, .box_w = 4, .box_h = 7, .ofs_x = 2, .ofs_y = 1},
    {.bitmap_index = 38, .adv_w = 128, .box_w = 4, .box_h = 7, .ofs_x = 2, .ofs_y = 1},
    {.bitmap_index = 42, .adv_w = 128, .box_w = 8, .box_h = 5, .ofs_x = 0, .ofs_y = 2},
    {.bitmap_index = 47, .adv_w = 128, .box_w = 6, .box_h = 5, .ofs_x = 1, .ofs_y = 2},
    {.bitmap_index = 51, .adv_w = 128, .box_w = 3, .box_h = 3, .ofs_x = 2, .ofs_y = 0},
    {.bitmap_index = 53, .adv_w = 128, .box_w = 6, .box_h = 1, .ofs_x = 1, .ofs_y = 4},
    {.bitmap_index = 54, .adv_w = 128, .box_w = 2, .box_h = 2, .ofs_x = 3, .ofs_y = 1},
    {.bitmap_index = 55, .adv_w = 128, .box_w = 8, .box_h = 7, .ofs_x = 0, .ofs_y = 1},
    {.bitmap_index = 62, .adv_w = 128, .box_w = 6, .box_h = 7, .ofs_x = 1, .ofs_y = 1},
    {.bitmap_index = 68, .adv_w = 128, .box_w = 6, .box_h = 7, .ofs_x = 1, .ofs_y = 1},
    {.bitmap_index = 74, .adv_w = 128, .box_w = 6, .box_h = 7, .ofs_x = 1, .ofs_y = 1},
    {.bitmap_index = 80, .adv_w = 128, .box_w = 6, .box_h = 7, .ofs_x = 1, .ofs_y = 1},
    {.bitmap_index = 86, .adv_w = 128, .box_w = 7, .box_h = 7, .ofs_x = 0, .ofs_y = 1},
    {.bitmap_index = 93, .adv_w = 128, .box_w = 6, .box_h = 7, .ofs_x = 1, .ofs_y = 1},
    {.bitmap_index = 99, .adv_w = 128, .box_w = 6, .box_h = 7, .ofs_x = 1, .ofs_y = 1},
    {.bitmap_index = 105, .adv_w = 128, .box_w = 6, .box_h = 7, .ofs_x = 1, .ofs_y = 1},
    {.bitmap_index = 111, .adv_w = 128, .box_w = 6, .box_h = 7, .ofs_x = 1, .ofs_y = 1},
    {.bitmap_index = 117, .adv_w = 128, .box_w = 6, .box_h = 7, .ofs_x = 1, .ofs_y = 1},
    {.bitmap_index = 123, .adv_w = 128, .box_w = 2, .box_h = 6, .ofs_x = 3, .ofs_y = 1},
    {.bitmap_index = 125, .adv_w = 128, .box_w = 3, .box_h = 7, .ofs_x = 2, .ofs_y = 0},
    {.bitmap_index = 128, .adv_w = 128, .box_w = 5, .box_h = 7, .ofs_x = 1, .ofs_y = 1},
    {.bitmap_index = 133, .adv_w = 128, .box_w = 6, .box_h = 3, .ofs_x = 1, .ofs_y = 3},
    {.bitmap_index = 136, .adv_w = 128, .box_w = 5, .box_h = 7, .ofs_x = 1, .ofs_y = 1},
    {.bitmap_index = 141, .adv_w = 128, .box_w = 6, .box_h = 7, .ofs_x = 1, .ofs_y = 1},
    {.bitmap_index = 147, .adv_w = 128, .box_w = 7, .box_h = 7, .ofs_x = 0, .ofs_y = 1},
    {.bitmap_index = 154, .adv_w = 128, .box_w = 6, .box_h = 7, .ofs_x = 1, .ofs_y = 1},
    {.bitmap_index = 160, .adv_w = 128, .box_w = 6, .box_h = 7, .ofs_x = 1, .ofs_y = 1},
    {.bitmap_index = 166, .adv_w = 128, .box_w = 6, .box_h = 7, .ofs_x = 1, .ofs_y = 1},
    {.bitmap_index = 172, .adv_w = 128, .box_w = 6, .box_h = 7, .ofs_x = 1, .ofs_y = 1},
    {.bitmap_index = 178, .adv_w = 128, .box_w = 6, .box_h = 7, .ofs_x = 1, .ofs_y = 1},
    {.bitmap_index = 184, .adv_w = 128, .box_w = 6, .box_h = 7, .ofs_x = 1, .ofs_y = 1},
    {.bitmap_index = 190, .adv_w = 128, .box_w = 6, .box_h = 7, .ofs_x = 1, .ofs_y = 1},
    {.bitmap_index = 196, .adv_w = 128, .box_w = 6, .box_h = 7, .ofs_x = 1, .ofs_y = 1},
    {.bitmap_index = 202, .adv_w = 128, .box_w = 6, .box_h = 7, .ofs_x = 1, .ofs_y = 1},
    {.bitmap_index = 208, .adv_w = 128, .box_w = 6, .box_h = 7, .ofs_x = 1, .ofs_y = 1},
    {.bitmap_index = 214, .adv_w = 128, .box_w = 7, .box_h = 7, .ofs_x = 0, .ofs_y = 1},
    {.bitmap_index = 221, .adv_w = 128, .box_w = 6, .box_h = 7, .ofs_x = 1, .ofs_y = 1},
    {.bitmap_index = 227, .adv_w = 128, .box_w = 7, .box_h = 7, .ofs_x = 0, .ofs_y = 1},
    {.bitmap_index = 234, .adv_w = 128, .box_w = 7, .box_h = 7, .ofs_x = 0, .ofs_y = 1},
    {.bitmap_index = 241, .adv_w = 128, .box_w = 6, .box_h = 7, .ofs_x = 1, .ofs_y = 1},
    {.bitmap_index = 247, .adv_w = 128, .box_w = 6, .box_h = 7, .ofs_x = 1, .ofs_y = 1},
    {.bitmap_index = 253, .adv_w = 128, .box_w = 6, .box_h = 7, .ofs_x = 1, .ofs_y = 1},
    {.bitmap_index = 259, .adv_w = 128, .box_w = 6, .box_h = 7, .ofs_x = 1, .ofs_y = 1},
    {.bitmap_index = 265, .adv_w = 128, .box_w = 6, .box_h = 7, .ofs_x = 1, .ofs_y = 1},
    {.bitmap_index = 271, .adv_w = 128, .box_w = 6, .box_h = 7, .ofs_x = 1, .ofs_y = 1},
    {.bitmap_index = 277, .adv_w = 128, .box_w = 6, .box_h = 7, .ofs_x = 1, .ofs_y = 1},
    {.bitmap_index = 283, .adv_w = 128, .box_w = 6, .box_h = 7, .ofs_x = 1, .ofs_y = 1},
    {.bitmap_index = 289, .adv_w = 128, .box_w = 7, .box_h = 7, .ofs_x = 0, .ofs_y = 1},
    {.bitmap_index = 296, .adv_w = 128, .box_w = 8, .box_h = 7, .ofs_x = 0, .ofs_y = 1},
    {.bitmap_index = 303, .adv_w = 128, .box_w = 8, .box_h = 7, .ofs_x = 0, .ofs_y = 1},
    {.bitmap_index = 310, .adv_w = 128, .box_w = 6, .box_h = 7, .ofs_x = 1, .ofs_y = 1},
    {.bitmap_index = 316, .adv_w = 128, .box_w = 4, .box_h = 7, .ofs_x = 2, .ofs_y = 1},
    {.bitmap_index = 320, .adv_w = 128, .box_w = 8, .box_h = 7, .ofs_x = 0, .ofs_y = 1},
    {.bitmap_index = 327, .adv_w = 128, .box_w = 4, .box_h = 7, .ofs_x = 2, .ofs_y = 1},
    {.bitmap_index = 331, .adv_w = 128, .box_w = 7, .box_h = 4, .ofs_x = 0, .ofs_y = 4},
    {.bitmap_index = 335, .adv_w = 128, .box_w = 8, .box_h = 1, .ofs_x = 0, .ofs_y = 0},
    {.bitmap_index = 336, .adv_w = 128, .box_w = 4, .box_h = 3, .ofs_x = 3, .ofs_y = 5},
    {.bitmap_index = 338, .adv_w = 128, .box_w = 6, .box_h = 5, .ofs_x = 1, .ofs_y = 1},
    {.bitmap_index = 342, .adv_w = 128, .box_w = 6, .box_h = 7, .ofs_x = 1, .ofs_y = 1},
    {.bitmap_index = 348, .adv_w = 128, .box_w = 5, .box_h = 5, .ofs_x = 1, .ofs_y = 1},
    {.bitmap_index = 352, .adv_w = 128, .box_w = 6, .box_h = 7, .ofs_x = 1, .ofs_y = 1},
    {.bitmap_index = 358, .adv_w = 128, .box_w = 6, .box_h = 5, .ofs_x = 1, .ofs_y = 1},
    {.bitmap_index = 362, .adv_w = 128, .box_w = 5, .box_h = 7, .ofs_x = 1, .ofs_y = 1},
    {.bitmap_index = 367, .adv_w = 128, .box_w = 6, .box_h = 6, .ofs_x = 1, .ofs_y = 0},
    {.bitmap_index = 372, .adv_w = 128, .box_w = 6, .box_h = 7, .ofs_x = 1, .ofs_y = 1},
    {.bitmap_index = 378, .adv_w = 128, .box_w = 5, .box_h = 7, .ofs_x = 2, .ofs_y = 1},
    {.bitmap_index = 383, .adv_w = 128, .box_w = 5, .box_h = 8, .ofs_x = 1, .ofs_y = 0},
    {.bitmap_index = 388, .adv_w = 128, .box_w = 6, .box_h = 7, .ofs_x = 1, .ofs_y = 1},
    {.bitmap_index = 394, .adv_w = 128, .box_w = 5, .box_h = 7, .ofs_x = 2, .ofs_y = 1},
    {.bitmap_index = 399, .adv_w = 128, .box_w = 7, .box_h = 5, .ofs_x = 0, .ofs_y = 1},
    {.bitmap_index = 404, .adv_w = 128, .box_w = 6, .box_h = 5, .ofs_x = 1, .ofs_y = 1},
    {.bitmap_index = 408, .adv_w = 128, .box_w = 6, .box_h = 5, .ofs_x = 1, .ofs_y = 1},
    {.bitmap_index = 412, .adv_w = 128, .box_w = 6, .box_h = 6, .ofs_x = 1, .ofs_y = 0},
    {.bitmap_index = 417, .adv_w = 128, .box_w = 6, .box_h = 6, .ofs_x = 1, .ofs_y = 0},
    {.bitmap_index = 422, .adv_w = 128, .box_w = 6, .box_h = 5, .ofs_x = 1, .ofs_y = 1},
    {.bitmap_index = 426, .adv_w = 128, .box_w = 6, .box_h = 5, .ofs_x = 1, .ofs_y = 1},
    {.bitmap_index = 430, .adv_w = 128, .box_w = 6, .box_h = 7, .ofs_x = 1, .ofs_y = 1},
    {.bitmap_index = 436, .adv_w = 128, .box_w = 6, .box_h = 5, .ofs_x = 1, .ofs_y = 1},
    {.bitmap_index = 440, .adv_w = 128, .box_w = 6, .box_h = 5, .ofs_x = 1, .ofs_y = 1},
    {.bitmap_index = 444, .adv_w = 128, .box_w = 7, .box_h = 5, .ofs_x = 0, .ofs_y = 1},
    {.bitmap_index = 449, .adv_w = 128, .box_w = 7, .box_h = 5, .ofs_x = 0, .ofs_y = 1},
    {.bitmap_index = 454, .adv_w = 128, .box_w = 6, .box_h = 6, .ofs_x = 1, .ofs_y = 0},
    {.bitmap_index = 459, .adv_w = 128, .box_w = 6, .box_h = 5, .ofs_x = 1, .ofs_y = 1},
    {.bitmap_index = 463, .adv_w = 128, .box_w = 6, .box_h = 7, .ofs_x = 1, .ofs_y = 1},
    {.bitmap_index = 469, .adv_w = 128, .box_w = 2, .box_h = 7, .ofs_x = 3, .ofs_y = 1},
    {.bitmap_index = 471, .adv_w = 128, .box_w = 6, .box_h = 7, .ofs_x = 1, .ofs_y = 1},
    {.bitmap_index = 477, .adv_w = 128, .box_w = 7, .box_h = 2, .ofs_x = 0, .ofs_y = 6},
    {.bitmap_index = 479, .adv_w = 128, .box_w = 7, .box_h = 7, .ofs_x = 0, .ofs_y = 1}
};

/*---------------------
 *  CHARACTER MAPPING
 *--------------------*/



/*Collect the unicode lists and glyph_id offsets*/
static const lv_font_fmt_txt_cmap_t cmaps[] = {
    {
        .range_start = 32, .range_length = 96, .glyph_id_start = 1,
        .unicode_list = NULL, .glyph_id_ofs_list = NULL, .list_length = 0, .type = LV_FONT_FMT_TXT_CMAP_FORMAT0_TINY
    }
};



/*--------------------
 *  ALL CUSTOM DATA
 *--------------------*/

/*Store all the custom data of the font*/
static lv_font_fmt_txt_dsc_t font_dsc = {
    .glyph_bitmap = gylph_bitmap,
    .glyph_dsc = glyph_dsc,
    .cmaps = cmaps,
    .kern_dsc = NULL,
    .kern_scale = 0,
    .cmap_num = 1,
    .bpp = 1,
    .kern_classes = 0,
    .bitmap_format = 0
};


/*-----------------
 *  PUBLIC FONT
 *----------------*/

/*Initialize a public general font descriptor*/
lv_font_t lv_font_unscii_8 = {
    .get_glyph_dsc = lv_font_get_glyph_dsc_fmt_txt,    /*Function pointer to get glyph's data*/
    .get_glyph_bitmap = lv_font_get_bitmap_fmt_txt,    /*Function pointer to get glyph's bitmap*/
    .line_height = 9,          /*The maximum line height required by the font*/
    .base_line = 0,             /*Baseline measured from the bottom of the line*/
#if !(LVGL_VERSION_MAJOR == 6 && LVGL_VERSION_MINOR == 0)
    .subpx = LV_FONT_SUBPX_NONE,
#endif
#if LV_VERSION_CHECK(7, 4, 0)
    .underline_position = 0,
    .underline_thickness = 0,
#endif
    .dsc = &font_dsc           /*The custom font data. Will be accessed by `get_glyph_bitmap/dsc` */
};



#endif /*#if LV_FONT_UNSCII_8*/
=======
#include "../../lvgl.h"

/*******************************************************************************
 * Size: 8 px
 * Bpp: 1
 * Opts:
 ******************************************************************************/

#ifndef LV_FONT_UNSCII_8
    #define LV_FONT_UNSCII_8 1
#endif

#if LV_FONT_UNSCII_8

/*-----------------
 *    BITMAPS
 *----------------*/

/*Store the image of the glyphs*/
static LV_ATTRIBUTE_LARGE_CONST const uint8_t gylph_bitmap[] = {
    /* U+20 " " */
    0x0,

    /* U+21 "!" */
    0xff, 0xcc,

    /* U+22 "\"" */
    0xcf, 0x3c, 0xc0,

    /* U+23 "#" */
    0x6c, 0xdb, 0xfb, 0x6f, 0xed, 0x9b, 0x0,

    /* U+24 "$" */
    0x31, 0xfc, 0x1e, 0xf, 0xe3, 0x0,

    /* U+25 "%" */
    0xc7, 0x98, 0x61, 0x86, 0x78, 0xc0,

    /* U+26 "&" */
    0x38, 0xd8, 0xe3, 0xbd, 0xd9, 0x9d, 0x80,

    /* U+27 "'" */
    0x6f, 0x0,

    /* U+28 "(" */
    0x36, 0xcc, 0xc6, 0x30,

    /* U+29 ")" */
    0xc6, 0x33, 0x36, 0xc0,

    /* U+2A "*" */
    0x66, 0x3c, 0xff, 0x3c, 0x66,

    /* U+2B "+" */
    0x30, 0xcf, 0xcc, 0x30,

    /* U+2C "," */
    0x6f, 0x0,

    /* U+2D "-" */
    0xfc,

    /* U+2E "." */
    0xf0,

    /* U+2F "/" */
    0x3, 0x6, 0xc, 0x18, 0x30, 0x60, 0xc0,

    /* U+30 "0" */
    0x7b, 0x3d, 0xfb, 0xcf, 0x37, 0x80,

    /* U+31 "1" */
    0x31, 0xc3, 0xc, 0x30, 0xcf, 0xc0,

    /* U+32 "2" */
    0x7b, 0x31, 0x8c, 0x63, 0xf, 0xc0,

    /* U+33 "3" */
    0x7b, 0x30, 0xce, 0xf, 0x37, 0x80,

    /* U+34 "4" */
    0x1c, 0x79, 0xb6, 0x6f, 0xe1, 0x83, 0x0,

    /* U+35 "5" */
    0xff, 0xf, 0x83, 0xf, 0x37, 0x80,

    /* U+36 "6" */
    0x39, 0x8c, 0x3e, 0xcf, 0x37, 0x80,

    /* U+37 "7" */
    0xfc, 0x30, 0xc6, 0x30, 0xc3, 0x0,

    /* U+38 "8" */
    0x7b, 0x3c, 0xde, 0xcf, 0x37, 0x80,

    /* U+39 "9" */
    0x7b, 0x3c, 0xdf, 0xc, 0x67, 0x0,

    /* U+3A ":" */
    0xf0, 0xf0,

    /* U+3B ";" */
    0x6c, 0x6, 0xf0,

    /* U+3C "<" */
    0x19, 0x99, 0x86, 0x18, 0x60,

    /* U+3D "=" */
    0xfc, 0xf, 0xc0,

    /* U+3E ">" */
    0xc3, 0xc, 0x33, 0x33, 0x0,

    /* U+3F "?" */
    0x7b, 0x30, 0xc6, 0x30, 0x3, 0x0,

    /* U+40 "@" */
    0x7d, 0x8f, 0x7e, 0xfd, 0xf8, 0x1f, 0x0,

    /* U+41 "A" */
    0x31, 0xec, 0xf3, 0xff, 0x3c, 0xc0,

    /* U+42 "B" */
    0xfb, 0x3c, 0xfe, 0xcf, 0x3f, 0x80,

    /* U+43 "C" */
    0x7b, 0x3c, 0x30, 0xc3, 0x37, 0x80,

    /* U+44 "D" */
    0xf3, 0x6c, 0xf3, 0xcf, 0x6f, 0x0,

    /* U+45 "E" */
    0xff, 0xc, 0x3e, 0xc3, 0xf, 0xc0,

    /* U+46 "F" */
    0xff, 0xc, 0x3e, 0xc3, 0xc, 0x0,

    /* U+47 "G" */
    0x7b, 0x3c, 0x37, 0xcf, 0x37, 0xc0,

    /* U+48 "H" */
    0xcf, 0x3c, 0xff, 0xcf, 0x3c, 0xc0,

    /* U+49 "I" */
    0xfc, 0xc3, 0xc, 0x30, 0xcf, 0xc0,

    /* U+4A "J" */
    0xc, 0x30, 0xc3, 0xf, 0x37, 0x80,

    /* U+4B "K" */
    0xc7, 0x9b, 0x67, 0x8d, 0x99, 0xb1, 0x80,

    /* U+4C "L" */
    0xc3, 0xc, 0x30, 0xc3, 0xf, 0xc0,

    /* U+4D "M" */
    0xc7, 0xdf, 0xfe, 0xbc, 0x78, 0xf1, 0x80,

    /* U+4E "N" */
    0xc7, 0xcf, 0xde, 0xfc, 0xf8, 0xf1, 0x80,

    /* U+4F "O" */
    0x7b, 0x3c, 0xf3, 0xcf, 0x37, 0x80,

    /* U+50 "P" */
    0xfb, 0x3c, 0xfe, 0xc3, 0xc, 0x0,

    /* U+51 "Q" */
    0x7b, 0x3c, 0xf3, 0xcf, 0x66, 0xc0,

    /* U+52 "R" */
    0xfb, 0x3c, 0xfe, 0xdb, 0x3c, 0xc0,

    /* U+53 "S" */
    0x7b, 0x3c, 0x1e, 0xf, 0x37, 0x80,

    /* U+54 "T" */
    0xfc, 0xc3, 0xc, 0x30, 0xc3, 0x0,

    /* U+55 "U" */
    0xcf, 0x3c, 0xf3, 0xcf, 0x37, 0x80,

    /* U+56 "V" */
    0xcf, 0x3c, 0xf3, 0xcd, 0xe3, 0x0,

    /* U+57 "W" */
    0xc7, 0x8f, 0x1e, 0xbf, 0xfd, 0xf1, 0x80,

    /* U+58 "X" */
    0xc3, 0x66, 0x3c, 0x18, 0x3c, 0x66, 0xc3,

    /* U+59 "Y" */
    0xc3, 0x66, 0x3c, 0x18, 0x18, 0x18, 0x18,

    /* U+5A "Z" */
    0xfc, 0x31, 0x8c, 0x63, 0xf, 0xc0,

    /* U+5B "[" */
    0xfc, 0xcc, 0xcc, 0xf0,

    /* U+5C "\\" */
    0xc0, 0x60, 0x30, 0x18, 0xc, 0x6, 0x3,

    /* U+5D "]" */
    0xf3, 0x33, 0x33, 0xf0,

    /* U+5E "^" */
    0x10, 0x71, 0xb6, 0x30,

    /* U+5F "_" */
    0xff,

    /* U+60 "`" */
    0xc6, 0x30,

    /* U+61 "a" */
    0x78, 0x37, 0xf3, 0x7c,

    /* U+62 "b" */
    0xc3, 0xf, 0xb3, 0xcf, 0x3f, 0x80,

    /* U+63 "c" */
    0x7e, 0x31, 0x87, 0x80,

    /* U+64 "d" */
    0xc, 0x37, 0xf3, 0xcf, 0x37, 0xc0,

    /* U+65 "e" */
    0x7b, 0x3f, 0xf0, 0x78,

    /* U+66 "f" */
    0x3b, 0x3e, 0xc6, 0x31, 0x80,

    /* U+67 "g" */
    0x7f, 0x3c, 0xdf, 0xf, 0xe0,

    /* U+68 "h" */
    0xc3, 0xf, 0xb3, 0xcf, 0x3c, 0xc0,

    /* U+69 "i" */
    0x60, 0x38, 0xc6, 0x31, 0xe0,

    /* U+6A "j" */
    0x18, 0x6, 0x31, 0x8c, 0x7e,

    /* U+6B "k" */
    0xc3, 0xc, 0xf6, 0xf3, 0x6c, 0xc0,

    /* U+6C "l" */
    0xe3, 0x18, 0xc6, 0x31, 0xe0,

    /* U+6D "m" */
    0xcd, 0xff, 0x5e, 0xbc, 0x60,

    /* U+6E "n" */
    0xfb, 0x3c, 0xf3, 0xcc,

    /* U+6F "o" */
    0x7b, 0x3c, 0xf3, 0x78,

    /* U+70 "p" */
    0xfb, 0x3c, 0xfe, 0xc3, 0x0,

    /* U+71 "q" */
    0x7f, 0x3c, 0xdf, 0xc, 0x30,

    /* U+72 "r" */
    0xfb, 0x3c, 0x30, 0xc0,

    /* U+73 "s" */
    0x7f, 0x7, 0x83, 0xf8,

    /* U+74 "t" */
    0x61, 0x8f, 0xd8, 0x61, 0x83, 0xc0,

    /* U+75 "u" */
    0xcf, 0x3c, 0xf3, 0x7c,

    /* U+76 "v" */
    0xcf, 0x3c, 0xde, 0x30,

    /* U+77 "w" */
    0xc7, 0x8f, 0x5b, 0xe6, 0xc0,

    /* U+78 "x" */
    0xc6, 0xd8, 0xe3, 0x6c, 0x60,

    /* U+79 "y" */
    0xcf, 0x3c, 0xdf, 0xd, 0xe0,

    /* U+7A "z" */
    0xfc, 0x63, 0x18, 0xfc,

    /* U+7B "{" */
    0x1c, 0xc3, 0x38, 0x30, 0xc1, 0xc0,

    /* U+7C "|" */
    0xff, 0xfc,

    /* U+7D "}" */
    0xe0, 0xc3, 0x7, 0x30, 0xce, 0x0,

    /* U+7E "~" */
    0x77, 0xb8,

    /* U+7F "" */
    0xc1, 0x42, 0xbd, 0x2c, 0x40, 0x81, 0x0
};

/*---------------------
 *  GLYPH DESCRIPTION
 *--------------------*/

static const lv_font_fmt_txt_glyph_dsc_t glyph_dsc[] = {
    {.bitmap_index = 0, .adv_w = 0, .box_w = 0, .box_h = 0, .ofs_x = 0, .ofs_y = 0} /* id = 0 reserved */,
    {.bitmap_index = 0, .adv_w = 128, .box_w = 1, .box_h = 1, .ofs_x = 0, .ofs_y = 8},
    {.bitmap_index = 1, .adv_w = 128, .box_w = 2, .box_h = 7, .ofs_x = 3, .ofs_y = 1},
    {.bitmap_index = 3, .adv_w = 128, .box_w = 6, .box_h = 3, .ofs_x = 1, .ofs_y = 5},
    {.bitmap_index = 6, .adv_w = 128, .box_w = 7, .box_h = 7, .ofs_x = 0, .ofs_y = 1},
    {.bitmap_index = 13, .adv_w = 128, .box_w = 6, .box_h = 7, .ofs_x = 1, .ofs_y = 1},
    {.bitmap_index = 19, .adv_w = 128, .box_w = 7, .box_h = 6, .ofs_x = 0, .ofs_y = 1},
    {.bitmap_index = 25, .adv_w = 128, .box_w = 7, .box_h = 7, .ofs_x = 0, .ofs_y = 1},
    {.bitmap_index = 32, .adv_w = 128, .box_w = 3, .box_h = 3, .ofs_x = 2, .ofs_y = 5},
    {.bitmap_index = 34, .adv_w = 128, .box_w = 4, .box_h = 7, .ofs_x = 2, .ofs_y = 1},
    {.bitmap_index = 38, .adv_w = 128, .box_w = 4, .box_h = 7, .ofs_x = 2, .ofs_y = 1},
    {.bitmap_index = 42, .adv_w = 128, .box_w = 8, .box_h = 5, .ofs_x = 0, .ofs_y = 2},
    {.bitmap_index = 47, .adv_w = 128, .box_w = 6, .box_h = 5, .ofs_x = 1, .ofs_y = 2},
    {.bitmap_index = 51, .adv_w = 128, .box_w = 3, .box_h = 3, .ofs_x = 2, .ofs_y = 0},
    {.bitmap_index = 53, .adv_w = 128, .box_w = 6, .box_h = 1, .ofs_x = 1, .ofs_y = 4},
    {.bitmap_index = 54, .adv_w = 128, .box_w = 2, .box_h = 2, .ofs_x = 3, .ofs_y = 1},
    {.bitmap_index = 55, .adv_w = 128, .box_w = 8, .box_h = 7, .ofs_x = 0, .ofs_y = 1},
    {.bitmap_index = 62, .adv_w = 128, .box_w = 6, .box_h = 7, .ofs_x = 1, .ofs_y = 1},
    {.bitmap_index = 68, .adv_w = 128, .box_w = 6, .box_h = 7, .ofs_x = 1, .ofs_y = 1},
    {.bitmap_index = 74, .adv_w = 128, .box_w = 6, .box_h = 7, .ofs_x = 1, .ofs_y = 1},
    {.bitmap_index = 80, .adv_w = 128, .box_w = 6, .box_h = 7, .ofs_x = 1, .ofs_y = 1},
    {.bitmap_index = 86, .adv_w = 128, .box_w = 7, .box_h = 7, .ofs_x = 0, .ofs_y = 1},
    {.bitmap_index = 93, .adv_w = 128, .box_w = 6, .box_h = 7, .ofs_x = 1, .ofs_y = 1},
    {.bitmap_index = 99, .adv_w = 128, .box_w = 6, .box_h = 7, .ofs_x = 1, .ofs_y = 1},
    {.bitmap_index = 105, .adv_w = 128, .box_w = 6, .box_h = 7, .ofs_x = 1, .ofs_y = 1},
    {.bitmap_index = 111, .adv_w = 128, .box_w = 6, .box_h = 7, .ofs_x = 1, .ofs_y = 1},
    {.bitmap_index = 117, .adv_w = 128, .box_w = 6, .box_h = 7, .ofs_x = 1, .ofs_y = 1},
    {.bitmap_index = 123, .adv_w = 128, .box_w = 2, .box_h = 6, .ofs_x = 3, .ofs_y = 1},
    {.bitmap_index = 125, .adv_w = 128, .box_w = 3, .box_h = 7, .ofs_x = 2, .ofs_y = 0},
    {.bitmap_index = 128, .adv_w = 128, .box_w = 5, .box_h = 7, .ofs_x = 1, .ofs_y = 1},
    {.bitmap_index = 133, .adv_w = 128, .box_w = 6, .box_h = 3, .ofs_x = 1, .ofs_y = 3},
    {.bitmap_index = 136, .adv_w = 128, .box_w = 5, .box_h = 7, .ofs_x = 1, .ofs_y = 1},
    {.bitmap_index = 141, .adv_w = 128, .box_w = 6, .box_h = 7, .ofs_x = 1, .ofs_y = 1},
    {.bitmap_index = 147, .adv_w = 128, .box_w = 7, .box_h = 7, .ofs_x = 0, .ofs_y = 1},
    {.bitmap_index = 154, .adv_w = 128, .box_w = 6, .box_h = 7, .ofs_x = 1, .ofs_y = 1},
    {.bitmap_index = 160, .adv_w = 128, .box_w = 6, .box_h = 7, .ofs_x = 1, .ofs_y = 1},
    {.bitmap_index = 166, .adv_w = 128, .box_w = 6, .box_h = 7, .ofs_x = 1, .ofs_y = 1},
    {.bitmap_index = 172, .adv_w = 128, .box_w = 6, .box_h = 7, .ofs_x = 1, .ofs_y = 1},
    {.bitmap_index = 178, .adv_w = 128, .box_w = 6, .box_h = 7, .ofs_x = 1, .ofs_y = 1},
    {.bitmap_index = 184, .adv_w = 128, .box_w = 6, .box_h = 7, .ofs_x = 1, .ofs_y = 1},
    {.bitmap_index = 190, .adv_w = 128, .box_w = 6, .box_h = 7, .ofs_x = 1, .ofs_y = 1},
    {.bitmap_index = 196, .adv_w = 128, .box_w = 6, .box_h = 7, .ofs_x = 1, .ofs_y = 1},
    {.bitmap_index = 202, .adv_w = 128, .box_w = 6, .box_h = 7, .ofs_x = 1, .ofs_y = 1},
    {.bitmap_index = 208, .adv_w = 128, .box_w = 6, .box_h = 7, .ofs_x = 1, .ofs_y = 1},
    {.bitmap_index = 214, .adv_w = 128, .box_w = 7, .box_h = 7, .ofs_x = 0, .ofs_y = 1},
    {.bitmap_index = 221, .adv_w = 128, .box_w = 6, .box_h = 7, .ofs_x = 1, .ofs_y = 1},
    {.bitmap_index = 227, .adv_w = 128, .box_w = 7, .box_h = 7, .ofs_x = 0, .ofs_y = 1},
    {.bitmap_index = 234, .adv_w = 128, .box_w = 7, .box_h = 7, .ofs_x = 0, .ofs_y = 1},
    {.bitmap_index = 241, .adv_w = 128, .box_w = 6, .box_h = 7, .ofs_x = 1, .ofs_y = 1},
    {.bitmap_index = 247, .adv_w = 128, .box_w = 6, .box_h = 7, .ofs_x = 1, .ofs_y = 1},
    {.bitmap_index = 253, .adv_w = 128, .box_w = 6, .box_h = 7, .ofs_x = 1, .ofs_y = 1},
    {.bitmap_index = 259, .adv_w = 128, .box_w = 6, .box_h = 7, .ofs_x = 1, .ofs_y = 1},
    {.bitmap_index = 265, .adv_w = 128, .box_w = 6, .box_h = 7, .ofs_x = 1, .ofs_y = 1},
    {.bitmap_index = 271, .adv_w = 128, .box_w = 6, .box_h = 7, .ofs_x = 1, .ofs_y = 1},
    {.bitmap_index = 277, .adv_w = 128, .box_w = 6, .box_h = 7, .ofs_x = 1, .ofs_y = 1},
    {.bitmap_index = 283, .adv_w = 128, .box_w = 6, .box_h = 7, .ofs_x = 1, .ofs_y = 1},
    {.bitmap_index = 289, .adv_w = 128, .box_w = 7, .box_h = 7, .ofs_x = 0, .ofs_y = 1},
    {.bitmap_index = 296, .adv_w = 128, .box_w = 8, .box_h = 7, .ofs_x = 0, .ofs_y = 1},
    {.bitmap_index = 303, .adv_w = 128, .box_w = 8, .box_h = 7, .ofs_x = 0, .ofs_y = 1},
    {.bitmap_index = 310, .adv_w = 128, .box_w = 6, .box_h = 7, .ofs_x = 1, .ofs_y = 1},
    {.bitmap_index = 316, .adv_w = 128, .box_w = 4, .box_h = 7, .ofs_x = 2, .ofs_y = 1},
    {.bitmap_index = 320, .adv_w = 128, .box_w = 8, .box_h = 7, .ofs_x = 0, .ofs_y = 1},
    {.bitmap_index = 327, .adv_w = 128, .box_w = 4, .box_h = 7, .ofs_x = 2, .ofs_y = 1},
    {.bitmap_index = 331, .adv_w = 128, .box_w = 7, .box_h = 4, .ofs_x = 0, .ofs_y = 4},
    {.bitmap_index = 335, .adv_w = 128, .box_w = 8, .box_h = 1, .ofs_x = 0, .ofs_y = 0},
    {.bitmap_index = 336, .adv_w = 128, .box_w = 4, .box_h = 3, .ofs_x = 3, .ofs_y = 5},
    {.bitmap_index = 338, .adv_w = 128, .box_w = 6, .box_h = 5, .ofs_x = 1, .ofs_y = 1},
    {.bitmap_index = 342, .adv_w = 128, .box_w = 6, .box_h = 7, .ofs_x = 1, .ofs_y = 1},
    {.bitmap_index = 348, .adv_w = 128, .box_w = 5, .box_h = 5, .ofs_x = 1, .ofs_y = 1},
    {.bitmap_index = 352, .adv_w = 128, .box_w = 6, .box_h = 7, .ofs_x = 1, .ofs_y = 1},
    {.bitmap_index = 358, .adv_w = 128, .box_w = 6, .box_h = 5, .ofs_x = 1, .ofs_y = 1},
    {.bitmap_index = 362, .adv_w = 128, .box_w = 5, .box_h = 7, .ofs_x = 1, .ofs_y = 1},
    {.bitmap_index = 367, .adv_w = 128, .box_w = 6, .box_h = 6, .ofs_x = 1, .ofs_y = 0},
    {.bitmap_index = 372, .adv_w = 128, .box_w = 6, .box_h = 7, .ofs_x = 1, .ofs_y = 1},
    {.bitmap_index = 378, .adv_w = 128, .box_w = 5, .box_h = 7, .ofs_x = 2, .ofs_y = 1},
    {.bitmap_index = 383, .adv_w = 128, .box_w = 5, .box_h = 8, .ofs_x = 1, .ofs_y = 0},
    {.bitmap_index = 388, .adv_w = 128, .box_w = 6, .box_h = 7, .ofs_x = 1, .ofs_y = 1},
    {.bitmap_index = 394, .adv_w = 128, .box_w = 5, .box_h = 7, .ofs_x = 2, .ofs_y = 1},
    {.bitmap_index = 399, .adv_w = 128, .box_w = 7, .box_h = 5, .ofs_x = 0, .ofs_y = 1},
    {.bitmap_index = 404, .adv_w = 128, .box_w = 6, .box_h = 5, .ofs_x = 1, .ofs_y = 1},
    {.bitmap_index = 408, .adv_w = 128, .box_w = 6, .box_h = 5, .ofs_x = 1, .ofs_y = 1},
    {.bitmap_index = 412, .adv_w = 128, .box_w = 6, .box_h = 6, .ofs_x = 1, .ofs_y = 0},
    {.bitmap_index = 417, .adv_w = 128, .box_w = 6, .box_h = 6, .ofs_x = 1, .ofs_y = 0},
    {.bitmap_index = 422, .adv_w = 128, .box_w = 6, .box_h = 5, .ofs_x = 1, .ofs_y = 1},
    {.bitmap_index = 426, .adv_w = 128, .box_w = 6, .box_h = 5, .ofs_x = 1, .ofs_y = 1},
    {.bitmap_index = 430, .adv_w = 128, .box_w = 6, .box_h = 7, .ofs_x = 1, .ofs_y = 1},
    {.bitmap_index = 436, .adv_w = 128, .box_w = 6, .box_h = 5, .ofs_x = 1, .ofs_y = 1},
    {.bitmap_index = 440, .adv_w = 128, .box_w = 6, .box_h = 5, .ofs_x = 1, .ofs_y = 1},
    {.bitmap_index = 444, .adv_w = 128, .box_w = 7, .box_h = 5, .ofs_x = 0, .ofs_y = 1},
    {.bitmap_index = 449, .adv_w = 128, .box_w = 7, .box_h = 5, .ofs_x = 0, .ofs_y = 1},
    {.bitmap_index = 454, .adv_w = 128, .box_w = 6, .box_h = 6, .ofs_x = 1, .ofs_y = 0},
    {.bitmap_index = 459, .adv_w = 128, .box_w = 6, .box_h = 5, .ofs_x = 1, .ofs_y = 1},
    {.bitmap_index = 463, .adv_w = 128, .box_w = 6, .box_h = 7, .ofs_x = 1, .ofs_y = 1},
    {.bitmap_index = 469, .adv_w = 128, .box_w = 2, .box_h = 7, .ofs_x = 3, .ofs_y = 1},
    {.bitmap_index = 471, .adv_w = 128, .box_w = 6, .box_h = 7, .ofs_x = 1, .ofs_y = 1},
    {.bitmap_index = 477, .adv_w = 128, .box_w = 7, .box_h = 2, .ofs_x = 0, .ofs_y = 6},
    {.bitmap_index = 479, .adv_w = 128, .box_w = 7, .box_h = 7, .ofs_x = 0, .ofs_y = 1}
};

/*---------------------
 *  CHARACTER MAPPING
 *--------------------*/

/*Collect the unicode lists and glyph_id offsets*/
static const lv_font_fmt_txt_cmap_t cmaps[] = {
    {
        .range_start = 32, .range_length = 96, .glyph_id_start = 1,
        .unicode_list = NULL, .glyph_id_ofs_list = NULL, .list_length = 0, .type = LV_FONT_FMT_TXT_CMAP_FORMAT0_TINY
    }
};

/*--------------------
 *  ALL CUSTOM DATA
 *--------------------*/

/*Store all the custom data of the font*/
static lv_font_fmt_txt_dsc_t font_dsc = {
    .glyph_bitmap = gylph_bitmap,
    .glyph_dsc = glyph_dsc,
    .cmaps = cmaps,
    .kern_dsc = NULL,
    .kern_scale = 0,
    .cmap_num = 1,
    .bpp = 1,
    .kern_classes = 0,
    .bitmap_format = 0
};

/*-----------------
 *  PUBLIC FONT
 *----------------*/

/*Initialize a public general font descriptor*/
lv_font_t lv_font_unscii_8 = {
    .get_glyph_dsc = lv_font_get_glyph_dsc_fmt_txt,    /*Function pointer to get glyph's data*/
    .get_glyph_bitmap = lv_font_get_bitmap_fmt_txt,    /*Function pointer to get glyph's bitmap*/
    .line_height = 9,          /*The maximum line height required by the font*/
    .base_line = 0,             /*Baseline measured from the bottom of the line*/
#if !(LVGL_VERSION_MAJOR == 6 && LVGL_VERSION_MINOR == 0)
    .subpx = LV_FONT_SUBPX_NONE,
#endif
#if LV_VERSION_CHECK(7, 4, 0)
    .underline_position = 0,
    .underline_thickness = 0,
#endif
    .dsc = &font_dsc           /*The custom font data. Will be accessed by `get_glyph_bitmap/dsc` */
};

#endif /*#if LV_FONT_UNSCII_8*/
>>>>>>> 9003f4a9
<|MERGE_RESOLUTION|>--- conflicted
+++ resolved
@@ -1,937 +1,463 @@
-<<<<<<< HEAD
-#include "../../lvgl.h"
-
-/*******************************************************************************
- * Size: 8 px
- * Bpp: 1
- * Opts:
- ******************************************************************************/
-
-#ifndef LV_FONT_UNSCII_8
-    #define LV_FONT_UNSCII_8 1
-#endif
-
-#if LV_FONT_UNSCII_8
-
-/*-----------------
- *    BITMAPS
- *----------------*/
-
-/*Store the image of the glyphs*/
-static LV_ATTRIBUTE_LARGE_CONST const uint8_t gylph_bitmap[] = {
-    /* U+20 " " */
-    0x0,
-
-    /* U+21 "!" */
-    0xff, 0xcc,
-
-    /* U+22 "\"" */
-    0xcf, 0x3c, 0xc0,
-
-    /* U+23 "#" */
-    0x6c, 0xdb, 0xfb, 0x6f, 0xed, 0x9b, 0x0,
-
-    /* U+24 "$" */
-    0x31, 0xfc, 0x1e, 0xf, 0xe3, 0x0,
-
-    /* U+25 "%" */
-    0xc7, 0x98, 0x61, 0x86, 0x78, 0xc0,
-
-    /* U+26 "&" */
-    0x38, 0xd8, 0xe3, 0xbd, 0xd9, 0x9d, 0x80,
-
-    /* U+27 "'" */
-    0x6f, 0x0,
-
-    /* U+28 "(" */
-    0x36, 0xcc, 0xc6, 0x30,
-
-    /* U+29 ")" */
-    0xc6, 0x33, 0x36, 0xc0,
-
-    /* U+2A "*" */
-    0x66, 0x3c, 0xff, 0x3c, 0x66,
-
-    /* U+2B "+" */
-    0x30, 0xcf, 0xcc, 0x30,
-
-    /* U+2C "," */
-    0x6f, 0x0,
-
-    /* U+2D "-" */
-    0xfc,
-
-    /* U+2E "." */
-    0xf0,
-
-    /* U+2F "/" */
-    0x3, 0x6, 0xc, 0x18, 0x30, 0x60, 0xc0,
-
-    /* U+30 "0" */
-    0x7b, 0x3d, 0xfb, 0xcf, 0x37, 0x80,
-
-    /* U+31 "1" */
-    0x31, 0xc3, 0xc, 0x30, 0xcf, 0xc0,
-
-    /* U+32 "2" */
-    0x7b, 0x31, 0x8c, 0x63, 0xf, 0xc0,
-
-    /* U+33 "3" */
-    0x7b, 0x30, 0xce, 0xf, 0x37, 0x80,
-
-    /* U+34 "4" */
-    0x1c, 0x79, 0xb6, 0x6f, 0xe1, 0x83, 0x0,
-
-    /* U+35 "5" */
-    0xff, 0xf, 0x83, 0xf, 0x37, 0x80,
-
-    /* U+36 "6" */
-    0x39, 0x8c, 0x3e, 0xcf, 0x37, 0x80,
-
-    /* U+37 "7" */
-    0xfc, 0x30, 0xc6, 0x30, 0xc3, 0x0,
-
-    /* U+38 "8" */
-    0x7b, 0x3c, 0xde, 0xcf, 0x37, 0x80,
-
-    /* U+39 "9" */
-    0x7b, 0x3c, 0xdf, 0xc, 0x67, 0x0,
-
-    /* U+3A ":" */
-    0xf0, 0xf0,
-
-    /* U+3B ";" */
-    0x6c, 0x6, 0xf0,
-
-    /* U+3C "<" */
-    0x19, 0x99, 0x86, 0x18, 0x60,
-
-    /* U+3D "=" */
-    0xfc, 0xf, 0xc0,
-
-    /* U+3E ">" */
-    0xc3, 0xc, 0x33, 0x33, 0x0,
-
-    /* U+3F "?" */
-    0x7b, 0x30, 0xc6, 0x30, 0x3, 0x0,
-
-    /* U+40 "@" */
-    0x7d, 0x8f, 0x7e, 0xfd, 0xf8, 0x1f, 0x0,
-
-    /* U+41 "A" */
-    0x31, 0xec, 0xf3, 0xff, 0x3c, 0xc0,
-
-    /* U+42 "B" */
-    0xfb, 0x3c, 0xfe, 0xcf, 0x3f, 0x80,
-
-    /* U+43 "C" */
-    0x7b, 0x3c, 0x30, 0xc3, 0x37, 0x80,
-
-    /* U+44 "D" */
-    0xf3, 0x6c, 0xf3, 0xcf, 0x6f, 0x0,
-
-    /* U+45 "E" */
-    0xff, 0xc, 0x3e, 0xc3, 0xf, 0xc0,
-
-    /* U+46 "F" */
-    0xff, 0xc, 0x3e, 0xc3, 0xc, 0x0,
-
-    /* U+47 "G" */
-    0x7b, 0x3c, 0x37, 0xcf, 0x37, 0xc0,
-
-    /* U+48 "H" */
-    0xcf, 0x3c, 0xff, 0xcf, 0x3c, 0xc0,
-
-    /* U+49 "I" */
-    0xfc, 0xc3, 0xc, 0x30, 0xcf, 0xc0,
-
-    /* U+4A "J" */
-    0xc, 0x30, 0xc3, 0xf, 0x37, 0x80,
-
-    /* U+4B "K" */
-    0xc7, 0x9b, 0x67, 0x8d, 0x99, 0xb1, 0x80,
-
-    /* U+4C "L" */
-    0xc3, 0xc, 0x30, 0xc3, 0xf, 0xc0,
-
-    /* U+4D "M" */
-    0xc7, 0xdf, 0xfe, 0xbc, 0x78, 0xf1, 0x80,
-
-    /* U+4E "N" */
-    0xc7, 0xcf, 0xde, 0xfc, 0xf8, 0xf1, 0x80,
-
-    /* U+4F "O" */
-    0x7b, 0x3c, 0xf3, 0xcf, 0x37, 0x80,
-
-    /* U+50 "P" */
-    0xfb, 0x3c, 0xfe, 0xc3, 0xc, 0x0,
-
-    /* U+51 "Q" */
-    0x7b, 0x3c, 0xf3, 0xcf, 0x66, 0xc0,
-
-    /* U+52 "R" */
-    0xfb, 0x3c, 0xfe, 0xdb, 0x3c, 0xc0,
-
-    /* U+53 "S" */
-    0x7b, 0x3c, 0x1e, 0xf, 0x37, 0x80,
-
-    /* U+54 "T" */
-    0xfc, 0xc3, 0xc, 0x30, 0xc3, 0x0,
-
-    /* U+55 "U" */
-    0xcf, 0x3c, 0xf3, 0xcf, 0x37, 0x80,
-
-    /* U+56 "V" */
-    0xcf, 0x3c, 0xf3, 0xcd, 0xe3, 0x0,
-
-    /* U+57 "W" */
-    0xc7, 0x8f, 0x1e, 0xbf, 0xfd, 0xf1, 0x80,
-
-    /* U+58 "X" */
-    0xc3, 0x66, 0x3c, 0x18, 0x3c, 0x66, 0xc3,
-
-    /* U+59 "Y" */
-    0xc3, 0x66, 0x3c, 0x18, 0x18, 0x18, 0x18,
-
-    /* U+5A "Z" */
-    0xfc, 0x31, 0x8c, 0x63, 0xf, 0xc0,
-
-    /* U+5B "[" */
-    0xfc, 0xcc, 0xcc, 0xf0,
-
-    /* U+5C "\\" */
-    0xc0, 0x60, 0x30, 0x18, 0xc, 0x6, 0x3,
-
-    /* U+5D "]" */
-    0xf3, 0x33, 0x33, 0xf0,
-
-    /* U+5E "^" */
-    0x10, 0x71, 0xb6, 0x30,
-
-    /* U+5F "_" */
-    0xff,
-
-    /* U+60 "`" */
-    0xc6, 0x30,
-
-    /* U+61 "a" */
-    0x78, 0x37, 0xf3, 0x7c,
-
-    /* U+62 "b" */
-    0xc3, 0xf, 0xb3, 0xcf, 0x3f, 0x80,
-
-    /* U+63 "c" */
-    0x7e, 0x31, 0x87, 0x80,
-
-    /* U+64 "d" */
-    0xc, 0x37, 0xf3, 0xcf, 0x37, 0xc0,
-
-    /* U+65 "e" */
-    0x7b, 0x3f, 0xf0, 0x78,
-
-    /* U+66 "f" */
-    0x3b, 0x3e, 0xc6, 0x31, 0x80,
-
-    /* U+67 "g" */
-    0x7f, 0x3c, 0xdf, 0xf, 0xe0,
-
-    /* U+68 "h" */
-    0xc3, 0xf, 0xb3, 0xcf, 0x3c, 0xc0,
-
-    /* U+69 "i" */
-    0x60, 0x38, 0xc6, 0x31, 0xe0,
-
-    /* U+6A "j" */
-    0x18, 0x6, 0x31, 0x8c, 0x7e,
-
-    /* U+6B "k" */
-    0xc3, 0xc, 0xf6, 0xf3, 0x6c, 0xc0,
-
-    /* U+6C "l" */
-    0xe3, 0x18, 0xc6, 0x31, 0xe0,
-
-    /* U+6D "m" */
-    0xcd, 0xff, 0x5e, 0xbc, 0x60,
-
-    /* U+6E "n" */
-    0xfb, 0x3c, 0xf3, 0xcc,
-
-    /* U+6F "o" */
-    0x7b, 0x3c, 0xf3, 0x78,
-
-    /* U+70 "p" */
-    0xfb, 0x3c, 0xfe, 0xc3, 0x0,
-
-    /* U+71 "q" */
-    0x7f, 0x3c, 0xdf, 0xc, 0x30,
-
-    /* U+72 "r" */
-    0xfb, 0x3c, 0x30, 0xc0,
-
-    /* U+73 "s" */
-    0x7f, 0x7, 0x83, 0xf8,
-
-    /* U+74 "t" */
-    0x61, 0x8f, 0xd8, 0x61, 0x83, 0xc0,
-
-    /* U+75 "u" */
-    0xcf, 0x3c, 0xf3, 0x7c,
-
-    /* U+76 "v" */
-    0xcf, 0x3c, 0xde, 0x30,
-
-    /* U+77 "w" */
-    0xc7, 0x8f, 0x5b, 0xe6, 0xc0,
-
-    /* U+78 "x" */
-    0xc6, 0xd8, 0xe3, 0x6c, 0x60,
-
-    /* U+79 "y" */
-    0xcf, 0x3c, 0xdf, 0xd, 0xe0,
-
-    /* U+7A "z" */
-    0xfc, 0x63, 0x18, 0xfc,
-
-    /* U+7B "{" */
-    0x1c, 0xc3, 0x38, 0x30, 0xc1, 0xc0,
-
-    /* U+7C "|" */
-    0xff, 0xfc,
-
-    /* U+7D "}" */
-    0xe0, 0xc3, 0x7, 0x30, 0xce, 0x0,
-
-    /* U+7E "~" */
-    0x77, 0xb8,
-
-    /* U+7F "" */
-    0xc1, 0x42, 0xbd, 0x2c, 0x40, 0x81, 0x0
-};
-
-
-/*---------------------
- *  GLYPH DESCRIPTION
- *--------------------*/
-
-static const lv_font_fmt_txt_glyph_dsc_t glyph_dsc[] = {
-    {.bitmap_index = 0, .adv_w = 0, .box_w = 0, .box_h = 0, .ofs_x = 0, .ofs_y = 0} /* id = 0 reserved */,
-    {.bitmap_index = 0, .adv_w = 128, .box_w = 1, .box_h = 1, .ofs_x = 0, .ofs_y = 8},
-    {.bitmap_index = 1, .adv_w = 128, .box_w = 2, .box_h = 7, .ofs_x = 3, .ofs_y = 1},
-    {.bitmap_index = 3, .adv_w = 128, .box_w = 6, .box_h = 3, .ofs_x = 1, .ofs_y = 5},
-    {.bitmap_index = 6, .adv_w = 128, .box_w = 7, .box_h = 7, .ofs_x = 0, .ofs_y = 1},
-    {.bitmap_index = 13, .adv_w = 128, .box_w = 6, .box_h = 7, .ofs_x = 1, .ofs_y = 1},
-    {.bitmap_index = 19, .adv_w = 128, .box_w = 7, .box_h = 6, .ofs_x = 0, .ofs_y = 1},
-    {.bitmap_index = 25, .adv_w = 128, .box_w = 7, .box_h = 7, .ofs_x = 0, .ofs_y = 1},
-    {.bitmap_index = 32, .adv_w = 128, .box_w = 3, .box_h = 3, .ofs_x = 2, .ofs_y = 5},
-    {.bitmap_index = 34, .adv_w = 128, .box_w = 4, .box_h = 7, .ofs_x = 2, .ofs_y = 1},
-    {.bitmap_index = 38, .adv_w = 128, .box_w = 4, .box_h = 7, .ofs_x = 2, .ofs_y = 1},
-    {.bitmap_index = 42, .adv_w = 128, .box_w = 8, .box_h = 5, .ofs_x = 0, .ofs_y = 2},
-    {.bitmap_index = 47, .adv_w = 128, .box_w = 6, .box_h = 5, .ofs_x = 1, .ofs_y = 2},
-    {.bitmap_index = 51, .adv_w = 128, .box_w = 3, .box_h = 3, .ofs_x = 2, .ofs_y = 0},
-    {.bitmap_index = 53, .adv_w = 128, .box_w = 6, .box_h = 1, .ofs_x = 1, .ofs_y = 4},
-    {.bitmap_index = 54, .adv_w = 128, .box_w = 2, .box_h = 2, .ofs_x = 3, .ofs_y = 1},
-    {.bitmap_index = 55, .adv_w = 128, .box_w = 8, .box_h = 7, .ofs_x = 0, .ofs_y = 1},
-    {.bitmap_index = 62, .adv_w = 128, .box_w = 6, .box_h = 7, .ofs_x = 1, .ofs_y = 1},
-    {.bitmap_index = 68, .adv_w = 128, .box_w = 6, .box_h = 7, .ofs_x = 1, .ofs_y = 1},
-    {.bitmap_index = 74, .adv_w = 128, .box_w = 6, .box_h = 7, .ofs_x = 1, .ofs_y = 1},
-    {.bitmap_index = 80, .adv_w = 128, .box_w = 6, .box_h = 7, .ofs_x = 1, .ofs_y = 1},
-    {.bitmap_index = 86, .adv_w = 128, .box_w = 7, .box_h = 7, .ofs_x = 0, .ofs_y = 1},
-    {.bitmap_index = 93, .adv_w = 128, .box_w = 6, .box_h = 7, .ofs_x = 1, .ofs_y = 1},
-    {.bitmap_index = 99, .adv_w = 128, .box_w = 6, .box_h = 7, .ofs_x = 1, .ofs_y = 1},
-    {.bitmap_index = 105, .adv_w = 128, .box_w = 6, .box_h = 7, .ofs_x = 1, .ofs_y = 1},
-    {.bitmap_index = 111, .adv_w = 128, .box_w = 6, .box_h = 7, .ofs_x = 1, .ofs_y = 1},
-    {.bitmap_index = 117, .adv_w = 128, .box_w = 6, .box_h = 7, .ofs_x = 1, .ofs_y = 1},
-    {.bitmap_index = 123, .adv_w = 128, .box_w = 2, .box_h = 6, .ofs_x = 3, .ofs_y = 1},
-    {.bitmap_index = 125, .adv_w = 128, .box_w = 3, .box_h = 7, .ofs_x = 2, .ofs_y = 0},
-    {.bitmap_index = 128, .adv_w = 128, .box_w = 5, .box_h = 7, .ofs_x = 1, .ofs_y = 1},
-    {.bitmap_index = 133, .adv_w = 128, .box_w = 6, .box_h = 3, .ofs_x = 1, .ofs_y = 3},
-    {.bitmap_index = 136, .adv_w = 128, .box_w = 5, .box_h = 7, .ofs_x = 1, .ofs_y = 1},
-    {.bitmap_index = 141, .adv_w = 128, .box_w = 6, .box_h = 7, .ofs_x = 1, .ofs_y = 1},
-    {.bitmap_index = 147, .adv_w = 128, .box_w = 7, .box_h = 7, .ofs_x = 0, .ofs_y = 1},
-    {.bitmap_index = 154, .adv_w = 128, .box_w = 6, .box_h = 7, .ofs_x = 1, .ofs_y = 1},
-    {.bitmap_index = 160, .adv_w = 128, .box_w = 6, .box_h = 7, .ofs_x = 1, .ofs_y = 1},
-    {.bitmap_index = 166, .adv_w = 128, .box_w = 6, .box_h = 7, .ofs_x = 1, .ofs_y = 1},
-    {.bitmap_index = 172, .adv_w = 128, .box_w = 6, .box_h = 7, .ofs_x = 1, .ofs_y = 1},
-    {.bitmap_index = 178, .adv_w = 128, .box_w = 6, .box_h = 7, .ofs_x = 1, .ofs_y = 1},
-    {.bitmap_index = 184, .adv_w = 128, .box_w = 6, .box_h = 7, .ofs_x = 1, .ofs_y = 1},
-    {.bitmap_index = 190, .adv_w = 128, .box_w = 6, .box_h = 7, .ofs_x = 1, .ofs_y = 1},
-    {.bitmap_index = 196, .adv_w = 128, .box_w = 6, .box_h = 7, .ofs_x = 1, .ofs_y = 1},
-    {.bitmap_index = 202, .adv_w = 128, .box_w = 6, .box_h = 7, .ofs_x = 1, .ofs_y = 1},
-    {.bitmap_index = 208, .adv_w = 128, .box_w = 6, .box_h = 7, .ofs_x = 1, .ofs_y = 1},
-    {.bitmap_index = 214, .adv_w = 128, .box_w = 7, .box_h = 7, .ofs_x = 0, .ofs_y = 1},
-    {.bitmap_index = 221, .adv_w = 128, .box_w = 6, .box_h = 7, .ofs_x = 1, .ofs_y = 1},
-    {.bitmap_index = 227, .adv_w = 128, .box_w = 7, .box_h = 7, .ofs_x = 0, .ofs_y = 1},
-    {.bitmap_index = 234, .adv_w = 128, .box_w = 7, .box_h = 7, .ofs_x = 0, .ofs_y = 1},
-    {.bitmap_index = 241, .adv_w = 128, .box_w = 6, .box_h = 7, .ofs_x = 1, .ofs_y = 1},
-    {.bitmap_index = 247, .adv_w = 128, .box_w = 6, .box_h = 7, .ofs_x = 1, .ofs_y = 1},
-    {.bitmap_index = 253, .adv_w = 128, .box_w = 6, .box_h = 7, .ofs_x = 1, .ofs_y = 1},
-    {.bitmap_index = 259, .adv_w = 128, .box_w = 6, .box_h = 7, .ofs_x = 1, .ofs_y = 1},
-    {.bitmap_index = 265, .adv_w = 128, .box_w = 6, .box_h = 7, .ofs_x = 1, .ofs_y = 1},
-    {.bitmap_index = 271, .adv_w = 128, .box_w = 6, .box_h = 7, .ofs_x = 1, .ofs_y = 1},
-    {.bitmap_index = 277, .adv_w = 128, .box_w = 6, .box_h = 7, .ofs_x = 1, .ofs_y = 1},
-    {.bitmap_index = 283, .adv_w = 128, .box_w = 6, .box_h = 7, .ofs_x = 1, .ofs_y = 1},
-    {.bitmap_index = 289, .adv_w = 128, .box_w = 7, .box_h = 7, .ofs_x = 0, .ofs_y = 1},
-    {.bitmap_index = 296, .adv_w = 128, .box_w = 8, .box_h = 7, .ofs_x = 0, .ofs_y = 1},
-    {.bitmap_index = 303, .adv_w = 128, .box_w = 8, .box_h = 7, .ofs_x = 0, .ofs_y = 1},
-    {.bitmap_index = 310, .adv_w = 128, .box_w = 6, .box_h = 7, .ofs_x = 1, .ofs_y = 1},
-    {.bitmap_index = 316, .adv_w = 128, .box_w = 4, .box_h = 7, .ofs_x = 2, .ofs_y = 1},
-    {.bitmap_index = 320, .adv_w = 128, .box_w = 8, .box_h = 7, .ofs_x = 0, .ofs_y = 1},
-    {.bitmap_index = 327, .adv_w = 128, .box_w = 4, .box_h = 7, .ofs_x = 2, .ofs_y = 1},
-    {.bitmap_index = 331, .adv_w = 128, .box_w = 7, .box_h = 4, .ofs_x = 0, .ofs_y = 4},
-    {.bitmap_index = 335, .adv_w = 128, .box_w = 8, .box_h = 1, .ofs_x = 0, .ofs_y = 0},
-    {.bitmap_index = 336, .adv_w = 128, .box_w = 4, .box_h = 3, .ofs_x = 3, .ofs_y = 5},
-    {.bitmap_index = 338, .adv_w = 128, .box_w = 6, .box_h = 5, .ofs_x = 1, .ofs_y = 1},
-    {.bitmap_index = 342, .adv_w = 128, .box_w = 6, .box_h = 7, .ofs_x = 1, .ofs_y = 1},
-    {.bitmap_index = 348, .adv_w = 128, .box_w = 5, .box_h = 5, .ofs_x = 1, .ofs_y = 1},
-    {.bitmap_index = 352, .adv_w = 128, .box_w = 6, .box_h = 7, .ofs_x = 1, .ofs_y = 1},
-    {.bitmap_index = 358, .adv_w = 128, .box_w = 6, .box_h = 5, .ofs_x = 1, .ofs_y = 1},
-    {.bitmap_index = 362, .adv_w = 128, .box_w = 5, .box_h = 7, .ofs_x = 1, .ofs_y = 1},
-    {.bitmap_index = 367, .adv_w = 128, .box_w = 6, .box_h = 6, .ofs_x = 1, .ofs_y = 0},
-    {.bitmap_index = 372, .adv_w = 128, .box_w = 6, .box_h = 7, .ofs_x = 1, .ofs_y = 1},
-    {.bitmap_index = 378, .adv_w = 128, .box_w = 5, .box_h = 7, .ofs_x = 2, .ofs_y = 1},
-    {.bitmap_index = 383, .adv_w = 128, .box_w = 5, .box_h = 8, .ofs_x = 1, .ofs_y = 0},
-    {.bitmap_index = 388, .adv_w = 128, .box_w = 6, .box_h = 7, .ofs_x = 1, .ofs_y = 1},
-    {.bitmap_index = 394, .adv_w = 128, .box_w = 5, .box_h = 7, .ofs_x = 2, .ofs_y = 1},
-    {.bitmap_index = 399, .adv_w = 128, .box_w = 7, .box_h = 5, .ofs_x = 0, .ofs_y = 1},
-    {.bitmap_index = 404, .adv_w = 128, .box_w = 6, .box_h = 5, .ofs_x = 1, .ofs_y = 1},
-    {.bitmap_index = 408, .adv_w = 128, .box_w = 6, .box_h = 5, .ofs_x = 1, .ofs_y = 1},
-    {.bitmap_index = 412, .adv_w = 128, .box_w = 6, .box_h = 6, .ofs_x = 1, .ofs_y = 0},
-    {.bitmap_index = 417, .adv_w = 128, .box_w = 6, .box_h = 6, .ofs_x = 1, .ofs_y = 0},
-    {.bitmap_index = 422, .adv_w = 128, .box_w = 6, .box_h = 5, .ofs_x = 1, .ofs_y = 1},
-    {.bitmap_index = 426, .adv_w = 128, .box_w = 6, .box_h = 5, .ofs_x = 1, .ofs_y = 1},
-    {.bitmap_index = 430, .adv_w = 128, .box_w = 6, .box_h = 7, .ofs_x = 1, .ofs_y = 1},
-    {.bitmap_index = 436, .adv_w = 128, .box_w = 6, .box_h = 5, .ofs_x = 1, .ofs_y = 1},
-    {.bitmap_index = 440, .adv_w = 128, .box_w = 6, .box_h = 5, .ofs_x = 1, .ofs_y = 1},
-    {.bitmap_index = 444, .adv_w = 128, .box_w = 7, .box_h = 5, .ofs_x = 0, .ofs_y = 1},
-    {.bitmap_index = 449, .adv_w = 128, .box_w = 7, .box_h = 5, .ofs_x = 0, .ofs_y = 1},
-    {.bitmap_index = 454, .adv_w = 128, .box_w = 6, .box_h = 6, .ofs_x = 1, .ofs_y = 0},
-    {.bitmap_index = 459, .adv_w = 128, .box_w = 6, .box_h = 5, .ofs_x = 1, .ofs_y = 1},
-    {.bitmap_index = 463, .adv_w = 128, .box_w = 6, .box_h = 7, .ofs_x = 1, .ofs_y = 1},
-    {.bitmap_index = 469, .adv_w = 128, .box_w = 2, .box_h = 7, .ofs_x = 3, .ofs_y = 1},
-    {.bitmap_index = 471, .adv_w = 128, .box_w = 6, .box_h = 7, .ofs_x = 1, .ofs_y = 1},
-    {.bitmap_index = 477, .adv_w = 128, .box_w = 7, .box_h = 2, .ofs_x = 0, .ofs_y = 6},
-    {.bitmap_index = 479, .adv_w = 128, .box_w = 7, .box_h = 7, .ofs_x = 0, .ofs_y = 1}
-};
-
-/*---------------------
- *  CHARACTER MAPPING
- *--------------------*/
-
-
-
-/*Collect the unicode lists and glyph_id offsets*/
-static const lv_font_fmt_txt_cmap_t cmaps[] = {
-    {
-        .range_start = 32, .range_length = 96, .glyph_id_start = 1,
-        .unicode_list = NULL, .glyph_id_ofs_list = NULL, .list_length = 0, .type = LV_FONT_FMT_TXT_CMAP_FORMAT0_TINY
-    }
-};
-
-
-
-/*--------------------
- *  ALL CUSTOM DATA
- *--------------------*/
-
-/*Store all the custom data of the font*/
-static lv_font_fmt_txt_dsc_t font_dsc = {
-    .glyph_bitmap = gylph_bitmap,
-    .glyph_dsc = glyph_dsc,
-    .cmaps = cmaps,
-    .kern_dsc = NULL,
-    .kern_scale = 0,
-    .cmap_num = 1,
-    .bpp = 1,
-    .kern_classes = 0,
-    .bitmap_format = 0
-};
-
-
-/*-----------------
- *  PUBLIC FONT
- *----------------*/
-
-/*Initialize a public general font descriptor*/
-lv_font_t lv_font_unscii_8 = {
-    .get_glyph_dsc = lv_font_get_glyph_dsc_fmt_txt,    /*Function pointer to get glyph's data*/
-    .get_glyph_bitmap = lv_font_get_bitmap_fmt_txt,    /*Function pointer to get glyph's bitmap*/
-    .line_height = 9,          /*The maximum line height required by the font*/
-    .base_line = 0,             /*Baseline measured from the bottom of the line*/
-#if !(LVGL_VERSION_MAJOR == 6 && LVGL_VERSION_MINOR == 0)
-    .subpx = LV_FONT_SUBPX_NONE,
-#endif
-#if LV_VERSION_CHECK(7, 4, 0)
-    .underline_position = 0,
-    .underline_thickness = 0,
-#endif
-    .dsc = &font_dsc           /*The custom font data. Will be accessed by `get_glyph_bitmap/dsc` */
-};
-
-
-
-#endif /*#if LV_FONT_UNSCII_8*/
-=======
-#include "../../lvgl.h"
-
-/*******************************************************************************
- * Size: 8 px
- * Bpp: 1
- * Opts:
- ******************************************************************************/
-
-#ifndef LV_FONT_UNSCII_8
-    #define LV_FONT_UNSCII_8 1
-#endif
-
-#if LV_FONT_UNSCII_8
-
-/*-----------------
- *    BITMAPS
- *----------------*/
-
-/*Store the image of the glyphs*/
-static LV_ATTRIBUTE_LARGE_CONST const uint8_t gylph_bitmap[] = {
-    /* U+20 " " */
-    0x0,
-
-    /* U+21 "!" */
-    0xff, 0xcc,
-
-    /* U+22 "\"" */
-    0xcf, 0x3c, 0xc0,
-
-    /* U+23 "#" */
-    0x6c, 0xdb, 0xfb, 0x6f, 0xed, 0x9b, 0x0,
-
-    /* U+24 "$" */
-    0x31, 0xfc, 0x1e, 0xf, 0xe3, 0x0,
-
-    /* U+25 "%" */
-    0xc7, 0x98, 0x61, 0x86, 0x78, 0xc0,
-
-    /* U+26 "&" */
-    0x38, 0xd8, 0xe3, 0xbd, 0xd9, 0x9d, 0x80,
-
-    /* U+27 "'" */
-    0x6f, 0x0,
-
-    /* U+28 "(" */
-    0x36, 0xcc, 0xc6, 0x30,
-
-    /* U+29 ")" */
-    0xc6, 0x33, 0x36, 0xc0,
-
-    /* U+2A "*" */
-    0x66, 0x3c, 0xff, 0x3c, 0x66,
-
-    /* U+2B "+" */
-    0x30, 0xcf, 0xcc, 0x30,
-
-    /* U+2C "," */
-    0x6f, 0x0,
-
-    /* U+2D "-" */
-    0xfc,
-
-    /* U+2E "." */
-    0xf0,
-
-    /* U+2F "/" */
-    0x3, 0x6, 0xc, 0x18, 0x30, 0x60, 0xc0,
-
-    /* U+30 "0" */
-    0x7b, 0x3d, 0xfb, 0xcf, 0x37, 0x80,
-
-    /* U+31 "1" */
-    0x31, 0xc3, 0xc, 0x30, 0xcf, 0xc0,
-
-    /* U+32 "2" */
-    0x7b, 0x31, 0x8c, 0x63, 0xf, 0xc0,
-
-    /* U+33 "3" */
-    0x7b, 0x30, 0xce, 0xf, 0x37, 0x80,
-
-    /* U+34 "4" */
-    0x1c, 0x79, 0xb6, 0x6f, 0xe1, 0x83, 0x0,
-
-    /* U+35 "5" */
-    0xff, 0xf, 0x83, 0xf, 0x37, 0x80,
-
-    /* U+36 "6" */
-    0x39, 0x8c, 0x3e, 0xcf, 0x37, 0x80,
-
-    /* U+37 "7" */
-    0xfc, 0x30, 0xc6, 0x30, 0xc3, 0x0,
-
-    /* U+38 "8" */
-    0x7b, 0x3c, 0xde, 0xcf, 0x37, 0x80,
-
-    /* U+39 "9" */
-    0x7b, 0x3c, 0xdf, 0xc, 0x67, 0x0,
-
-    /* U+3A ":" */
-    0xf0, 0xf0,
-
-    /* U+3B ";" */
-    0x6c, 0x6, 0xf0,
-
-    /* U+3C "<" */
-    0x19, 0x99, 0x86, 0x18, 0x60,
-
-    /* U+3D "=" */
-    0xfc, 0xf, 0xc0,
-
-    /* U+3E ">" */
-    0xc3, 0xc, 0x33, 0x33, 0x0,
-
-    /* U+3F "?" */
-    0x7b, 0x30, 0xc6, 0x30, 0x3, 0x0,
-
-    /* U+40 "@" */
-    0x7d, 0x8f, 0x7e, 0xfd, 0xf8, 0x1f, 0x0,
-
-    /* U+41 "A" */
-    0x31, 0xec, 0xf3, 0xff, 0x3c, 0xc0,
-
-    /* U+42 "B" */
-    0xfb, 0x3c, 0xfe, 0xcf, 0x3f, 0x80,
-
-    /* U+43 "C" */
-    0x7b, 0x3c, 0x30, 0xc3, 0x37, 0x80,
-
-    /* U+44 "D" */
-    0xf3, 0x6c, 0xf3, 0xcf, 0x6f, 0x0,
-
-    /* U+45 "E" */
-    0xff, 0xc, 0x3e, 0xc3, 0xf, 0xc0,
-
-    /* U+46 "F" */
-    0xff, 0xc, 0x3e, 0xc3, 0xc, 0x0,
-
-    /* U+47 "G" */
-    0x7b, 0x3c, 0x37, 0xcf, 0x37, 0xc0,
-
-    /* U+48 "H" */
-    0xcf, 0x3c, 0xff, 0xcf, 0x3c, 0xc0,
-
-    /* U+49 "I" */
-    0xfc, 0xc3, 0xc, 0x30, 0xcf, 0xc0,
-
-    /* U+4A "J" */
-    0xc, 0x30, 0xc3, 0xf, 0x37, 0x80,
-
-    /* U+4B "K" */
-    0xc7, 0x9b, 0x67, 0x8d, 0x99, 0xb1, 0x80,
-
-    /* U+4C "L" */
-    0xc3, 0xc, 0x30, 0xc3, 0xf, 0xc0,
-
-    /* U+4D "M" */
-    0xc7, 0xdf, 0xfe, 0xbc, 0x78, 0xf1, 0x80,
-
-    /* U+4E "N" */
-    0xc7, 0xcf, 0xde, 0xfc, 0xf8, 0xf1, 0x80,
-
-    /* U+4F "O" */
-    0x7b, 0x3c, 0xf3, 0xcf, 0x37, 0x80,
-
-    /* U+50 "P" */
-    0xfb, 0x3c, 0xfe, 0xc3, 0xc, 0x0,
-
-    /* U+51 "Q" */
-    0x7b, 0x3c, 0xf3, 0xcf, 0x66, 0xc0,
-
-    /* U+52 "R" */
-    0xfb, 0x3c, 0xfe, 0xdb, 0x3c, 0xc0,
-
-    /* U+53 "S" */
-    0x7b, 0x3c, 0x1e, 0xf, 0x37, 0x80,
-
-    /* U+54 "T" */
-    0xfc, 0xc3, 0xc, 0x30, 0xc3, 0x0,
-
-    /* U+55 "U" */
-    0xcf, 0x3c, 0xf3, 0xcf, 0x37, 0x80,
-
-    /* U+56 "V" */
-    0xcf, 0x3c, 0xf3, 0xcd, 0xe3, 0x0,
-
-    /* U+57 "W" */
-    0xc7, 0x8f, 0x1e, 0xbf, 0xfd, 0xf1, 0x80,
-
-    /* U+58 "X" */
-    0xc3, 0x66, 0x3c, 0x18, 0x3c, 0x66, 0xc3,
-
-    /* U+59 "Y" */
-    0xc3, 0x66, 0x3c, 0x18, 0x18, 0x18, 0x18,
-
-    /* U+5A "Z" */
-    0xfc, 0x31, 0x8c, 0x63, 0xf, 0xc0,
-
-    /* U+5B "[" */
-    0xfc, 0xcc, 0xcc, 0xf0,
-
-    /* U+5C "\\" */
-    0xc0, 0x60, 0x30, 0x18, 0xc, 0x6, 0x3,
-
-    /* U+5D "]" */
-    0xf3, 0x33, 0x33, 0xf0,
-
-    /* U+5E "^" */
-    0x10, 0x71, 0xb6, 0x30,
-
-    /* U+5F "_" */
-    0xff,
-
-    /* U+60 "`" */
-    0xc6, 0x30,
-
-    /* U+61 "a" */
-    0x78, 0x37, 0xf3, 0x7c,
-
-    /* U+62 "b" */
-    0xc3, 0xf, 0xb3, 0xcf, 0x3f, 0x80,
-
-    /* U+63 "c" */
-    0x7e, 0x31, 0x87, 0x80,
-
-    /* U+64 "d" */
-    0xc, 0x37, 0xf3, 0xcf, 0x37, 0xc0,
-
-    /* U+65 "e" */
-    0x7b, 0x3f, 0xf0, 0x78,
-
-    /* U+66 "f" */
-    0x3b, 0x3e, 0xc6, 0x31, 0x80,
-
-    /* U+67 "g" */
-    0x7f, 0x3c, 0xdf, 0xf, 0xe0,
-
-    /* U+68 "h" */
-    0xc3, 0xf, 0xb3, 0xcf, 0x3c, 0xc0,
-
-    /* U+69 "i" */
-    0x60, 0x38, 0xc6, 0x31, 0xe0,
-
-    /* U+6A "j" */
-    0x18, 0x6, 0x31, 0x8c, 0x7e,
-
-    /* U+6B "k" */
-    0xc3, 0xc, 0xf6, 0xf3, 0x6c, 0xc0,
-
-    /* U+6C "l" */
-    0xe3, 0x18, 0xc6, 0x31, 0xe0,
-
-    /* U+6D "m" */
-    0xcd, 0xff, 0x5e, 0xbc, 0x60,
-
-    /* U+6E "n" */
-    0xfb, 0x3c, 0xf3, 0xcc,
-
-    /* U+6F "o" */
-    0x7b, 0x3c, 0xf3, 0x78,
-
-    /* U+70 "p" */
-    0xfb, 0x3c, 0xfe, 0xc3, 0x0,
-
-    /* U+71 "q" */
-    0x7f, 0x3c, 0xdf, 0xc, 0x30,
-
-    /* U+72 "r" */
-    0xfb, 0x3c, 0x30, 0xc0,
-
-    /* U+73 "s" */
-    0x7f, 0x7, 0x83, 0xf8,
-
-    /* U+74 "t" */
-    0x61, 0x8f, 0xd8, 0x61, 0x83, 0xc0,
-
-    /* U+75 "u" */
-    0xcf, 0x3c, 0xf3, 0x7c,
-
-    /* U+76 "v" */
-    0xcf, 0x3c, 0xde, 0x30,
-
-    /* U+77 "w" */
-    0xc7, 0x8f, 0x5b, 0xe6, 0xc0,
-
-    /* U+78 "x" */
-    0xc6, 0xd8, 0xe3, 0x6c, 0x60,
-
-    /* U+79 "y" */
-    0xcf, 0x3c, 0xdf, 0xd, 0xe0,
-
-    /* U+7A "z" */
-    0xfc, 0x63, 0x18, 0xfc,
-
-    /* U+7B "{" */
-    0x1c, 0xc3, 0x38, 0x30, 0xc1, 0xc0,
-
-    /* U+7C "|" */
-    0xff, 0xfc,
-
-    /* U+7D "}" */
-    0xe0, 0xc3, 0x7, 0x30, 0xce, 0x0,
-
-    /* U+7E "~" */
-    0x77, 0xb8,
-
-    /* U+7F "" */
-    0xc1, 0x42, 0xbd, 0x2c, 0x40, 0x81, 0x0
-};
-
-/*---------------------
- *  GLYPH DESCRIPTION
- *--------------------*/
-
-static const lv_font_fmt_txt_glyph_dsc_t glyph_dsc[] = {
-    {.bitmap_index = 0, .adv_w = 0, .box_w = 0, .box_h = 0, .ofs_x = 0, .ofs_y = 0} /* id = 0 reserved */,
-    {.bitmap_index = 0, .adv_w = 128, .box_w = 1, .box_h = 1, .ofs_x = 0, .ofs_y = 8},
-    {.bitmap_index = 1, .adv_w = 128, .box_w = 2, .box_h = 7, .ofs_x = 3, .ofs_y = 1},
-    {.bitmap_index = 3, .adv_w = 128, .box_w = 6, .box_h = 3, .ofs_x = 1, .ofs_y = 5},
-    {.bitmap_index = 6, .adv_w = 128, .box_w = 7, .box_h = 7, .ofs_x = 0, .ofs_y = 1},
-    {.bitmap_index = 13, .adv_w = 128, .box_w = 6, .box_h = 7, .ofs_x = 1, .ofs_y = 1},
-    {.bitmap_index = 19, .adv_w = 128, .box_w = 7, .box_h = 6, .ofs_x = 0, .ofs_y = 1},
-    {.bitmap_index = 25, .adv_w = 128, .box_w = 7, .box_h = 7, .ofs_x = 0, .ofs_y = 1},
-    {.bitmap_index = 32, .adv_w = 128, .box_w = 3, .box_h = 3, .ofs_x = 2, .ofs_y = 5},
-    {.bitmap_index = 34, .adv_w = 128, .box_w = 4, .box_h = 7, .ofs_x = 2, .ofs_y = 1},
-    {.bitmap_index = 38, .adv_w = 128, .box_w = 4, .box_h = 7, .ofs_x = 2, .ofs_y = 1},
-    {.bitmap_index = 42, .adv_w = 128, .box_w = 8, .box_h = 5, .ofs_x = 0, .ofs_y = 2},
-    {.bitmap_index = 47, .adv_w = 128, .box_w = 6, .box_h = 5, .ofs_x = 1, .ofs_y = 2},
-    {.bitmap_index = 51, .adv_w = 128, .box_w = 3, .box_h = 3, .ofs_x = 2, .ofs_y = 0},
-    {.bitmap_index = 53, .adv_w = 128, .box_w = 6, .box_h = 1, .ofs_x = 1, .ofs_y = 4},
-    {.bitmap_index = 54, .adv_w = 128, .box_w = 2, .box_h = 2, .ofs_x = 3, .ofs_y = 1},
-    {.bitmap_index = 55, .adv_w = 128, .box_w = 8, .box_h = 7, .ofs_x = 0, .ofs_y = 1},
-    {.bitmap_index = 62, .adv_w = 128, .box_w = 6, .box_h = 7, .ofs_x = 1, .ofs_y = 1},
-    {.bitmap_index = 68, .adv_w = 128, .box_w = 6, .box_h = 7, .ofs_x = 1, .ofs_y = 1},
-    {.bitmap_index = 74, .adv_w = 128, .box_w = 6, .box_h = 7, .ofs_x = 1, .ofs_y = 1},
-    {.bitmap_index = 80, .adv_w = 128, .box_w = 6, .box_h = 7, .ofs_x = 1, .ofs_y = 1},
-    {.bitmap_index = 86, .adv_w = 128, .box_w = 7, .box_h = 7, .ofs_x = 0, .ofs_y = 1},
-    {.bitmap_index = 93, .adv_w = 128, .box_w = 6, .box_h = 7, .ofs_x = 1, .ofs_y = 1},
-    {.bitmap_index = 99, .adv_w = 128, .box_w = 6, .box_h = 7, .ofs_x = 1, .ofs_y = 1},
-    {.bitmap_index = 105, .adv_w = 128, .box_w = 6, .box_h = 7, .ofs_x = 1, .ofs_y = 1},
-    {.bitmap_index = 111, .adv_w = 128, .box_w = 6, .box_h = 7, .ofs_x = 1, .ofs_y = 1},
-    {.bitmap_index = 117, .adv_w = 128, .box_w = 6, .box_h = 7, .ofs_x = 1, .ofs_y = 1},
-    {.bitmap_index = 123, .adv_w = 128, .box_w = 2, .box_h = 6, .ofs_x = 3, .ofs_y = 1},
-    {.bitmap_index = 125, .adv_w = 128, .box_w = 3, .box_h = 7, .ofs_x = 2, .ofs_y = 0},
-    {.bitmap_index = 128, .adv_w = 128, .box_w = 5, .box_h = 7, .ofs_x = 1, .ofs_y = 1},
-    {.bitmap_index = 133, .adv_w = 128, .box_w = 6, .box_h = 3, .ofs_x = 1, .ofs_y = 3},
-    {.bitmap_index = 136, .adv_w = 128, .box_w = 5, .box_h = 7, .ofs_x = 1, .ofs_y = 1},
-    {.bitmap_index = 141, .adv_w = 128, .box_w = 6, .box_h = 7, .ofs_x = 1, .ofs_y = 1},
-    {.bitmap_index = 147, .adv_w = 128, .box_w = 7, .box_h = 7, .ofs_x = 0, .ofs_y = 1},
-    {.bitmap_index = 154, .adv_w = 128, .box_w = 6, .box_h = 7, .ofs_x = 1, .ofs_y = 1},
-    {.bitmap_index = 160, .adv_w = 128, .box_w = 6, .box_h = 7, .ofs_x = 1, .ofs_y = 1},
-    {.bitmap_index = 166, .adv_w = 128, .box_w = 6, .box_h = 7, .ofs_x = 1, .ofs_y = 1},
-    {.bitmap_index = 172, .adv_w = 128, .box_w = 6, .box_h = 7, .ofs_x = 1, .ofs_y = 1},
-    {.bitmap_index = 178, .adv_w = 128, .box_w = 6, .box_h = 7, .ofs_x = 1, .ofs_y = 1},
-    {.bitmap_index = 184, .adv_w = 128, .box_w = 6, .box_h = 7, .ofs_x = 1, .ofs_y = 1},
-    {.bitmap_index = 190, .adv_w = 128, .box_w = 6, .box_h = 7, .ofs_x = 1, .ofs_y = 1},
-    {.bitmap_index = 196, .adv_w = 128, .box_w = 6, .box_h = 7, .ofs_x = 1, .ofs_y = 1},
-    {.bitmap_index = 202, .adv_w = 128, .box_w = 6, .box_h = 7, .ofs_x = 1, .ofs_y = 1},
-    {.bitmap_index = 208, .adv_w = 128, .box_w = 6, .box_h = 7, .ofs_x = 1, .ofs_y = 1},
-    {.bitmap_index = 214, .adv_w = 128, .box_w = 7, .box_h = 7, .ofs_x = 0, .ofs_y = 1},
-    {.bitmap_index = 221, .adv_w = 128, .box_w = 6, .box_h = 7, .ofs_x = 1, .ofs_y = 1},
-    {.bitmap_index = 227, .adv_w = 128, .box_w = 7, .box_h = 7, .ofs_x = 0, .ofs_y = 1},
-    {.bitmap_index = 234, .adv_w = 128, .box_w = 7, .box_h = 7, .ofs_x = 0, .ofs_y = 1},
-    {.bitmap_index = 241, .adv_w = 128, .box_w = 6, .box_h = 7, .ofs_x = 1, .ofs_y = 1},
-    {.bitmap_index = 247, .adv_w = 128, .box_w = 6, .box_h = 7, .ofs_x = 1, .ofs_y = 1},
-    {.bitmap_index = 253, .adv_w = 128, .box_w = 6, .box_h = 7, .ofs_x = 1, .ofs_y = 1},
-    {.bitmap_index = 259, .adv_w = 128, .box_w = 6, .box_h = 7, .ofs_x = 1, .ofs_y = 1},
-    {.bitmap_index = 265, .adv_w = 128, .box_w = 6, .box_h = 7, .ofs_x = 1, .ofs_y = 1},
-    {.bitmap_index = 271, .adv_w = 128, .box_w = 6, .box_h = 7, .ofs_x = 1, .ofs_y = 1},
-    {.bitmap_index = 277, .adv_w = 128, .box_w = 6, .box_h = 7, .ofs_x = 1, .ofs_y = 1},
-    {.bitmap_index = 283, .adv_w = 128, .box_w = 6, .box_h = 7, .ofs_x = 1, .ofs_y = 1},
-    {.bitmap_index = 289, .adv_w = 128, .box_w = 7, .box_h = 7, .ofs_x = 0, .ofs_y = 1},
-    {.bitmap_index = 296, .adv_w = 128, .box_w = 8, .box_h = 7, .ofs_x = 0, .ofs_y = 1},
-    {.bitmap_index = 303, .adv_w = 128, .box_w = 8, .box_h = 7, .ofs_x = 0, .ofs_y = 1},
-    {.bitmap_index = 310, .adv_w = 128, .box_w = 6, .box_h = 7, .ofs_x = 1, .ofs_y = 1},
-    {.bitmap_index = 316, .adv_w = 128, .box_w = 4, .box_h = 7, .ofs_x = 2, .ofs_y = 1},
-    {.bitmap_index = 320, .adv_w = 128, .box_w = 8, .box_h = 7, .ofs_x = 0, .ofs_y = 1},
-    {.bitmap_index = 327, .adv_w = 128, .box_w = 4, .box_h = 7, .ofs_x = 2, .ofs_y = 1},
-    {.bitmap_index = 331, .adv_w = 128, .box_w = 7, .box_h = 4, .ofs_x = 0, .ofs_y = 4},
-    {.bitmap_index = 335, .adv_w = 128, .box_w = 8, .box_h = 1, .ofs_x = 0, .ofs_y = 0},
-    {.bitmap_index = 336, .adv_w = 128, .box_w = 4, .box_h = 3, .ofs_x = 3, .ofs_y = 5},
-    {.bitmap_index = 338, .adv_w = 128, .box_w = 6, .box_h = 5, .ofs_x = 1, .ofs_y = 1},
-    {.bitmap_index = 342, .adv_w = 128, .box_w = 6, .box_h = 7, .ofs_x = 1, .ofs_y = 1},
-    {.bitmap_index = 348, .adv_w = 128, .box_w = 5, .box_h = 5, .ofs_x = 1, .ofs_y = 1},
-    {.bitmap_index = 352, .adv_w = 128, .box_w = 6, .box_h = 7, .ofs_x = 1, .ofs_y = 1},
-    {.bitmap_index = 358, .adv_w = 128, .box_w = 6, .box_h = 5, .ofs_x = 1, .ofs_y = 1},
-    {.bitmap_index = 362, .adv_w = 128, .box_w = 5, .box_h = 7, .ofs_x = 1, .ofs_y = 1},
-    {.bitmap_index = 367, .adv_w = 128, .box_w = 6, .box_h = 6, .ofs_x = 1, .ofs_y = 0},
-    {.bitmap_index = 372, .adv_w = 128, .box_w = 6, .box_h = 7, .ofs_x = 1, .ofs_y = 1},
-    {.bitmap_index = 378, .adv_w = 128, .box_w = 5, .box_h = 7, .ofs_x = 2, .ofs_y = 1},
-    {.bitmap_index = 383, .adv_w = 128, .box_w = 5, .box_h = 8, .ofs_x = 1, .ofs_y = 0},
-    {.bitmap_index = 388, .adv_w = 128, .box_w = 6, .box_h = 7, .ofs_x = 1, .ofs_y = 1},
-    {.bitmap_index = 394, .adv_w = 128, .box_w = 5, .box_h = 7, .ofs_x = 2, .ofs_y = 1},
-    {.bitmap_index = 399, .adv_w = 128, .box_w = 7, .box_h = 5, .ofs_x = 0, .ofs_y = 1},
-    {.bitmap_index = 404, .adv_w = 128, .box_w = 6, .box_h = 5, .ofs_x = 1, .ofs_y = 1},
-    {.bitmap_index = 408, .adv_w = 128, .box_w = 6, .box_h = 5, .ofs_x = 1, .ofs_y = 1},
-    {.bitmap_index = 412, .adv_w = 128, .box_w = 6, .box_h = 6, .ofs_x = 1, .ofs_y = 0},
-    {.bitmap_index = 417, .adv_w = 128, .box_w = 6, .box_h = 6, .ofs_x = 1, .ofs_y = 0},
-    {.bitmap_index = 422, .adv_w = 128, .box_w = 6, .box_h = 5, .ofs_x = 1, .ofs_y = 1},
-    {.bitmap_index = 426, .adv_w = 128, .box_w = 6, .box_h = 5, .ofs_x = 1, .ofs_y = 1},
-    {.bitmap_index = 430, .adv_w = 128, .box_w = 6, .box_h = 7, .ofs_x = 1, .ofs_y = 1},
-    {.bitmap_index = 436, .adv_w = 128, .box_w = 6, .box_h = 5, .ofs_x = 1, .ofs_y = 1},
-    {.bitmap_index = 440, .adv_w = 128, .box_w = 6, .box_h = 5, .ofs_x = 1, .ofs_y = 1},
-    {.bitmap_index = 444, .adv_w = 128, .box_w = 7, .box_h = 5, .ofs_x = 0, .ofs_y = 1},
-    {.bitmap_index = 449, .adv_w = 128, .box_w = 7, .box_h = 5, .ofs_x = 0, .ofs_y = 1},
-    {.bitmap_index = 454, .adv_w = 128, .box_w = 6, .box_h = 6, .ofs_x = 1, .ofs_y = 0},
-    {.bitmap_index = 459, .adv_w = 128, .box_w = 6, .box_h = 5, .ofs_x = 1, .ofs_y = 1},
-    {.bitmap_index = 463, .adv_w = 128, .box_w = 6, .box_h = 7, .ofs_x = 1, .ofs_y = 1},
-    {.bitmap_index = 469, .adv_w = 128, .box_w = 2, .box_h = 7, .ofs_x = 3, .ofs_y = 1},
-    {.bitmap_index = 471, .adv_w = 128, .box_w = 6, .box_h = 7, .ofs_x = 1, .ofs_y = 1},
-    {.bitmap_index = 477, .adv_w = 128, .box_w = 7, .box_h = 2, .ofs_x = 0, .ofs_y = 6},
-    {.bitmap_index = 479, .adv_w = 128, .box_w = 7, .box_h = 7, .ofs_x = 0, .ofs_y = 1}
-};
-
-/*---------------------
- *  CHARACTER MAPPING
- *--------------------*/
-
-/*Collect the unicode lists and glyph_id offsets*/
-static const lv_font_fmt_txt_cmap_t cmaps[] = {
-    {
-        .range_start = 32, .range_length = 96, .glyph_id_start = 1,
-        .unicode_list = NULL, .glyph_id_ofs_list = NULL, .list_length = 0, .type = LV_FONT_FMT_TXT_CMAP_FORMAT0_TINY
-    }
-};
-
-/*--------------------
- *  ALL CUSTOM DATA
- *--------------------*/
-
-/*Store all the custom data of the font*/
-static lv_font_fmt_txt_dsc_t font_dsc = {
-    .glyph_bitmap = gylph_bitmap,
-    .glyph_dsc = glyph_dsc,
-    .cmaps = cmaps,
-    .kern_dsc = NULL,
-    .kern_scale = 0,
-    .cmap_num = 1,
-    .bpp = 1,
-    .kern_classes = 0,
-    .bitmap_format = 0
-};
-
-/*-----------------
- *  PUBLIC FONT
- *----------------*/
-
-/*Initialize a public general font descriptor*/
-lv_font_t lv_font_unscii_8 = {
-    .get_glyph_dsc = lv_font_get_glyph_dsc_fmt_txt,    /*Function pointer to get glyph's data*/
-    .get_glyph_bitmap = lv_font_get_bitmap_fmt_txt,    /*Function pointer to get glyph's bitmap*/
-    .line_height = 9,          /*The maximum line height required by the font*/
-    .base_line = 0,             /*Baseline measured from the bottom of the line*/
-#if !(LVGL_VERSION_MAJOR == 6 && LVGL_VERSION_MINOR == 0)
-    .subpx = LV_FONT_SUBPX_NONE,
-#endif
-#if LV_VERSION_CHECK(7, 4, 0)
-    .underline_position = 0,
-    .underline_thickness = 0,
-#endif
-    .dsc = &font_dsc           /*The custom font data. Will be accessed by `get_glyph_bitmap/dsc` */
-};
-
-#endif /*#if LV_FONT_UNSCII_8*/
->>>>>>> 9003f4a9
+#include "../../lvgl.h"
+
+/*******************************************************************************
+ * Size: 8 px
+ * Bpp: 1
+ * Opts:
+ ******************************************************************************/
+
+#ifndef LV_FONT_UNSCII_8
+    #define LV_FONT_UNSCII_8 1
+#endif
+
+#if LV_FONT_UNSCII_8
+
+/*-----------------
+ *    BITMAPS
+ *----------------*/
+
+/*Store the image of the glyphs*/
+static LV_ATTRIBUTE_LARGE_CONST const uint8_t gylph_bitmap[] = {
+    /* U+20 " " */
+    0x0,
+
+    /* U+21 "!" */
+    0xff, 0xcc,
+
+    /* U+22 "\"" */
+    0xcf, 0x3c, 0xc0,
+
+    /* U+23 "#" */
+    0x6c, 0xdb, 0xfb, 0x6f, 0xed, 0x9b, 0x0,
+
+    /* U+24 "$" */
+    0x31, 0xfc, 0x1e, 0xf, 0xe3, 0x0,
+
+    /* U+25 "%" */
+    0xc7, 0x98, 0x61, 0x86, 0x78, 0xc0,
+
+    /* U+26 "&" */
+    0x38, 0xd8, 0xe3, 0xbd, 0xd9, 0x9d, 0x80,
+
+    /* U+27 "'" */
+    0x6f, 0x0,
+
+    /* U+28 "(" */
+    0x36, 0xcc, 0xc6, 0x30,
+
+    /* U+29 ")" */
+    0xc6, 0x33, 0x36, 0xc0,
+
+    /* U+2A "*" */
+    0x66, 0x3c, 0xff, 0x3c, 0x66,
+
+    /* U+2B "+" */
+    0x30, 0xcf, 0xcc, 0x30,
+
+    /* U+2C "," */
+    0x6f, 0x0,
+
+    /* U+2D "-" */
+    0xfc,
+
+    /* U+2E "." */
+    0xf0,
+
+    /* U+2F "/" */
+    0x3, 0x6, 0xc, 0x18, 0x30, 0x60, 0xc0,
+
+    /* U+30 "0" */
+    0x7b, 0x3d, 0xfb, 0xcf, 0x37, 0x80,
+
+    /* U+31 "1" */
+    0x31, 0xc3, 0xc, 0x30, 0xcf, 0xc0,
+
+    /* U+32 "2" */
+    0x7b, 0x31, 0x8c, 0x63, 0xf, 0xc0,
+
+    /* U+33 "3" */
+    0x7b, 0x30, 0xce, 0xf, 0x37, 0x80,
+
+    /* U+34 "4" */
+    0x1c, 0x79, 0xb6, 0x6f, 0xe1, 0x83, 0x0,
+
+    /* U+35 "5" */
+    0xff, 0xf, 0x83, 0xf, 0x37, 0x80,
+
+    /* U+36 "6" */
+    0x39, 0x8c, 0x3e, 0xcf, 0x37, 0x80,
+
+    /* U+37 "7" */
+    0xfc, 0x30, 0xc6, 0x30, 0xc3, 0x0,
+
+    /* U+38 "8" */
+    0x7b, 0x3c, 0xde, 0xcf, 0x37, 0x80,
+
+    /* U+39 "9" */
+    0x7b, 0x3c, 0xdf, 0xc, 0x67, 0x0,
+
+    /* U+3A ":" */
+    0xf0, 0xf0,
+
+    /* U+3B ";" */
+    0x6c, 0x6, 0xf0,
+
+    /* U+3C "<" */
+    0x19, 0x99, 0x86, 0x18, 0x60,
+
+    /* U+3D "=" */
+    0xfc, 0xf, 0xc0,
+
+    /* U+3E ">" */
+    0xc3, 0xc, 0x33, 0x33, 0x0,
+
+    /* U+3F "?" */
+    0x7b, 0x30, 0xc6, 0x30, 0x3, 0x0,
+
+    /* U+40 "@" */
+    0x7d, 0x8f, 0x7e, 0xfd, 0xf8, 0x1f, 0x0,
+
+    /* U+41 "A" */
+    0x31, 0xec, 0xf3, 0xff, 0x3c, 0xc0,
+
+    /* U+42 "B" */
+    0xfb, 0x3c, 0xfe, 0xcf, 0x3f, 0x80,
+
+    /* U+43 "C" */
+    0x7b, 0x3c, 0x30, 0xc3, 0x37, 0x80,
+
+    /* U+44 "D" */
+    0xf3, 0x6c, 0xf3, 0xcf, 0x6f, 0x0,
+
+    /* U+45 "E" */
+    0xff, 0xc, 0x3e, 0xc3, 0xf, 0xc0,
+
+    /* U+46 "F" */
+    0xff, 0xc, 0x3e, 0xc3, 0xc, 0x0,
+
+    /* U+47 "G" */
+    0x7b, 0x3c, 0x37, 0xcf, 0x37, 0xc0,
+
+    /* U+48 "H" */
+    0xcf, 0x3c, 0xff, 0xcf, 0x3c, 0xc0,
+
+    /* U+49 "I" */
+    0xfc, 0xc3, 0xc, 0x30, 0xcf, 0xc0,
+
+    /* U+4A "J" */
+    0xc, 0x30, 0xc3, 0xf, 0x37, 0x80,
+
+    /* U+4B "K" */
+    0xc7, 0x9b, 0x67, 0x8d, 0x99, 0xb1, 0x80,
+
+    /* U+4C "L" */
+    0xc3, 0xc, 0x30, 0xc3, 0xf, 0xc0,
+
+    /* U+4D "M" */
+    0xc7, 0xdf, 0xfe, 0xbc, 0x78, 0xf1, 0x80,
+
+    /* U+4E "N" */
+    0xc7, 0xcf, 0xde, 0xfc, 0xf8, 0xf1, 0x80,
+
+    /* U+4F "O" */
+    0x7b, 0x3c, 0xf3, 0xcf, 0x37, 0x80,
+
+    /* U+50 "P" */
+    0xfb, 0x3c, 0xfe, 0xc3, 0xc, 0x0,
+
+    /* U+51 "Q" */
+    0x7b, 0x3c, 0xf3, 0xcf, 0x66, 0xc0,
+
+    /* U+52 "R" */
+    0xfb, 0x3c, 0xfe, 0xdb, 0x3c, 0xc0,
+
+    /* U+53 "S" */
+    0x7b, 0x3c, 0x1e, 0xf, 0x37, 0x80,
+
+    /* U+54 "T" */
+    0xfc, 0xc3, 0xc, 0x30, 0xc3, 0x0,
+
+    /* U+55 "U" */
+    0xcf, 0x3c, 0xf3, 0xcf, 0x37, 0x80,
+
+    /* U+56 "V" */
+    0xcf, 0x3c, 0xf3, 0xcd, 0xe3, 0x0,
+
+    /* U+57 "W" */
+    0xc7, 0x8f, 0x1e, 0xbf, 0xfd, 0xf1, 0x80,
+
+    /* U+58 "X" */
+    0xc3, 0x66, 0x3c, 0x18, 0x3c, 0x66, 0xc3,
+
+    /* U+59 "Y" */
+    0xc3, 0x66, 0x3c, 0x18, 0x18, 0x18, 0x18,
+
+    /* U+5A "Z" */
+    0xfc, 0x31, 0x8c, 0x63, 0xf, 0xc0,
+
+    /* U+5B "[" */
+    0xfc, 0xcc, 0xcc, 0xf0,
+
+    /* U+5C "\\" */
+    0xc0, 0x60, 0x30, 0x18, 0xc, 0x6, 0x3,
+
+    /* U+5D "]" */
+    0xf3, 0x33, 0x33, 0xf0,
+
+    /* U+5E "^" */
+    0x10, 0x71, 0xb6, 0x30,
+
+    /* U+5F "_" */
+    0xff,
+
+    /* U+60 "`" */
+    0xc6, 0x30,
+
+    /* U+61 "a" */
+    0x78, 0x37, 0xf3, 0x7c,
+
+    /* U+62 "b" */
+    0xc3, 0xf, 0xb3, 0xcf, 0x3f, 0x80,
+
+    /* U+63 "c" */
+    0x7e, 0x31, 0x87, 0x80,
+
+    /* U+64 "d" */
+    0xc, 0x37, 0xf3, 0xcf, 0x37, 0xc0,
+
+    /* U+65 "e" */
+    0x7b, 0x3f, 0xf0, 0x78,
+
+    /* U+66 "f" */
+    0x3b, 0x3e, 0xc6, 0x31, 0x80,
+
+    /* U+67 "g" */
+    0x7f, 0x3c, 0xdf, 0xf, 0xe0,
+
+    /* U+68 "h" */
+    0xc3, 0xf, 0xb3, 0xcf, 0x3c, 0xc0,
+
+    /* U+69 "i" */
+    0x60, 0x38, 0xc6, 0x31, 0xe0,
+
+    /* U+6A "j" */
+    0x18, 0x6, 0x31, 0x8c, 0x7e,
+
+    /* U+6B "k" */
+    0xc3, 0xc, 0xf6, 0xf3, 0x6c, 0xc0,
+
+    /* U+6C "l" */
+    0xe3, 0x18, 0xc6, 0x31, 0xe0,
+
+    /* U+6D "m" */
+    0xcd, 0xff, 0x5e, 0xbc, 0x60,
+
+    /* U+6E "n" */
+    0xfb, 0x3c, 0xf3, 0xcc,
+
+    /* U+6F "o" */
+    0x7b, 0x3c, 0xf3, 0x78,
+
+    /* U+70 "p" */
+    0xfb, 0x3c, 0xfe, 0xc3, 0x0,
+
+    /* U+71 "q" */
+    0x7f, 0x3c, 0xdf, 0xc, 0x30,
+
+    /* U+72 "r" */
+    0xfb, 0x3c, 0x30, 0xc0,
+
+    /* U+73 "s" */
+    0x7f, 0x7, 0x83, 0xf8,
+
+    /* U+74 "t" */
+    0x61, 0x8f, 0xd8, 0x61, 0x83, 0xc0,
+
+    /* U+75 "u" */
+    0xcf, 0x3c, 0xf3, 0x7c,
+
+    /* U+76 "v" */
+    0xcf, 0x3c, 0xde, 0x30,
+
+    /* U+77 "w" */
+    0xc7, 0x8f, 0x5b, 0xe6, 0xc0,
+
+    /* U+78 "x" */
+    0xc6, 0xd8, 0xe3, 0x6c, 0x60,
+
+    /* U+79 "y" */
+    0xcf, 0x3c, 0xdf, 0xd, 0xe0,
+
+    /* U+7A "z" */
+    0xfc, 0x63, 0x18, 0xfc,
+
+    /* U+7B "{" */
+    0x1c, 0xc3, 0x38, 0x30, 0xc1, 0xc0,
+
+    /* U+7C "|" */
+    0xff, 0xfc,
+
+    /* U+7D "}" */
+    0xe0, 0xc3, 0x7, 0x30, 0xce, 0x0,
+
+    /* U+7E "~" */
+    0x77, 0xb8,
+
+    /* U+7F "" */
+    0xc1, 0x42, 0xbd, 0x2c, 0x40, 0x81, 0x0
+};
+
+/*---------------------
+ *  GLYPH DESCRIPTION
+ *--------------------*/
+
+static const lv_font_fmt_txt_glyph_dsc_t glyph_dsc[] = {
+    {.bitmap_index = 0, .adv_w = 0, .box_w = 0, .box_h = 0, .ofs_x = 0, .ofs_y = 0} /* id = 0 reserved */,
+    {.bitmap_index = 0, .adv_w = 128, .box_w = 1, .box_h = 1, .ofs_x = 0, .ofs_y = 8},
+    {.bitmap_index = 1, .adv_w = 128, .box_w = 2, .box_h = 7, .ofs_x = 3, .ofs_y = 1},
+    {.bitmap_index = 3, .adv_w = 128, .box_w = 6, .box_h = 3, .ofs_x = 1, .ofs_y = 5},
+    {.bitmap_index = 6, .adv_w = 128, .box_w = 7, .box_h = 7, .ofs_x = 0, .ofs_y = 1},
+    {.bitmap_index = 13, .adv_w = 128, .box_w = 6, .box_h = 7, .ofs_x = 1, .ofs_y = 1},
+    {.bitmap_index = 19, .adv_w = 128, .box_w = 7, .box_h = 6, .ofs_x = 0, .ofs_y = 1},
+    {.bitmap_index = 25, .adv_w = 128, .box_w = 7, .box_h = 7, .ofs_x = 0, .ofs_y = 1},
+    {.bitmap_index = 32, .adv_w = 128, .box_w = 3, .box_h = 3, .ofs_x = 2, .ofs_y = 5},
+    {.bitmap_index = 34, .adv_w = 128, .box_w = 4, .box_h = 7, .ofs_x = 2, .ofs_y = 1},
+    {.bitmap_index = 38, .adv_w = 128, .box_w = 4, .box_h = 7, .ofs_x = 2, .ofs_y = 1},
+    {.bitmap_index = 42, .adv_w = 128, .box_w = 8, .box_h = 5, .ofs_x = 0, .ofs_y = 2},
+    {.bitmap_index = 47, .adv_w = 128, .box_w = 6, .box_h = 5, .ofs_x = 1, .ofs_y = 2},
+    {.bitmap_index = 51, .adv_w = 128, .box_w = 3, .box_h = 3, .ofs_x = 2, .ofs_y = 0},
+    {.bitmap_index = 53, .adv_w = 128, .box_w = 6, .box_h = 1, .ofs_x = 1, .ofs_y = 4},
+    {.bitmap_index = 54, .adv_w = 128, .box_w = 2, .box_h = 2, .ofs_x = 3, .ofs_y = 1},
+    {.bitmap_index = 55, .adv_w = 128, .box_w = 8, .box_h = 7, .ofs_x = 0, .ofs_y = 1},
+    {.bitmap_index = 62, .adv_w = 128, .box_w = 6, .box_h = 7, .ofs_x = 1, .ofs_y = 1},
+    {.bitmap_index = 68, .adv_w = 128, .box_w = 6, .box_h = 7, .ofs_x = 1, .ofs_y = 1},
+    {.bitmap_index = 74, .adv_w = 128, .box_w = 6, .box_h = 7, .ofs_x = 1, .ofs_y = 1},
+    {.bitmap_index = 80, .adv_w = 128, .box_w = 6, .box_h = 7, .ofs_x = 1, .ofs_y = 1},
+    {.bitmap_index = 86, .adv_w = 128, .box_w = 7, .box_h = 7, .ofs_x = 0, .ofs_y = 1},
+    {.bitmap_index = 93, .adv_w = 128, .box_w = 6, .box_h = 7, .ofs_x = 1, .ofs_y = 1},
+    {.bitmap_index = 99, .adv_w = 128, .box_w = 6, .box_h = 7, .ofs_x = 1, .ofs_y = 1},
+    {.bitmap_index = 105, .adv_w = 128, .box_w = 6, .box_h = 7, .ofs_x = 1, .ofs_y = 1},
+    {.bitmap_index = 111, .adv_w = 128, .box_w = 6, .box_h = 7, .ofs_x = 1, .ofs_y = 1},
+    {.bitmap_index = 117, .adv_w = 128, .box_w = 6, .box_h = 7, .ofs_x = 1, .ofs_y = 1},
+    {.bitmap_index = 123, .adv_w = 128, .box_w = 2, .box_h = 6, .ofs_x = 3, .ofs_y = 1},
+    {.bitmap_index = 125, .adv_w = 128, .box_w = 3, .box_h = 7, .ofs_x = 2, .ofs_y = 0},
+    {.bitmap_index = 128, .adv_w = 128, .box_w = 5, .box_h = 7, .ofs_x = 1, .ofs_y = 1},
+    {.bitmap_index = 133, .adv_w = 128, .box_w = 6, .box_h = 3, .ofs_x = 1, .ofs_y = 3},
+    {.bitmap_index = 136, .adv_w = 128, .box_w = 5, .box_h = 7, .ofs_x = 1, .ofs_y = 1},
+    {.bitmap_index = 141, .adv_w = 128, .box_w = 6, .box_h = 7, .ofs_x = 1, .ofs_y = 1},
+    {.bitmap_index = 147, .adv_w = 128, .box_w = 7, .box_h = 7, .ofs_x = 0, .ofs_y = 1},
+    {.bitmap_index = 154, .adv_w = 128, .box_w = 6, .box_h = 7, .ofs_x = 1, .ofs_y = 1},
+    {.bitmap_index = 160, .adv_w = 128, .box_w = 6, .box_h = 7, .ofs_x = 1, .ofs_y = 1},
+    {.bitmap_index = 166, .adv_w = 128, .box_w = 6, .box_h = 7, .ofs_x = 1, .ofs_y = 1},
+    {.bitmap_index = 172, .adv_w = 128, .box_w = 6, .box_h = 7, .ofs_x = 1, .ofs_y = 1},
+    {.bitmap_index = 178, .adv_w = 128, .box_w = 6, .box_h = 7, .ofs_x = 1, .ofs_y = 1},
+    {.bitmap_index = 184, .adv_w = 128, .box_w = 6, .box_h = 7, .ofs_x = 1, .ofs_y = 1},
+    {.bitmap_index = 190, .adv_w = 128, .box_w = 6, .box_h = 7, .ofs_x = 1, .ofs_y = 1},
+    {.bitmap_index = 196, .adv_w = 128, .box_w = 6, .box_h = 7, .ofs_x = 1, .ofs_y = 1},
+    {.bitmap_index = 202, .adv_w = 128, .box_w = 6, .box_h = 7, .ofs_x = 1, .ofs_y = 1},
+    {.bitmap_index = 208, .adv_w = 128, .box_w = 6, .box_h = 7, .ofs_x = 1, .ofs_y = 1},
+    {.bitmap_index = 214, .adv_w = 128, .box_w = 7, .box_h = 7, .ofs_x = 0, .ofs_y = 1},
+    {.bitmap_index = 221, .adv_w = 128, .box_w = 6, .box_h = 7, .ofs_x = 1, .ofs_y = 1},
+    {.bitmap_index = 227, .adv_w = 128, .box_w = 7, .box_h = 7, .ofs_x = 0, .ofs_y = 1},
+    {.bitmap_index = 234, .adv_w = 128, .box_w = 7, .box_h = 7, .ofs_x = 0, .ofs_y = 1},
+    {.bitmap_index = 241, .adv_w = 128, .box_w = 6, .box_h = 7, .ofs_x = 1, .ofs_y = 1},
+    {.bitmap_index = 247, .adv_w = 128, .box_w = 6, .box_h = 7, .ofs_x = 1, .ofs_y = 1},
+    {.bitmap_index = 253, .adv_w = 128, .box_w = 6, .box_h = 7, .ofs_x = 1, .ofs_y = 1},
+    {.bitmap_index = 259, .adv_w = 128, .box_w = 6, .box_h = 7, .ofs_x = 1, .ofs_y = 1},
+    {.bitmap_index = 265, .adv_w = 128, .box_w = 6, .box_h = 7, .ofs_x = 1, .ofs_y = 1},
+    {.bitmap_index = 271, .adv_w = 128, .box_w = 6, .box_h = 7, .ofs_x = 1, .ofs_y = 1},
+    {.bitmap_index = 277, .adv_w = 128, .box_w = 6, .box_h = 7, .ofs_x = 1, .ofs_y = 1},
+    {.bitmap_index = 283, .adv_w = 128, .box_w = 6, .box_h = 7, .ofs_x = 1, .ofs_y = 1},
+    {.bitmap_index = 289, .adv_w = 128, .box_w = 7, .box_h = 7, .ofs_x = 0, .ofs_y = 1},
+    {.bitmap_index = 296, .adv_w = 128, .box_w = 8, .box_h = 7, .ofs_x = 0, .ofs_y = 1},
+    {.bitmap_index = 303, .adv_w = 128, .box_w = 8, .box_h = 7, .ofs_x = 0, .ofs_y = 1},
+    {.bitmap_index = 310, .adv_w = 128, .box_w = 6, .box_h = 7, .ofs_x = 1, .ofs_y = 1},
+    {.bitmap_index = 316, .adv_w = 128, .box_w = 4, .box_h = 7, .ofs_x = 2, .ofs_y = 1},
+    {.bitmap_index = 320, .adv_w = 128, .box_w = 8, .box_h = 7, .ofs_x = 0, .ofs_y = 1},
+    {.bitmap_index = 327, .adv_w = 128, .box_w = 4, .box_h = 7, .ofs_x = 2, .ofs_y = 1},
+    {.bitmap_index = 331, .adv_w = 128, .box_w = 7, .box_h = 4, .ofs_x = 0, .ofs_y = 4},
+    {.bitmap_index = 335, .adv_w = 128, .box_w = 8, .box_h = 1, .ofs_x = 0, .ofs_y = 0},
+    {.bitmap_index = 336, .adv_w = 128, .box_w = 4, .box_h = 3, .ofs_x = 3, .ofs_y = 5},
+    {.bitmap_index = 338, .adv_w = 128, .box_w = 6, .box_h = 5, .ofs_x = 1, .ofs_y = 1},
+    {.bitmap_index = 342, .adv_w = 128, .box_w = 6, .box_h = 7, .ofs_x = 1, .ofs_y = 1},
+    {.bitmap_index = 348, .adv_w = 128, .box_w = 5, .box_h = 5, .ofs_x = 1, .ofs_y = 1},
+    {.bitmap_index = 352, .adv_w = 128, .box_w = 6, .box_h = 7, .ofs_x = 1, .ofs_y = 1},
+    {.bitmap_index = 358, .adv_w = 128, .box_w = 6, .box_h = 5, .ofs_x = 1, .ofs_y = 1},
+    {.bitmap_index = 362, .adv_w = 128, .box_w = 5, .box_h = 7, .ofs_x = 1, .ofs_y = 1},
+    {.bitmap_index = 367, .adv_w = 128, .box_w = 6, .box_h = 6, .ofs_x = 1, .ofs_y = 0},
+    {.bitmap_index = 372, .adv_w = 128, .box_w = 6, .box_h = 7, .ofs_x = 1, .ofs_y = 1},
+    {.bitmap_index = 378, .adv_w = 128, .box_w = 5, .box_h = 7, .ofs_x = 2, .ofs_y = 1},
+    {.bitmap_index = 383, .adv_w = 128, .box_w = 5, .box_h = 8, .ofs_x = 1, .ofs_y = 0},
+    {.bitmap_index = 388, .adv_w = 128, .box_w = 6, .box_h = 7, .ofs_x = 1, .ofs_y = 1},
+    {.bitmap_index = 394, .adv_w = 128, .box_w = 5, .box_h = 7, .ofs_x = 2, .ofs_y = 1},
+    {.bitmap_index = 399, .adv_w = 128, .box_w = 7, .box_h = 5, .ofs_x = 0, .ofs_y = 1},
+    {.bitmap_index = 404, .adv_w = 128, .box_w = 6, .box_h = 5, .ofs_x = 1, .ofs_y = 1},
+    {.bitmap_index = 408, .adv_w = 128, .box_w = 6, .box_h = 5, .ofs_x = 1, .ofs_y = 1},
+    {.bitmap_index = 412, .adv_w = 128, .box_w = 6, .box_h = 6, .ofs_x = 1, .ofs_y = 0},
+    {.bitmap_index = 417, .adv_w = 128, .box_w = 6, .box_h = 6, .ofs_x = 1, .ofs_y = 0},
+    {.bitmap_index = 422, .adv_w = 128, .box_w = 6, .box_h = 5, .ofs_x = 1, .ofs_y = 1},
+    {.bitmap_index = 426, .adv_w = 128, .box_w = 6, .box_h = 5, .ofs_x = 1, .ofs_y = 1},
+    {.bitmap_index = 430, .adv_w = 128, .box_w = 6, .box_h = 7, .ofs_x = 1, .ofs_y = 1},
+    {.bitmap_index = 436, .adv_w = 128, .box_w = 6, .box_h = 5, .ofs_x = 1, .ofs_y = 1},
+    {.bitmap_index = 440, .adv_w = 128, .box_w = 6, .box_h = 5, .ofs_x = 1, .ofs_y = 1},
+    {.bitmap_index = 444, .adv_w = 128, .box_w = 7, .box_h = 5, .ofs_x = 0, .ofs_y = 1},
+    {.bitmap_index = 449, .adv_w = 128, .box_w = 7, .box_h = 5, .ofs_x = 0, .ofs_y = 1},
+    {.bitmap_index = 454, .adv_w = 128, .box_w = 6, .box_h = 6, .ofs_x = 1, .ofs_y = 0},
+    {.bitmap_index = 459, .adv_w = 128, .box_w = 6, .box_h = 5, .ofs_x = 1, .ofs_y = 1},
+    {.bitmap_index = 463, .adv_w = 128, .box_w = 6, .box_h = 7, .ofs_x = 1, .ofs_y = 1},
+    {.bitmap_index = 469, .adv_w = 128, .box_w = 2, .box_h = 7, .ofs_x = 3, .ofs_y = 1},
+    {.bitmap_index = 471, .adv_w = 128, .box_w = 6, .box_h = 7, .ofs_x = 1, .ofs_y = 1},
+    {.bitmap_index = 477, .adv_w = 128, .box_w = 7, .box_h = 2, .ofs_x = 0, .ofs_y = 6},
+    {.bitmap_index = 479, .adv_w = 128, .box_w = 7, .box_h = 7, .ofs_x = 0, .ofs_y = 1}
+};
+
+/*---------------------
+ *  CHARACTER MAPPING
+ *--------------------*/
+
+/*Collect the unicode lists and glyph_id offsets*/
+static const lv_font_fmt_txt_cmap_t cmaps[] = {
+    {
+        .range_start = 32, .range_length = 96, .glyph_id_start = 1,
+        .unicode_list = NULL, .glyph_id_ofs_list = NULL, .list_length = 0, .type = LV_FONT_FMT_TXT_CMAP_FORMAT0_TINY
+    }
+};
+
+/*--------------------
+ *  ALL CUSTOM DATA
+ *--------------------*/
+
+/*Store all the custom data of the font*/
+static lv_font_fmt_txt_dsc_t font_dsc = {
+    .glyph_bitmap = gylph_bitmap,
+    .glyph_dsc = glyph_dsc,
+    .cmaps = cmaps,
+    .kern_dsc = NULL,
+    .kern_scale = 0,
+    .cmap_num = 1,
+    .bpp = 1,
+    .kern_classes = 0,
+    .bitmap_format = 0
+};
+
+/*-----------------
+ *  PUBLIC FONT
+ *----------------*/
+
+/*Initialize a public general font descriptor*/
+lv_font_t lv_font_unscii_8 = {
+    .get_glyph_dsc = lv_font_get_glyph_dsc_fmt_txt,    /*Function pointer to get glyph's data*/
+    .get_glyph_bitmap = lv_font_get_bitmap_fmt_txt,    /*Function pointer to get glyph's bitmap*/
+    .line_height = 9,          /*The maximum line height required by the font*/
+    .base_line = 0,             /*Baseline measured from the bottom of the line*/
+#if !(LVGL_VERSION_MAJOR == 6 && LVGL_VERSION_MINOR == 0)
+    .subpx = LV_FONT_SUBPX_NONE,
+#endif
+#if LV_VERSION_CHECK(7, 4, 0)
+    .underline_position = 0,
+    .underline_thickness = 0,
+#endif
+    .dsc = &font_dsc           /*The custom font data. Will be accessed by `get_glyph_bitmap/dsc` */
+};
+
+#endif /*#if LV_FONT_UNSCII_8*/
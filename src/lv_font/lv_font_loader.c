--- conflicted
+++ resolved
@@ -93,32 +93,22 @@
     lv_fs_file_t * file;
     file = lv_fs_open(font_name, LV_FS_MODE_RD);
 
-<<<<<<< HEAD
-    if(res == LV_FS_RES_OK) {
-        success = lvgl_load_font(&file, font);
-=======
     if(file) {
         success = lvgl_load_font(file, font);
     }
->>>>>>> 5341cb73
-
-        if(!success) {
-            LV_LOG_WARN("Error loading font file: %s\n", font_name);
-            /*
-            * When `lvgl_load_font` fails it can leak some pointers.
-            * All non-null pointers can be assumed as allocated and
-            * `lv_font_free` should free them correctly.
-            */
-            lv_font_free(font);
-            font = NULL;
-        }
-
-<<<<<<< HEAD
-        lv_fs_close(&file);
-    }
-=======
+
+    if(!success) {
+        LV_LOG_WARN("Error loading font file: %s\n", font_name);
+        /*
+         * When `lvgl_load_font` fails it can leak some pointers.
+         * All non-null pointers can be assumed as allocated and
+         * `lv_font_free` should free them correctly.
+         */
+        lv_font_free(font);
+        font = NULL;
+    }
+
     lv_fs_close(file);
->>>>>>> 5341cb73
 
     return font;
 }

--- conflicted
+++ resolved
@@ -971,52 +971,6 @@
         indev_obj_act                               = NULL;
     }
 }
-<<<<<<< HEAD
-/**
- * Search the most top, clickable object by a point
- * @param obj pointer to a start object, typically the screen
- * @param point pointer to a point for searching the most top child
- * @return pointer to the found object or NULL if there was no suitable object
- */
-lv_obj_t * lv_indev_search_obj(lv_obj_t * obj, lv_point_t * point)
-{
-    lv_obj_t * found_p = NULL;
-
-    /*If the point is on this object check its children too*/
-    if(lv_obj_hittest(obj, point)) {
-        lv_obj_t * i;
-
-        _LV_LL_READ(obj->child_ll, i) {
-            found_p = lv_indev_search_obj(i, point);
-
-            /*If a child was found then break*/
-            if(found_p != NULL) {
-                break;
-            }
-        }
-
-        /*If then the children was not ok, and this obj is clickable
-         * and it or its parent is not hidden then save this object*/
-        if(found_p == NULL && lv_obj_get_click(obj) != false) {
-            lv_obj_t * hidden_i = obj;
-            while(hidden_i != NULL) {
-                if(lv_obj_get_hidden(hidden_i) == true) break;
-                hidden_i = lv_obj_get_parent(hidden_i);
-            }
-            /*No parent found with hidden == true*/
-            if(lv_obj_is_protected(obj, LV_PROTECT_EVENT_TO_DISABLED) == false) {
-                if(hidden_i == NULL && (lv_obj_get_state(obj, LV_OBJ_PART_MAIN) & LV_STATE_DISABLED) == false) found_p = obj;
-            }
-            else {
-                if(hidden_i == NULL) found_p = obj;
-            }
-        }
-    }
-
-    return found_p;
-}
-=======
->>>>>>> 5341cb73
 
 /**
  * Handle focus/defocus on click for POINTER input devices

/**
 * @file lv_obj.h
 *
 */

#ifndef LV_OBJ_H
#define LV_OBJ_H

#ifdef __cplusplus
extern "C" {
#endif

/*********************
 *      INCLUDES
 *********************/
#ifdef LV_CONF_INCLUDE_SIMPLE
#include "lv_conf.h"
#else
#include "../../../lv_conf.h"
#endif

#include <stddef.h>
#include <stdbool.h>
#include "lv_style.h"
#include "../lv_misc/lv_types.h"
#include "../lv_misc/lv_area.h"
#include "../lv_misc/lv_mem.h"
#include "../lv_misc/lv_ll.h"
#include "../lv_misc/lv_color.h"
#include "../lv_misc/lv_log.h"
#include "../lv_misc/lv_bidi.h"
#include "../lv_hal/lv_hal.h"

/*********************
 *      DEFINES
 *********************/

/*Error check of lv_conf.h*/
#if LV_HOR_RES_MAX == 0 || LV_VER_RES_MAX == 0
#error "LittlevGL: LV_HOR_RES_MAX and LV_VER_RES_MAX must be greater than 0"
#endif

#if LV_ANTIALIAS > 1
#error "LittlevGL: LV_ANTIALIAS can be only 0 or 1"
#endif

#define LV_MAX_ANCESTOR_NUM 8

#define LV_EXT_CLICK_AREA_OFF 0
#define LV_EXT_CLICK_AREA_TINY 1
#define LV_EXT_CLICK_AREA_FULL 2

/**********************
 *      TYPEDEFS
 **********************/

struct _lv_obj_t;


/** Design modes */
enum {
    LV_DESIGN_DRAW_MAIN, /**< Draw the main portion of the object */
    LV_DESIGN_DRAW_POST, /**< Draw extras on the object */
    LV_DESIGN_COVER_CHK, /**< Check if the object fully covers the 'mask_p' area */
};
typedef uint8_t lv_design_mode_t;


/** Design results */
enum {
    LV_DESIGN_RES_OK,          /**< Draw ready */
    LV_DESIGN_RES_COVER,       /**< Returned on `LV_DESIGN_COVER_CHK` if the areas is fully covered*/
    LV_DESIGN_RES_NOT_COVER,   /**< Returned on `LV_DESIGN_COVER_CHK` if the areas is not covered*/
    LV_DESIGN_RES_MASKED,      /**< Returned on `LV_DESIGN_COVER_CHK` if the areas is masked out (children also not cover)*/
};
typedef uint8_t lv_design_res_t;

/**
 * The design callback is used to draw the object on the screen.
 * It accepts the object, a mask area, and the mode in which to draw the object.
 */
typedef lv_design_res_t (*lv_design_cb_t)(struct _lv_obj_t * obj, const lv_area_t * clip_area, lv_design_mode_t mode);

enum {
    LV_EVENT_PRESSED,             /**< The object has been pressed*/
    LV_EVENT_PRESSING,            /**< The object is being pressed (called continuously while pressing)*/
    LV_EVENT_PRESS_LOST,          /**< User is still pressing but slid cursor/finger off of the object */
    LV_EVENT_SHORT_CLICKED,       /**< User pressed object for a short period of time, then released it. Not called if dragged. */
    LV_EVENT_LONG_PRESSED,        /**< Object has been pressed for at least `LV_INDEV_LONG_PRESS_TIME`.  Not called if dragged.*/
    LV_EVENT_LONG_PRESSED_REPEAT, /**< Called after `LV_INDEV_LONG_PRESS_TIME` in every
                                       `LV_INDEV_LONG_PRESS_REP_TIME` ms.  Not called if dragged.*/
    LV_EVENT_CLICKED,             /**< Called on release if not dragged (regardless to long press)*/
    LV_EVENT_RELEASED,            /**< Called in every cases when the object has been released*/                                    
    LV_EVENT_DRAG_BEGIN,		  
    LV_EVENT_DRAG_END,
    LV_EVENT_DRAG_THROW_BEGIN,
    LV_EVENT_KEY,
    LV_EVENT_FOCUSED,
    LV_EVENT_DEFOCUSED,
    LV_EVENT_VALUE_CHANGED,		 /**< The object's value has changed (i.e. slider moved) */
    LV_EVENT_INSERT,
    LV_EVENT_REFRESH,
    LV_EVENT_APPLY,  /**< "Ok", "Apply" or similar specific button has clicked*/
    LV_EVENT_CANCEL, /**< "Close", "Cancel" or similar specific button has clicked*/
    LV_EVENT_DELETE, /**< Object is being deleted */
};
typedef uint8_t lv_event_t; /**< Type of event being sent to the object. */

/**
 * @brief Event callback.
 * Events are used to notify the user of some action being taken on the object.
 * For details, see ::lv_event_t.
 */
typedef void (*lv_event_cb_t)(struct _lv_obj_t * obj, lv_event_t event);

/** Signals are for use by the object itself or to extend the object's functionality.
  * Applications should use ::lv_obj_set_event_cb to be notified of events that occur
  * on the object. */
enum {
    /*General signals*/
    LV_SIGNAL_CLEANUP, /**< Object is being deleted */
    LV_SIGNAL_CHILD_CHG, /**< Child was removed/added */
    LV_SIGNAL_CORD_CHG, /**< Object coordinates/size have changed */
    LV_SIGNAL_PARENT_SIZE_CHG, /**< Parent's size has changed */
    LV_SIGNAL_STYLE_CHG,    /**< Object's style has changed */
    LV_SIGNAL_BASE_DIR_CHG, /**<The base dir has changed*/
    LV_SIGNAL_REFR_EXT_DRAW_PAD, /**< Object's extra padding has changed */
    LV_SIGNAL_GET_TYPE, /**< LittlevGL needs to retrieve the object's type */

    /*Input device related*/
    LV_SIGNAL_PRESSED,           /**< The object has been pressed*/
    LV_SIGNAL_PRESSING,          /**< The object is being pressed (called continuously while pressing)*/
    LV_SIGNAL_PRESS_LOST,        /**< User is still pressing but slid cursor/finger off of the object */
    LV_SIGNAL_RELEASED,          /**< User pressed object for a short period of time, then released it. Not called if dragged. */
    LV_SIGNAL_LONG_PRESS,        /**< Object has been pressed for at least `LV_INDEV_LONG_PRESS_TIME`.  Not called if dragged.*/
    LV_SIGNAL_LONG_PRESS_REP,    /**< Called after `LV_INDEV_LONG_PRESS_TIME` in every `LV_INDEV_LONG_PRESS_REP_TIME` ms.  Not called if dragged.*/
    LV_SIGNAL_DRAG_BEGIN,	
<<<<<<< HEAD
    LV_SIGNAL_DRAG_THROW_BEGIN,
    LV_SIGNAL_DRAG_END,                                   
=======
    LV_SIGNAL_DRAG_END,

>>>>>>> bcdd680a
    /*Group related*/
    LV_SIGNAL_FOCUS,
    LV_SIGNAL_DEFOCUS,
    LV_SIGNAL_CONTROL,
    LV_SIGNAL_GET_EDITABLE,
};
typedef uint8_t lv_signal_t;

typedef lv_res_t (*lv_signal_cb_t)(struct _lv_obj_t * obj, lv_signal_t sign, void * param);

/** Object alignment. */
enum {
    LV_ALIGN_CENTER = 0,
    LV_ALIGN_IN_TOP_LEFT,
    LV_ALIGN_IN_TOP_MID,
    LV_ALIGN_IN_TOP_RIGHT,
    LV_ALIGN_IN_BOTTOM_LEFT,
    LV_ALIGN_IN_BOTTOM_MID,
    LV_ALIGN_IN_BOTTOM_RIGHT,
    LV_ALIGN_IN_LEFT_MID,
    LV_ALIGN_IN_RIGHT_MID,
    LV_ALIGN_OUT_TOP_LEFT,
    LV_ALIGN_OUT_TOP_MID,
    LV_ALIGN_OUT_TOP_RIGHT,
    LV_ALIGN_OUT_BOTTOM_LEFT,
    LV_ALIGN_OUT_BOTTOM_MID,
    LV_ALIGN_OUT_BOTTOM_RIGHT,
    LV_ALIGN_OUT_LEFT_TOP,
    LV_ALIGN_OUT_LEFT_MID,
    LV_ALIGN_OUT_LEFT_BOTTOM,
    LV_ALIGN_OUT_RIGHT_TOP,
    LV_ALIGN_OUT_RIGHT_MID,
    LV_ALIGN_OUT_RIGHT_BOTTOM,
};
typedef uint8_t lv_align_t;

#if LV_USE_OBJ_REALIGN
typedef struct
{
    const struct _lv_obj_t * base;
    lv_coord_t xofs;
    lv_coord_t yofs;
    lv_align_t align;
    uint8_t auto_realign : 1;
    uint8_t origo_align : 1; /**< 1: the origo (center of the object) was aligned with
                                `lv_obj_align_origo`*/
} lv_reailgn_t;
#endif

typedef struct _lv_obj_t
{
    struct _lv_obj_t * par; /**< Pointer to the parent object*/
    lv_ll_t child_ll;       /**< Linked list to store the children objects*/

    lv_area_t coords; /**< Coordinates of the object (x1, y1, x2, y2)*/

    lv_event_cb_t event_cb; /**< Event callback function */
    lv_signal_cb_t signal_cb; /**< Object type specific signal function*/
    lv_design_cb_t design_cb; /**< Object type specific design function*/

    void * ext_attr;            /**< Object type specific extended data*/
    const lv_style_t * style_p; /**< Pointer to the object's style*/

#if LV_USE_GROUP != 0
    void * group_p; /**< Pointer to the group of the object*/
#endif

#if LV_USE_EXT_CLICK_AREA == LV_EXT_CLICK_AREA_TINY
    uint8_t ext_click_pad_hor; /**< Extra click padding in horizontal direction */
    uint8_t ext_click_pad_ver; /**< Extra click padding in vertical direction */
#endif

#if LV_USE_EXT_CLICK_AREA == LV_EXT_CLICK_AREA_FULL
    lv_area_t ext_click_pad;   /**< Extra click padding area. */
#endif

    /*Attributes and states*/
    uint8_t click : 1;          /**< 1: Can be pressed by an input device*/
    uint8_t drag : 1;           /**< 1: Enable the dragging*/
    uint8_t drag_throw : 1;     /**< 1: Enable throwing with drag*/
    uint8_t drag_parent : 1;    /**< 1: Parent will be dragged instead*/
    uint8_t hidden : 1;         /**< 1: Object is hidden*/
    uint8_t top : 1;            /**< 1: If the object or its children is clicked it goes to the foreground*/
    uint8_t opa_scale_en : 1;   /**< 1: opa_scale is set*/
    uint8_t parent_event : 1;   /**< 1: Send the object's events to the parent too. */
<<<<<<< HEAD

    lv_drag_dir_t drag_dir : 3; /**<  Which directions the object can be dragged in */
    uint8_t reserved    : 5;    /**<  Reserved for future use */

=======
    lv_drag_dir_t drag_dir : 2; /**<  Which directions the object can be dragged in */
    lv_bidi_dir_t base_dir : 2; /**< Base direction of texts related to this object */
    uint8_t reserved : 3;       /**<  Reserved for future use*/
>>>>>>> bcdd680a
    uint8_t protect;            /**< Automatically happening actions can be prevented. 'OR'ed values from
                                   `lv_protect_t`*/
    lv_opa_t opa_scale;         /**< Scale down the opacity by this factor. Effects all children as well*/

    lv_coord_t ext_draw_pad; /**< EXTtend the size in every direction for drawing. */

#if LV_USE_OBJ_REALIGN
    lv_reailgn_t realign;       /**< Information about the last call to ::lv_obj_align. */
#endif

#if LV_USE_USER_DATA
    lv_obj_user_data_t user_data; /**< Custom user data for object. */
#endif

} lv_obj_t;

/*Protect some attributes (max. 8 bit)*/
enum {
    LV_PROTECT_NONE      = 0x00,
    LV_PROTECT_CHILD_CHG = 0x01,   /**< Disable the child change signal. Used by the library*/
    LV_PROTECT_PARENT    = 0x02,   /**< Prevent automatic parent change (e.g. in lv_page)*/
    LV_PROTECT_POS       = 0x04,   /**< Prevent automatic positioning (e.g. in lv_cont layout)*/
    LV_PROTECT_FOLLOW    = 0x08,   /**< Prevent the object be followed in automatic ordering (e.g. in
                                      lv_cont PRETTY layout)*/
    LV_PROTECT_PRESS_LOST = 0x10,  /**< If the `indev` was pressing this object but swiped out while
                                      pressing do not search other object.*/
    LV_PROTECT_CLICK_FOCUS = 0x20, /**< Prevent focusing the object by clicking on it*/
};
typedef uint8_t lv_protect_t;

/** Used by `lv_obj_get_type()`. The object's and its ancestor types are stored here*/
typedef struct
{
    const char * type[LV_MAX_ANCESTOR_NUM]; /**< [0]: the actual type, [1]: ancestor, [2] #1's ancestor
                                               ... [x]: "lv_obj" */
} lv_obj_type_t;

/**********************
 * GLOBAL PROTOTYPES
 **********************/

/**
 * Init. the 'lv' library.
 */
void lv_init(void);

/*--------------------
 * Create and delete
 *-------------------*/

/**
 * Create a basic object
 * @param parent pointer to a parent object.
 *                  If NULL then a screen will be created
 * @param copy pointer to a base object, if not NULL then the new object will be copied from it
 * @return pointer to the new object
 */
lv_obj_t * lv_obj_create(lv_obj_t * parent, const lv_obj_t * copy);

/**
 * Delete 'obj' and all of its children
 * @param obj pointer to an object to delete
 * @return LV_RES_INV because the object is deleted
 */
lv_res_t lv_obj_del(lv_obj_t * obj);

/**
 * Helper function for asynchronously deleting objects.
 * Useful for cases where you can't delete an object directly in an `LV_EVENT_DELETE` handler (i.e. parent).
 * @param obj object to delete
 * @see lv_async_call
 */
void lv_obj_del_async(struct _lv_obj_t *obj);

/**
 * Delete all children of an object
 * @param obj pointer to an object
 */
void lv_obj_clean(lv_obj_t * obj);

/**
 * Mark the object as invalid therefore its current position will be redrawn by 'lv_refr_task'
 * @param obj pointer to an object
 */
void lv_obj_invalidate(const lv_obj_t * obj);

/*=====================
 * Setter functions
 *====================*/

/*--------------------
 * Parent/children set
 *--------------------*/

/**
 * Set a new parent for an object. Its relative position will be the same.
 * @param obj pointer to an object. Can't be a screen.
 * @param parent pointer to the new parent object. (Can't be NULL)
 */
void lv_obj_set_parent(lv_obj_t * obj, lv_obj_t * parent);

/**
 * Move and object to the foreground
 * @param obj pointer to an object
 */
void lv_obj_move_foreground(lv_obj_t * obj);

/**
 * Move and object to the background
 * @param obj pointer to an object
 */
void lv_obj_move_background(lv_obj_t * obj);

/*--------------------
 * Coordinate set
 * ------------------*/

/**
 * Set relative the position of an object (relative to the parent)
 * @param obj pointer to an object
 * @param x new distance from the left side of the parent
 * @param y new distance from the top of the parent
 */
void lv_obj_set_pos(lv_obj_t * obj, lv_coord_t x, lv_coord_t y);

/**
 * Set the x coordinate of a object
 * @param obj pointer to an object
 * @param x new distance from the left side from the parent
 */
void lv_obj_set_x(lv_obj_t * obj, lv_coord_t x);

/**
 * Set the y coordinate of a object
 * @param obj pointer to an object
 * @param y new distance from the top of the parent
 */
void lv_obj_set_y(lv_obj_t * obj, lv_coord_t y);

/**
 * Set the size of an object
 * @param obj pointer to an object
 * @param w new width
 * @param h new height
 */
void lv_obj_set_size(lv_obj_t * obj, lv_coord_t w, lv_coord_t h);

/**
 * Set the width of an object
 * @param obj pointer to an object
 * @param w new width
 */
void lv_obj_set_width(lv_obj_t * obj, lv_coord_t w);

/**
 * Set the height of an object
 * @param obj pointer to an object
 * @param h new height
 */
void lv_obj_set_height(lv_obj_t * obj, lv_coord_t h);

/**
 * Align an object to an other object.
 * @param obj pointer to an object to align
 * @param base pointer to an object (if NULL the parent is used). 'obj' will be aligned to it.
 * @param align type of alignment (see 'lv_align_t' enum)
 * @param x_mod x coordinate shift after alignment
 * @param y_mod y coordinate shift after alignment
 */
void lv_obj_align(lv_obj_t * obj, const lv_obj_t * base, lv_align_t align, lv_coord_t x_mod, lv_coord_t y_mod);

/**
 * Align an object to an other object.
 * @param obj pointer to an object to align
 * @param base pointer to an object (if NULL the parent is used). 'obj' will be aligned to it.
 * @param align type of alignment (see 'lv_align_t' enum)
 * @param x_mod x coordinate shift after alignment
 * @param y_mod y coordinate shift after alignment
 */
void lv_obj_align_origo(lv_obj_t * obj, const lv_obj_t * base, lv_align_t align, lv_coord_t x_mod, lv_coord_t y_mod);

/**
 * Realign the object based on the last `lv_obj_align` parameters.
 * @param obj pointer to an object
 */
void lv_obj_realign(lv_obj_t * obj);

/**
 * Enable the automatic realign of the object when its size has changed based on the last
 * `lv_obj_align` parameters.
 * @param obj pointer to an object
 * @param en true: enable auto realign; false: disable auto realign
 */
void lv_obj_set_auto_realign(lv_obj_t * obj, bool en);

/**
 * Set the size of an extended clickable area
 * @param obj pointer to an object
 * @param left extended clickable are on the left [px]
 * @param right extended clickable are on the right [px]
 * @param top extended clickable are on the top [px]
 * @param bottom extended clickable are on the bottom [px]
 */
void lv_obj_set_ext_click_area(lv_obj_t * obj, lv_coord_t left, lv_coord_t right, lv_coord_t top, lv_coord_t bottom);

/*---------------------
 * Appearance set
 *--------------------*/

/**
 * Set a new style for an object
 * @param obj pointer to an object
 * @param style_p pointer to the new style
 */
void lv_obj_set_style(lv_obj_t * obj, const lv_style_t * style);

/**
 * Notify an object about its style is modified
 * @param obj pointer to an object
 */
void lv_obj_refresh_style(lv_obj_t * obj);

/**
 * Notify all object if a style is modified
 * @param style pointer to a style. Only the objects with this style will be notified
 *               (NULL to notify all objects)
 */
void lv_obj_report_style_mod(lv_style_t * style);

/*-----------------
 * Attribute set
 *----------------*/

/**
 * Hide an object. It won't be visible and clickable.
 * @param obj pointer to an object
 * @param en true: hide the object
 */
void lv_obj_set_hidden(lv_obj_t * obj, bool en);

/**
 * Enable or disable the clicking of an object
 * @param obj pointer to an object
 * @param en true: make the object clickable
 */
void lv_obj_set_click(lv_obj_t * obj, bool en);

/**
 * Enable to bring this object to the foreground if it
 * or any of its children is clicked
 * @param obj pointer to an object
 * @param en true: enable the auto top feature
 */
void lv_obj_set_top(lv_obj_t * obj, bool en);

/**
 * Enable the dragging of an object
 * @param obj pointer to an object
 * @param en true: make the object dragable
 */
void lv_obj_set_drag(lv_obj_t * obj, bool en);

/**
 * Set the directions an object can be dragged in
 * @param obj pointer to an object
 * @param drag_dir bitwise OR of allowed drag directions
 */
void lv_obj_set_drag_dir(lv_obj_t * obj, lv_drag_dir_t drag_dir);

/**
 * Enable the throwing of an object after is is dragged
 * @param obj pointer to an object
 * @param en true: enable the drag throw
 */
void lv_obj_set_drag_throw(lv_obj_t * obj, bool en);

/**
 * Enable to use parent for drag related operations.
 * If trying to drag the object the parent will be moved instead
 * @param obj pointer to an object
 * @param en true: enable the 'drag parent' for the object
 */
void lv_obj_set_drag_parent(lv_obj_t * obj, bool en);

/**
 * Propagate the events to the parent too
 * @param obj pointer to an object
 * @param en true: enable the event propagation
 */
void lv_obj_set_parent_event(lv_obj_t * obj, bool en);

void lv_obj_set_base_dir(lv_obj_t * obj, lv_bidi_dir_t dir);
/**
 * Set the opa scale enable parameter (required to set opa_scale with `lv_obj_set_opa_scale()`)
 * @param obj pointer to an object
 * @param en true: opa scaling is enabled for this object and all children; false: no opa scaling
 */
void lv_obj_set_opa_scale_enable(lv_obj_t * obj, bool en);

/**
 * Set the opa scale of an object.
 * The opacity of this object and all it's children will be scaled down with this factor.
 * `lv_obj_set_opa_scale_enable(obj, true)` needs to be called to enable it.
 * (not for all children just for the parent where to start the opa scaling)
 * @param obj pointer to an object
 * @param opa_scale a factor to scale down opacity [0..255]
 */
void lv_obj_set_opa_scale(lv_obj_t * obj, lv_opa_t opa_scale);

/**
 * Set a bit or bits in the protect filed
 * @param obj pointer to an object
 * @param prot 'OR'-ed values from `lv_protect_t`
 */
void lv_obj_set_protect(lv_obj_t * obj, uint8_t prot);

/**
 * Clear a bit or bits in the protect filed
 * @param obj pointer to an object
 * @param prot 'OR'-ed values from `lv_protect_t`
 */
void lv_obj_clear_protect(lv_obj_t * obj, uint8_t prot);

/**
 * Set a an event handler function for an object.
 * Used by the user to react on event which happens with the object.
 * @param obj pointer to an object
 * @param event_cb the new event function
 */
void lv_obj_set_event_cb(lv_obj_t * obj, lv_event_cb_t event_cb);

/**
 * Send an event to the object
 * @param obj pointer to an object
 * @param event the type of the event from `lv_event_t`.
 * @param data arbitrary data depending on the object type and the event. (Usually `NULL`)
 * @return LV_RES_OK: `obj` was not deleted in the event; LV_RES_INV: `obj` was deleted in the event
 */
lv_res_t lv_event_send(lv_obj_t * obj, lv_event_t event, const void * data);

/**
 * Call an event function with an object, event, and data.
 * @param event_xcb an event callback function. If `NULL` `LV_RES_OK` will return without any actions.
 *        (the 'x' in the argument name indicates that its not a fully generic function because it not follows
 *         the `func_name(object, callback, ...)` convention)
 * @param obj pointer to an object to associate with the event (can be `NULL` to simply call the `event_cb`)
 * @param event an event
 * @param data pointer to a custom data
 * @return LV_RES_OK: `obj` was not deleted in the event; LV_RES_INV: `obj` was deleted in the event
 */
lv_res_t lv_event_send_func(lv_event_cb_t event_xcb, lv_obj_t * obj, lv_event_t event, const void * data);

/**
 * Get the `data` parameter of the current event
 * @return the `data` parameter
 */
const void * lv_event_get_data(void);

/**
 * Set the a signal function of an object. Used internally by the library.
 * Always call the previous signal function in the new.
 * @param obj pointer to an object
 * @param signal_cb the new signal function
 */
void lv_obj_set_signal_cb(lv_obj_t * obj, lv_signal_cb_t signal_cb);

/**
 * Send an event to the object
 * @param obj pointer to an object
 * @param event the type of the event from `lv_event_t`.
 */
void lv_signal_send(lv_obj_t * obj, lv_signal_t signal, void * param);

/**
 * Set a new design function for an object
 * @param obj pointer to an object
 * @param design_cb the new design function
 */
void lv_obj_set_design_cb(lv_obj_t * obj, lv_design_cb_t design_cb);

/*----------------
 * Other set
 *--------------*/

/**
 * Allocate a new ext. data for an object
 * @param obj pointer to an object
 * @param ext_size the size of the new ext. data
 * @return pointer to the allocated ext
 */
void * lv_obj_allocate_ext_attr(lv_obj_t * obj, uint16_t ext_size);

/**
 * Send a 'LV_SIGNAL_REFR_EXT_SIZE' signal to the object
 * @param obj pointer to an object
 */
void lv_obj_refresh_ext_draw_pad(lv_obj_t * obj);

/*=======================
 * Getter functions
 *======================*/

/**
 * Return with the screen of an object
 * @param obj pointer to an object
 * @return pointer to a screen
 */
lv_obj_t * lv_obj_get_screen(const lv_obj_t * obj);

/**
 * Get the display of an object
 * @param scr pointer to an object
 * @return pointer the object's display
 */
lv_disp_t * lv_obj_get_disp(const lv_obj_t * obj);

/*---------------------
 * Parent/children get
 *--------------------*/

/**
 * Returns with the parent of an object
 * @param obj pointer to an object
 * @return pointer to the parent of  'obj'
 */
lv_obj_t * lv_obj_get_parent(const lv_obj_t * obj);

/**
 * Iterate through the children of an object (start from the "youngest, lastly created")
 * @param obj pointer to an object
 * @param child NULL at first call to get the next children
 *                  and the previous return value later
 * @return the child after 'act_child' or NULL if no more child
 */
lv_obj_t * lv_obj_get_child(const lv_obj_t * obj, const lv_obj_t * child);

/**
 * Iterate through the children of an object (start from the "oldest", firstly created)
 * @param obj pointer to an object
 * @param child NULL at first call to get the next children
 *                  and the previous return value later
 * @return the child after 'act_child' or NULL if no more child
 */
lv_obj_t * lv_obj_get_child_back(const lv_obj_t * obj, const lv_obj_t * child);

/**
 * Count the children of an object (only children directly on 'obj')
 * @param obj pointer to an object
 * @return children number of 'obj'
 */
uint16_t lv_obj_count_children(const lv_obj_t * obj);

/** Recursively count the children of an object
 * @param obj pointer to an object
 * @return children number of 'obj'
 */
uint16_t lv_obj_count_children_recursive(const lv_obj_t * obj);

/*---------------------
 * Coordinate get
 *--------------------*/

/**
 * Copy the coordinates of an object to an area
 * @param obj pointer to an object
 * @param cords_p pointer to an area to store the coordinates
 */
void lv_obj_get_coords(const lv_obj_t * obj, lv_area_t * cords_p);

/**
 * Reduce area retried by `lv_obj_get_coords()` the get graphically usable area of an object.
 * (Without the size of the border or other extra graphical elements)
 * @param coords_p store the result area here
 */
void lv_obj_get_inner_coords(const lv_obj_t * obj, lv_area_t * coords_p);

/**
 * Get the x coordinate of object
 * @param obj pointer to an object
 * @return distance of 'obj' from the left side of its parent
 */
lv_coord_t lv_obj_get_x(const lv_obj_t * obj);

/**
 * Get the y coordinate of object
 * @param obj pointer to an object
 * @return distance of 'obj' from the top of its parent
 */
lv_coord_t lv_obj_get_y(const lv_obj_t * obj);

/**
 * Get the width of an object
 * @param obj pointer to an object
 * @return the width
 */
lv_coord_t lv_obj_get_width(const lv_obj_t * obj);

/**
 * Get the height of an object
 * @param obj pointer to an object
 * @return the height
 */
lv_coord_t lv_obj_get_height(const lv_obj_t * obj);

/**
 * Get that width reduced by the left and right padding.
 * @param obj pointer to an object
 * @return the width which still fits into the container
 */
lv_coord_t lv_obj_get_width_fit(lv_obj_t * obj);

/**
 * Get that height reduced by the top an bottom padding.
 * @param obj pointer to an object
 * @return the height which still fits into the container
 */
lv_coord_t lv_obj_get_height_fit(lv_obj_t * obj);

/**
 * Get the automatic realign property of the object.
 * @param obj pointer to an object
 * @return  true: auto realign is enabled; false: auto realign is disabled
 */
bool lv_obj_get_auto_realign(lv_obj_t * obj);

/**
 * Get the left padding of extended clickable area
 * @param obj pointer to an object
 * @return the extended left padding
 */
lv_coord_t lv_obj_get_ext_click_pad_left(const lv_obj_t * obj);

/**
 * Get the right padding of extended clickable area
 * @param obj pointer to an object
 * @return the extended right padding
 */
lv_coord_t lv_obj_get_ext_click_pad_right(const lv_obj_t * obj);

/**
 * Get the top padding of extended clickable area
 * @param obj pointer to an object
 * @return the extended top padding
 */
lv_coord_t lv_obj_get_ext_click_pad_top(const lv_obj_t * obj);

/**
 * Get the bottom padding of extended clickable area
 * @param obj pointer to an object
 * @return the extended bottom padding
 */
lv_coord_t lv_obj_get_ext_click_pad_bottom(const lv_obj_t * obj);

/**
 * Get the extended size attribute of an object
 * @param obj pointer to an object
 * @return the extended size attribute
 */
lv_coord_t lv_obj_get_ext_draw_pad(const lv_obj_t * obj);

/*-----------------
 * Appearance get
 *---------------*/

/**
 * Get the style pointer of an object (if NULL get style of the parent)
 * @param obj pointer to an object
 * @return pointer to a style
 */
const lv_style_t * lv_obj_get_style(const lv_obj_t * obj);

/*-----------------
 * Attribute get
 *----------------*/

/**
 * Get the hidden attribute of an object
 * @param obj pointer to an object
 * @return true: the object is hidden
 */
bool lv_obj_get_hidden(const lv_obj_t * obj);

/**
 * Get the click enable attribute of an object
 * @param obj pointer to an object
 * @return true: the object is clickable
 */
bool lv_obj_get_click(const lv_obj_t * obj);

/**
 * Get the top enable attribute of an object
 * @param obj pointer to an object
 * @return true: the auto top feature is enabled
 */
bool lv_obj_get_top(const lv_obj_t * obj);

/**
 * Get the drag enable attribute of an object
 * @param obj pointer to an object
 * @return true: the object is dragable
 */
bool lv_obj_get_drag(const lv_obj_t * obj);

/**
 * Get the directions an object can be dragged
 * @param obj pointer to an object
 * @return bitwise OR of allowed directions an object can be dragged in
 */
lv_drag_dir_t lv_obj_get_drag_dir(const lv_obj_t * obj);

/**
 * Get the drag throw enable attribute of an object
 * @param obj pointer to an object
 * @return true: drag throw is enabled
 */
bool lv_obj_get_drag_throw(const lv_obj_t * obj);

/**
 * Get the drag parent attribute of an object
 * @param obj pointer to an object
 * @return true: drag parent is enabled
 */
bool lv_obj_get_drag_parent(const lv_obj_t * obj);

/**
 * Get the drag parent attribute of an object
 * @param obj pointer to an object
 * @return true: drag parent is enabled
 */
bool lv_obj_get_parent_event(const lv_obj_t * obj);


lv_bidi_dir_t lv_obj_get_base_dir(const lv_obj_t * obj);

/**
 * Get the opa scale enable parameter
 * @param obj pointer to an object
 * @return true: opa scaling is enabled for this object and all children; false: no opa scaling
 */
lv_opa_t lv_obj_get_opa_scale_enable(const lv_obj_t * obj);

/**
 * Get the opa scale parameter of an object
 * @param obj pointer to an object
 * @return opa scale [0..255]
 */
lv_opa_t lv_obj_get_opa_scale(const lv_obj_t * obj);

/**
 * Get the protect field of an object
 * @param obj pointer to an object
 * @return protect field ('OR'ed values of `lv_protect_t`)
 */
uint8_t lv_obj_get_protect(const lv_obj_t * obj);

/**
 * Check at least one bit of a given protect bitfield is set
 * @param obj pointer to an object
 * @param prot protect bits to test ('OR'ed values of `lv_protect_t`)
 * @return false: none of the given bits are set, true: at least one bit is set
 */
bool lv_obj_is_protected(const lv_obj_t * obj, uint8_t prot);

/**
 * Get the signal function of an object
 * @param obj pointer to an object
 * @return the signal function
 */
lv_signal_cb_t lv_obj_get_signal_cb(const lv_obj_t * obj);

/**
 * Get the design function of an object
 * @param obj pointer to an object
 * @return the design function
 */
lv_design_cb_t lv_obj_get_design_cb(const lv_obj_t * obj);

/**
 * Get the event function of an object
 * @param obj pointer to an object
 * @return the event function
 */
lv_event_cb_t lv_obj_get_event_cb(const lv_obj_t * obj);

/*------------------
 * Other get
 *-----------------*/

/**
 * Get the ext pointer
 * @param obj pointer to an object
 * @return the ext pointer but not the dynamic version
 *         Use it as ext->data1, and NOT da(ext)->data1
 */
void * lv_obj_get_ext_attr(const lv_obj_t * obj);

/**
 * Get object's and its ancestors type. Put their name in `type_buf` starting with the current type.
 * E.g. buf.type[0]="lv_btn", buf.type[1]="lv_cont", buf.type[2]="lv_obj"
 * @param obj pointer to an object which type should be get
 * @param buf pointer to an `lv_obj_type_t` buffer to store the types
 */
void lv_obj_get_type(lv_obj_t * obj, lv_obj_type_t * buf);

#if LV_USE_USER_DATA
/**
 * Get the object's user data
 * @param obj pointer to an object
 * @return user data
 */
lv_obj_user_data_t lv_obj_get_user_data(lv_obj_t * obj);

/**
 * Get a pointer to the object's user data
 * @param obj pointer to an object
 * @return pointer to the user data
 */
lv_obj_user_data_t * lv_obj_get_user_data_ptr(lv_obj_t * obj);

/**
 * Set the object's user data. The data will be copied.
 * @param obj pointer to an object
 * @param data user data
 */
void lv_obj_set_user_data(lv_obj_t * obj, lv_obj_user_data_t data);

#endif

#if LV_USE_GROUP
/**
 * Get the group of the object
 * @param obj pointer to an object
 * @return the pointer to group of the object
 */
void * lv_obj_get_group(const lv_obj_t * obj);

/**
 * Tell whether the object is the focused object of a group or not.
 * @param obj pointer to an object
 * @return true: the object is focused, false: the object is not focused or not in a group
 */
bool lv_obj_is_focused(const lv_obj_t * obj);

#endif

/*-------------------
 * OTHER FUNCTIONS
 *------------------*/

/**
 * Used in the signal callback to handle `LV_SIGNAL_GET_TYPE` signal
 * @param buf pointer to `lv_obj_type_t`. (`param` i nteh signal callback)
 * @param name name of the object. E.g. "lv_btn". (Only teh pointer is saved)
 * @return LV_RES_OK
 */
lv_res_t lv_obj_handle_get_type_signal(lv_obj_type_t * buf, const char * name);

/**********************
 *      MACROS
 **********************/

/**
 * Helps to quickly declare an event callback function.
 * Will be expanded to: `void <name> (lv_obj_t * obj, lv_event_t e)`
 *
 * Examples:
 * static LV_EVENT_CB_DECLARE(my_event1);  //Protoype declaration
 *
 * static LV_EVENT_CB_DECLARE(my_event1)
 * {
 *   if(e == LV_EVENT_CLICKED) {
 *      lv_obj_set_hidden(obj ,true);
 *   }
 * }
 */
#define LV_EVENT_CB_DECLARE(name) void name(lv_obj_t * obj, lv_event_t e)

#ifdef __cplusplus
} /* extern "C" */
#endif

#endif /*LV_OBJ_H*/<|MERGE_RESOLUTION|>--- conflicted
+++ resolved
@@ -135,13 +135,9 @@
     LV_SIGNAL_LONG_PRESS,        /**< Object has been pressed for at least `LV_INDEV_LONG_PRESS_TIME`.  Not called if dragged.*/
     LV_SIGNAL_LONG_PRESS_REP,    /**< Called after `LV_INDEV_LONG_PRESS_TIME` in every `LV_INDEV_LONG_PRESS_REP_TIME` ms.  Not called if dragged.*/
     LV_SIGNAL_DRAG_BEGIN,	
-<<<<<<< HEAD
     LV_SIGNAL_DRAG_THROW_BEGIN,
     LV_SIGNAL_DRAG_END,                                   
-=======
-    LV_SIGNAL_DRAG_END,
-
->>>>>>> bcdd680a
+
     /*Group related*/
     LV_SIGNAL_FOCUS,
     LV_SIGNAL_DEFOCUS,
@@ -227,16 +223,9 @@
     uint8_t top : 1;            /**< 1: If the object or its children is clicked it goes to the foreground*/
     uint8_t opa_scale_en : 1;   /**< 1: opa_scale is set*/
     uint8_t parent_event : 1;   /**< 1: Send the object's events to the parent too. */
-<<<<<<< HEAD
-
     lv_drag_dir_t drag_dir : 3; /**<  Which directions the object can be dragged in */
-    uint8_t reserved    : 5;    /**<  Reserved for future use */
-
-=======
-    lv_drag_dir_t drag_dir : 2; /**<  Which directions the object can be dragged in */
     lv_bidi_dir_t base_dir : 2; /**< Base direction of texts related to this object */
     uint8_t reserved : 3;       /**<  Reserved for future use*/
->>>>>>> bcdd680a
     uint8_t protect;            /**< Automatically happening actions can be prevented. 'OR'ed values from
                                    `lv_protect_t`*/
     lv_opa_t opa_scale;         /**< Scale down the opacity by this factor. Effects all children as well*/

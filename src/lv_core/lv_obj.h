--- conflicted
+++ resolved
@@ -1,3074 +1,1528 @@
-<<<<<<< HEAD
-/**
- * @file lv_obj.h
- *
- */
-
-#ifndef LV_OBJ_H
-#define LV_OBJ_H
-
-#ifdef __cplusplus
-extern "C" {
-#endif
-
-/*********************
- *      INCLUDES
- *********************/
-#include "../lv_conf_internal.h"
-
-#include <stddef.h>
-#include <stdbool.h>
-#include "lv_style.h"
-#include "../lv_misc/lv_types.h"
-#include "../lv_misc/lv_area.h"
-#include "../lv_misc/lv_color.h"
-#include "../lv_misc/lv_debug.h"
-#include "../lv_hal/lv_hal.h"
-#include "../lv_draw/lv_draw_rect.h"
-#include "../lv_draw/lv_draw_label.h"
-#include "../lv_draw/lv_draw_line.h"
-#include "../lv_draw/lv_draw_img.h"
-
-/*********************
- *      DEFINES
- *********************/
-
-/*Error check of lv_conf.h*/
-#if LV_HOR_RES_MAX == 0 || LV_VER_RES_MAX == 0
-#error "LVGL: LV_HOR_RES_MAX and LV_VER_RES_MAX must be greater than 0"
-#endif
-
-#if LV_ANTIALIAS > 1
-#error "LVGL: LV_ANTIALIAS can be only 0 or 1"
-#endif
-
-#define LV_MAX_ANCESTOR_NUM 8
-
-#define LV_EXT_CLICK_AREA_OFF   0
-#define LV_EXT_CLICK_AREA_TINY  1
-#define LV_EXT_CLICK_AREA_FULL  2
-
-#define _LV_OBJ_PART_VIRTUAL_FIRST 0x01
-#define _LV_OBJ_PART_REAL_FIRST    0x40
-
-/**********************
- *      TYPEDEFS
- **********************/
-
-struct _lv_obj_t;
-
-
-/** Design modes */
-enum {
-    LV_DESIGN_DRAW_MAIN, /**< Draw the main portion of the object */
-    LV_DESIGN_DRAW_POST, /**< Draw extras on the object */
-    LV_DESIGN_COVER_CHK, /**< Check if the object fully covers the 'mask_p' area */
-};
-typedef uint8_t lv_design_mode_t;
-
-
-/** Design results */
-enum {
-    LV_DESIGN_RES_OK,          /**< Draw ready */
-    LV_DESIGN_RES_COVER,       /**< Returned on `LV_DESIGN_COVER_CHK` if the areas is fully covered*/
-    LV_DESIGN_RES_NOT_COVER,   /**< Returned on `LV_DESIGN_COVER_CHK` if the areas is not covered*/
-    LV_DESIGN_RES_MASKED,      /**< Returned on `LV_DESIGN_COVER_CHK` if the areas is masked out (children also not cover)*/
-};
-typedef uint8_t lv_design_res_t;
-
-/**
- * The design callback is used to draw the object on the screen.
- * It accepts the object, a mask area, and the mode in which to draw the object.
- */
-typedef lv_design_res_t (*lv_design_cb_t)(struct _lv_obj_t * obj, const lv_area_t * clip_area, lv_design_mode_t mode);
-
-enum {
-    LV_EVENT_PRESSED,             /**< The object has been pressed*/
-    LV_EVENT_PRESSING,            /**< The object is being pressed (called continuously while pressing)*/
-    LV_EVENT_PRESS_LOST,          /**< User is still pressing but slid cursor/finger off of the object */
-    LV_EVENT_SHORT_CLICKED,       /**< User pressed object for a short period of time, then released it. Not called if dragged. */
-    LV_EVENT_LONG_PRESSED,        /**< Object has been pressed for at least `LV_INDEV_LONG_PRESS_TIME`.  Not called if dragged.*/
-    LV_EVENT_LONG_PRESSED_REPEAT, /**< Called after `LV_INDEV_LONG_PRESS_TIME` in every
-                                       `LV_INDEV_LONG_PRESS_REP_TIME` ms.  Not called if dragged.*/
-    LV_EVENT_CLICKED,             /**< Called on release if not dragged (regardless to long press)*/
-    LV_EVENT_RELEASED,            /**< Called in every cases when the object has been released*/
-    LV_EVENT_DRAG_BEGIN,
-    LV_EVENT_DRAG_END,
-    LV_EVENT_DRAG_THROW_BEGIN,
-    LV_EVENT_GESTURE,           /**< The object has been gesture*/
-    LV_EVENT_KEY,
-    LV_EVENT_FOCUSED,
-    LV_EVENT_DEFOCUSED,
-    LV_EVENT_LEAVE,
-    LV_EVENT_VALUE_CHANGED,      /**< The object's value has changed (i.e. slider moved) */
-    LV_EVENT_INSERT,
-    LV_EVENT_REFRESH,
-    LV_EVENT_APPLY,  /**< "Ok", "Apply" or similar specific button has clicked*/
-    LV_EVENT_CANCEL, /**< "Close", "Cancel" or similar specific button has clicked*/
-    LV_EVENT_DELETE, /**< Object is being deleted */
-    _LV_EVENT_LAST /** Number of events*/
-};
-typedef uint8_t lv_event_t; /**< Type of event being sent to the object. */
-
-/**
- * @brief Event callback.
- * Events are used to notify the user of some action being taken on the object.
- * For details, see ::lv_event_t.
- */
-typedef void (*lv_event_cb_t)(struct _lv_obj_t * obj, lv_event_t event);
-
-/** Signals are for use by the object itself or to extend the object's functionality.
-  * Applications should use ::lv_obj_set_event_cb to be notified of events that occur
-  * on the object. */
-enum {
-    /*General signals*/
-    LV_SIGNAL_CLEANUP, /**< Object is being deleted */
-    LV_SIGNAL_CHILD_CHG, /**< Child was removed/added */
-    LV_SIGNAL_COORD_CHG, /**< Object coordinates/size have changed */
-    LV_SIGNAL_PARENT_SIZE_CHG, /**< Parent's size has changed */
-    LV_SIGNAL_STYLE_CHG,    /**< Object's style has changed */
-    LV_SIGNAL_BASE_DIR_CHG, /**<The base dir has changed*/
-    LV_SIGNAL_REFR_EXT_DRAW_PAD, /**< Object's extra padding has changed */
-    LV_SIGNAL_GET_TYPE, /**< LVGL needs to retrieve the object's type */
-    LV_SIGNAL_GET_STYLE, /**<Get the style of an object*/
-    LV_SIGNAL_GET_STATE_DSC, /**<Get the state of the object*/
-
-    /*Input device related*/
-    LV_SIGNAL_HIT_TEST,          /**< Advanced hit-testing */
-    LV_SIGNAL_PRESSED,           /**< The object has been pressed*/
-    LV_SIGNAL_PRESSING,          /**< The object is being pressed (called continuously while pressing)*/
-    LV_SIGNAL_PRESS_LOST,        /**< User is still pressing but slid cursor/finger off of the object */
-    LV_SIGNAL_RELEASED,          /**< User pressed object for a short period of time, then released it. Not called if dragged. */
-    LV_SIGNAL_LONG_PRESS,        /**< Object has been pressed for at least `LV_INDEV_LONG_PRESS_TIME`.  Not called if dragged.*/
-    LV_SIGNAL_LONG_PRESS_REP,    /**< Called after `LV_INDEV_LONG_PRESS_TIME` in every `LV_INDEV_LONG_PRESS_REP_TIME` ms.  Not called if dragged.*/
-    LV_SIGNAL_DRAG_BEGIN,
-    LV_SIGNAL_DRAG_THROW_BEGIN,
-    LV_SIGNAL_DRAG_END,
-    LV_SIGNAL_GESTURE,          /**< The object has been gesture*/
-    LV_SIGNAL_LEAVE,            /**< Another object is clicked or chosen via an input device */
-
-    /*Group related*/
-    LV_SIGNAL_FOCUS,
-    LV_SIGNAL_DEFOCUS,
-    LV_SIGNAL_CONTROL,
-    LV_SIGNAL_GET_EDITABLE,
-};
-typedef uint8_t lv_signal_t;
-
-typedef lv_res_t (*lv_signal_cb_t)(struct _lv_obj_t * obj, lv_signal_t sign, void * param);
-
-#if LV_USE_OBJ_REALIGN
-typedef struct {
-    const struct _lv_obj_t * base;
-    lv_coord_t xofs;
-    lv_coord_t yofs;
-    lv_align_t align;
-    uint8_t auto_realign : 1;
-    uint8_t mid_align : 1; /**< 1: the origo (center of the object) was aligned with
-                                `lv_obj_align_origo`*/
-} lv_realign_t;
-#endif
-
-/*Protect some attributes (max. 8 bit)*/
-enum {
-    LV_PROTECT_NONE      = 0x00,
-    LV_PROTECT_CHILD_CHG = 0x01,   /**< Disable the child change signal. Used by the library*/
-    LV_PROTECT_PARENT    = 0x02,   /**< Prevent automatic parent change (e.g. in lv_page)*/
-    LV_PROTECT_POS       = 0x04,   /**< Prevent automatic positioning (e.g. in lv_cont layout)*/
-    LV_PROTECT_FOLLOW    = 0x08,   /**< Prevent the object be followed in automatic ordering (e.g. in
-                                      lv_cont PRETTY layout)*/
-    LV_PROTECT_PRESS_LOST = 0x10,  /**< If the `indev` was pressing this object but swiped out while
-                                      pressing do not search other object.*/
-    LV_PROTECT_CLICK_FOCUS = 0x20, /**< Prevent focusing the object by clicking on it*/
-};
-typedef uint8_t lv_protect_t;
-
-enum {
-    LV_STATE_DEFAULT   =  0x00,
-    LV_STATE_CHECKED  =  0x01,
-    LV_STATE_FOCUSED  =  0x02,
-    LV_STATE_EDITED   =  0x04,
-    LV_STATE_HOVERED  =  0x08,
-    LV_STATE_PRESSED  =  0x10,
-    LV_STATE_DISABLED =  0x20,
-};
-
-typedef uint8_t lv_state_t;
-
-typedef struct _lv_obj_t {
-    struct _lv_obj_t * parent; /**< Pointer to the parent object*/
-    lv_ll_t child_ll;       /**< Linked list to store the children objects*/
-
-    lv_area_t coords; /**< Coordinates of the object (x1, y1, x2, y2)*/
-
-    lv_event_cb_t event_cb; /**< Event callback function */
-    lv_signal_cb_t signal_cb; /**< Object type specific signal function*/
-    lv_design_cb_t design_cb; /**< Object type specific design function*/
-
-    void * ext_attr;            /**< Object type specific extended data*/
-    lv_style_list_t  style_list;
-
-#if LV_USE_EXT_CLICK_AREA == LV_EXT_CLICK_AREA_TINY
-    uint8_t ext_click_pad_hor; /**< Extra click padding in horizontal direction */
-    uint8_t ext_click_pad_ver; /**< Extra click padding in vertical direction */
-#elif LV_USE_EXT_CLICK_AREA == LV_EXT_CLICK_AREA_FULL
-    lv_area_t ext_click_pad;   /**< Extra click padding area. */
-#endif
-
-    lv_coord_t ext_draw_pad; /**< EXTend the size in every direction for drawing. */
-
-    /*Attributes and states*/
-    uint8_t click           : 1; /**< 1: Can be pressed by an input device*/
-    uint8_t drag            : 1; /**< 1: Enable the dragging*/
-    uint8_t drag_throw      : 1; /**< 1: Enable throwing with drag*/
-    uint8_t drag_parent     : 1; /**< 1: Parent will be dragged instead*/
-    uint8_t hidden          : 1; /**< 1: Object is hidden*/
-    uint8_t top             : 1; /**< 1: If the object or its children is clicked it goes to the foreground*/
-    uint8_t parent_event    : 1; /**< 1: Send the object's events to the parent too. */
-    uint8_t adv_hittest     : 1; /**< 1: Use advanced hit-testing (slower) */
-    uint8_t gesture_parent  : 1; /**< 1: Parent will be gesture instead*/
-    uint8_t focus_parent    : 1; /**< 1: Parent will be focused instead*/
-
-    lv_drag_dir_t drag_dir  : 3; /**<  Which directions the object can be dragged in */
-    lv_bidi_dir_t base_dir  : 2; /**< Base direction of texts related to this object */
-
-#if LV_USE_GROUP != 0
-    void * group_p;
-#endif
-
-    uint8_t protect;            /**< Automatically happening actions can be prevented.
-                                     'OR'ed values from `lv_protect_t`*/
-    lv_state_t state;
-
-#if LV_USE_OBJ_REALIGN
-    lv_realign_t realign;       /**< Information about the last call to ::lv_obj_align. */
-#endif
-
-#if LV_USE_USER_DATA
-    lv_obj_user_data_t user_data; /**< Custom user data for object. */
-#endif
-
-} lv_obj_t;
-
-enum {
-    LV_OBJ_PART_MAIN,
-    _LV_OBJ_PART_VIRTUAL_LAST = _LV_OBJ_PART_VIRTUAL_FIRST,
-    _LV_OBJ_PART_REAL_LAST =    _LV_OBJ_PART_REAL_FIRST,
-    LV_OBJ_PART_ALL = 0xFF,
-};
-
-typedef uint8_t lv_obj_part_t;
-
-/** Used by `lv_obj_get_type()`. The object's and its ancestor types are stored here*/
-typedef struct {
-    const char * type[LV_MAX_ANCESTOR_NUM]; /**< [0]: the actual type, [1]: ancestor, [2] #1's ancestor
-                                               ... [x]: "lv_obj" */
-} lv_obj_type_t;
-
-typedef struct {
-    lv_point_t * point;
-    bool result;
-} lv_hit_test_info_t;
-
-typedef struct {
-    uint8_t part;
-    lv_style_list_t * result;
-} lv_get_style_info_t;
-
-typedef struct {
-    uint8_t part;
-    lv_state_t result;
-} lv_get_state_info_t;
-
-/**********************
- * GLOBAL PROTOTYPES
- **********************/
-
-/**
- * Init. the 'lv' library.
- */
-void lv_init(void);
-
-
-/**
- * Deinit the 'lv' library
- * Currently only implemented when not using custom allocators, or GC is enabled.
- */
-#if LV_ENABLE_GC || !LV_MEM_CUSTOM
-void lv_deinit(void);
-#endif
-
-/*--------------------
- * Create and delete
- *-------------------*/
-
-/**
- * Create a basic object
- * @param parent pointer to a parent object.
- *                  If NULL then a screen will be created
- * @param copy pointer to a base object, if not NULL then the new object will be copied from it
- * @return pointer to the new object
- */
-lv_obj_t * lv_obj_create(lv_obj_t * parent, const lv_obj_t * copy);
-
-/**
- * Delete 'obj' and all of its children
- * @param obj pointer to an object to delete
- * @return LV_RES_INV because the object is deleted
- */
-lv_res_t lv_obj_del(lv_obj_t * obj);
-
-#if LV_USE_ANIMATION
-/**
- * A function to be easily used in animation ready callback to delete an object when the animation is ready
- * @param a pointer to the animation
- */
-void lv_obj_del_anim_ready_cb(lv_anim_t * a);
-#endif
-
-/**
- * Helper function for asynchronously deleting objects.
- * Useful for cases where you can't delete an object directly in an `LV_EVENT_DELETE` handler (i.e. parent).
- * @param obj object to delete
- * @see lv_async_call
- */
-void lv_obj_del_async(struct _lv_obj_t * obj);
-
-/**
- * Delete all children of an object
- * @param obj pointer to an object
- */
-void lv_obj_clean(lv_obj_t * obj);
-
-
-/**
- * Mark an area of an object as invalid.
- * This area will be redrawn by 'lv_refr_task'
- * @param obj pointer to an object
- * @param area the area to redraw
- */
-void lv_obj_invalidate_area(const lv_obj_t * obj, const lv_area_t * area);
-
-/**
- * Mark the object as invalid therefore its current position will be redrawn by 'lv_refr_task'
- * @param obj pointer to an object
- */
-void lv_obj_invalidate(const lv_obj_t * obj);
-
-
-/**
- * Tell whether an area of an object is visible (even partially) now or not
- * @param obj pointer to an object
- * @param area the are to check. The visible part of the area will be written back here.
- * @return true: visible; false: not visible (hidden, out of parent, on other screen, etc)
- */
-bool lv_obj_area_is_visible(const lv_obj_t * obj, lv_area_t * area);
-
-/**
- * Tell whether an object is visible (even partially) now or not
- * @param obj pointer to an object
- * @return true: visible; false: not visible (hidden, out of parent, on other screen, etc)
- */
-bool lv_obj_is_visible(const lv_obj_t * obj);
-
-/*=====================
- * Setter functions
- *====================*/
-
-/*--------------------
- * Parent/children set
- *--------------------*/
-
-/**
- * Set a new parent for an object. Its relative position will be the same.
- * @param obj pointer to an object. Can't be a screen.
- * @param parent pointer to the new parent object. (Can't be NULL)
- */
-void lv_obj_set_parent(lv_obj_t * obj, lv_obj_t * parent);
-
-/**
- * Move and object to the foreground
- * @param obj pointer to an object
- */
-void lv_obj_move_foreground(lv_obj_t * obj);
-
-/**
- * Move and object to the background
- * @param obj pointer to an object
- */
-void lv_obj_move_background(lv_obj_t * obj);
-
-/*--------------------
- * Coordinate set
- * ------------------*/
-
-/**
- * Set relative the position of an object (relative to the parent)
- * @param obj pointer to an object
- * @param x new distance from the left side of the parent
- * @param y new distance from the top of the parent
- */
-void lv_obj_set_pos(lv_obj_t * obj, lv_coord_t x, lv_coord_t y);
-
-/**
- * Set the x coordinate of a object
- * @param obj pointer to an object
- * @param x new distance from the left side from the parent
- */
-void lv_obj_set_x(lv_obj_t * obj, lv_coord_t x);
-
-/**
- * Set the y coordinate of a object
- * @param obj pointer to an object
- * @param y new distance from the top of the parent
- */
-void lv_obj_set_y(lv_obj_t * obj, lv_coord_t y);
-
-/**
- * Set the size of an object
- * @param obj pointer to an object
- * @param w new width
- * @param h new height
- */
-void lv_obj_set_size(lv_obj_t * obj, lv_coord_t w, lv_coord_t h);
-
-/**
- * Set the width of an object
- * @param obj pointer to an object
- * @param w new width
- */
-void lv_obj_set_width(lv_obj_t * obj, lv_coord_t w);
-
-/**
- * Set the height of an object
- * @param obj pointer to an object
- * @param h new height
- */
-void lv_obj_set_height(lv_obj_t * obj, lv_coord_t h);
-
-/**
- * Set the width reduced by the left and right padding.
- * @param obj pointer to an object
- * @param w the width without paddings
- */
-void lv_obj_set_width_fit(lv_obj_t * obj, lv_coord_t w);
-
-/**
- * Set the height reduced by the top and bottom padding.
- * @param obj pointer to an object
- * @param h the height without paddings
- */
-void lv_obj_set_height_fit(lv_obj_t * obj, lv_coord_t h);
-
-/**
- * Set the width of an object by taking the left and right margin into account.
- * The object width will be `obj_w = w - margin_left - margin_right`
- * @param obj pointer to an object
- * @param w new height including margins
- */
-void lv_obj_set_width_margin(lv_obj_t * obj, lv_coord_t w);
-
-/**
- * Set the height of an object by taking the top and bottom margin into account.
- * The object height will be `obj_h = h - margin_top - margin_bottom`
- * @param obj pointer to an object
- * @param h new height including margins
- */
-void lv_obj_set_height_margin(lv_obj_t * obj, lv_coord_t h);
-
-/**
- * Align an object to an other object.
- * @param obj pointer to an object to align
- * @param base pointer to an object (if NULL the parent is used). 'obj' will be aligned to it.
- * @param align type of alignment (see 'lv_align_t' enum)
- * @param x_ofs x coordinate offset after alignment
- * @param y_ofs y coordinate offset after alignment
- */
-void lv_obj_align(lv_obj_t * obj, const lv_obj_t * base, lv_align_t align, lv_coord_t x_ofs, lv_coord_t y_ofs);
-
-/**
- * Align an object to an other object horizontally.
- * @param obj pointer to an object to align
- * @param base pointer to an object (if NULL the parent is used). 'obj' will be aligned to it.
- * @param align type of alignment (see 'lv_align_t' enum)
- * @param x_ofs x coordinate offset after alignment
- */
-void lv_obj_align_x(lv_obj_t * obj, const lv_obj_t * base, lv_align_t align, lv_coord_t x_ofs);
-
-/**
- * Align an object to an other object vertically.
- * @param obj pointer to an object to align
- * @param base pointer to an object (if NULL the parent is used). 'obj' will be aligned to it.
- * @param align type of alignment (see 'lv_align_t' enum)
- * @param y_ofs y coordinate offset after alignment
- */
-void lv_obj_align_y(lv_obj_t * obj, const lv_obj_t * base, lv_align_t align, lv_coord_t y_ofs);
-
-/**
- * Align an object to an other object.
- * @param obj pointer to an object to align
- * @param base pointer to an object (if NULL the parent is used). 'obj' will be aligned to it.
- * @param align type of alignment (see 'lv_align_t' enum)
- * @param x_ofs x coordinate offset after alignment
- * @param y_ofs y coordinate offset after alignment
- */
-void lv_obj_align_mid(lv_obj_t * obj, const lv_obj_t * base, lv_align_t align, lv_coord_t x_ofs, lv_coord_t y_ofs);
-
-
-/**
- * Align an object's middle point to an other object horizontally.
- * @param obj pointer to an object to align
- * @param base pointer to an object (if NULL the parent is used). 'obj' will be aligned to it.
- * @param align type of alignment (see 'lv_align_t' enum)
- * @param x_ofs x coordinate offset after alignment
- */
-void lv_obj_align_mid_x(lv_obj_t * obj, const lv_obj_t * base, lv_align_t align, lv_coord_t x_ofs);
-
-/**
- * Align an object's middle point to an other object vertically.
- * @param obj pointer to an object to align
- * @param base pointer to an object (if NULL the parent is used). 'obj' will be aligned to it.
- * @param align type of alignment (see 'lv_align_t' enum)
- * @param y_ofs y coordinate offset after alignment
- */
-void lv_obj_align_mid_y(lv_obj_t * obj, const lv_obj_t * base, lv_align_t align, lv_coord_t y_ofs);
-
-/**
- * Realign the object based on the last `lv_obj_align` parameters.
- * @param obj pointer to an object
- */
-void lv_obj_realign(lv_obj_t * obj);
-
-/**
- * Enable the automatic realign of the object when its size has changed based on the last
- * `lv_obj_align` parameters.
- * @param obj pointer to an object
- * @param en true: enable auto realign; false: disable auto realign
- */
-void lv_obj_set_auto_realign(lv_obj_t * obj, bool en);
-
-/**
- * Set the size of an extended clickable area
- * @param obj pointer to an object
- * @param left extended clickable are on the left [px]
- * @param right extended clickable are on the right [px]
- * @param top extended clickable are on the top [px]
- * @param bottom extended clickable are on the bottom [px]
- */
-void lv_obj_set_ext_click_area(lv_obj_t * obj, lv_coord_t left, lv_coord_t right, lv_coord_t top, lv_coord_t bottom);
-
-/*---------------------
- * Appearance set
- *--------------------*/
-
-/**
- * Add a new style to the style list of an object.
- * @param obj pointer to an object
- * @param part the part of the object which style property should be set.
- * E.g. `LV_OBJ_PART_MAIN`, `LV_BTN_PART_MAIN`, `LV_SLIDER_PART_KNOB`
- * @param style pointer to a style to add (Only its pointer will be saved)
- */
-void lv_obj_add_style(lv_obj_t * obj, uint8_t part, lv_style_t * style);
-
-/**
- * Remove a style from the style list of an object.
- * @param obj pointer to an object
- * @param part the part of the object which style property should be set.
- * E.g. `LV_OBJ_PART_MAIN`, `LV_BTN_PART_MAIN`, `LV_SLIDER_PART_KNOB`
- * @param style pointer to a style to remove
- */
-void lv_obj_remove_style(lv_obj_t * obj, uint8_t part, lv_style_t * style);
-
-/**
- * Reset a style to the default (empty) state.
- * Release all used memories and cancel pending related transitions.
- * Typically used in `LV_SIGN_CLEAN_UP.
- * @param obj pointer to an object
- * @param part the part of the object which style list should be reseted.
- * E.g. `LV_OBJ_PART_MAIN`, `LV_BTN_PART_MAIN`, `LV_SLIDER_PART_KNOB`
- */
-void lv_obj_clean_style_list(lv_obj_t * obj, uint8_t part);
-
-/**
- * Reset a style to the default (empty) state.
- * Release all used memories and cancel pending related transitions.
- * Also notifies the object about the style change.
- * @param obj pointer to an object
- * @param part the part of the object which style list should be reseted.
- * E.g. `LV_OBJ_PART_MAIN`, `LV_BTN_PART_MAIN`, `LV_SLIDER_PART_KNOB`
- */
-void lv_obj_reset_style_list(lv_obj_t * obj, uint8_t part);
-
-/**
- * Notify an object (and its children) about its style is modified
- * @param obj pointer to an object
- * @param prop `LV_STYLE_PROP_ALL` or an `LV_STYLE_...` property. It is used to optimize what needs to be refreshed.
- */
-void lv_obj_refresh_style(lv_obj_t * obj, uint8_t part, lv_style_property_t prop);
-
-/**
- * Notify all object if a style is modified
- * @param style pointer to a style. Only the objects with this style will be notified
- *               (NULL to notify all objects)
- */
-void lv_obj_report_style_mod(lv_style_t * style);
-
-/**
- * Set a local style property of a part of an object in a given state.
- * @param obj pointer to an object
- * @param part the part of the object which style property should be set.
- * E.g. `LV_OBJ_PART_MAIN`, `LV_BTN_PART_MAIN`, `LV_SLIDER_PART_KNOB`
- * @param prop a style property ORed with a state.
- * E.g. `LV_STYLE_BORDER_COLOR | (LV_STATE_PRESSED << LV_STYLE_STATE_POS)`
- * @param the value to set
- * @note shouldn't be used directly. Use the specific property get functions instead.
- *       For example: `lv_obj_style_get_border_opa()`
- * @note for performance reasons it's not checked if the property really has color type
- */
-void _lv_obj_set_style_local_color(lv_obj_t * obj, uint8_t type, lv_style_property_t prop, lv_color_t color);
-
-/**
- * Set a local style property of a part of an object in a given state.
- * @param obj pointer to an object
- * @param part the part of the object which style property should be set.
- * E.g. `LV_OBJ_PART_MAIN`, `LV_BTN_PART_MAIN`, `LV_SLIDER_PART_KNOB`
- * @param prop a style property ORed with a state.
- * E.g. `LV_STYLE_BORDER_WIDTH | (LV_STATE_PRESSED << LV_STYLE_STATE_POS)`
- * @param the value to set
- * @note shouldn't be used directly. Use the specific property get functions instead.
- *       For example: `lv_obj_style_get_border_opa()`
- * @note for performance reasons it's not checked if the property really has integer type
- */
-void _lv_obj_set_style_local_int(lv_obj_t * obj, uint8_t type, lv_style_property_t prop, lv_style_int_t value);
-
-/**
- * Set a local style property of a part of an object in a given state.
- * @param obj pointer to an object
- * @param part the part of the object which style property should be set.
- * E.g. `LV_OBJ_PART_MAIN`, `LV_BTN_PART_MAIN`, `LV_SLIDER_PART_KNOB`
- * @param prop a style property ORed with a state.
- * E.g. `LV_STYLE_BORDER_OPA | (LV_STATE_PRESSED << LV_STYLE_STATE_POS)`
- * @param the value to set
- * @note shouldn't be used directly. Use the specific property get functions instead.
- *       For example: `lv_obj_style_get_border_opa()`
- * @note for performance reasons it's not checked if the property really has opacity type
- */
-void _lv_obj_set_style_local_opa(lv_obj_t * obj, uint8_t type, lv_style_property_t prop, lv_opa_t opa);
-
-/**
- * Set a local style property of a part of an object in a given state.
- * @param obj pointer to an object
- * @param part the part of the object which style property should be set.
- * E.g. `LV_OBJ_PART_MAIN`, `LV_BTN_PART_MAIN`, `LV_SLIDER_PART_KNOB`
- * @param prop a style property ORed with a state.
- * E.g. `LV_STYLE_TEXT_FONT | (LV_STATE_PRESSED << LV_STYLE_STATE_POS)`
- * @param the value to set
- * @note shouldn't be used directly. Use the specific property get functions instead.
- *       For example: `lv_obj_style_get_border_opa()`
- * @note for performance reasons it's not checked if the property really has pointer type
- */
-void _lv_obj_set_style_local_ptr(lv_obj_t * obj, uint8_t type, lv_style_property_t prop, const void * value);
-
-/**
- * Remove a local style property from a part of an object with a given state.
- * @param obj pointer to an object
- * @param part the part of the object which style property should be removed.
- * E.g. `LV_OBJ_PART_MAIN`, `LV_BTN_PART_MAIN`, `LV_SLIDER_PART_KNOB`
- * @param prop a style property ORed with a state.
- * E.g. `LV_STYLE_TEXT_FONT | (LV_STATE_PRESSED << LV_STYLE_STATE_POS)`
- * @note shouldn't be used directly. Use the specific property remove functions instead.
- *       For example: `lv_obj_style_remove_border_opa()`
- * @return true: the property was found and removed; false: the property was not found
- */
-bool lv_obj_remove_style_local_prop(lv_obj_t * obj, uint8_t part, lv_style_property_t prop);
-
-/**
- * Enable/disable the use of style cahche for an object
- * @param obj pointer to an object
- * @param dis true: disable; false: enable (re-enable)
- */
-void _lv_obj_disable_style_caching(lv_obj_t * obj, bool dis);
-
-/*-----------------
- * Attribute set
- *----------------*/
-
-/**
- * Hide an object. It won't be visible and clickable.
- * @param obj pointer to an object
- * @param en true: hide the object
- */
-void lv_obj_set_hidden(lv_obj_t * obj, bool en);
-
-/**
- * Set whether advanced hit-testing is enabled on an object
- * @param obj pointer to an object
- * @param en true: advanced hit-testing is enabled
- */
-void lv_obj_set_adv_hittest(lv_obj_t * obj, bool en);
-
-/**
- * Enable or disable the clicking of an object
- * @param obj pointer to an object
- * @param en true: make the object clickable
- */
-void lv_obj_set_click(lv_obj_t * obj, bool en);
-
-/**
- * Enable to bring this object to the foreground if it
- * or any of its children is clicked
- * @param obj pointer to an object
- * @param en true: enable the auto top feature
- */
-void lv_obj_set_top(lv_obj_t * obj, bool en);
-
-/**
- * Enable the dragging of an object
- * @param obj pointer to an object
- * @param en true: make the object draggable
- */
-void lv_obj_set_drag(lv_obj_t * obj, bool en);
-
-/**
- * Set the directions an object can be dragged in
- * @param obj pointer to an object
- * @param drag_dir bitwise OR of allowed drag directions
- */
-void lv_obj_set_drag_dir(lv_obj_t * obj, lv_drag_dir_t drag_dir);
-
-/**
- * Enable the throwing of an object after is is dragged
- * @param obj pointer to an object
- * @param en true: enable the drag throw
- */
-void lv_obj_set_drag_throw(lv_obj_t * obj, bool en);
-
-/**
- * Enable to use parent for drag related operations.
- * If trying to drag the object the parent will be moved instead
- * @param obj pointer to an object
- * @param en true: enable the 'drag parent' for the object
- */
-void lv_obj_set_drag_parent(lv_obj_t * obj, bool en);
-
-/**
-* Enable to use parent for focus state.
-* When object is focused the parent will get the state instead (visual only)
-* @param obj pointer to an object
-* @param en true: enable the 'focus parent' for the object
-*/
-void lv_obj_set_focus_parent(lv_obj_t * obj, bool en);
-
-/**
-* Enable to use parent for gesture related operations.
-* If trying to gesture the object the parent will be moved instead
-* @param obj pointer to an object
-* @param en true: enable the 'gesture parent' for the object
-*/
-void lv_obj_set_gesture_parent(lv_obj_t * obj, bool en);
-
-/**
- * Propagate the events to the parent too
- * @param obj pointer to an object
- * @param en true: enable the event propagation
- */
-void lv_obj_set_parent_event(lv_obj_t * obj, bool en);
-
-/**
- * Set the base direction of the object
- * @note This only works if LV_USE_BIDI is enabled.
- * @param obj pointer to an object
- * @param dir the new base direction. `LV_BIDI_DIR_LTR/RTL/AUTO/INHERIT`
- */
-void lv_obj_set_base_dir(lv_obj_t * obj, lv_bidi_dir_t dir);
-
-/**
- * Set a bit or bits in the protect filed
- * @param obj pointer to an object
- * @param prot 'OR'-ed values from `lv_protect_t`
- */
-void lv_obj_add_protect(lv_obj_t * obj, uint8_t prot);
-
-/**
- * Clear a bit or bits in the protect filed
- * @param obj pointer to an object
- * @param prot 'OR'-ed values from `lv_protect_t`
- */
-void lv_obj_clear_protect(lv_obj_t * obj, uint8_t prot);
-
-/**
- * Set the state (fully overwrite) of an object.
- * If specified in the styles a transition animation will be started
- * from the previous state to the current
- * @param obj pointer to an object
- * @param state the new state
- */
-void lv_obj_set_state(lv_obj_t * obj, lv_state_t state);
-
-/**
- * Add a given state or states to the object. The other state bits will remain unchanged.
- * If specified in the styles a transition animation will be started
- * from the previous state to the current
- * @param obj pointer to an object
- * @param state the state bits to add. E.g `LV_STATE_PRESSED | LV_STATE_FOCUSED`
- */
-void lv_obj_add_state(lv_obj_t * obj, lv_state_t state);
-
-/**
- * Remove a given state or states to the object. The other state bits will remain unchanged.
- * If specified in the styles a transition animation will be started
- * from the previous state to the current
- * @param obj pointer to an object
- * @param state the state bits to remove. E.g `LV_STATE_PRESSED | LV_STATE_FOCUSED`
- */
-void lv_obj_clear_state(lv_obj_t * obj, lv_state_t state);
-
-#if LV_USE_ANIMATION
-/**
- * Finish all pending transitions on a part of an object
- * @param obj pointer to an object
- * @param part part of the object, e.g `LV_BRN_PART_MAIN` or `LV_OBJ_PART_ALL` for all parts
- */
-void lv_obj_finish_transitions(lv_obj_t * obj, uint8_t part);
-#endif
-
-/**
- * Set a an event handler function for an object.
- * Used by the user to react on event which happens with the object.
- * @param obj pointer to an object
- * @param event_cb the new event function
- */
-void lv_obj_set_event_cb(lv_obj_t * obj, lv_event_cb_t event_cb);
-
-/**
- * Send an event to the object
- * @param obj pointer to an object
- * @param event the type of the event from `lv_event_t`.
- * @param data arbitrary data depending on the object type and the event. (Usually `NULL`)
- * @return LV_RES_OK: `obj` was not deleted in the event; LV_RES_INV: `obj` was deleted in the event
- */
-lv_res_t lv_event_send(lv_obj_t * obj, lv_event_t event, const void * data);
-
-
-/**
- * Send LV_EVENT_REFRESH event to an object
- * @param obj point to an object. (Can NOT be NULL)
- * @return LV_RES_OK: success, LV_RES_INV: to object become invalid (e.g. deleted) due to this event.
- */
-lv_res_t lv_event_send_refresh(lv_obj_t * obj);
-
-/**
- * Send LV_EVENT_REFRESH event to an object and all of its children
- * @param obj pointer to an object or NULL to refresh all objects of all displays
- */
-void lv_event_send_refresh_recursive(lv_obj_t * obj);
-
-/**
- * Call an event function with an object, event, and data.
- * @param event_xcb an event callback function. If `NULL` `LV_RES_OK` will return without any actions.
- *        (the 'x' in the argument name indicates that its not a fully generic function because it not follows
- *         the `func_name(object, callback, ...)` convention)
- * @param obj pointer to an object to associate with the event (can be `NULL` to simply call the `event_cb`)
- * @param event an event
- * @param data pointer to a custom data
- * @return LV_RES_OK: `obj` was not deleted in the event; LV_RES_INV: `obj` was deleted in the event
- */
-lv_res_t lv_event_send_func(lv_event_cb_t event_xcb, lv_obj_t * obj, lv_event_t event, const void * data);
-
-/**
- * Get the `data` parameter of the current event
- * @return the `data` parameter
- */
-const void * lv_event_get_data(void);
-
-/**
- * Set the a signal function of an object. Used internally by the library.
- * Always call the previous signal function in the new.
- * @param obj pointer to an object
- * @param signal_cb the new signal function
- */
-void lv_obj_set_signal_cb(lv_obj_t * obj, lv_signal_cb_t signal_cb);
-
-
-/**
- * Send an event to the object
- * @param obj pointer to an object
- * @param event the type of the event from `lv_event_t`.
- * @return LV_RES_OK or LV_RES_INV
- */
-lv_res_t lv_signal_send(lv_obj_t * obj, lv_signal_t signal, void * param);
-
-/**
- * Set a new design function for an object
- * @param obj pointer to an object
- * @param design_cb the new design function
- */
-void lv_obj_set_design_cb(lv_obj_t * obj, lv_design_cb_t design_cb);
-
-/*----------------
- * Other set
- *--------------*/
-
-/**
- * Allocate a new ext. data for an object
- * @param obj pointer to an object
- * @param ext_size the size of the new ext. data
- * @return pointer to the allocated ext
- */
-void * lv_obj_allocate_ext_attr(lv_obj_t * obj, uint16_t ext_size);
-
-/**
- * Send a 'LV_SIGNAL_REFR_EXT_SIZE' signal to the object to refresh the extended draw area.
- * he object needs to be invalidated by `lv_obj_invalidate(obj)` manually after this function.
- * @param obj pointer to an object
- */
-void lv_obj_refresh_ext_draw_pad(lv_obj_t * obj);
-
-/*=======================
- * Getter functions
- *======================*/
-
-/**
- * Return with the screen of an object
- * @param obj pointer to an object
- * @return pointer to a screen
- */
-lv_obj_t * lv_obj_get_screen(const lv_obj_t * obj);
-
-/**
- * Get the display of an object
- * @return pointer the object's display
- */
-lv_disp_t * lv_obj_get_disp(const lv_obj_t * obj);
-
-/*---------------------
- * Parent/children get
- *--------------------*/
-
-/**
- * Returns with the parent of an object
- * @param obj pointer to an object
- * @return pointer to the parent of  'obj'
- */
-lv_obj_t * lv_obj_get_parent(const lv_obj_t * obj);
-
-/**
- * Iterate through the children of an object (start from the "youngest, lastly created")
- * @param obj pointer to an object
- * @param child NULL at first call to get the next children
- *                  and the previous return value later
- * @return the child after 'act_child' or NULL if no more child
- */
-lv_obj_t * lv_obj_get_child(const lv_obj_t * obj, const lv_obj_t * child);
-
-/**
- * Iterate through the children of an object (start from the "oldest", firstly created)
- * @param obj pointer to an object
- * @param child NULL at first call to get the next children
- *                  and the previous return value later
- * @return the child after 'act_child' or NULL if no more child
- */
-lv_obj_t * lv_obj_get_child_back(const lv_obj_t * obj, const lv_obj_t * child);
-
-/**
- * Count the children of an object (only children directly on 'obj')
- * @param obj pointer to an object
- * @return children number of 'obj'
- */
-uint16_t lv_obj_count_children(const lv_obj_t * obj);
-
-/** Recursively count the children of an object
- * @param obj pointer to an object
- * @return children number of 'obj'
- */
-uint16_t lv_obj_count_children_recursive(const lv_obj_t * obj);
-
-/*---------------------
- * Coordinate get
- *--------------------*/
-
-/**
- * Copy the coordinates of an object to an area
- * @param obj pointer to an object
- * @param cords_p pointer to an area to store the coordinates
- */
-void lv_obj_get_coords(const lv_obj_t * obj, lv_area_t * cords_p);
-
-/**
- * Reduce area retried by `lv_obj_get_coords()` the get graphically usable area of an object.
- * (Without the size of the border or other extra graphical elements)
- * @param coords_p store the result area here
- */
-void lv_obj_get_inner_coords(const lv_obj_t * obj, lv_area_t * coords_p);
-
-/**
- * Get the x coordinate of object
- * @param obj pointer to an object
- * @return distance of 'obj' from the left side of its parent
- */
-lv_coord_t lv_obj_get_x(const lv_obj_t * obj);
-
-/**
- * Get the y coordinate of object
- * @param obj pointer to an object
- * @return distance of 'obj' from the top of its parent
- */
-lv_coord_t lv_obj_get_y(const lv_obj_t * obj);
-
-/**
- * Get the width of an object
- * @param obj pointer to an object
- * @return the width
- */
-lv_coord_t lv_obj_get_width(const lv_obj_t * obj);
-
-/**
- * Get the height of an object
- * @param obj pointer to an object
- * @return the height
- */
-lv_coord_t lv_obj_get_height(const lv_obj_t * obj);
-
-/**
- * Get that width reduced by the left and right padding.
- * @param obj pointer to an object
- * @return the width which still fits into the container
- */
-lv_coord_t lv_obj_get_width_fit(const lv_obj_t * obj);
-
-/**
- * Get that height reduced by the top an bottom padding.
- * @param obj pointer to an object
- * @return the height which still fits into the container
- */
-lv_coord_t lv_obj_get_height_fit(const lv_obj_t * obj);
-
-/**
- * Get the height of an object by taking the top and bottom margin into account.
- * The returned height will be `obj_h + margin_top + margin_bottom`
- * @param obj pointer to an object
- * @return the height including thee margins
- */
-lv_coord_t lv_obj_get_height_margin(lv_obj_t * obj);
-
-/**
- * Get the width of an object by taking the left and right margin into account.
- * The returned width will be `obj_w + margin_left + margin_right`
- * @param obj pointer to an object
- * @return the height including thee margins
- */
-lv_coord_t lv_obj_get_width_margin(lv_obj_t * obj);
-
-/**
- * Divide the width of the object and get the width of a given number of columns.
- * Take paddings into account.
- * @param obj pointer to an object
- * @param div indicates how many columns are assumed.
- * If 1 the width will be set the the parent's width
- * If 2 only half parent width - inner padding of the parent
- * If 3 only third parent width - 2 * inner padding of the parent
- * @param span how many columns are combined
- * @return the width according to the given parameters
- */
-lv_coord_t lv_obj_get_width_grid(lv_obj_t * obj, uint8_t div, uint8_t span);
-
-/**
- * Divide the height of the object and get the width of a given number of columns.
- * Take paddings into account.
- * @param obj pointer to an object
- * @param div indicates how many rows are assumed.
- * If 1 the height will be set the the parent's height
- * If 2 only half parent height - inner padding of the parent
- * If 3 only third parent height - 2 * inner padding of the parent
- * @param span how many rows are combined
- * @return the height according to the given parameters
- */
-lv_coord_t lv_obj_get_height_grid(lv_obj_t * obj, uint8_t div, uint8_t span);
-
-/**
- * Get the automatic realign property of the object.
- * @param obj pointer to an object
- * @return  true: auto realign is enabled; false: auto realign is disabled
- */
-bool lv_obj_get_auto_realign(const lv_obj_t * obj);
-
-/**
- * Get the left padding of extended clickable area
- * @param obj pointer to an object
- * @return the extended left padding
- */
-lv_coord_t lv_obj_get_ext_click_pad_left(const lv_obj_t * obj);
-
-/**
- * Get the right padding of extended clickable area
- * @param obj pointer to an object
- * @return the extended right padding
- */
-lv_coord_t lv_obj_get_ext_click_pad_right(const lv_obj_t * obj);
-
-/**
- * Get the top padding of extended clickable area
- * @param obj pointer to an object
- * @return the extended top padding
- */
-lv_coord_t lv_obj_get_ext_click_pad_top(const lv_obj_t * obj);
-
-/**
- * Get the bottom padding of extended clickable area
- * @param obj pointer to an object
- * @return the extended bottom padding
- */
-lv_coord_t lv_obj_get_ext_click_pad_bottom(const lv_obj_t * obj);
-
-/**
- * Get the extended size attribute of an object
- * @param obj pointer to an object
- * @return the extended size attribute
- */
-lv_coord_t lv_obj_get_ext_draw_pad(const lv_obj_t * obj);
-
-/*-----------------
- * Appearance get
- *---------------*/
-
-/**
- * Get the style list of an object's part.
- * @param obj pointer to an object.
- * @param part part the part of the object which style list should be get.
- * E.g. `LV_OBJ_PART_MAIN`, `LV_BTN_PART_MAIN`, `LV_SLIDER_PART_KNOB`
- * @return pointer to the style list. (Can be `NULL`)
- */
-lv_style_list_t * lv_obj_get_style_list(const lv_obj_t * obj, uint8_t part);
-
-/**
- * Get a style property of a part of an object in the object's current state.
- * If there is a running transitions it is taken into account
- * @param obj pointer to an object
- * @param part the part of the object which style property should be get.
- * E.g. `LV_OBJ_PART_MAIN`, `LV_BTN_PART_MAIN`, `LV_SLIDER_PART_KNOB`
- * @param prop the property to get. E.g. `LV_STYLE_BORDER_WIDTH`.
- *  The state of the object will be added internally
- * @return the value of the property of the given part in the current state.
- * If the property is not found a default value will be returned.
- * @note shouldn't be used directly. Use the specific property get functions instead.
- *       For example: `lv_obj_style_get_border_width()`
- * @note for performance reasons it's not checked if the property really has integer type
- */
-lv_style_int_t _lv_obj_get_style_int(const lv_obj_t * obj, uint8_t part, lv_style_property_t prop);
-
-/**
- * Get a style property of a part of an object in the object's current state.
- * If there is a running transitions it is taken into account
- * @param obj pointer to an object
- * @param part the part of the object which style property should be get.
- * E.g. `LV_OBJ_PART_MAIN`, `LV_BTN_PART_MAIN`, `LV_SLIDER_PART_KNOB`
- * @param prop the property to get. E.g. `LV_STYLE_BORDER_COLOR`.
- *  The state of the object will be added internally
- * @return the value of the property of the given part in the current state.
- * If the property is not found a default value will be returned.
- * @note shouldn't be used directly. Use the specific property get functions instead.
- *       For example: `lv_obj_style_get_border_color()`
- * @note for performance reasons it's not checked if the property really has color type
- */
-lv_color_t _lv_obj_get_style_color(const lv_obj_t * obj, uint8_t part, lv_style_property_t prop);
-
-/**
- * Get a style property of a part of an object in the object's current state.
- * If there is a running transitions it is taken into account
- * @param obj pointer to an object
- * @param part the part of the object which style property should be get.
- * E.g. `LV_OBJ_PART_MAIN`, `LV_BTN_PART_MAIN`, `LV_SLIDER_PART_KNOB`
- * @param prop the property to get. E.g. `LV_STYLE_BORDER_OPA`.
- *  The state of the object will be added internally
- * @return the value of the property of the given part in the current state.
- * If the property is not found a default value will be returned.
- * @note shouldn't be used directly. Use the specific property get functions instead.
- *       For example: `lv_obj_style_get_border_opa()`
- * @note for performance reasons it's not checked if the property really has opacity type
- */
-lv_opa_t _lv_obj_get_style_opa(const lv_obj_t * obj, uint8_t part, lv_style_property_t prop);
-
-/**
- * Get a style property of a part of an object in the object's current state.
- * If there is a running transitions it is taken into account
- * @param obj pointer to an object
- * @param part the part of the object which style property should be get.
- * E.g. `LV_OBJ_PART_MAIN`, `LV_BTN_PART_MAIN`, `LV_SLIDER_PART_KNOB`
- * @param prop the property to get. E.g. `LV_STYLE_TEXT_FONT`.
- *  The state of the object will be added internally
- * @return the value of the property of the given part in the current state.
- * If the property is not found a default value will be returned.
- * @note shouldn't be used directly. Use the specific property get functions instead.
- *       For example: `lv_obj_style_get_border_opa()`
- * @note for performance reasons it's not checked if the property really has pointer type
- */
-const void * _lv_obj_get_style_ptr(const lv_obj_t * obj, uint8_t part, lv_style_property_t prop);
-
-/**
- * Get the local style of a part of an object.
- * @param obj pointer to an object
- * @param part the part of the object which style property should be set.
- * E.g. `LV_OBJ_PART_MAIN`, `LV_BTN_PART_MAIN`, `LV_SLIDER_PART_KNOB`
- * @return pointer to the local style if exists else `NULL`.
- */
-lv_style_t * lv_obj_get_local_style(lv_obj_t * obj, uint8_t part);
-
-
-#include "lv_obj_style_dec.h"
-
-/*-----------------
- * Attribute get
- *----------------*/
-
-/**
- * Get the hidden attribute of an object
- * @param obj pointer to an object
- * @return true: the object is hidden
- */
-bool lv_obj_get_hidden(const lv_obj_t * obj);
-
-/**
- * Get whether advanced hit-testing is enabled on an object
- * @param obj pointer to an object
- * @return true: advanced hit-testing is enabled
- */
-bool lv_obj_get_adv_hittest(const lv_obj_t * obj);
-
-/**
- * Get the click enable attribute of an object
- * @param obj pointer to an object
- * @return true: the object is clickable
- */
-bool lv_obj_get_click(const lv_obj_t * obj);
-
-/**
- * Get the top enable attribute of an object
- * @param obj pointer to an object
- * @return true: the auto top feature is enabled
- */
-bool lv_obj_get_top(const lv_obj_t * obj);
-
-/**
- * Get the drag enable attribute of an object
- * @param obj pointer to an object
- * @return true: the object is draggable
- */
-bool lv_obj_get_drag(const lv_obj_t * obj);
-
-/**
- * Get the directions an object can be dragged
- * @param obj pointer to an object
- * @return bitwise OR of allowed directions an object can be dragged in
- */
-lv_drag_dir_t lv_obj_get_drag_dir(const lv_obj_t * obj);
-
-/**
- * Get the drag throw enable attribute of an object
- * @param obj pointer to an object
- * @return true: drag throw is enabled
- */
-bool lv_obj_get_drag_throw(const lv_obj_t * obj);
-
-/**
- * Get the drag parent attribute of an object
- * @param obj pointer to an object
- * @return true: drag parent is enabled
- */
-bool lv_obj_get_drag_parent(const lv_obj_t * obj);
-
-
-/**
-* Get the focus parent attribute of an object
-* @param obj pointer to an object
-* @return true: focus parent is enabled
-*/
-bool lv_obj_get_focus_parent(const lv_obj_t * obj);
-
-
-/**
- * Get the drag parent attribute of an object
- * @param obj pointer to an object
- * @return true: drag parent is enabled
- */
-bool lv_obj_get_parent_event(const lv_obj_t * obj);
-
-/**
-* Get the gesture parent attribute of an object
-* @param obj pointer to an object
-* @return true: gesture parent is enabled
-*/
-bool lv_obj_get_gesture_parent(const lv_obj_t * obj);
-
-lv_bidi_dir_t lv_obj_get_base_dir(const lv_obj_t * obj);
-
-/**
- * Get the protect field of an object
- * @param obj pointer to an object
- * @return protect field ('OR'ed values of `lv_protect_t`)
- */
-uint8_t lv_obj_get_protect(const lv_obj_t * obj);
-
-/**
- * Check at least one bit of a given protect bitfield is set
- * @param obj pointer to an object
- * @param prot protect bits to test ('OR'ed values of `lv_protect_t`)
- * @return false: none of the given bits are set, true: at least one bit is set
- */
-bool lv_obj_is_protected(const lv_obj_t * obj, uint8_t prot);
-
-
-lv_state_t lv_obj_get_state(const lv_obj_t * obj, uint8_t part);
-
-/**
- * Get the signal function of an object
- * @param obj pointer to an object
- * @return the signal function
- */
-lv_signal_cb_t lv_obj_get_signal_cb(const lv_obj_t * obj);
-
-/**
- * Get the design function of an object
- * @param obj pointer to an object
- * @return the design function
- */
-lv_design_cb_t lv_obj_get_design_cb(const lv_obj_t * obj);
-
-/**
- * Get the event function of an object
- * @param obj pointer to an object
- * @return the event function
- */
-lv_event_cb_t lv_obj_get_event_cb(const lv_obj_t * obj);
-
-/*------------------
- * Other get
- *-----------------*/
-
-/**
- * Check if a given screen-space point is on an object's coordinates.
- *
- * This method is intended to be used mainly by advanced hit testing algorithms to check
- * whether the point is even within the object (as an optimization).
- * @param obj object to check
- * @param point screen-space point
- */
-bool lv_obj_is_point_on_coords(lv_obj_t * obj, const lv_point_t * point);
-
-/**
- * Hit-test an object given a particular point in screen space.
- * @param obj object to hit-test
- * @param point screen-space point
- * @return true if the object is considered under the point
- */
-bool lv_obj_hittest(lv_obj_t * obj, lv_point_t * point);
-
-/**
- * Get the ext pointer
- * @param obj pointer to an object
- * @return the ext pointer but not the dynamic version
- *         Use it as ext->data1, and NOT da(ext)->data1
- */
-void * lv_obj_get_ext_attr(const lv_obj_t * obj);
-
-/**
- * Get object's and its ancestors type. Put their name in `type_buf` starting with the current type.
- * E.g. buf.type[0]="lv_btn", buf.type[1]="lv_cont", buf.type[2]="lv_obj"
- * @param obj pointer to an object which type should be get
- * @param buf pointer to an `lv_obj_type_t` buffer to store the types
- */
-void lv_obj_get_type(const lv_obj_t * obj, lv_obj_type_t * buf);
-
-#if LV_USE_USER_DATA
-/**
- * Get the object's user data
- * @param obj pointer to an object
- * @return user data
- */
-lv_obj_user_data_t lv_obj_get_user_data(const lv_obj_t * obj);
-
-/**
- * Get a pointer to the object's user data
- * @param obj pointer to an object
- * @return pointer to the user data
- */
-lv_obj_user_data_t * lv_obj_get_user_data_ptr(const lv_obj_t * obj);
-
-/**
- * Set the object's user data. The data will be copied.
- * @param obj pointer to an object
- * @param data user data
- */
-void lv_obj_set_user_data(lv_obj_t * obj, lv_obj_user_data_t data);
-
-#endif
-
-/**
- * Get the group of the object
- * @param obj pointer to an object
- * @return the pointer to group of the object
- */
-void * lv_obj_get_group(const lv_obj_t * obj);
-
-/**
- * Tell whether the object is the focused object of a group or not.
- * @param obj pointer to an object
- * @return true: the object is focused, false: the object is not focused or not in a group
- */
-bool lv_obj_is_focused(const lv_obj_t * obj);
-
-/**
- * Get the really focused object by taking `focus_parent` into account.
- * @param obj the start object
- * @return the object to really focus
- */
-lv_obj_t * lv_obj_get_focused_obj(const lv_obj_t * obj);
-
-/*-------------------
- * OTHER FUNCTIONS
- *------------------*/
-
-/**
- * Used in the signal callback to handle `LV_SIGNAL_GET_TYPE` signal
- * @param buf pointer to `lv_obj_type_t`. (`param` in the signal callback)
- * @param name name of the object. E.g. "lv_btn". (Only the pointer is saved)
- * @return LV_RES_OK
- */
-lv_res_t lv_obj_handle_get_type_signal(lv_obj_type_t * buf, const char * name);
-
-/**
- * Initialize a rectangle descriptor from an object's styles
- * @param obj pointer to an object
- * @param type type of style. E.g.  `LV_OBJ_PART_MAIN`, `LV_BTN_SLIDER_KOB`
- * @param draw_dsc the descriptor the initialize
- * @note Only the relevant fields will be set.
- * E.g. if `border width == 0` the other border properties won't be evaluated.
- */
-void lv_obj_init_draw_rect_dsc(lv_obj_t * obj, uint8_t type, lv_draw_rect_dsc_t * draw_dsc);
-
-void lv_obj_init_draw_label_dsc(lv_obj_t * obj, uint8_t type, lv_draw_label_dsc_t * draw_dsc);
-
-void lv_obj_init_draw_img_dsc(lv_obj_t * obj, uint8_t part, lv_draw_img_dsc_t * draw_dsc);
-
-void lv_obj_init_draw_line_dsc(lv_obj_t * obj, uint8_t part, lv_draw_line_dsc_t * draw_dsc);
-
-/**
- * Get the required extra size (around the object's part) to draw shadow, outline, value etc.
- * @param obj pointer to an object
- * @param part part of the object
- */
-lv_coord_t lv_obj_get_draw_rect_ext_pad_size(lv_obj_t * obj, uint8_t part);
-
-/**
- * Fade in (from transparent to fully cover) an object and all its children using an `opa_scale` animation.
- * @param obj the object to fade in
- * @param time duration of the animation [ms]
- * @param delay wait before the animation starts [ms]
- */
-void lv_obj_fade_in(lv_obj_t * obj, uint32_t time, uint32_t delay);
-
-/**
- * Fade out (from fully cover to transparent) an object and all its children using an `opa_scale` animation.
- * @param obj the object to fade in
- * @param time duration of the animation [ms]
- * @param delay wait before the animation starts [ms]
- */
-void lv_obj_fade_out(lv_obj_t * obj, uint32_t time, uint32_t delay);
-
-/**
- * Check if any object has a given type
- * @param obj pointer to an object
- * @param obj_type type of the object. (e.g. "lv_btn")
- * @return true: valid
- */
-bool lv_debug_check_obj_type(const lv_obj_t * obj, const char * obj_type);
-
-/**
- * Check if any object is still "alive", and part of the hierarchy
- * @param obj pointer to an object
- * @param obj_type type of the object. (e.g. "lv_btn")
- * @return true: valid
- */
-bool lv_debug_check_obj_valid(const lv_obj_t * obj);
-
-
-/**********************
- *      MACROS
- **********************/
-
-/**
- * Helps to quickly declare an event callback function.
- * Will be expanded to: `static void <name> (lv_obj_t * obj, lv_event_t e)`
- *
- * Examples:
- * LV_EVENT_CB_DECLARE(my_event1);  //Prototype declaration
- *
- * LV_EVENT_CB_DECLARE(my_event1)
- * {
- *   if(e == LV_EVENT_CLICKED) {
- *      lv_obj_set_hidden(obj ,true);
- *   }
- * }
- */
-#define LV_EVENT_CB_DECLARE(name) static void name(lv_obj_t * obj, lv_event_t e)
-
-
-#if LV_USE_DEBUG
-
-# ifndef LV_DEBUG_IS_OBJ
-#  define LV_DEBUG_IS_OBJ(obj_p, obj_type) (lv_debug_check_null(obj_p) &&      \
-                                            lv_debug_check_obj_valid(obj_p) && \
-                                            lv_debug_check_obj_type(obj_p, obj_type))
-# endif
-
-
-# if LV_USE_ASSERT_OBJ
-#  ifndef LV_ASSERT_OBJ
-#   define LV_ASSERT_OBJ(obj_p, obj_type) LV_DEBUG_ASSERT(LV_DEBUG_IS_OBJ(obj_p, obj_type), "Invalid object", obj_p);
-#  endif
-# else /* LV_USE_ASSERT_OBJ == 0 */
-#  if LV_USE_ASSERT_NULL /*Use at least LV_ASSERT_NULL if enabled*/
-#    define LV_ASSERT_OBJ(obj_p, obj_type) LV_ASSERT_NULL(obj_p)
-#  else
-#    define LV_ASSERT_OBJ(obj_p, obj_type)
-#  endif
-# endif
-#else
-# define LV_ASSERT_OBJ(obj, obj_type)
-#endif
-
-
-#ifdef __cplusplus
-} /* extern "C" */
-#endif
-
-#endif /*LV_OBJ_H*/
-=======
-/**
- * @file lv_obj.h
- *
- */
-
-#ifndef LV_OBJ_H
-#define LV_OBJ_H
-
-#ifdef __cplusplus
-extern "C" {
-#endif
-
-/*********************
- *      INCLUDES
- *********************/
-#include "../lv_conf_internal.h"
-
-#include <stddef.h>
-#include <stdbool.h>
-#include "lv_style.h"
-#include "../lv_misc/lv_types.h"
-#include "../lv_misc/lv_area.h"
-#include "../lv_misc/lv_color.h"
-#include "../lv_misc/lv_debug.h"
-#include "../lv_hal/lv_hal.h"
-#include "../lv_draw/lv_draw_rect.h"
-#include "../lv_draw/lv_draw_label.h"
-#include "../lv_draw/lv_draw_line.h"
-#include "../lv_draw/lv_draw_img.h"
-
-/*********************
- *      DEFINES
- *********************/
-
-/*Error check of lv_conf.h*/
-#if LV_HOR_RES_MAX == 0 || LV_VER_RES_MAX == 0
-#error "LVGL: LV_HOR_RES_MAX and LV_VER_RES_MAX must be greater than 0"
-#endif
-
-#if LV_ANTIALIAS > 1
-#error "LVGL: LV_ANTIALIAS can be only 0 or 1"
-#endif
-
-#define LV_MAX_ANCESTOR_NUM 8
-
-#define LV_EXT_CLICK_AREA_OFF  0
-#define LV_EXT_CLICK_AREA_TINY 1
-#define LV_EXT_CLICK_AREA_FULL 2
-
-#define _LV_OBJ_PART_VIRTUAL_FIRST 0x01
-#define _LV_OBJ_PART_REAL_FIRST    0x40
-
-/**********************
- *      TYPEDEFS
- **********************/
-
-struct _lv_obj_t;
-
-/** Design modes */
-enum {
-    LV_DESIGN_DRAW_MAIN, /**< Draw the main portion of the object */
-    LV_DESIGN_DRAW_POST, /**< Draw extras on the object */
-    LV_DESIGN_COVER_CHK, /**< Check if the object fully covers the 'mask_p' area */
-};
-typedef uint8_t lv_design_mode_t;
-
-/** Design results */
-enum {
-    LV_DESIGN_RES_OK,          /**< Draw ready */
-    LV_DESIGN_RES_COVER,       /**< Returned on `LV_DESIGN_COVER_CHK` if the areas is fully covered*/
-    LV_DESIGN_RES_NOT_COVER,   /**< Returned on `LV_DESIGN_COVER_CHK` if the areas is not covered*/
-    LV_DESIGN_RES_MASKED,      /**< Returned on `LV_DESIGN_COVER_CHK` if the areas is masked out (children also not cover)*/
-};
-typedef uint8_t lv_design_res_t;
-
-/**
- * The design callback is used to draw the object on the screen.
- * It accepts the object, a mask area, and the mode in which to draw the object.
- */
-typedef lv_design_res_t (*lv_design_cb_t)(struct _lv_obj_t * obj, const lv_area_t * clip_area, lv_design_mode_t mode);
-
-enum {
-    LV_EVENT_PRESSED,             /**< The object has been pressed*/
-    LV_EVENT_PRESSING,            /**< The object is being pressed (called continuously while pressing)*/
-    LV_EVENT_PRESS_LOST,          /**< User is still pressing but slid cursor/finger off of the object */
-    LV_EVENT_SHORT_CLICKED,       /**< User pressed object for a short period of time, then released it. Not called if dragged. */
-    LV_EVENT_LONG_PRESSED,        /**< Object has been pressed for at least `LV_INDEV_LONG_PRESS_TIME`.  Not called if dragged.*/
-    LV_EVENT_LONG_PRESSED_REPEAT, /**< Called after `LV_INDEV_LONG_PRESS_TIME` in every
-                                       `LV_INDEV_LONG_PRESS_REP_TIME` ms.  Not called if dragged.*/
-    LV_EVENT_CLICKED,             /**< Called on release if not dragged (regardless to long press)*/
-    LV_EVENT_RELEASED,            /**< Called in every cases when the object has been released*/
-    LV_EVENT_DRAG_BEGIN,
-    LV_EVENT_DRAG_END,
-    LV_EVENT_DRAG_THROW_BEGIN,
-    LV_EVENT_GESTURE,           /**< The object has been gesture*/
-    LV_EVENT_KEY,
-    LV_EVENT_FOCUSED,
-    LV_EVENT_DEFOCUSED,
-    LV_EVENT_LEAVE,
-    LV_EVENT_VALUE_CHANGED,      /**< The object's value has changed (i.e. slider moved) */
-    LV_EVENT_INSERT,
-    LV_EVENT_REFRESH,
-    LV_EVENT_APPLY,  /**< "Ok", "Apply" or similar specific button has clicked*/
-    LV_EVENT_CANCEL, /**< "Close", "Cancel" or similar specific button has clicked*/
-    LV_EVENT_DELETE, /**< Object is being deleted */
-    _LV_EVENT_LAST /** Number of events*/
-};
-typedef uint8_t lv_event_t; /**< Type of event being sent to the object. */
-
-/**
- * @brief Event callback.
- * Events are used to notify the user of some action being taken on the object.
- * For details, see ::lv_event_t.
- */
-typedef void (*lv_event_cb_t)(struct _lv_obj_t * obj, lv_event_t event);
-
-/** Signals are for use by the object itself or to extend the object's functionality.
-  * Applications should use ::lv_obj_set_event_cb to be notified of events that occur
-  * on the object. */
-enum {
-    /*General signals*/
-    LV_SIGNAL_CLEANUP, /**< Object is being deleted */
-    LV_SIGNAL_CHILD_CHG, /**< Child was removed/added */
-    LV_SIGNAL_COORD_CHG, /**< Object coordinates/size have changed */
-    LV_SIGNAL_PARENT_SIZE_CHG, /**< Parent's size has changed */
-    LV_SIGNAL_STYLE_CHG,    /**< Object's style has changed */
-    LV_SIGNAL_BASE_DIR_CHG, /**<The base dir has changed*/
-    LV_SIGNAL_REFR_EXT_DRAW_PAD, /**< Object's extra padding has changed */
-    LV_SIGNAL_GET_TYPE, /**< LVGL needs to retrieve the object's type */
-    LV_SIGNAL_GET_STYLE, /**<Get the style of an object*/
-    LV_SIGNAL_GET_STATE_DSC, /**<Get the state of the object*/
-
-    /*Input device related*/
-    LV_SIGNAL_HIT_TEST,          /**< Advanced hit-testing */
-    LV_SIGNAL_PRESSED,           /**< The object has been pressed*/
-    LV_SIGNAL_PRESSING,          /**< The object is being pressed (called continuously while pressing)*/
-    LV_SIGNAL_PRESS_LOST,        /**< User is still pressing but slid cursor/finger off of the object */
-    LV_SIGNAL_RELEASED,          /**< User pressed object for a short period of time, then released it. Not called if dragged. */
-    LV_SIGNAL_LONG_PRESS,        /**< Object has been pressed for at least `LV_INDEV_LONG_PRESS_TIME`.  Not called if dragged.*/
-    LV_SIGNAL_LONG_PRESS_REP,    /**< Called after `LV_INDEV_LONG_PRESS_TIME` in every `LV_INDEV_LONG_PRESS_REP_TIME` ms.  Not called if dragged.*/
-    LV_SIGNAL_DRAG_BEGIN,
-    LV_SIGNAL_DRAG_THROW_BEGIN,
-    LV_SIGNAL_DRAG_END,
-    LV_SIGNAL_GESTURE,          /**< The object has been gesture*/
-    LV_SIGNAL_LEAVE,            /**< Another object is clicked or chosen via an input device */
-
-    /*Group related*/
-    LV_SIGNAL_FOCUS,
-    LV_SIGNAL_DEFOCUS,
-    LV_SIGNAL_CONTROL,
-    LV_SIGNAL_GET_EDITABLE,
-};
-typedef uint8_t lv_signal_t;
-
-typedef lv_res_t (*lv_signal_cb_t)(struct _lv_obj_t * obj, lv_signal_t sign, void * param);
-
-#if LV_USE_OBJ_REALIGN
-typedef struct {
-    const struct _lv_obj_t * base;
-    lv_coord_t xofs;
-    lv_coord_t yofs;
-    lv_align_t align;
-    uint8_t auto_realign : 1;
-    uint8_t mid_align : 1; /**< 1: the origo (center of the object) was aligned with
-                                `lv_obj_align_origo`*/
-} lv_realign_t;
-#endif
-
-/*Protect some attributes (max. 8 bit)*/
-enum {
-    LV_PROTECT_NONE      = 0x00,
-    LV_PROTECT_CHILD_CHG = 0x01,   /**< Disable the child change signal. Used by the library*/
-    LV_PROTECT_PARENT    = 0x02,   /**< Prevent automatic parent change (e.g. in lv_page)*/
-    LV_PROTECT_POS       = 0x04,   /**< Prevent automatic positioning (e.g. in lv_cont layout)*/
-    LV_PROTECT_FOLLOW    = 0x08,   /**< Prevent the object be followed in automatic ordering (e.g. in
-                                      lv_cont PRETTY layout)*/
-    LV_PROTECT_PRESS_LOST = 0x10,  /**< If the `indev` was pressing this object but swiped out while
-                                      pressing do not search other object.*/
-    LV_PROTECT_CLICK_FOCUS = 0x20, /**< Prevent focusing the object by clicking on it*/
-    LV_PROTECT_EVENT_TO_DISABLED = 0x40, /**< Pass events even to disabled objects*/
-};
-typedef uint8_t lv_protect_t;
-
-enum {
-    LV_STATE_DEFAULT   =  0x00,
-    LV_STATE_CHECKED  =  0x01,
-    LV_STATE_FOCUSED  =  0x02,
-    LV_STATE_EDITED   =  0x04,
-    LV_STATE_HOVERED  =  0x08,
-    LV_STATE_PRESSED  =  0x10,
-    LV_STATE_DISABLED =  0x20,
-};
-
-typedef uint8_t lv_state_t;
-
-typedef struct _lv_obj_t {
-    struct _lv_obj_t * parent; /**< Pointer to the parent object*/
-    lv_ll_t child_ll;       /**< Linked list to store the children objects*/
-
-    lv_area_t coords; /**< Coordinates of the object (x1, y1, x2, y2)*/
-
-    lv_event_cb_t event_cb; /**< Event callback function */
-    lv_signal_cb_t signal_cb; /**< Object type specific signal function*/
-    lv_design_cb_t design_cb; /**< Object type specific design function*/
-
-    void * ext_attr;            /**< Object type specific extended data*/
-    lv_style_list_t style_list;
-
-#if LV_USE_EXT_CLICK_AREA == LV_EXT_CLICK_AREA_TINY
-    uint8_t ext_click_pad_hor; /**< Extra click padding in horizontal direction */
-    uint8_t ext_click_pad_ver; /**< Extra click padding in vertical direction */
-#elif LV_USE_EXT_CLICK_AREA == LV_EXT_CLICK_AREA_FULL
-    lv_area_t ext_click_pad;   /**< Extra click padding area. */
-#endif
-
-    lv_coord_t ext_draw_pad; /**< EXTend the size in every direction for drawing. */
-
-    /*Attributes and states*/
-    uint8_t click           : 1; /**< 1: Can be pressed by an input device*/
-    uint8_t drag            : 1; /**< 1: Enable the dragging*/
-    uint8_t drag_throw      : 1; /**< 1: Enable throwing with drag*/
-    uint8_t drag_parent     : 1; /**< 1: Parent will be dragged instead*/
-    uint8_t hidden          : 1; /**< 1: Object is hidden*/
-    uint8_t top             : 1; /**< 1: If the object or its children is clicked it goes to the foreground*/
-    uint8_t parent_event    : 1; /**< 1: Send the object's events to the parent too. */
-    uint8_t adv_hittest     : 1; /**< 1: Use advanced hit-testing (slower) */
-    uint8_t gesture_parent  : 1; /**< 1: Parent will be gesture instead*/
-    uint8_t focus_parent    : 1; /**< 1: Parent will be focused instead*/
-
-    lv_drag_dir_t drag_dir  : 3; /**<  Which directions the object can be dragged in */
-    lv_bidi_dir_t base_dir  : 2; /**< Base direction of texts related to this object */
-
-#if LV_USE_GROUP != 0
-    void * group_p;
-#endif
-
-    uint8_t protect;            /**< Automatically happening actions can be prevented.
-                                     'OR'ed values from `lv_protect_t`*/
-    lv_state_t state;
-
-#if LV_USE_OBJ_REALIGN
-    lv_realign_t realign;       /**< Information about the last call to ::lv_obj_align. */
-#endif
-
-#if LV_USE_USER_DATA
-    lv_obj_user_data_t user_data; /**< Custom user data for object. */
-#endif
-
-} lv_obj_t;
-
-enum {
-    LV_OBJ_PART_MAIN,
-    _LV_OBJ_PART_VIRTUAL_LAST = _LV_OBJ_PART_VIRTUAL_FIRST,
-    _LV_OBJ_PART_REAL_LAST =    _LV_OBJ_PART_REAL_FIRST,
-    LV_OBJ_PART_ALL = 0xFF,
-};
-
-typedef uint8_t lv_obj_part_t;
-
-/** Used by `lv_obj_get_type()`. The object's and its ancestor types are stored here*/
-typedef struct {
-    const char * type[LV_MAX_ANCESTOR_NUM]; /**< [0]: the actual type, [1]: ancestor, [2] #1's ancestor
-                                               ... [x]: "lv_obj" */
-} lv_obj_type_t;
-
-typedef struct {
-    lv_point_t * point;
-    bool result;
-} lv_hit_test_info_t;
-
-typedef struct {
-    uint8_t part;
-    lv_style_list_t * result;
-} lv_get_style_info_t;
-
-typedef struct {
-    uint8_t part;
-    lv_state_t result;
-} lv_get_state_info_t;
-
-/**********************
- * GLOBAL PROTOTYPES
- **********************/
-
-/**
- * Init. the 'lv' library.
- */
-void lv_init(void);
-
-/**
- * Deinit the 'lv' library
- * Currently only implemented when not using custom allocators, or GC is enabled.
- */
-#if LV_ENABLE_GC || !LV_MEM_CUSTOM
-void lv_deinit(void);
-#endif
-
-/*--------------------
- * Create and delete
- *-------------------*/
-
-/**
- * Create a basic object
- * @param parent pointer to a parent object.
- *                  If NULL then a screen will be created
- * @param copy pointer to a base object, if not NULL then the new object will be copied from it
- * @return pointer to the new object
- */
-lv_obj_t * lv_obj_create(lv_obj_t * parent, const lv_obj_t * copy);
-
-/**
- * Delete 'obj' and all of its children
- * @param obj pointer to an object to delete
- * @return LV_RES_INV because the object is deleted
- */
-lv_res_t lv_obj_del(lv_obj_t * obj);
-
-#if LV_USE_ANIMATION
-/**
- * A function to be easily used in animation ready callback to delete an object when the animation is ready
- * @param a pointer to the animation
- */
-void lv_obj_del_anim_ready_cb(lv_anim_t * a);
-#endif
-
-/**
- * Helper function for asynchronously deleting objects.
- * Useful for cases where you can't delete an object directly in an `LV_EVENT_DELETE` handler (i.e. parent).
- * @param obj object to delete
- * @see lv_async_call
- */
-void lv_obj_del_async(struct _lv_obj_t * obj);
-
-/**
- * Delete all children of an object
- * @param obj pointer to an object
- */
-void lv_obj_clean(lv_obj_t * obj);
-
-/**
- * Mark an area of an object as invalid.
- * This area will be redrawn by 'lv_refr_task'
- * @param obj pointer to an object
- * @param area the area to redraw
- */
-void lv_obj_invalidate_area(const lv_obj_t * obj, const lv_area_t * area);
-
-/**
- * Mark the object as invalid therefore its current position will be redrawn by 'lv_refr_task'
- * @param obj pointer to an object
- */
-void lv_obj_invalidate(const lv_obj_t * obj);
-
-/**
- * Tell whether an area of an object is visible (even partially) now or not
- * @param obj pointer to an object
- * @param area the are to check. The visible part of the area will be written back here.
- * @return true: visible; false: not visible (hidden, out of parent, on other screen, etc)
- */
-bool lv_obj_area_is_visible(const lv_obj_t * obj, lv_area_t * area);
-
-/**
- * Tell whether an object is visible (even partially) now or not
- * @param obj pointer to an object
- * @return true: visible; false: not visible (hidden, out of parent, on other screen, etc)
- */
-bool lv_obj_is_visible(const lv_obj_t * obj);
-
-/*=====================
- * Setter functions
- *====================*/
-
-/*--------------------
- * Parent/children set
- *--------------------*/
-
-/**
- * Set a new parent for an object. Its relative position will be the same.
- * @param obj pointer to an object. Can't be a screen.
- * @param parent pointer to the new parent object. (Can't be NULL)
- */
-void lv_obj_set_parent(lv_obj_t * obj, lv_obj_t * parent);
-
-/**
- * Move and object to the foreground
- * @param obj pointer to an object
- */
-void lv_obj_move_foreground(lv_obj_t * obj);
-
-/**
- * Move and object to the background
- * @param obj pointer to an object
- */
-void lv_obj_move_background(lv_obj_t * obj);
-
-/*--------------------
- * Coordinate set
- * ------------------*/
-
-/**
- * Set relative the position of an object (relative to the parent)
- * @param obj pointer to an object
- * @param x new distance from the left side of the parent
- * @param y new distance from the top of the parent
- */
-void lv_obj_set_pos(lv_obj_t * obj, lv_coord_t x, lv_coord_t y);
-
-/**
- * Set the x coordinate of a object
- * @param obj pointer to an object
- * @param x new distance from the left side from the parent
- */
-void lv_obj_set_x(lv_obj_t * obj, lv_coord_t x);
-
-/**
- * Set the y coordinate of a object
- * @param obj pointer to an object
- * @param y new distance from the top of the parent
- */
-void lv_obj_set_y(lv_obj_t * obj, lv_coord_t y);
-
-/**
- * Set the size of an object
- * @param obj pointer to an object
- * @param w new width
- * @param h new height
- */
-void lv_obj_set_size(lv_obj_t * obj, lv_coord_t w, lv_coord_t h);
-
-/**
- * Set the width of an object
- * @param obj pointer to an object
- * @param w new width
- */
-void lv_obj_set_width(lv_obj_t * obj, lv_coord_t w);
-
-/**
- * Set the height of an object
- * @param obj pointer to an object
- * @param h new height
- */
-void lv_obj_set_height(lv_obj_t * obj, lv_coord_t h);
-
-/**
- * Set the width reduced by the left and right padding.
- * @param obj pointer to an object
- * @param w the width without paddings
- */
-void lv_obj_set_width_fit(lv_obj_t * obj, lv_coord_t w);
-
-/**
- * Set the height reduced by the top and bottom padding.
- * @param obj pointer to an object
- * @param h the height without paddings
- */
-void lv_obj_set_height_fit(lv_obj_t * obj, lv_coord_t h);
-
-/**
- * Set the width of an object by taking the left and right margin into account.
- * The object width will be `obj_w = w - margin_left - margin_right`
- * @param obj pointer to an object
- * @param w new height including margins
- */
-void lv_obj_set_width_margin(lv_obj_t * obj, lv_coord_t w);
-
-/**
- * Set the height of an object by taking the top and bottom margin into account.
- * The object height will be `obj_h = h - margin_top - margin_bottom`
- * @param obj pointer to an object
- * @param h new height including margins
- */
-void lv_obj_set_height_margin(lv_obj_t * obj, lv_coord_t h);
-
-/**
- * Align an object to an other object.
- * @param obj pointer to an object to align
- * @param base pointer to an object (if NULL the parent is used). 'obj' will be aligned to it.
- * @param align type of alignment (see 'lv_align_t' enum)
- * @param x_ofs x coordinate offset after alignment
- * @param y_ofs y coordinate offset after alignment
- */
-void lv_obj_align(lv_obj_t * obj, const lv_obj_t * base, lv_align_t align, lv_coord_t x_ofs, lv_coord_t y_ofs);
-
-/**
- * Align an object to an other object horizontally.
- * @param obj pointer to an object to align
- * @param base pointer to an object (if NULL the parent is used). 'obj' will be aligned to it.
- * @param align type of alignment (see 'lv_align_t' enum)
- * @param x_ofs x coordinate offset after alignment
- */
-void lv_obj_align_x(lv_obj_t * obj, const lv_obj_t * base, lv_align_t align, lv_coord_t x_ofs);
-
-/**
- * Align an object to an other object vertically.
- * @param obj pointer to an object to align
- * @param base pointer to an object (if NULL the parent is used). 'obj' will be aligned to it.
- * @param align type of alignment (see 'lv_align_t' enum)
- * @param y_ofs y coordinate offset after alignment
- */
-void lv_obj_align_y(lv_obj_t * obj, const lv_obj_t * base, lv_align_t align, lv_coord_t y_ofs);
-
-/**
- * Align an object to an other object.
- * @param obj pointer to an object to align
- * @param base pointer to an object (if NULL the parent is used). 'obj' will be aligned to it.
- * @param align type of alignment (see 'lv_align_t' enum)
- * @param x_ofs x coordinate offset after alignment
- * @param y_ofs y coordinate offset after alignment
- */
-void lv_obj_align_mid(lv_obj_t * obj, const lv_obj_t * base, lv_align_t align, lv_coord_t x_ofs, lv_coord_t y_ofs);
-
-/**
- * Align an object's middle point to an other object horizontally.
- * @param obj pointer to an object to align
- * @param base pointer to an object (if NULL the parent is used). 'obj' will be aligned to it.
- * @param align type of alignment (see 'lv_align_t' enum)
- * @param x_ofs x coordinate offset after alignment
- */
-void lv_obj_align_mid_x(lv_obj_t * obj, const lv_obj_t * base, lv_align_t align, lv_coord_t x_ofs);
-
-/**
- * Align an object's middle point to an other object vertically.
- * @param obj pointer to an object to align
- * @param base pointer to an object (if NULL the parent is used). 'obj' will be aligned to it.
- * @param align type of alignment (see 'lv_align_t' enum)
- * @param y_ofs y coordinate offset after alignment
- */
-void lv_obj_align_mid_y(lv_obj_t * obj, const lv_obj_t * base, lv_align_t align, lv_coord_t y_ofs);
-
-/**
- * Realign the object based on the last `lv_obj_align` parameters.
- * @param obj pointer to an object
- */
-void lv_obj_realign(lv_obj_t * obj);
-
-/**
- * Enable the automatic realign of the object when its size has changed based on the last
- * `lv_obj_align` parameters.
- * @param obj pointer to an object
- * @param en true: enable auto realign; false: disable auto realign
- */
-void lv_obj_set_auto_realign(lv_obj_t * obj, bool en);
-
-/**
- * Set the size of an extended clickable area
- * @param obj pointer to an object
- * @param left extended clickable are on the left [px]
- * @param right extended clickable are on the right [px]
- * @param top extended clickable are on the top [px]
- * @param bottom extended clickable are on the bottom [px]
- */
-void lv_obj_set_ext_click_area(lv_obj_t * obj, lv_coord_t left, lv_coord_t right, lv_coord_t top, lv_coord_t bottom);
-
-/*---------------------
- * Appearance set
- *--------------------*/
-
-/**
- * Add a new style to the style list of an object.
- * @param obj pointer to an object
- * @param part the part of the object which style property should be set.
- * E.g. `LV_OBJ_PART_MAIN`, `LV_BTN_PART_MAIN`, `LV_SLIDER_PART_KNOB`
- * @param style pointer to a style to add (Only its pointer will be saved)
- */
-void lv_obj_add_style(lv_obj_t * obj, uint8_t part, lv_style_t * style);
-
-/**
- * Remove a style from the style list of an object.
- * @param obj pointer to an object
- * @param part the part of the object which style property should be set.
- * E.g. `LV_OBJ_PART_MAIN`, `LV_BTN_PART_MAIN`, `LV_SLIDER_PART_KNOB`
- * @param style pointer to a style to remove
- */
-void lv_obj_remove_style(lv_obj_t * obj, uint8_t part, lv_style_t * style);
-
-/**
- * Reset a style to the default (empty) state.
- * Release all used memories and cancel pending related transitions.
- * Typically used in `LV_SIGN_CLEAN_UP.
- * @param obj pointer to an object
- * @param part the part of the object which style list should be reset.
- * E.g. `LV_OBJ_PART_MAIN`, `LV_BTN_PART_MAIN`, `LV_SLIDER_PART_KNOB`
- */
-void lv_obj_clean_style_list(lv_obj_t * obj, uint8_t part);
-
-/**
- * Reset a style to the default (empty) state.
- * Release all used memories and cancel pending related transitions.
- * Also notifies the object about the style change.
- * @param obj pointer to an object
- * @param part the part of the object which style list should be reset.
- * E.g. `LV_OBJ_PART_MAIN`, `LV_BTN_PART_MAIN`, `LV_SLIDER_PART_KNOB`
- */
-void lv_obj_reset_style_list(lv_obj_t * obj, uint8_t part);
-
-/**
- * Notify an object (and its children) about its style is modified
- * @param obj pointer to an object
- * @param prop `LV_STYLE_PROP_ALL` or an `LV_STYLE_...` property. It is used to optimize what needs to be refreshed.
- */
-void lv_obj_refresh_style(lv_obj_t * obj, uint8_t part, lv_style_property_t prop);
-
-/**
- * Notify all object if a style is modified
- * @param style pointer to a style. Only the objects with this style will be notified
- *               (NULL to notify all objects)
- */
-void lv_obj_report_style_mod(lv_style_t * style);
-
-/**
- * Set a local style property of a part of an object in a given state.
- * @param obj pointer to an object
- * @param part the part of the object which style property should be set.
- * E.g. `LV_OBJ_PART_MAIN`, `LV_BTN_PART_MAIN`, `LV_SLIDER_PART_KNOB`
- * @param prop a style property ORed with a state.
- * E.g. `LV_STYLE_BORDER_COLOR | (LV_STATE_PRESSED << LV_STYLE_STATE_POS)`
- * @param the value to set
- * @note shouldn't be used directly. Use the specific property get functions instead.
- *       For example: `lv_obj_style_get_border_opa()`
- * @note for performance reasons it's not checked if the property really has color type
- */
-void _lv_obj_set_style_local_color(lv_obj_t * obj, uint8_t type, lv_style_property_t prop, lv_color_t color);
-
-/**
- * Set a local style property of a part of an object in a given state.
- * @param obj pointer to an object
- * @param part the part of the object which style property should be set.
- * E.g. `LV_OBJ_PART_MAIN`, `LV_BTN_PART_MAIN`, `LV_SLIDER_PART_KNOB`
- * @param prop a style property ORed with a state.
- * E.g. `LV_STYLE_BORDER_WIDTH | (LV_STATE_PRESSED << LV_STYLE_STATE_POS)`
- * @param the value to set
- * @note shouldn't be used directly. Use the specific property get functions instead.
- *       For example: `lv_obj_style_get_border_opa()`
- * @note for performance reasons it's not checked if the property really has integer type
- */
-void _lv_obj_set_style_local_int(lv_obj_t * obj, uint8_t type, lv_style_property_t prop, lv_style_int_t value);
-
-/**
- * Set a local style property of a part of an object in a given state.
- * @param obj pointer to an object
- * @param part the part of the object which style property should be set.
- * E.g. `LV_OBJ_PART_MAIN`, `LV_BTN_PART_MAIN`, `LV_SLIDER_PART_KNOB`
- * @param prop a style property ORed with a state.
- * E.g. `LV_STYLE_BORDER_OPA | (LV_STATE_PRESSED << LV_STYLE_STATE_POS)`
- * @param the value to set
- * @note shouldn't be used directly. Use the specific property get functions instead.
- *       For example: `lv_obj_style_get_border_opa()`
- * @note for performance reasons it's not checked if the property really has opacity type
- */
-void _lv_obj_set_style_local_opa(lv_obj_t * obj, uint8_t type, lv_style_property_t prop, lv_opa_t opa);
-
-/**
- * Set a local style property of a part of an object in a given state.
- * @param obj pointer to an object
- * @param part the part of the object which style property should be set.
- * E.g. `LV_OBJ_PART_MAIN`, `LV_BTN_PART_MAIN`, `LV_SLIDER_PART_KNOB`
- * @param prop a style property ORed with a state.
- * E.g. `LV_STYLE_TEXT_FONT | (LV_STATE_PRESSED << LV_STYLE_STATE_POS)`
- * @param the value to set
- * @note shouldn't be used directly. Use the specific property get functions instead.
- *       For example: `lv_obj_style_get_border_opa()`
- * @note for performance reasons it's not checked if the property really has pointer type
- */
-void _lv_obj_set_style_local_ptr(lv_obj_t * obj, uint8_t type, lv_style_property_t prop, const void * value);
-
-/**
- * Remove a local style property from a part of an object with a given state.
- * @param obj pointer to an object
- * @param part the part of the object which style property should be removed.
- * E.g. `LV_OBJ_PART_MAIN`, `LV_BTN_PART_MAIN`, `LV_SLIDER_PART_KNOB`
- * @param prop a style property ORed with a state.
- * E.g. `LV_STYLE_TEXT_FONT | (LV_STATE_PRESSED << LV_STYLE_STATE_POS)`
- * @note shouldn't be used directly. Use the specific property remove functions instead.
- *       For example: `lv_obj_style_remove_border_opa()`
- * @return true: the property was found and removed; false: the property was not found
- */
-bool lv_obj_remove_style_local_prop(lv_obj_t * obj, uint8_t part, lv_style_property_t prop);
-
-/**
- * Enable/disable the use of style cache for an object
- * @param obj pointer to an object
- * @param dis true: disable; false: enable (re-enable)
- */
-void _lv_obj_disable_style_caching(lv_obj_t * obj, bool dis);
-
-/*-----------------
- * Attribute set
- *----------------*/
-
-/**
- * Hide an object. It won't be visible and clickable.
- * @param obj pointer to an object
- * @param en true: hide the object
- */
-void lv_obj_set_hidden(lv_obj_t * obj, bool en);
-
-/**
- * Set whether advanced hit-testing is enabled on an object
- * @param obj pointer to an object
- * @param en true: advanced hit-testing is enabled
- */
-void lv_obj_set_adv_hittest(lv_obj_t * obj, bool en);
-
-/**
- * Enable or disable the clicking of an object
- * @param obj pointer to an object
- * @param en true: make the object clickable
- */
-void lv_obj_set_click(lv_obj_t * obj, bool en);
-
-/**
- * Enable to bring this object to the foreground if it
- * or any of its children is clicked
- * @param obj pointer to an object
- * @param en true: enable the auto top feature
- */
-void lv_obj_set_top(lv_obj_t * obj, bool en);
-
-/**
- * Enable the dragging of an object
- * @param obj pointer to an object
- * @param en true: make the object draggable
- */
-void lv_obj_set_drag(lv_obj_t * obj, bool en);
-
-/**
- * Set the directions an object can be dragged in
- * @param obj pointer to an object
- * @param drag_dir bitwise OR of allowed drag directions
- */
-void lv_obj_set_drag_dir(lv_obj_t * obj, lv_drag_dir_t drag_dir);
-
-/**
- * Enable the throwing of an object after is is dragged
- * @param obj pointer to an object
- * @param en true: enable the drag throw
- */
-void lv_obj_set_drag_throw(lv_obj_t * obj, bool en);
-
-/**
- * Enable to use parent for drag related operations.
- * If trying to drag the object the parent will be moved instead
- * @param obj pointer to an object
- * @param en true: enable the 'drag parent' for the object
- */
-void lv_obj_set_drag_parent(lv_obj_t * obj, bool en);
-
-/**
-* Enable to use parent for focus state.
-* When object is focused the parent will get the state instead (visual only)
-* @param obj pointer to an object
-* @param en true: enable the 'focus parent' for the object
-*/
-void lv_obj_set_focus_parent(lv_obj_t * obj, bool en);
-
-/**
-* Enable to use parent for gesture related operations.
-* If trying to gesture the object the parent will be moved instead
-* @param obj pointer to an object
-* @param en true: enable the 'gesture parent' for the object
-*/
-void lv_obj_set_gesture_parent(lv_obj_t * obj, bool en);
-
-/**
- * Propagate the events to the parent too
- * @param obj pointer to an object
- * @param en true: enable the event propagation
- */
-void lv_obj_set_parent_event(lv_obj_t * obj, bool en);
-
-/**
- * Set the base direction of the object
- * @note This only works if LV_USE_BIDI is enabled.
- * @param obj pointer to an object
- * @param dir the new base direction. `LV_BIDI_DIR_LTR/RTL/AUTO/INHERIT`
- */
-void lv_obj_set_base_dir(lv_obj_t * obj, lv_bidi_dir_t dir);
-
-/**
- * Set a bit or bits in the protect filed
- * @param obj pointer to an object
- * @param prot 'OR'-ed values from `lv_protect_t`
- */
-void lv_obj_add_protect(lv_obj_t * obj, uint8_t prot);
-
-/**
- * Clear a bit or bits in the protect filed
- * @param obj pointer to an object
- * @param prot 'OR'-ed values from `lv_protect_t`
- */
-void lv_obj_clear_protect(lv_obj_t * obj, uint8_t prot);
-
-/**
- * Set the state (fully overwrite) of an object.
- * If specified in the styles a transition animation will be started
- * from the previous state to the current
- * @param obj pointer to an object
- * @param state the new state
- */
-void lv_obj_set_state(lv_obj_t * obj, lv_state_t state);
-
-/**
- * Add a given state or states to the object. The other state bits will remain unchanged.
- * If specified in the styles a transition animation will be started
- * from the previous state to the current
- * @param obj pointer to an object
- * @param state the state bits to add. E.g `LV_STATE_PRESSED | LV_STATE_FOCUSED`
- */
-void lv_obj_add_state(lv_obj_t * obj, lv_state_t state);
-
-/**
- * Remove a given state or states to the object. The other state bits will remain unchanged.
- * If specified in the styles a transition animation will be started
- * from the previous state to the current
- * @param obj pointer to an object
- * @param state the state bits to remove. E.g `LV_STATE_PRESSED | LV_STATE_FOCUSED`
- */
-void lv_obj_clear_state(lv_obj_t * obj, lv_state_t state);
-
-#if LV_USE_ANIMATION
-/**
- * Finish all pending transitions on a part of an object
- * @param obj pointer to an object
- * @param part part of the object, e.g `LV_BRN_PART_MAIN` or `LV_OBJ_PART_ALL` for all parts
- */
-void lv_obj_finish_transitions(lv_obj_t * obj, uint8_t part);
-#endif
-
-/**
- * Set a an event handler function for an object.
- * Used by the user to react on event which happens with the object.
- * @param obj pointer to an object
- * @param event_cb the new event function
- */
-void lv_obj_set_event_cb(lv_obj_t * obj, lv_event_cb_t event_cb);
-
-/**
- * Send an event to the object
- * @param obj pointer to an object
- * @param event the type of the event from `lv_event_t`.
- * @param data arbitrary data depending on the object type and the event. (Usually `NULL`)
- * @return LV_RES_OK: `obj` was not deleted in the event; LV_RES_INV: `obj` was deleted in the event
- */
-lv_res_t lv_event_send(lv_obj_t * obj, lv_event_t event, const void * data);
-
-/**
- * Send LV_EVENT_REFRESH event to an object
- * @param obj point to an object. (Can NOT be NULL)
- * @return LV_RES_OK: success, LV_RES_INV: to object become invalid (e.g. deleted) due to this event.
- */
-lv_res_t lv_event_send_refresh(lv_obj_t * obj);
-
-/**
- * Send LV_EVENT_REFRESH event to an object and all of its children
- * @param obj pointer to an object or NULL to refresh all objects of all displays
- */
-void lv_event_send_refresh_recursive(lv_obj_t * obj);
-
-/**
- * Call an event function with an object, event, and data.
- * @param event_xcb an event callback function. If `NULL` `LV_RES_OK` will return without any actions.
- *        (the 'x' in the argument name indicates that its not a fully generic function because it not follows
- *         the `func_name(object, callback, ...)` convention)
- * @param obj pointer to an object to associate with the event (can be `NULL` to simply call the `event_cb`)
- * @param event an event
- * @param data pointer to a custom data
- * @return LV_RES_OK: `obj` was not deleted in the event; LV_RES_INV: `obj` was deleted in the event
- */
-lv_res_t lv_event_send_func(lv_event_cb_t event_xcb, lv_obj_t * obj, lv_event_t event, const void * data);
-
-/**
- * Get the `data` parameter of the current event
- * @return the `data` parameter
- */
-const void * lv_event_get_data(void);
-
-/**
- * Set the a signal function of an object. Used internally by the library.
- * Always call the previous signal function in the new.
- * @param obj pointer to an object
- * @param signal_cb the new signal function
- */
-void lv_obj_set_signal_cb(lv_obj_t * obj, lv_signal_cb_t signal_cb);
-
-/**
- * Send an event to the object
- * @param obj pointer to an object
- * @param event the type of the event from `lv_event_t`.
- * @return LV_RES_OK or LV_RES_INV
- */
-lv_res_t lv_signal_send(lv_obj_t * obj, lv_signal_t signal, void * param);
-
-/**
- * Set a new design function for an object
- * @param obj pointer to an object
- * @param design_cb the new design function
- */
-void lv_obj_set_design_cb(lv_obj_t * obj, lv_design_cb_t design_cb);
-
-/*----------------
- * Other set
- *--------------*/
-
-/**
- * Allocate a new ext. data for an object
- * @param obj pointer to an object
- * @param ext_size the size of the new ext. data
- * @return pointer to the allocated ext
- */
-void * lv_obj_allocate_ext_attr(lv_obj_t * obj, uint16_t ext_size);
-
-/**
- * Send a 'LV_SIGNAL_REFR_EXT_SIZE' signal to the object to refresh the extended draw area.
- * he object needs to be invalidated by `lv_obj_invalidate(obj)` manually after this function.
- * @param obj pointer to an object
- */
-void lv_obj_refresh_ext_draw_pad(lv_obj_t * obj);
-
-/*=======================
- * Getter functions
- *======================*/
-
-/**
- * Return with the screen of an object
- * @param obj pointer to an object
- * @return pointer to a screen
- */
-lv_obj_t * lv_obj_get_screen(const lv_obj_t * obj);
-
-/**
- * Get the display of an object
- * @return pointer the object's display
- */
-lv_disp_t * lv_obj_get_disp(const lv_obj_t * obj);
-
-/*---------------------
- * Parent/children get
- *--------------------*/
-
-/**
- * Returns with the parent of an object
- * @param obj pointer to an object
- * @return pointer to the parent of  'obj'
- */
-lv_obj_t * lv_obj_get_parent(const lv_obj_t * obj);
-
-/**
- * Iterate through the children of an object (start from the "youngest, lastly created")
- * @param obj pointer to an object
- * @param child NULL at first call to get the next children
- *                  and the previous return value later
- * @return the child after 'act_child' or NULL if no more child
- */
-lv_obj_t * lv_obj_get_child(const lv_obj_t * obj, const lv_obj_t * child);
-
-/**
- * Iterate through the children of an object (start from the "oldest", firstly created)
- * @param obj pointer to an object
- * @param child NULL at first call to get the next children
- *                  and the previous return value later
- * @return the child after 'act_child' or NULL if no more child
- */
-lv_obj_t * lv_obj_get_child_back(const lv_obj_t * obj, const lv_obj_t * child);
-
-/**
- * Count the children of an object (only children directly on 'obj')
- * @param obj pointer to an object
- * @return children number of 'obj'
- */
-uint16_t lv_obj_count_children(const lv_obj_t * obj);
-
-/** Recursively count the children of an object
- * @param obj pointer to an object
- * @return children number of 'obj'
- */
-uint16_t lv_obj_count_children_recursive(const lv_obj_t * obj);
-
-/*---------------------
- * Coordinate get
- *--------------------*/
-
-/**
- * Copy the coordinates of an object to an area
- * @param obj pointer to an object
- * @param cords_p pointer to an area to store the coordinates
- */
-void lv_obj_get_coords(const lv_obj_t * obj, lv_area_t * cords_p);
-
-/**
- * Reduce area retried by `lv_obj_get_coords()` the get graphically usable area of an object.
- * (Without the size of the border or other extra graphical elements)
- * @param coords_p store the result area here
- */
-void lv_obj_get_inner_coords(const lv_obj_t * obj, lv_area_t * coords_p);
-
-/**
- * Get the x coordinate of object
- * @param obj pointer to an object
- * @return distance of 'obj' from the left side of its parent
- */
-lv_coord_t lv_obj_get_x(const lv_obj_t * obj);
-
-/**
- * Get the y coordinate of object
- * @param obj pointer to an object
- * @return distance of 'obj' from the top of its parent
- */
-lv_coord_t lv_obj_get_y(const lv_obj_t * obj);
-
-/**
- * Get the width of an object
- * @param obj pointer to an object
- * @return the width
- */
-lv_coord_t lv_obj_get_width(const lv_obj_t * obj);
-
-/**
- * Get the height of an object
- * @param obj pointer to an object
- * @return the height
- */
-lv_coord_t lv_obj_get_height(const lv_obj_t * obj);
-
-/**
- * Get that width reduced by the left and right padding.
- * @param obj pointer to an object
- * @return the width which still fits into the container
- */
-lv_coord_t lv_obj_get_width_fit(const lv_obj_t * obj);
-
-/**
- * Get that height reduced by the top an bottom padding.
- * @param obj pointer to an object
- * @return the height which still fits into the container
- */
-lv_coord_t lv_obj_get_height_fit(const lv_obj_t * obj);
-
-/**
- * Get the height of an object by taking the top and bottom margin into account.
- * The returned height will be `obj_h + margin_top + margin_bottom`
- * @param obj pointer to an object
- * @return the height including thee margins
- */
-lv_coord_t lv_obj_get_height_margin(lv_obj_t * obj);
-
-/**
- * Get the width of an object by taking the left and right margin into account.
- * The returned width will be `obj_w + margin_left + margin_right`
- * @param obj pointer to an object
- * @return the height including thee margins
- */
-lv_coord_t lv_obj_get_width_margin(lv_obj_t * obj);
-
-/**
- * Divide the width of the object and get the width of a given number of columns.
- * Take paddings into account.
- * @param obj pointer to an object
- * @param div indicates how many columns are assumed.
- * If 1 the width will be set the parent's width
- * If 2 only half parent width - inner padding of the parent
- * If 3 only third parent width - 2 * inner padding of the parent
- * @param span how many columns are combined
- * @return the width according to the given parameters
- */
-lv_coord_t lv_obj_get_width_grid(lv_obj_t * obj, uint8_t div, uint8_t span);
-
-/**
- * Divide the height of the object and get the width of a given number of columns.
- * Take paddings into account.
- * @param obj pointer to an object
- * @param div indicates how many rows are assumed.
- * If 1 the height will be set the parent's height
- * If 2 only half parent height - inner padding of the parent
- * If 3 only third parent height - 2 * inner padding of the parent
- * @param span how many rows are combined
- * @return the height according to the given parameters
- */
-lv_coord_t lv_obj_get_height_grid(lv_obj_t * obj, uint8_t div, uint8_t span);
-
-/**
- * Get the automatic realign property of the object.
- * @param obj pointer to an object
- * @return true: auto realign is enabled; false: auto realign is disabled
- */
-bool lv_obj_get_auto_realign(const lv_obj_t * obj);
-
-/**
- * Get the left padding of extended clickable area
- * @param obj pointer to an object
- * @return the extended left padding
- */
-lv_coord_t lv_obj_get_ext_click_pad_left(const lv_obj_t * obj);
-
-/**
- * Get the right padding of extended clickable area
- * @param obj pointer to an object
- * @return the extended right padding
- */
-lv_coord_t lv_obj_get_ext_click_pad_right(const lv_obj_t * obj);
-
-/**
- * Get the top padding of extended clickable area
- * @param obj pointer to an object
- * @return the extended top padding
- */
-lv_coord_t lv_obj_get_ext_click_pad_top(const lv_obj_t * obj);
-
-/**
- * Get the bottom padding of extended clickable area
- * @param obj pointer to an object
- * @return the extended bottom padding
- */
-lv_coord_t lv_obj_get_ext_click_pad_bottom(const lv_obj_t * obj);
-
-/**
- * Get the extended size attribute of an object
- * @param obj pointer to an object
- * @return the extended size attribute
- */
-lv_coord_t lv_obj_get_ext_draw_pad(const lv_obj_t * obj);
-
-/*-----------------
- * Appearance get
- *---------------*/
-
-/**
- * Get the style list of an object's part.
- * @param obj pointer to an object.
- * @param part part the part of the object which style list should be get.
- * E.g. `LV_OBJ_PART_MAIN`, `LV_BTN_PART_MAIN`, `LV_SLIDER_PART_KNOB`
- * @return pointer to the style list. (Can be `NULL`)
- */
-lv_style_list_t * lv_obj_get_style_list(const lv_obj_t * obj, uint8_t part);
-
-/**
- * Get a style property of a part of an object in the object's current state.
- * If there is a running transitions it is taken into account
- * @param obj pointer to an object
- * @param part the part of the object which style property should be get.
- * E.g. `LV_OBJ_PART_MAIN`, `LV_BTN_PART_MAIN`, `LV_SLIDER_PART_KNOB`
- * @param prop the property to get. E.g. `LV_STYLE_BORDER_WIDTH`.
- *  The state of the object will be added internally
- * @return the value of the property of the given part in the current state.
- * If the property is not found a default value will be returned.
- * @note shouldn't be used directly. Use the specific property get functions instead.
- *       For example: `lv_obj_style_get_border_width()`
- * @note for performance reasons it's not checked if the property really has integer type
- */
-lv_style_int_t _lv_obj_get_style_int(const lv_obj_t * obj, uint8_t part, lv_style_property_t prop);
-
-/**
- * Get a style property of a part of an object in the object's current state.
- * If there is a running transitions it is taken into account
- * @param obj pointer to an object
- * @param part the part of the object which style property should be get.
- * E.g. `LV_OBJ_PART_MAIN`, `LV_BTN_PART_MAIN`, `LV_SLIDER_PART_KNOB`
- * @param prop the property to get. E.g. `LV_STYLE_BORDER_COLOR`.
- *  The state of the object will be added internally
- * @return the value of the property of the given part in the current state.
- * If the property is not found a default value will be returned.
- * @note shouldn't be used directly. Use the specific property get functions instead.
- *       For example: `lv_obj_style_get_border_color()`
- * @note for performance reasons it's not checked if the property really has color type
- */
-lv_color_t _lv_obj_get_style_color(const lv_obj_t * obj, uint8_t part, lv_style_property_t prop);
-
-/**
- * Get a style property of a part of an object in the object's current state.
- * If there is a running transitions it is taken into account
- * @param obj pointer to an object
- * @param part the part of the object which style property should be get.
- * E.g. `LV_OBJ_PART_MAIN`, `LV_BTN_PART_MAIN`, `LV_SLIDER_PART_KNOB`
- * @param prop the property to get. E.g. `LV_STYLE_BORDER_OPA`.
- *  The state of the object will be added internally
- * @return the value of the property of the given part in the current state.
- * If the property is not found a default value will be returned.
- * @note shouldn't be used directly. Use the specific property get functions instead.
- *       For example: `lv_obj_style_get_border_opa()`
- * @note for performance reasons it's not checked if the property really has opacity type
- */
-lv_opa_t _lv_obj_get_style_opa(const lv_obj_t * obj, uint8_t part, lv_style_property_t prop);
-
-/**
- * Get a style property of a part of an object in the object's current state.
- * If there is a running transitions it is taken into account
- * @param obj pointer to an object
- * @param part the part of the object which style property should be get.
- * E.g. `LV_OBJ_PART_MAIN`, `LV_BTN_PART_MAIN`, `LV_SLIDER_PART_KNOB`
- * @param prop the property to get. E.g. `LV_STYLE_TEXT_FONT`.
- *  The state of the object will be added internally
- * @return the value of the property of the given part in the current state.
- * If the property is not found a default value will be returned.
- * @note shouldn't be used directly. Use the specific property get functions instead.
- *       For example: `lv_obj_style_get_border_opa()`
- * @note for performance reasons it's not checked if the property really has pointer type
- */
-const void * _lv_obj_get_style_ptr(const lv_obj_t * obj, uint8_t part, lv_style_property_t prop);
-
-/**
- * Get the local style of a part of an object.
- * @param obj pointer to an object
- * @param part the part of the object which style property should be set.
- * E.g. `LV_OBJ_PART_MAIN`, `LV_BTN_PART_MAIN`, `LV_SLIDER_PART_KNOB`
- * @return pointer to the local style if exists else `NULL`.
- */
-lv_style_t * lv_obj_get_local_style(lv_obj_t * obj, uint8_t part);
-
-#include "lv_obj_style_dec.h"
-
-/*-----------------
- * Attribute get
- *----------------*/
-
-/**
- * Get the hidden attribute of an object
- * @param obj pointer to an object
- * @return true: the object is hidden
- */
-bool lv_obj_get_hidden(const lv_obj_t * obj);
-
-/**
- * Get whether advanced hit-testing is enabled on an object
- * @param obj pointer to an object
- * @return true: advanced hit-testing is enabled
- */
-bool lv_obj_get_adv_hittest(const lv_obj_t * obj);
-
-/**
- * Get the click enable attribute of an object
- * @param obj pointer to an object
- * @return true: the object is clickable
- */
-bool lv_obj_get_click(const lv_obj_t * obj);
-
-/**
- * Get the top enable attribute of an object
- * @param obj pointer to an object
- * @return true: the auto top feature is enabled
- */
-bool lv_obj_get_top(const lv_obj_t * obj);
-
-/**
- * Get the drag enable attribute of an object
- * @param obj pointer to an object
- * @return true: the object is draggable
- */
-bool lv_obj_get_drag(const lv_obj_t * obj);
-
-/**
- * Get the directions an object can be dragged
- * @param obj pointer to an object
- * @return bitwise OR of allowed directions an object can be dragged in
- */
-lv_drag_dir_t lv_obj_get_drag_dir(const lv_obj_t * obj);
-
-/**
- * Get the drag throw enable attribute of an object
- * @param obj pointer to an object
- * @return true: drag throw is enabled
- */
-bool lv_obj_get_drag_throw(const lv_obj_t * obj);
-
-/**
- * Get the drag parent attribute of an object
- * @param obj pointer to an object
- * @return true: drag parent is enabled
- */
-bool lv_obj_get_drag_parent(const lv_obj_t * obj);
-
-/**
-* Get the focus parent attribute of an object
-* @param obj pointer to an object
-* @return true: focus parent is enabled
-*/
-bool lv_obj_get_focus_parent(const lv_obj_t * obj);
-
-/**
- * Get the drag parent attribute of an object
- * @param obj pointer to an object
- * @return true: drag parent is enabled
- */
-bool lv_obj_get_parent_event(const lv_obj_t * obj);
-
-/**
-* Get the gesture parent attribute of an object
-* @param obj pointer to an object
-* @return true: gesture parent is enabled
-*/
-bool lv_obj_get_gesture_parent(const lv_obj_t * obj);
-
-lv_bidi_dir_t lv_obj_get_base_dir(const lv_obj_t * obj);
-
-/**
- * Get the protect field of an object
- * @param obj pointer to an object
- * @return protect field ('OR'ed values of `lv_protect_t`)
- */
-uint8_t lv_obj_get_protect(const lv_obj_t * obj);
-
-/**
- * Check at least one bit of a given protect bitfield is set
- * @param obj pointer to an object
- * @param prot protect bits to test ('OR'ed values of `lv_protect_t`)
- * @return false: none of the given bits are set, true: at least one bit is set
- */
-bool lv_obj_is_protected(const lv_obj_t * obj, uint8_t prot);
-
-lv_state_t lv_obj_get_state(const lv_obj_t * obj, uint8_t part);
-
-/**
- * Get the signal function of an object
- * @param obj pointer to an object
- * @return the signal function
- */
-lv_signal_cb_t lv_obj_get_signal_cb(const lv_obj_t * obj);
-
-/**
- * Get the design function of an object
- * @param obj pointer to an object
- * @return the design function
- */
-lv_design_cb_t lv_obj_get_design_cb(const lv_obj_t * obj);
-
-/**
- * Get the event function of an object
- * @param obj pointer to an object
- * @return the event function
- */
-lv_event_cb_t lv_obj_get_event_cb(const lv_obj_t * obj);
-
-/*------------------
- * Other get
- *-----------------*/
-
-/**
- * Check if a given screen-space point is on an object's coordinates.
- *
- * This method is intended to be used mainly by advanced hit testing algorithms to check
- * whether the point is even within the object (as an optimization).
- * @param obj object to check
- * @param point screen-space point
- */
-bool lv_obj_is_point_on_coords(lv_obj_t * obj, const lv_point_t * point);
-
-/**
- * Hit-test an object given a particular point in screen space.
- * @param obj object to hit-test
- * @param point screen-space point
- * @return true if the object is considered under the point
- */
-bool lv_obj_hittest(lv_obj_t * obj, lv_point_t * point);
-
-/**
- * Get the ext pointer
- * @param obj pointer to an object
- * @return the ext pointer but not the dynamic version
- *         Use it as ext->data1, and NOT da(ext)->data1
- */
-void * lv_obj_get_ext_attr(const lv_obj_t * obj);
-
-/**
- * Get object's and its ancestors type. Put their name in `type_buf` starting with the current type.
- * E.g. buf.type[0]="lv_btn", buf.type[1]="lv_cont", buf.type[2]="lv_obj"
- * @param obj pointer to an object which type should be get
- * @param buf pointer to an `lv_obj_type_t` buffer to store the types
- */
-void lv_obj_get_type(const lv_obj_t * obj, lv_obj_type_t * buf);
-
-#if LV_USE_USER_DATA
-/**
- * Get the object's user data
- * @param obj pointer to an object
- * @return user data
- */
-lv_obj_user_data_t lv_obj_get_user_data(const lv_obj_t * obj);
-
-/**
- * Get a pointer to the object's user data
- * @param obj pointer to an object
- * @return pointer to the user data
- */
-lv_obj_user_data_t * lv_obj_get_user_data_ptr(const lv_obj_t * obj);
-
-/**
- * Set the object's user data. The data will be copied.
- * @param obj pointer to an object
- * @param data user data
- */
-void lv_obj_set_user_data(lv_obj_t * obj, lv_obj_user_data_t data);
-
-#endif
-
-/**
- * Get the group of the object
- * @param obj pointer to an object
- * @return the pointer to group of the object
- */
-void * lv_obj_get_group(const lv_obj_t * obj);
-
-/**
- * Tell whether the object is the focused object of a group or not.
- * @param obj pointer to an object
- * @return true: the object is focused, false: the object is not focused or not in a group
- */
-bool lv_obj_is_focused(const lv_obj_t * obj);
-
-/**
- * Get the really focused object by taking `focus_parent` into account.
- * @param obj the start object
- * @return the object to really focus
- */
-lv_obj_t * lv_obj_get_focused_obj(const lv_obj_t * obj);
-
-/*-------------------
- * OTHER FUNCTIONS
- *------------------*/
-
-/**
- * Used in the signal callback to handle `LV_SIGNAL_GET_TYPE` signal
- * @param buf pointer to `lv_obj_type_t`. (`param` in the signal callback)
- * @param name name of the object. E.g. "lv_btn". (Only the pointer is saved)
- * @return LV_RES_OK
- */
-lv_res_t lv_obj_handle_get_type_signal(lv_obj_type_t * buf, const char * name);
-
-/**
- * Initialize a rectangle descriptor from an object's styles
- * @param obj pointer to an object
- * @param type type of style. E.g.  `LV_OBJ_PART_MAIN`, `LV_BTN_SLIDER_KOB`
- * @param draw_dsc the descriptor the initialize
- * @note Only the relevant fields will be set.
- * E.g. if `border width == 0` the other border properties won't be evaluated.
- */
-void lv_obj_init_draw_rect_dsc(lv_obj_t * obj, uint8_t type, lv_draw_rect_dsc_t * draw_dsc);
-
-void lv_obj_init_draw_label_dsc(lv_obj_t * obj, uint8_t type, lv_draw_label_dsc_t * draw_dsc);
-
-void lv_obj_init_draw_img_dsc(lv_obj_t * obj, uint8_t part, lv_draw_img_dsc_t * draw_dsc);
-
-void lv_obj_init_draw_line_dsc(lv_obj_t * obj, uint8_t part, lv_draw_line_dsc_t * draw_dsc);
-
-/**
- * Get the required extra size (around the object's part) to draw shadow, outline, value etc.
- * @param obj pointer to an object
- * @param part part of the object
- */
-lv_coord_t lv_obj_get_draw_rect_ext_pad_size(lv_obj_t * obj, uint8_t part);
-
-/**
- * Fade in (from transparent to fully cover) an object and all its children using an `opa_scale` animation.
- * @param obj the object to fade in
- * @param time duration of the animation [ms]
- * @param delay wait before the animation starts [ms]
- */
-void lv_obj_fade_in(lv_obj_t * obj, uint32_t time, uint32_t delay);
-
-/**
- * Fade out (from fully cover to transparent) an object and all its children using an `opa_scale` animation.
- * @param obj the object to fade in
- * @param time duration of the animation [ms]
- * @param delay wait before the animation starts [ms]
- */
-void lv_obj_fade_out(lv_obj_t * obj, uint32_t time, uint32_t delay);
-
-/**
- * Check if any object has a given type
- * @param obj pointer to an object
- * @param obj_type type of the object. (e.g. "lv_btn")
- * @return true: valid
- */
-bool lv_debug_check_obj_type(const lv_obj_t * obj, const char * obj_type);
-
-/**
- * Check if any object is still "alive", and part of the hierarchy
- * @param obj pointer to an object
- * @param obj_type type of the object. (e.g. "lv_btn")
- * @return true: valid
- */
-bool lv_debug_check_obj_valid(const lv_obj_t * obj);
-
-/**********************
- *      MACROS
- **********************/
-
-/**
- * Helps to quickly declare an event callback function.
- * Will be expanded to: `static void <name> (lv_obj_t * obj, lv_event_t e)`
- *
- * Examples:
- * LV_EVENT_CB_DECLARE(my_event1);  //Prototype declaration
- *
- * LV_EVENT_CB_DECLARE(my_event1)
- * {
- *   if(e == LV_EVENT_CLICKED) {
- *      lv_obj_set_hidden(obj ,true);
- *   }
- * }
- */
-#define LV_EVENT_CB_DECLARE(name) static void name(lv_obj_t * obj, lv_event_t e)
-
-#if LV_USE_DEBUG
-
-# ifndef LV_DEBUG_IS_OBJ
-#  define LV_DEBUG_IS_OBJ(obj_p, obj_type) (lv_debug_check_null(obj_p) &&      \
-                                            lv_debug_check_obj_valid(obj_p) && \
-                                            lv_debug_check_obj_type(obj_p, obj_type))
-# endif
-
-# if LV_USE_ASSERT_OBJ
-#  ifndef LV_ASSERT_OBJ
-#   define LV_ASSERT_OBJ(obj_p, obj_type) LV_DEBUG_ASSERT(LV_DEBUG_IS_OBJ(obj_p, obj_type), "Invalid object", obj_p);
-#  endif
-# else /* LV_USE_ASSERT_OBJ == 0 */
-#  if LV_USE_ASSERT_NULL /*Use at least LV_ASSERT_NULL if enabled*/
-#    define LV_ASSERT_OBJ(obj_p, obj_type) LV_ASSERT_NULL(obj_p)
-#  else
-#    define LV_ASSERT_OBJ(obj_p, obj_type)
-#  endif
-# endif
-#else
-# define LV_ASSERT_OBJ(obj, obj_type)
-#endif
-
-#ifdef __cplusplus
-} /* extern "C" */
-#endif
-
-#endif /*LV_OBJ_H*/
->>>>>>> 9003f4a9
+/**
+ * @file lv_obj.h
+ *
+ */
+
+#ifndef LV_OBJ_H
+#define LV_OBJ_H
+
+#ifdef __cplusplus
+extern "C" {
+#endif
+
+/*********************
+ *      INCLUDES
+ *********************/
+#include "../lv_conf_internal.h"
+
+#include <stddef.h>
+#include <stdbool.h>
+#include "lv_style.h"
+#include "../lv_misc/lv_types.h"
+#include "../lv_misc/lv_area.h"
+#include "../lv_misc/lv_color.h"
+#include "../lv_misc/lv_debug.h"
+#include "../lv_hal/lv_hal.h"
+#include "../lv_draw/lv_draw_rect.h"
+#include "../lv_draw/lv_draw_label.h"
+#include "../lv_draw/lv_draw_line.h"
+#include "../lv_draw/lv_draw_img.h"
+
+/*********************
+ *      DEFINES
+ *********************/
+
+/*Error check of lv_conf.h*/
+#if LV_HOR_RES_MAX == 0 || LV_VER_RES_MAX == 0
+#error "LVGL: LV_HOR_RES_MAX and LV_VER_RES_MAX must be greater than 0"
+#endif
+
+#if LV_ANTIALIAS > 1
+#error "LVGL: LV_ANTIALIAS can be only 0 or 1"
+#endif
+
+#define LV_MAX_ANCESTOR_NUM 8
+
+#define LV_EXT_CLICK_AREA_OFF  0
+#define LV_EXT_CLICK_AREA_TINY 1
+#define LV_EXT_CLICK_AREA_FULL 2
+
+#define _LV_OBJ_PART_VIRTUAL_FIRST 0x01
+#define _LV_OBJ_PART_REAL_FIRST    0x40
+
+/**********************
+ *      TYPEDEFS
+ **********************/
+
+struct _lv_obj_t;
+
+/** Design modes */
+enum {
+    LV_DESIGN_DRAW_MAIN, /**< Draw the main portion of the object */
+    LV_DESIGN_DRAW_POST, /**< Draw extras on the object */
+    LV_DESIGN_COVER_CHK, /**< Check if the object fully covers the 'mask_p' area */
+};
+typedef uint8_t lv_design_mode_t;
+
+/** Design results */
+enum {
+    LV_DESIGN_RES_OK,          /**< Draw ready */
+    LV_DESIGN_RES_COVER,       /**< Returned on `LV_DESIGN_COVER_CHK` if the areas is fully covered*/
+    LV_DESIGN_RES_NOT_COVER,   /**< Returned on `LV_DESIGN_COVER_CHK` if the areas is not covered*/
+    LV_DESIGN_RES_MASKED,      /**< Returned on `LV_DESIGN_COVER_CHK` if the areas is masked out (children also not cover)*/
+};
+typedef uint8_t lv_design_res_t;
+
+/**
+ * The design callback is used to draw the object on the screen.
+ * It accepts the object, a mask area, and the mode in which to draw the object.
+ */
+typedef lv_design_res_t (*lv_design_cb_t)(struct _lv_obj_t * obj, const lv_area_t * clip_area, lv_design_mode_t mode);
+
+enum {
+    LV_EVENT_PRESSED,             /**< The object has been pressed*/
+    LV_EVENT_PRESSING,            /**< The object is being pressed (called continuously while pressing)*/
+    LV_EVENT_PRESS_LOST,          /**< User is still pressing but slid cursor/finger off of the object */
+    LV_EVENT_SHORT_CLICKED,       /**< User pressed object for a short period of time, then released it. Not called if dragged. */
+    LV_EVENT_LONG_PRESSED,        /**< Object has been pressed for at least `LV_INDEV_LONG_PRESS_TIME`.  Not called if dragged.*/
+    LV_EVENT_LONG_PRESSED_REPEAT, /**< Called after `LV_INDEV_LONG_PRESS_TIME` in every
+                                       `LV_INDEV_LONG_PRESS_REP_TIME` ms.  Not called if dragged.*/
+    LV_EVENT_CLICKED,             /**< Called on release if not dragged (regardless to long press)*/
+    LV_EVENT_RELEASED,            /**< Called in every cases when the object has been released*/
+    LV_EVENT_DRAG_BEGIN,
+    LV_EVENT_DRAG_END,
+    LV_EVENT_DRAG_THROW_BEGIN,
+    LV_EVENT_GESTURE,           /**< The object has been gesture*/
+    LV_EVENT_KEY,
+    LV_EVENT_FOCUSED,
+    LV_EVENT_DEFOCUSED,
+    LV_EVENT_LEAVE,
+    LV_EVENT_VALUE_CHANGED,      /**< The object's value has changed (i.e. slider moved) */
+    LV_EVENT_INSERT,
+    LV_EVENT_REFRESH,
+    LV_EVENT_APPLY,  /**< "Ok", "Apply" or similar specific button has clicked*/
+    LV_EVENT_CANCEL, /**< "Close", "Cancel" or similar specific button has clicked*/
+    LV_EVENT_DELETE, /**< Object is being deleted */
+    _LV_EVENT_LAST /** Number of events*/
+};
+typedef uint8_t lv_event_t; /**< Type of event being sent to the object. */
+
+/**
+ * @brief Event callback.
+ * Events are used to notify the user of some action being taken on the object.
+ * For details, see ::lv_event_t.
+ */
+typedef void (*lv_event_cb_t)(struct _lv_obj_t * obj, lv_event_t event);
+
+/** Signals are for use by the object itself or to extend the object's functionality.
+  * Applications should use ::lv_obj_set_event_cb to be notified of events that occur
+  * on the object. */
+enum {
+    /*General signals*/
+    LV_SIGNAL_CLEANUP, /**< Object is being deleted */
+    LV_SIGNAL_CHILD_CHG, /**< Child was removed/added */
+    LV_SIGNAL_COORD_CHG, /**< Object coordinates/size have changed */
+    LV_SIGNAL_PARENT_SIZE_CHG, /**< Parent's size has changed */
+    LV_SIGNAL_STYLE_CHG,    /**< Object's style has changed */
+    LV_SIGNAL_BASE_DIR_CHG, /**<The base dir has changed*/
+    LV_SIGNAL_REFR_EXT_DRAW_PAD, /**< Object's extra padding has changed */
+    LV_SIGNAL_GET_TYPE, /**< LVGL needs to retrieve the object's type */
+    LV_SIGNAL_GET_STYLE, /**<Get the style of an object*/
+    LV_SIGNAL_GET_STATE_DSC, /**<Get the state of the object*/
+
+    /*Input device related*/
+    LV_SIGNAL_HIT_TEST,          /**< Advanced hit-testing */
+    LV_SIGNAL_PRESSED,           /**< The object has been pressed*/
+    LV_SIGNAL_PRESSING,          /**< The object is being pressed (called continuously while pressing)*/
+    LV_SIGNAL_PRESS_LOST,        /**< User is still pressing but slid cursor/finger off of the object */
+    LV_SIGNAL_RELEASED,          /**< User pressed object for a short period of time, then released it. Not called if dragged. */
+    LV_SIGNAL_LONG_PRESS,        /**< Object has been pressed for at least `LV_INDEV_LONG_PRESS_TIME`.  Not called if dragged.*/
+    LV_SIGNAL_LONG_PRESS_REP,    /**< Called after `LV_INDEV_LONG_PRESS_TIME` in every `LV_INDEV_LONG_PRESS_REP_TIME` ms.  Not called if dragged.*/
+    LV_SIGNAL_DRAG_BEGIN,
+    LV_SIGNAL_DRAG_THROW_BEGIN,
+    LV_SIGNAL_DRAG_END,
+    LV_SIGNAL_GESTURE,          /**< The object has been gesture*/
+    LV_SIGNAL_LEAVE,            /**< Another object is clicked or chosen via an input device */
+
+    /*Group related*/
+    LV_SIGNAL_FOCUS,
+    LV_SIGNAL_DEFOCUS,
+    LV_SIGNAL_CONTROL,
+    LV_SIGNAL_GET_EDITABLE,
+};
+typedef uint8_t lv_signal_t;
+
+typedef lv_res_t (*lv_signal_cb_t)(struct _lv_obj_t * obj, lv_signal_t sign, void * param);
+
+#if LV_USE_OBJ_REALIGN
+typedef struct {
+    const struct _lv_obj_t * base;
+    lv_coord_t xofs;
+    lv_coord_t yofs;
+    lv_align_t align;
+    uint8_t auto_realign : 1;
+    uint8_t mid_align : 1; /**< 1: the origo (center of the object) was aligned with
+                                `lv_obj_align_origo`*/
+} lv_realign_t;
+#endif
+
+/*Protect some attributes (max. 8 bit)*/
+enum {
+    LV_PROTECT_NONE      = 0x00,
+    LV_PROTECT_CHILD_CHG = 0x01,   /**< Disable the child change signal. Used by the library*/
+    LV_PROTECT_PARENT    = 0x02,   /**< Prevent automatic parent change (e.g. in lv_page)*/
+    LV_PROTECT_POS       = 0x04,   /**< Prevent automatic positioning (e.g. in lv_cont layout)*/
+    LV_PROTECT_FOLLOW    = 0x08,   /**< Prevent the object be followed in automatic ordering (e.g. in
+                                      lv_cont PRETTY layout)*/
+    LV_PROTECT_PRESS_LOST = 0x10,  /**< If the `indev` was pressing this object but swiped out while
+                                      pressing do not search other object.*/
+    LV_PROTECT_CLICK_FOCUS = 0x20, /**< Prevent focusing the object by clicking on it*/
+    LV_PROTECT_EVENT_TO_DISABLED = 0x40, /**< Pass events even to disabled objects*/
+};
+typedef uint8_t lv_protect_t;
+
+enum {
+    LV_STATE_DEFAULT   =  0x00,
+    LV_STATE_CHECKED  =  0x01,
+    LV_STATE_FOCUSED  =  0x02,
+    LV_STATE_EDITED   =  0x04,
+    LV_STATE_HOVERED  =  0x08,
+    LV_STATE_PRESSED  =  0x10,
+    LV_STATE_DISABLED =  0x20,
+};
+
+typedef uint8_t lv_state_t;
+
+typedef struct _lv_obj_t {
+    struct _lv_obj_t * parent; /**< Pointer to the parent object*/
+    lv_ll_t child_ll;       /**< Linked list to store the children objects*/
+
+    lv_area_t coords; /**< Coordinates of the object (x1, y1, x2, y2)*/
+
+    lv_event_cb_t event_cb; /**< Event callback function */
+    lv_signal_cb_t signal_cb; /**< Object type specific signal function*/
+    lv_design_cb_t design_cb; /**< Object type specific design function*/
+
+    void * ext_attr;            /**< Object type specific extended data*/
+    lv_style_list_t style_list;
+
+#if LV_USE_EXT_CLICK_AREA == LV_EXT_CLICK_AREA_TINY
+    uint8_t ext_click_pad_hor; /**< Extra click padding in horizontal direction */
+    uint8_t ext_click_pad_ver; /**< Extra click padding in vertical direction */
+#elif LV_USE_EXT_CLICK_AREA == LV_EXT_CLICK_AREA_FULL
+    lv_area_t ext_click_pad;   /**< Extra click padding area. */
+#endif
+
+    lv_coord_t ext_draw_pad; /**< EXTend the size in every direction for drawing. */
+
+    /*Attributes and states*/
+    uint8_t click           : 1; /**< 1: Can be pressed by an input device*/
+    uint8_t drag            : 1; /**< 1: Enable the dragging*/
+    uint8_t drag_throw      : 1; /**< 1: Enable throwing with drag*/
+    uint8_t drag_parent     : 1; /**< 1: Parent will be dragged instead*/
+    uint8_t hidden          : 1; /**< 1: Object is hidden*/
+    uint8_t top             : 1; /**< 1: If the object or its children is clicked it goes to the foreground*/
+    uint8_t parent_event    : 1; /**< 1: Send the object's events to the parent too. */
+    uint8_t adv_hittest     : 1; /**< 1: Use advanced hit-testing (slower) */
+    uint8_t gesture_parent  : 1; /**< 1: Parent will be gesture instead*/
+    uint8_t focus_parent    : 1; /**< 1: Parent will be focused instead*/
+
+    lv_drag_dir_t drag_dir  : 3; /**<  Which directions the object can be dragged in */
+    lv_bidi_dir_t base_dir  : 2; /**< Base direction of texts related to this object */
+
+#if LV_USE_GROUP != 0
+    void * group_p;
+#endif
+
+    uint8_t protect;            /**< Automatically happening actions can be prevented.
+                                     'OR'ed values from `lv_protect_t`*/
+    lv_state_t state;
+
+#if LV_USE_OBJ_REALIGN
+    lv_realign_t realign;       /**< Information about the last call to ::lv_obj_align. */
+#endif
+
+#if LV_USE_USER_DATA
+    lv_obj_user_data_t user_data; /**< Custom user data for object. */
+#endif
+
+} lv_obj_t;
+
+enum {
+    LV_OBJ_PART_MAIN,
+    _LV_OBJ_PART_VIRTUAL_LAST = _LV_OBJ_PART_VIRTUAL_FIRST,
+    _LV_OBJ_PART_REAL_LAST =    _LV_OBJ_PART_REAL_FIRST,
+    LV_OBJ_PART_ALL = 0xFF,
+};
+
+typedef uint8_t lv_obj_part_t;
+
+/** Used by `lv_obj_get_type()`. The object's and its ancestor types are stored here*/
+typedef struct {
+    const char * type[LV_MAX_ANCESTOR_NUM]; /**< [0]: the actual type, [1]: ancestor, [2] #1's ancestor
+                                               ... [x]: "lv_obj" */
+} lv_obj_type_t;
+
+typedef struct {
+    lv_point_t * point;
+    bool result;
+} lv_hit_test_info_t;
+
+typedef struct {
+    uint8_t part;
+    lv_style_list_t * result;
+} lv_get_style_info_t;
+
+typedef struct {
+    uint8_t part;
+    lv_state_t result;
+} lv_get_state_info_t;
+
+/**********************
+ * GLOBAL PROTOTYPES
+ **********************/
+
+/**
+ * Init. the 'lv' library.
+ */
+void lv_init(void);
+
+/**
+ * Deinit the 'lv' library
+ * Currently only implemented when not using custom allocators, or GC is enabled.
+ */
+#if LV_ENABLE_GC || !LV_MEM_CUSTOM
+void lv_deinit(void);
+#endif
+
+/*--------------------
+ * Create and delete
+ *-------------------*/
+
+/**
+ * Create a basic object
+ * @param parent pointer to a parent object.
+ *                  If NULL then a screen will be created
+ * @param copy pointer to a base object, if not NULL then the new object will be copied from it
+ * @return pointer to the new object
+ */
+lv_obj_t * lv_obj_create(lv_obj_t * parent, const lv_obj_t * copy);
+
+/**
+ * Delete 'obj' and all of its children
+ * @param obj pointer to an object to delete
+ * @return LV_RES_INV because the object is deleted
+ */
+lv_res_t lv_obj_del(lv_obj_t * obj);
+
+#if LV_USE_ANIMATION
+/**
+ * A function to be easily used in animation ready callback to delete an object when the animation is ready
+ * @param a pointer to the animation
+ */
+void lv_obj_del_anim_ready_cb(lv_anim_t * a);
+#endif
+
+/**
+ * Helper function for asynchronously deleting objects.
+ * Useful for cases where you can't delete an object directly in an `LV_EVENT_DELETE` handler (i.e. parent).
+ * @param obj object to delete
+ * @see lv_async_call
+ */
+void lv_obj_del_async(struct _lv_obj_t * obj);
+
+/**
+ * Delete all children of an object
+ * @param obj pointer to an object
+ */
+void lv_obj_clean(lv_obj_t * obj);
+
+/**
+ * Mark an area of an object as invalid.
+ * This area will be redrawn by 'lv_refr_task'
+ * @param obj pointer to an object
+ * @param area the area to redraw
+ */
+void lv_obj_invalidate_area(const lv_obj_t * obj, const lv_area_t * area);
+
+/**
+ * Mark the object as invalid therefore its current position will be redrawn by 'lv_refr_task'
+ * @param obj pointer to an object
+ */
+void lv_obj_invalidate(const lv_obj_t * obj);
+
+/**
+ * Tell whether an area of an object is visible (even partially) now or not
+ * @param obj pointer to an object
+ * @param area the are to check. The visible part of the area will be written back here.
+ * @return true: visible; false: not visible (hidden, out of parent, on other screen, etc)
+ */
+bool lv_obj_area_is_visible(const lv_obj_t * obj, lv_area_t * area);
+
+/**
+ * Tell whether an object is visible (even partially) now or not
+ * @param obj pointer to an object
+ * @return true: visible; false: not visible (hidden, out of parent, on other screen, etc)
+ */
+bool lv_obj_is_visible(const lv_obj_t * obj);
+
+/*=====================
+ * Setter functions
+ *====================*/
+
+/*--------------------
+ * Parent/children set
+ *--------------------*/
+
+/**
+ * Set a new parent for an object. Its relative position will be the same.
+ * @param obj pointer to an object. Can't be a screen.
+ * @param parent pointer to the new parent object. (Can't be NULL)
+ */
+void lv_obj_set_parent(lv_obj_t * obj, lv_obj_t * parent);
+
+/**
+ * Move and object to the foreground
+ * @param obj pointer to an object
+ */
+void lv_obj_move_foreground(lv_obj_t * obj);
+
+/**
+ * Move and object to the background
+ * @param obj pointer to an object
+ */
+void lv_obj_move_background(lv_obj_t * obj);
+
+/*--------------------
+ * Coordinate set
+ * ------------------*/
+
+/**
+ * Set relative the position of an object (relative to the parent)
+ * @param obj pointer to an object
+ * @param x new distance from the left side of the parent
+ * @param y new distance from the top of the parent
+ */
+void lv_obj_set_pos(lv_obj_t * obj, lv_coord_t x, lv_coord_t y);
+
+/**
+ * Set the x coordinate of a object
+ * @param obj pointer to an object
+ * @param x new distance from the left side from the parent
+ */
+void lv_obj_set_x(lv_obj_t * obj, lv_coord_t x);
+
+/**
+ * Set the y coordinate of a object
+ * @param obj pointer to an object
+ * @param y new distance from the top of the parent
+ */
+void lv_obj_set_y(lv_obj_t * obj, lv_coord_t y);
+
+/**
+ * Set the size of an object
+ * @param obj pointer to an object
+ * @param w new width
+ * @param h new height
+ */
+void lv_obj_set_size(lv_obj_t * obj, lv_coord_t w, lv_coord_t h);
+
+/**
+ * Set the width of an object
+ * @param obj pointer to an object
+ * @param w new width
+ */
+void lv_obj_set_width(lv_obj_t * obj, lv_coord_t w);
+
+/**
+ * Set the height of an object
+ * @param obj pointer to an object
+ * @param h new height
+ */
+void lv_obj_set_height(lv_obj_t * obj, lv_coord_t h);
+
+/**
+ * Set the width reduced by the left and right padding.
+ * @param obj pointer to an object
+ * @param w the width without paddings
+ */
+void lv_obj_set_width_fit(lv_obj_t * obj, lv_coord_t w);
+
+/**
+ * Set the height reduced by the top and bottom padding.
+ * @param obj pointer to an object
+ * @param h the height without paddings
+ */
+void lv_obj_set_height_fit(lv_obj_t * obj, lv_coord_t h);
+
+/**
+ * Set the width of an object by taking the left and right margin into account.
+ * The object width will be `obj_w = w - margin_left - margin_right`
+ * @param obj pointer to an object
+ * @param w new height including margins
+ */
+void lv_obj_set_width_margin(lv_obj_t * obj, lv_coord_t w);
+
+/**
+ * Set the height of an object by taking the top and bottom margin into account.
+ * The object height will be `obj_h = h - margin_top - margin_bottom`
+ * @param obj pointer to an object
+ * @param h new height including margins
+ */
+void lv_obj_set_height_margin(lv_obj_t * obj, lv_coord_t h);
+
+/**
+ * Align an object to an other object.
+ * @param obj pointer to an object to align
+ * @param base pointer to an object (if NULL the parent is used). 'obj' will be aligned to it.
+ * @param align type of alignment (see 'lv_align_t' enum)
+ * @param x_ofs x coordinate offset after alignment
+ * @param y_ofs y coordinate offset after alignment
+ */
+void lv_obj_align(lv_obj_t * obj, const lv_obj_t * base, lv_align_t align, lv_coord_t x_ofs, lv_coord_t y_ofs);
+
+/**
+ * Align an object to an other object horizontally.
+ * @param obj pointer to an object to align
+ * @param base pointer to an object (if NULL the parent is used). 'obj' will be aligned to it.
+ * @param align type of alignment (see 'lv_align_t' enum)
+ * @param x_ofs x coordinate offset after alignment
+ */
+void lv_obj_align_x(lv_obj_t * obj, const lv_obj_t * base, lv_align_t align, lv_coord_t x_ofs);
+
+/**
+ * Align an object to an other object vertically.
+ * @param obj pointer to an object to align
+ * @param base pointer to an object (if NULL the parent is used). 'obj' will be aligned to it.
+ * @param align type of alignment (see 'lv_align_t' enum)
+ * @param y_ofs y coordinate offset after alignment
+ */
+void lv_obj_align_y(lv_obj_t * obj, const lv_obj_t * base, lv_align_t align, lv_coord_t y_ofs);
+
+/**
+ * Align an object to an other object.
+ * @param obj pointer to an object to align
+ * @param base pointer to an object (if NULL the parent is used). 'obj' will be aligned to it.
+ * @param align type of alignment (see 'lv_align_t' enum)
+ * @param x_ofs x coordinate offset after alignment
+ * @param y_ofs y coordinate offset after alignment
+ */
+void lv_obj_align_mid(lv_obj_t * obj, const lv_obj_t * base, lv_align_t align, lv_coord_t x_ofs, lv_coord_t y_ofs);
+
+/**
+ * Align an object's middle point to an other object horizontally.
+ * @param obj pointer to an object to align
+ * @param base pointer to an object (if NULL the parent is used). 'obj' will be aligned to it.
+ * @param align type of alignment (see 'lv_align_t' enum)
+ * @param x_ofs x coordinate offset after alignment
+ */
+void lv_obj_align_mid_x(lv_obj_t * obj, const lv_obj_t * base, lv_align_t align, lv_coord_t x_ofs);
+
+/**
+ * Align an object's middle point to an other object vertically.
+ * @param obj pointer to an object to align
+ * @param base pointer to an object (if NULL the parent is used). 'obj' will be aligned to it.
+ * @param align type of alignment (see 'lv_align_t' enum)
+ * @param y_ofs y coordinate offset after alignment
+ */
+void lv_obj_align_mid_y(lv_obj_t * obj, const lv_obj_t * base, lv_align_t align, lv_coord_t y_ofs);
+
+/**
+ * Realign the object based on the last `lv_obj_align` parameters.
+ * @param obj pointer to an object
+ */
+void lv_obj_realign(lv_obj_t * obj);
+
+/**
+ * Enable the automatic realign of the object when its size has changed based on the last
+ * `lv_obj_align` parameters.
+ * @param obj pointer to an object
+ * @param en true: enable auto realign; false: disable auto realign
+ */
+void lv_obj_set_auto_realign(lv_obj_t * obj, bool en);
+
+/**
+ * Set the size of an extended clickable area
+ * @param obj pointer to an object
+ * @param left extended clickable are on the left [px]
+ * @param right extended clickable are on the right [px]
+ * @param top extended clickable are on the top [px]
+ * @param bottom extended clickable are on the bottom [px]
+ */
+void lv_obj_set_ext_click_area(lv_obj_t * obj, lv_coord_t left, lv_coord_t right, lv_coord_t top, lv_coord_t bottom);
+
+/*---------------------
+ * Appearance set
+ *--------------------*/
+
+/**
+ * Add a new style to the style list of an object.
+ * @param obj pointer to an object
+ * @param part the part of the object which style property should be set.
+ * E.g. `LV_OBJ_PART_MAIN`, `LV_BTN_PART_MAIN`, `LV_SLIDER_PART_KNOB`
+ * @param style pointer to a style to add (Only its pointer will be saved)
+ */
+void lv_obj_add_style(lv_obj_t * obj, uint8_t part, lv_style_t * style);
+
+/**
+ * Remove a style from the style list of an object.
+ * @param obj pointer to an object
+ * @param part the part of the object which style property should be set.
+ * E.g. `LV_OBJ_PART_MAIN`, `LV_BTN_PART_MAIN`, `LV_SLIDER_PART_KNOB`
+ * @param style pointer to a style to remove
+ */
+void lv_obj_remove_style(lv_obj_t * obj, uint8_t part, lv_style_t * style);
+
+/**
+ * Reset a style to the default (empty) state.
+ * Release all used memories and cancel pending related transitions.
+ * Typically used in `LV_SIGN_CLEAN_UP.
+ * @param obj pointer to an object
+ * @param part the part of the object which style list should be reset.
+ * E.g. `LV_OBJ_PART_MAIN`, `LV_BTN_PART_MAIN`, `LV_SLIDER_PART_KNOB`
+ */
+void lv_obj_clean_style_list(lv_obj_t * obj, uint8_t part);
+
+/**
+ * Reset a style to the default (empty) state.
+ * Release all used memories and cancel pending related transitions.
+ * Also notifies the object about the style change.
+ * @param obj pointer to an object
+ * @param part the part of the object which style list should be reset.
+ * E.g. `LV_OBJ_PART_MAIN`, `LV_BTN_PART_MAIN`, `LV_SLIDER_PART_KNOB`
+ */
+void lv_obj_reset_style_list(lv_obj_t * obj, uint8_t part);
+
+/**
+ * Notify an object (and its children) about its style is modified
+ * @param obj pointer to an object
+ * @param prop `LV_STYLE_PROP_ALL` or an `LV_STYLE_...` property. It is used to optimize what needs to be refreshed.
+ */
+void lv_obj_refresh_style(lv_obj_t * obj, uint8_t part, lv_style_property_t prop);
+
+/**
+ * Notify all object if a style is modified
+ * @param style pointer to a style. Only the objects with this style will be notified
+ *               (NULL to notify all objects)
+ */
+void lv_obj_report_style_mod(lv_style_t * style);
+
+/**
+ * Set a local style property of a part of an object in a given state.
+ * @param obj pointer to an object
+ * @param part the part of the object which style property should be set.
+ * E.g. `LV_OBJ_PART_MAIN`, `LV_BTN_PART_MAIN`, `LV_SLIDER_PART_KNOB`
+ * @param prop a style property ORed with a state.
+ * E.g. `LV_STYLE_BORDER_COLOR | (LV_STATE_PRESSED << LV_STYLE_STATE_POS)`
+ * @param the value to set
+ * @note shouldn't be used directly. Use the specific property get functions instead.
+ *       For example: `lv_obj_style_get_border_opa()`
+ * @note for performance reasons it's not checked if the property really has color type
+ */
+void _lv_obj_set_style_local_color(lv_obj_t * obj, uint8_t type, lv_style_property_t prop, lv_color_t color);
+
+/**
+ * Set a local style property of a part of an object in a given state.
+ * @param obj pointer to an object
+ * @param part the part of the object which style property should be set.
+ * E.g. `LV_OBJ_PART_MAIN`, `LV_BTN_PART_MAIN`, `LV_SLIDER_PART_KNOB`
+ * @param prop a style property ORed with a state.
+ * E.g. `LV_STYLE_BORDER_WIDTH | (LV_STATE_PRESSED << LV_STYLE_STATE_POS)`
+ * @param the value to set
+ * @note shouldn't be used directly. Use the specific property get functions instead.
+ *       For example: `lv_obj_style_get_border_opa()`
+ * @note for performance reasons it's not checked if the property really has integer type
+ */
+void _lv_obj_set_style_local_int(lv_obj_t * obj, uint8_t type, lv_style_property_t prop, lv_style_int_t value);
+
+/**
+ * Set a local style property of a part of an object in a given state.
+ * @param obj pointer to an object
+ * @param part the part of the object which style property should be set.
+ * E.g. `LV_OBJ_PART_MAIN`, `LV_BTN_PART_MAIN`, `LV_SLIDER_PART_KNOB`
+ * @param prop a style property ORed with a state.
+ * E.g. `LV_STYLE_BORDER_OPA | (LV_STATE_PRESSED << LV_STYLE_STATE_POS)`
+ * @param the value to set
+ * @note shouldn't be used directly. Use the specific property get functions instead.
+ *       For example: `lv_obj_style_get_border_opa()`
+ * @note for performance reasons it's not checked if the property really has opacity type
+ */
+void _lv_obj_set_style_local_opa(lv_obj_t * obj, uint8_t type, lv_style_property_t prop, lv_opa_t opa);
+
+/**
+ * Set a local style property of a part of an object in a given state.
+ * @param obj pointer to an object
+ * @param part the part of the object which style property should be set.
+ * E.g. `LV_OBJ_PART_MAIN`, `LV_BTN_PART_MAIN`, `LV_SLIDER_PART_KNOB`
+ * @param prop a style property ORed with a state.
+ * E.g. `LV_STYLE_TEXT_FONT | (LV_STATE_PRESSED << LV_STYLE_STATE_POS)`
+ * @param the value to set
+ * @note shouldn't be used directly. Use the specific property get functions instead.
+ *       For example: `lv_obj_style_get_border_opa()`
+ * @note for performance reasons it's not checked if the property really has pointer type
+ */
+void _lv_obj_set_style_local_ptr(lv_obj_t * obj, uint8_t type, lv_style_property_t prop, const void * value);
+
+/**
+ * Remove a local style property from a part of an object with a given state.
+ * @param obj pointer to an object
+ * @param part the part of the object which style property should be removed.
+ * E.g. `LV_OBJ_PART_MAIN`, `LV_BTN_PART_MAIN`, `LV_SLIDER_PART_KNOB`
+ * @param prop a style property ORed with a state.
+ * E.g. `LV_STYLE_TEXT_FONT | (LV_STATE_PRESSED << LV_STYLE_STATE_POS)`
+ * @note shouldn't be used directly. Use the specific property remove functions instead.
+ *       For example: `lv_obj_style_remove_border_opa()`
+ * @return true: the property was found and removed; false: the property was not found
+ */
+bool lv_obj_remove_style_local_prop(lv_obj_t * obj, uint8_t part, lv_style_property_t prop);
+
+/**
+ * Enable/disable the use of style cache for an object
+ * @param obj pointer to an object
+ * @param dis true: disable; false: enable (re-enable)
+ */
+void _lv_obj_disable_style_caching(lv_obj_t * obj, bool dis);
+
+/*-----------------
+ * Attribute set
+ *----------------*/
+
+/**
+ * Hide an object. It won't be visible and clickable.
+ * @param obj pointer to an object
+ * @param en true: hide the object
+ */
+void lv_obj_set_hidden(lv_obj_t * obj, bool en);
+
+/**
+ * Set whether advanced hit-testing is enabled on an object
+ * @param obj pointer to an object
+ * @param en true: advanced hit-testing is enabled
+ */
+void lv_obj_set_adv_hittest(lv_obj_t * obj, bool en);
+
+/**
+ * Enable or disable the clicking of an object
+ * @param obj pointer to an object
+ * @param en true: make the object clickable
+ */
+void lv_obj_set_click(lv_obj_t * obj, bool en);
+
+/**
+ * Enable to bring this object to the foreground if it
+ * or any of its children is clicked
+ * @param obj pointer to an object
+ * @param en true: enable the auto top feature
+ */
+void lv_obj_set_top(lv_obj_t * obj, bool en);
+
+/**
+ * Enable the dragging of an object
+ * @param obj pointer to an object
+ * @param en true: make the object draggable
+ */
+void lv_obj_set_drag(lv_obj_t * obj, bool en);
+
+/**
+ * Set the directions an object can be dragged in
+ * @param obj pointer to an object
+ * @param drag_dir bitwise OR of allowed drag directions
+ */
+void lv_obj_set_drag_dir(lv_obj_t * obj, lv_drag_dir_t drag_dir);
+
+/**
+ * Enable the throwing of an object after is is dragged
+ * @param obj pointer to an object
+ * @param en true: enable the drag throw
+ */
+void lv_obj_set_drag_throw(lv_obj_t * obj, bool en);
+
+/**
+ * Enable to use parent for drag related operations.
+ * If trying to drag the object the parent will be moved instead
+ * @param obj pointer to an object
+ * @param en true: enable the 'drag parent' for the object
+ */
+void lv_obj_set_drag_parent(lv_obj_t * obj, bool en);
+
+/**
+* Enable to use parent for focus state.
+* When object is focused the parent will get the state instead (visual only)
+* @param obj pointer to an object
+* @param en true: enable the 'focus parent' for the object
+*/
+void lv_obj_set_focus_parent(lv_obj_t * obj, bool en);
+
+/**
+* Enable to use parent for gesture related operations.
+* If trying to gesture the object the parent will be moved instead
+* @param obj pointer to an object
+* @param en true: enable the 'gesture parent' for the object
+*/
+void lv_obj_set_gesture_parent(lv_obj_t * obj, bool en);
+
+/**
+ * Propagate the events to the parent too
+ * @param obj pointer to an object
+ * @param en true: enable the event propagation
+ */
+void lv_obj_set_parent_event(lv_obj_t * obj, bool en);
+
+/**
+ * Set the base direction of the object
+ * @note This only works if LV_USE_BIDI is enabled.
+ * @param obj pointer to an object
+ * @param dir the new base direction. `LV_BIDI_DIR_LTR/RTL/AUTO/INHERIT`
+ */
+void lv_obj_set_base_dir(lv_obj_t * obj, lv_bidi_dir_t dir);
+
+/**
+ * Set a bit or bits in the protect filed
+ * @param obj pointer to an object
+ * @param prot 'OR'-ed values from `lv_protect_t`
+ */
+void lv_obj_add_protect(lv_obj_t * obj, uint8_t prot);
+
+/**
+ * Clear a bit or bits in the protect filed
+ * @param obj pointer to an object
+ * @param prot 'OR'-ed values from `lv_protect_t`
+ */
+void lv_obj_clear_protect(lv_obj_t * obj, uint8_t prot);
+
+/**
+ * Set the state (fully overwrite) of an object.
+ * If specified in the styles a transition animation will be started
+ * from the previous state to the current
+ * @param obj pointer to an object
+ * @param state the new state
+ */
+void lv_obj_set_state(lv_obj_t * obj, lv_state_t state);
+
+/**
+ * Add a given state or states to the object. The other state bits will remain unchanged.
+ * If specified in the styles a transition animation will be started
+ * from the previous state to the current
+ * @param obj pointer to an object
+ * @param state the state bits to add. E.g `LV_STATE_PRESSED | LV_STATE_FOCUSED`
+ */
+void lv_obj_add_state(lv_obj_t * obj, lv_state_t state);
+
+/**
+ * Remove a given state or states to the object. The other state bits will remain unchanged.
+ * If specified in the styles a transition animation will be started
+ * from the previous state to the current
+ * @param obj pointer to an object
+ * @param state the state bits to remove. E.g `LV_STATE_PRESSED | LV_STATE_FOCUSED`
+ */
+void lv_obj_clear_state(lv_obj_t * obj, lv_state_t state);
+
+#if LV_USE_ANIMATION
+/**
+ * Finish all pending transitions on a part of an object
+ * @param obj pointer to an object
+ * @param part part of the object, e.g `LV_BRN_PART_MAIN` or `LV_OBJ_PART_ALL` for all parts
+ */
+void lv_obj_finish_transitions(lv_obj_t * obj, uint8_t part);
+#endif
+
+/**
+ * Set a an event handler function for an object.
+ * Used by the user to react on event which happens with the object.
+ * @param obj pointer to an object
+ * @param event_cb the new event function
+ */
+void lv_obj_set_event_cb(lv_obj_t * obj, lv_event_cb_t event_cb);
+
+/**
+ * Send an event to the object
+ * @param obj pointer to an object
+ * @param event the type of the event from `lv_event_t`.
+ * @param data arbitrary data depending on the object type and the event. (Usually `NULL`)
+ * @return LV_RES_OK: `obj` was not deleted in the event; LV_RES_INV: `obj` was deleted in the event
+ */
+lv_res_t lv_event_send(lv_obj_t * obj, lv_event_t event, const void * data);
+
+/**
+ * Send LV_EVENT_REFRESH event to an object
+ * @param obj point to an object. (Can NOT be NULL)
+ * @return LV_RES_OK: success, LV_RES_INV: to object become invalid (e.g. deleted) due to this event.
+ */
+lv_res_t lv_event_send_refresh(lv_obj_t * obj);
+
+/**
+ * Send LV_EVENT_REFRESH event to an object and all of its children
+ * @param obj pointer to an object or NULL to refresh all objects of all displays
+ */
+void lv_event_send_refresh_recursive(lv_obj_t * obj);
+
+/**
+ * Call an event function with an object, event, and data.
+ * @param event_xcb an event callback function. If `NULL` `LV_RES_OK` will return without any actions.
+ *        (the 'x' in the argument name indicates that its not a fully generic function because it not follows
+ *         the `func_name(object, callback, ...)` convention)
+ * @param obj pointer to an object to associate with the event (can be `NULL` to simply call the `event_cb`)
+ * @param event an event
+ * @param data pointer to a custom data
+ * @return LV_RES_OK: `obj` was not deleted in the event; LV_RES_INV: `obj` was deleted in the event
+ */
+lv_res_t lv_event_send_func(lv_event_cb_t event_xcb, lv_obj_t * obj, lv_event_t event, const void * data);
+
+/**
+ * Get the `data` parameter of the current event
+ * @return the `data` parameter
+ */
+const void * lv_event_get_data(void);
+
+/**
+ * Set the a signal function of an object. Used internally by the library.
+ * Always call the previous signal function in the new.
+ * @param obj pointer to an object
+ * @param signal_cb the new signal function
+ */
+void lv_obj_set_signal_cb(lv_obj_t * obj, lv_signal_cb_t signal_cb);
+
+/**
+ * Send an event to the object
+ * @param obj pointer to an object
+ * @param event the type of the event from `lv_event_t`.
+ * @return LV_RES_OK or LV_RES_INV
+ */
+lv_res_t lv_signal_send(lv_obj_t * obj, lv_signal_t signal, void * param);
+
+/**
+ * Set a new design function for an object
+ * @param obj pointer to an object
+ * @param design_cb the new design function
+ */
+void lv_obj_set_design_cb(lv_obj_t * obj, lv_design_cb_t design_cb);
+
+/*----------------
+ * Other set
+ *--------------*/
+
+/**
+ * Allocate a new ext. data for an object
+ * @param obj pointer to an object
+ * @param ext_size the size of the new ext. data
+ * @return pointer to the allocated ext
+ */
+void * lv_obj_allocate_ext_attr(lv_obj_t * obj, uint16_t ext_size);
+
+/**
+ * Send a 'LV_SIGNAL_REFR_EXT_SIZE' signal to the object to refresh the extended draw area.
+ * he object needs to be invalidated by `lv_obj_invalidate(obj)` manually after this function.
+ * @param obj pointer to an object
+ */
+void lv_obj_refresh_ext_draw_pad(lv_obj_t * obj);
+
+/*=======================
+ * Getter functions
+ *======================*/
+
+/**
+ * Return with the screen of an object
+ * @param obj pointer to an object
+ * @return pointer to a screen
+ */
+lv_obj_t * lv_obj_get_screen(const lv_obj_t * obj);
+
+/**
+ * Get the display of an object
+ * @return pointer the object's display
+ */
+lv_disp_t * lv_obj_get_disp(const lv_obj_t * obj);
+
+/*---------------------
+ * Parent/children get
+ *--------------------*/
+
+/**
+ * Returns with the parent of an object
+ * @param obj pointer to an object
+ * @return pointer to the parent of  'obj'
+ */
+lv_obj_t * lv_obj_get_parent(const lv_obj_t * obj);
+
+/**
+ * Iterate through the children of an object (start from the "youngest, lastly created")
+ * @param obj pointer to an object
+ * @param child NULL at first call to get the next children
+ *                  and the previous return value later
+ * @return the child after 'act_child' or NULL if no more child
+ */
+lv_obj_t * lv_obj_get_child(const lv_obj_t * obj, const lv_obj_t * child);
+
+/**
+ * Iterate through the children of an object (start from the "oldest", firstly created)
+ * @param obj pointer to an object
+ * @param child NULL at first call to get the next children
+ *                  and the previous return value later
+ * @return the child after 'act_child' or NULL if no more child
+ */
+lv_obj_t * lv_obj_get_child_back(const lv_obj_t * obj, const lv_obj_t * child);
+
+/**
+ * Count the children of an object (only children directly on 'obj')
+ * @param obj pointer to an object
+ * @return children number of 'obj'
+ */
+uint16_t lv_obj_count_children(const lv_obj_t * obj);
+
+/** Recursively count the children of an object
+ * @param obj pointer to an object
+ * @return children number of 'obj'
+ */
+uint16_t lv_obj_count_children_recursive(const lv_obj_t * obj);
+
+/*---------------------
+ * Coordinate get
+ *--------------------*/
+
+/**
+ * Copy the coordinates of an object to an area
+ * @param obj pointer to an object
+ * @param cords_p pointer to an area to store the coordinates
+ */
+void lv_obj_get_coords(const lv_obj_t * obj, lv_area_t * cords_p);
+
+/**
+ * Reduce area retried by `lv_obj_get_coords()` the get graphically usable area of an object.
+ * (Without the size of the border or other extra graphical elements)
+ * @param coords_p store the result area here
+ */
+void lv_obj_get_inner_coords(const lv_obj_t * obj, lv_area_t * coords_p);
+
+/**
+ * Get the x coordinate of object
+ * @param obj pointer to an object
+ * @return distance of 'obj' from the left side of its parent
+ */
+lv_coord_t lv_obj_get_x(const lv_obj_t * obj);
+
+/**
+ * Get the y coordinate of object
+ * @param obj pointer to an object
+ * @return distance of 'obj' from the top of its parent
+ */
+lv_coord_t lv_obj_get_y(const lv_obj_t * obj);
+
+/**
+ * Get the width of an object
+ * @param obj pointer to an object
+ * @return the width
+ */
+lv_coord_t lv_obj_get_width(const lv_obj_t * obj);
+
+/**
+ * Get the height of an object
+ * @param obj pointer to an object
+ * @return the height
+ */
+lv_coord_t lv_obj_get_height(const lv_obj_t * obj);
+
+/**
+ * Get that width reduced by the left and right padding.
+ * @param obj pointer to an object
+ * @return the width which still fits into the container
+ */
+lv_coord_t lv_obj_get_width_fit(const lv_obj_t * obj);
+
+/**
+ * Get that height reduced by the top an bottom padding.
+ * @param obj pointer to an object
+ * @return the height which still fits into the container
+ */
+lv_coord_t lv_obj_get_height_fit(const lv_obj_t * obj);
+
+/**
+ * Get the height of an object by taking the top and bottom margin into account.
+ * The returned height will be `obj_h + margin_top + margin_bottom`
+ * @param obj pointer to an object
+ * @return the height including thee margins
+ */
+lv_coord_t lv_obj_get_height_margin(lv_obj_t * obj);
+
+/**
+ * Get the width of an object by taking the left and right margin into account.
+ * The returned width will be `obj_w + margin_left + margin_right`
+ * @param obj pointer to an object
+ * @return the height including thee margins
+ */
+lv_coord_t lv_obj_get_width_margin(lv_obj_t * obj);
+
+/**
+ * Divide the width of the object and get the width of a given number of columns.
+ * Take paddings into account.
+ * @param obj pointer to an object
+ * @param div indicates how many columns are assumed.
+ * If 1 the width will be set the parent's width
+ * If 2 only half parent width - inner padding of the parent
+ * If 3 only third parent width - 2 * inner padding of the parent
+ * @param span how many columns are combined
+ * @return the width according to the given parameters
+ */
+lv_coord_t lv_obj_get_width_grid(lv_obj_t * obj, uint8_t div, uint8_t span);
+
+/**
+ * Divide the height of the object and get the width of a given number of columns.
+ * Take paddings into account.
+ * @param obj pointer to an object
+ * @param div indicates how many rows are assumed.
+ * If 1 the height will be set the parent's height
+ * If 2 only half parent height - inner padding of the parent
+ * If 3 only third parent height - 2 * inner padding of the parent
+ * @param span how many rows are combined
+ * @return the height according to the given parameters
+ */
+lv_coord_t lv_obj_get_height_grid(lv_obj_t * obj, uint8_t div, uint8_t span);
+
+/**
+ * Get the automatic realign property of the object.
+ * @param obj pointer to an object
+ * @return true: auto realign is enabled; false: auto realign is disabled
+ */
+bool lv_obj_get_auto_realign(const lv_obj_t * obj);
+
+/**
+ * Get the left padding of extended clickable area
+ * @param obj pointer to an object
+ * @return the extended left padding
+ */
+lv_coord_t lv_obj_get_ext_click_pad_left(const lv_obj_t * obj);
+
+/**
+ * Get the right padding of extended clickable area
+ * @param obj pointer to an object
+ * @return the extended right padding
+ */
+lv_coord_t lv_obj_get_ext_click_pad_right(const lv_obj_t * obj);
+
+/**
+ * Get the top padding of extended clickable area
+ * @param obj pointer to an object
+ * @return the extended top padding
+ */
+lv_coord_t lv_obj_get_ext_click_pad_top(const lv_obj_t * obj);
+
+/**
+ * Get the bottom padding of extended clickable area
+ * @param obj pointer to an object
+ * @return the extended bottom padding
+ */
+lv_coord_t lv_obj_get_ext_click_pad_bottom(const lv_obj_t * obj);
+
+/**
+ * Get the extended size attribute of an object
+ * @param obj pointer to an object
+ * @return the extended size attribute
+ */
+lv_coord_t lv_obj_get_ext_draw_pad(const lv_obj_t * obj);
+
+/*-----------------
+ * Appearance get
+ *---------------*/
+
+/**
+ * Get the style list of an object's part.
+ * @param obj pointer to an object.
+ * @param part part the part of the object which style list should be get.
+ * E.g. `LV_OBJ_PART_MAIN`, `LV_BTN_PART_MAIN`, `LV_SLIDER_PART_KNOB`
+ * @return pointer to the style list. (Can be `NULL`)
+ */
+lv_style_list_t * lv_obj_get_style_list(const lv_obj_t * obj, uint8_t part);
+
+/**
+ * Get a style property of a part of an object in the object's current state.
+ * If there is a running transitions it is taken into account
+ * @param obj pointer to an object
+ * @param part the part of the object which style property should be get.
+ * E.g. `LV_OBJ_PART_MAIN`, `LV_BTN_PART_MAIN`, `LV_SLIDER_PART_KNOB`
+ * @param prop the property to get. E.g. `LV_STYLE_BORDER_WIDTH`.
+ *  The state of the object will be added internally
+ * @return the value of the property of the given part in the current state.
+ * If the property is not found a default value will be returned.
+ * @note shouldn't be used directly. Use the specific property get functions instead.
+ *       For example: `lv_obj_style_get_border_width()`
+ * @note for performance reasons it's not checked if the property really has integer type
+ */
+lv_style_int_t _lv_obj_get_style_int(const lv_obj_t * obj, uint8_t part, lv_style_property_t prop);
+
+/**
+ * Get a style property of a part of an object in the object's current state.
+ * If there is a running transitions it is taken into account
+ * @param obj pointer to an object
+ * @param part the part of the object which style property should be get.
+ * E.g. `LV_OBJ_PART_MAIN`, `LV_BTN_PART_MAIN`, `LV_SLIDER_PART_KNOB`
+ * @param prop the property to get. E.g. `LV_STYLE_BORDER_COLOR`.
+ *  The state of the object will be added internally
+ * @return the value of the property of the given part in the current state.
+ * If the property is not found a default value will be returned.
+ * @note shouldn't be used directly. Use the specific property get functions instead.
+ *       For example: `lv_obj_style_get_border_color()`
+ * @note for performance reasons it's not checked if the property really has color type
+ */
+lv_color_t _lv_obj_get_style_color(const lv_obj_t * obj, uint8_t part, lv_style_property_t prop);
+
+/**
+ * Get a style property of a part of an object in the object's current state.
+ * If there is a running transitions it is taken into account
+ * @param obj pointer to an object
+ * @param part the part of the object which style property should be get.
+ * E.g. `LV_OBJ_PART_MAIN`, `LV_BTN_PART_MAIN`, `LV_SLIDER_PART_KNOB`
+ * @param prop the property to get. E.g. `LV_STYLE_BORDER_OPA`.
+ *  The state of the object will be added internally
+ * @return the value of the property of the given part in the current state.
+ * If the property is not found a default value will be returned.
+ * @note shouldn't be used directly. Use the specific property get functions instead.
+ *       For example: `lv_obj_style_get_border_opa()`
+ * @note for performance reasons it's not checked if the property really has opacity type
+ */
+lv_opa_t _lv_obj_get_style_opa(const lv_obj_t * obj, uint8_t part, lv_style_property_t prop);
+
+/**
+ * Get a style property of a part of an object in the object's current state.
+ * If there is a running transitions it is taken into account
+ * @param obj pointer to an object
+ * @param part the part of the object which style property should be get.
+ * E.g. `LV_OBJ_PART_MAIN`, `LV_BTN_PART_MAIN`, `LV_SLIDER_PART_KNOB`
+ * @param prop the property to get. E.g. `LV_STYLE_TEXT_FONT`.
+ *  The state of the object will be added internally
+ * @return the value of the property of the given part in the current state.
+ * If the property is not found a default value will be returned.
+ * @note shouldn't be used directly. Use the specific property get functions instead.
+ *       For example: `lv_obj_style_get_border_opa()`
+ * @note for performance reasons it's not checked if the property really has pointer type
+ */
+const void * _lv_obj_get_style_ptr(const lv_obj_t * obj, uint8_t part, lv_style_property_t prop);
+
+/**
+ * Get the local style of a part of an object.
+ * @param obj pointer to an object
+ * @param part the part of the object which style property should be set.
+ * E.g. `LV_OBJ_PART_MAIN`, `LV_BTN_PART_MAIN`, `LV_SLIDER_PART_KNOB`
+ * @return pointer to the local style if exists else `NULL`.
+ */
+lv_style_t * lv_obj_get_local_style(lv_obj_t * obj, uint8_t part);
+
+#include "lv_obj_style_dec.h"
+
+/*-----------------
+ * Attribute get
+ *----------------*/
+
+/**
+ * Get the hidden attribute of an object
+ * @param obj pointer to an object
+ * @return true: the object is hidden
+ */
+bool lv_obj_get_hidden(const lv_obj_t * obj);
+
+/**
+ * Get whether advanced hit-testing is enabled on an object
+ * @param obj pointer to an object
+ * @return true: advanced hit-testing is enabled
+ */
+bool lv_obj_get_adv_hittest(const lv_obj_t * obj);
+
+/**
+ * Get the click enable attribute of an object
+ * @param obj pointer to an object
+ * @return true: the object is clickable
+ */
+bool lv_obj_get_click(const lv_obj_t * obj);
+
+/**
+ * Get the top enable attribute of an object
+ * @param obj pointer to an object
+ * @return true: the auto top feature is enabled
+ */
+bool lv_obj_get_top(const lv_obj_t * obj);
+
+/**
+ * Get the drag enable attribute of an object
+ * @param obj pointer to an object
+ * @return true: the object is draggable
+ */
+bool lv_obj_get_drag(const lv_obj_t * obj);
+
+/**
+ * Get the directions an object can be dragged
+ * @param obj pointer to an object
+ * @return bitwise OR of allowed directions an object can be dragged in
+ */
+lv_drag_dir_t lv_obj_get_drag_dir(const lv_obj_t * obj);
+
+/**
+ * Get the drag throw enable attribute of an object
+ * @param obj pointer to an object
+ * @return true: drag throw is enabled
+ */
+bool lv_obj_get_drag_throw(const lv_obj_t * obj);
+
+/**
+ * Get the drag parent attribute of an object
+ * @param obj pointer to an object
+ * @return true: drag parent is enabled
+ */
+bool lv_obj_get_drag_parent(const lv_obj_t * obj);
+
+/**
+* Get the focus parent attribute of an object
+* @param obj pointer to an object
+* @return true: focus parent is enabled
+*/
+bool lv_obj_get_focus_parent(const lv_obj_t * obj);
+
+/**
+ * Get the drag parent attribute of an object
+ * @param obj pointer to an object
+ * @return true: drag parent is enabled
+ */
+bool lv_obj_get_parent_event(const lv_obj_t * obj);
+
+/**
+* Get the gesture parent attribute of an object
+* @param obj pointer to an object
+* @return true: gesture parent is enabled
+*/
+bool lv_obj_get_gesture_parent(const lv_obj_t * obj);
+
+lv_bidi_dir_t lv_obj_get_base_dir(const lv_obj_t * obj);
+
+/**
+ * Get the protect field of an object
+ * @param obj pointer to an object
+ * @return protect field ('OR'ed values of `lv_protect_t`)
+ */
+uint8_t lv_obj_get_protect(const lv_obj_t * obj);
+
+/**
+ * Check at least one bit of a given protect bitfield is set
+ * @param obj pointer to an object
+ * @param prot protect bits to test ('OR'ed values of `lv_protect_t`)
+ * @return false: none of the given bits are set, true: at least one bit is set
+ */
+bool lv_obj_is_protected(const lv_obj_t * obj, uint8_t prot);
+
+lv_state_t lv_obj_get_state(const lv_obj_t * obj, uint8_t part);
+
+/**
+ * Get the signal function of an object
+ * @param obj pointer to an object
+ * @return the signal function
+ */
+lv_signal_cb_t lv_obj_get_signal_cb(const lv_obj_t * obj);
+
+/**
+ * Get the design function of an object
+ * @param obj pointer to an object
+ * @return the design function
+ */
+lv_design_cb_t lv_obj_get_design_cb(const lv_obj_t * obj);
+
+/**
+ * Get the event function of an object
+ * @param obj pointer to an object
+ * @return the event function
+ */
+lv_event_cb_t lv_obj_get_event_cb(const lv_obj_t * obj);
+
+/*------------------
+ * Other get
+ *-----------------*/
+
+/**
+ * Check if a given screen-space point is on an object's coordinates.
+ *
+ * This method is intended to be used mainly by advanced hit testing algorithms to check
+ * whether the point is even within the object (as an optimization).
+ * @param obj object to check
+ * @param point screen-space point
+ */
+bool lv_obj_is_point_on_coords(lv_obj_t * obj, const lv_point_t * point);
+
+/**
+ * Hit-test an object given a particular point in screen space.
+ * @param obj object to hit-test
+ * @param point screen-space point
+ * @return true if the object is considered under the point
+ */
+bool lv_obj_hittest(lv_obj_t * obj, lv_point_t * point);
+
+/**
+ * Get the ext pointer
+ * @param obj pointer to an object
+ * @return the ext pointer but not the dynamic version
+ *         Use it as ext->data1, and NOT da(ext)->data1
+ */
+void * lv_obj_get_ext_attr(const lv_obj_t * obj);
+
+/**
+ * Get object's and its ancestors type. Put their name in `type_buf` starting with the current type.
+ * E.g. buf.type[0]="lv_btn", buf.type[1]="lv_cont", buf.type[2]="lv_obj"
+ * @param obj pointer to an object which type should be get
+ * @param buf pointer to an `lv_obj_type_t` buffer to store the types
+ */
+void lv_obj_get_type(const lv_obj_t * obj, lv_obj_type_t * buf);
+
+#if LV_USE_USER_DATA
+/**
+ * Get the object's user data
+ * @param obj pointer to an object
+ * @return user data
+ */
+lv_obj_user_data_t lv_obj_get_user_data(const lv_obj_t * obj);
+
+/**
+ * Get a pointer to the object's user data
+ * @param obj pointer to an object
+ * @return pointer to the user data
+ */
+lv_obj_user_data_t * lv_obj_get_user_data_ptr(const lv_obj_t * obj);
+
+/**
+ * Set the object's user data. The data will be copied.
+ * @param obj pointer to an object
+ * @param data user data
+ */
+void lv_obj_set_user_data(lv_obj_t * obj, lv_obj_user_data_t data);
+
+#endif
+
+/**
+ * Get the group of the object
+ * @param obj pointer to an object
+ * @return the pointer to group of the object
+ */
+void * lv_obj_get_group(const lv_obj_t * obj);
+
+/**
+ * Tell whether the object is the focused object of a group or not.
+ * @param obj pointer to an object
+ * @return true: the object is focused, false: the object is not focused or not in a group
+ */
+bool lv_obj_is_focused(const lv_obj_t * obj);
+
+/**
+ * Get the really focused object by taking `focus_parent` into account.
+ * @param obj the start object
+ * @return the object to really focus
+ */
+lv_obj_t * lv_obj_get_focused_obj(const lv_obj_t * obj);
+
+/*-------------------
+ * OTHER FUNCTIONS
+ *------------------*/
+
+/**
+ * Used in the signal callback to handle `LV_SIGNAL_GET_TYPE` signal
+ * @param buf pointer to `lv_obj_type_t`. (`param` in the signal callback)
+ * @param name name of the object. E.g. "lv_btn". (Only the pointer is saved)
+ * @return LV_RES_OK
+ */
+lv_res_t lv_obj_handle_get_type_signal(lv_obj_type_t * buf, const char * name);
+
+/**
+ * Initialize a rectangle descriptor from an object's styles
+ * @param obj pointer to an object
+ * @param type type of style. E.g.  `LV_OBJ_PART_MAIN`, `LV_BTN_SLIDER_KOB`
+ * @param draw_dsc the descriptor the initialize
+ * @note Only the relevant fields will be set.
+ * E.g. if `border width == 0` the other border properties won't be evaluated.
+ */
+void lv_obj_init_draw_rect_dsc(lv_obj_t * obj, uint8_t type, lv_draw_rect_dsc_t * draw_dsc);
+
+void lv_obj_init_draw_label_dsc(lv_obj_t * obj, uint8_t type, lv_draw_label_dsc_t * draw_dsc);
+
+void lv_obj_init_draw_img_dsc(lv_obj_t * obj, uint8_t part, lv_draw_img_dsc_t * draw_dsc);
+
+void lv_obj_init_draw_line_dsc(lv_obj_t * obj, uint8_t part, lv_draw_line_dsc_t * draw_dsc);
+
+/**
+ * Get the required extra size (around the object's part) to draw shadow, outline, value etc.
+ * @param obj pointer to an object
+ * @param part part of the object
+ */
+lv_coord_t lv_obj_get_draw_rect_ext_pad_size(lv_obj_t * obj, uint8_t part);
+
+/**
+ * Fade in (from transparent to fully cover) an object and all its children using an `opa_scale` animation.
+ * @param obj the object to fade in
+ * @param time duration of the animation [ms]
+ * @param delay wait before the animation starts [ms]
+ */
+void lv_obj_fade_in(lv_obj_t * obj, uint32_t time, uint32_t delay);
+
+/**
+ * Fade out (from fully cover to transparent) an object and all its children using an `opa_scale` animation.
+ * @param obj the object to fade in
+ * @param time duration of the animation [ms]
+ * @param delay wait before the animation starts [ms]
+ */
+void lv_obj_fade_out(lv_obj_t * obj, uint32_t time, uint32_t delay);
+
+/**
+ * Check if any object has a given type
+ * @param obj pointer to an object
+ * @param obj_type type of the object. (e.g. "lv_btn")
+ * @return true: valid
+ */
+bool lv_debug_check_obj_type(const lv_obj_t * obj, const char * obj_type);
+
+/**
+ * Check if any object is still "alive", and part of the hierarchy
+ * @param obj pointer to an object
+ * @param obj_type type of the object. (e.g. "lv_btn")
+ * @return true: valid
+ */
+bool lv_debug_check_obj_valid(const lv_obj_t * obj);
+
+/**********************
+ *      MACROS
+ **********************/
+
+/**
+ * Helps to quickly declare an event callback function.
+ * Will be expanded to: `static void <name> (lv_obj_t * obj, lv_event_t e)`
+ *
+ * Examples:
+ * LV_EVENT_CB_DECLARE(my_event1);  //Prototype declaration
+ *
+ * LV_EVENT_CB_DECLARE(my_event1)
+ * {
+ *   if(e == LV_EVENT_CLICKED) {
+ *      lv_obj_set_hidden(obj ,true);
+ *   }
+ * }
+ */
+#define LV_EVENT_CB_DECLARE(name) static void name(lv_obj_t * obj, lv_event_t e)
+
+#if LV_USE_DEBUG
+
+# ifndef LV_DEBUG_IS_OBJ
+#  define LV_DEBUG_IS_OBJ(obj_p, obj_type) (lv_debug_check_null(obj_p) &&      \
+                                            lv_debug_check_obj_valid(obj_p) && \
+                                            lv_debug_check_obj_type(obj_p, obj_type))
+# endif
+
+# if LV_USE_ASSERT_OBJ
+#  ifndef LV_ASSERT_OBJ
+#   define LV_ASSERT_OBJ(obj_p, obj_type) LV_DEBUG_ASSERT(LV_DEBUG_IS_OBJ(obj_p, obj_type), "Invalid object", obj_p);
+#  endif
+# else /* LV_USE_ASSERT_OBJ == 0 */
+#  if LV_USE_ASSERT_NULL /*Use at least LV_ASSERT_NULL if enabled*/
+#    define LV_ASSERT_OBJ(obj_p, obj_type) LV_ASSERT_NULL(obj_p)
+#  else
+#    define LV_ASSERT_OBJ(obj_p, obj_type)
+#  endif
+# endif
+#else
+# define LV_ASSERT_OBJ(obj, obj_type)
+#endif
+
+#ifdef __cplusplus
+} /* extern "C" */
+#endif
+
+#endif /*LV_OBJ_H*/
--- conflicted
+++ resolved
@@ -1,108 +1,3 @@
-<<<<<<< HEAD
-/**
- * @file lv_refr.h
- *
- */
-
-#ifndef LV_REFR_H
-#define LV_REFR_H
-
-#ifdef __cplusplus
-extern "C" {
-#endif
-
-/*********************
- *      INCLUDES
- *********************/
-#include "lv_obj.h"
-#include <stdbool.h>
-
-/*********************
- *      DEFINES
- *********************/
-
-#define LV_REFR_TASK_PRIO LV_TASK_PRIO_MID
-
-/**********************
- *      TYPEDEFS
- **********************/
-
-/**********************
- *  STATIC PROTOTYPES
- **********************/
-
-/**********************
- *  STATIC VARIABLES
- **********************/
-
-/**********************
- *      MACROS
- **********************/
-
-/**********************
- *   GLOBAL FUNCTIONS
- **********************/
-
-/**
- * Initialize the screen refresh subsystem
- */
-void _lv_refr_init(void);
-
-/**
- * Redraw the invalidated areas now.
- * Normally the redrawing is periodically executed in `lv_task_handler` but a long blocking process
- * can prevent the call of `lv_task_handler`. In this case if the the GUI is updated in the process
- * (e.g. progress bar) this function can be called when the screen should be updated.
- * @param disp pointer to display to refresh. NULL to refresh all displays.
- */
-void lv_refr_now(lv_disp_t * disp);
-
-/**
- * Invalidate an area on display to redraw it
- * @param area_p pointer to area which should be invalidated (NULL: delete the invalidated areas)
- * @param disp pointer to display where the area should be invalidated (NULL can be used if there is
- * only one display)
- */
-void _lv_inv_area(lv_disp_t * disp, const lv_area_t * area_p);
-
-/**
- * Get the display which is being refreshed
- * @return the display being refreshed
- */
-lv_disp_t * _lv_refr_get_disp_refreshing(void);
-
-/**
- * Set the display which is being refreshed.
- * It shouldn't be used directly by the user.
- * It can be used to trick the drawing functions about there is an active display.
- * @param the display being refreshed
- */
-void _lv_refr_set_disp_refreshing(lv_disp_t * disp);
-
-#if LV_USE_PERF_MONITOR
-/**
- * Get the average FPS since start up
- * @return the average FPS
- */
-uint32_t lv_refr_get_fps_avg(void);
-#endif
-
-/**
- * Called periodically to handle the refreshing
- * @param task pointer to the task itself
- */
-void _lv_disp_refr_task(lv_task_t * task);
-
-/**********************
- *   STATIC FUNCTIONS
- **********************/
-
-#ifdef __cplusplus
-} /* extern "C" */
-#endif
-
-#endif /*LV_REFR_H*/
-=======
 /**
  * @file lv_refr.h
  *
@@ -205,5 +100,4 @@
 } /* extern "C" */
 #endif
 
-#endif /*LV_REFR_H*/
->>>>>>> 9003f4a9
+#endif /*LV_REFR_H*/
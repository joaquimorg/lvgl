<<<<<<< HEAD
/**
 * @file lv_disp.c
 *
 */

/*********************
 *      INCLUDES
 *********************/
#include "lv_disp.h"
#include "../lv_misc/lv_math.h"
#include "../lv_core/lv_refr.h"

/*********************
 *      DEFINES
 *********************/

/**********************
 *      TYPEDEFS
 **********************/

/**********************
 *  STATIC PROTOTYPES
 **********************/

#if LV_USE_ANIMATION
    static void scr_load_anim_start(lv_anim_t * a);
    static void opa_scale_anim(lv_obj_t * obj, lv_anim_value_t v);
    static void scr_anim_ready(lv_anim_t * a);
#endif

/**********************
 *  STATIC VARIABLES
 **********************/

/**********************
 *      MACROS
 **********************/

/**********************
 *   GLOBAL FUNCTIONS
 **********************/

/**
 * Return with a pointer to the active screen
 * @param disp pointer to display which active screen should be get. (NULL to use the default
 * screen)
 * @return pointer to the active screen object (loaded by 'lv_scr_load()')
 */
lv_obj_t * lv_disp_get_scr_act(lv_disp_t * disp)
{
    if(!disp) disp = lv_disp_get_default();
    if(!disp) {
        LV_LOG_WARN("no display registered to get its active screen");
        return NULL;
    }

    return disp->act_scr;
}

/**
 * Return with a pointer to the previous screen. Only used during screen transitions.
 * @param disp pointer to display which previous screen should be get. (NULL to use the default
 * screen)
 * @return pointer to the previous screen object or NULL if not used now
 */
lv_obj_t * lv_disp_get_scr_prev(lv_disp_t * disp)
{
    if(!disp) disp = lv_disp_get_default();
    if(!disp) {
        LV_LOG_WARN("no display registered to get its previous screen");
        return NULL;
    }

    return disp->prev_scr;
}

/**
 * Make a screen active
 * @param scr pointer to a screen
 */
void lv_disp_load_scr(lv_obj_t * scr)
{
    lv_disp_t * d = lv_obj_get_disp(scr);
    if(!d) return;  /*Shouldn't happen, just to be sure*/
    d->act_scr = scr;

    lv_obj_invalidate(scr);
}

/**
 * Return with the top layer. (Same on every screen and it is above the normal screen layer)
 * @param disp pointer to display which top layer should be get. (NULL to use the default screen)
 * @return pointer to the top layer object  (transparent screen sized lv_obj)
 */
lv_obj_t * lv_disp_get_layer_top(lv_disp_t * disp)
{
    if(!disp) disp = lv_disp_get_default();
    if(!disp) {
        LV_LOG_WARN("lv_layer_top: no display registered to get its top layer");
        return NULL;
    }

    return disp->top_layer;
}

/**
 * Return with the sys. layer. (Same on every screen and it is above the normal screen and the top
 * layer)
 * @param disp pointer to display which sys. layer  should be get. (NULL to use the default screen)
 * @return pointer to the sys layer object  (transparent screen sized lv_obj)
 */
lv_obj_t * lv_disp_get_layer_sys(lv_disp_t * disp)
{
    if(!disp) disp = lv_disp_get_default();
    if(!disp) {
        LV_LOG_WARN("lv_layer_sys: no display registered to get its sys. layer");
        return NULL;
    }

    return disp->sys_layer;
}

/**
 * Assign a screen to a display.
 * @param disp pointer to a display where to assign the screen
 * @param scr pointer to a screen object to assign
 */
void lv_disp_assign_screen(lv_disp_t * disp, lv_obj_t * scr)
{
    if(lv_obj_get_parent(scr) != NULL) {
        LV_LOG_WARN("lv_disp_assign_screen: try to assign a non-screen object");
        return;
    }

    lv_disp_t * old_disp = lv_obj_get_disp(scr);

    if(old_disp == disp) return;

    _lv_ll_chg_list(&old_disp->scr_ll, &disp->scr_ll, scr, true);
}

/**
 * Set the background color of a display
 * @param disp pointer to a display
 * @param color color of the background
 */
void lv_disp_set_bg_color(lv_disp_t * disp, lv_color_t color)
{
    if(!disp) disp = lv_disp_get_default();
    if(!disp) {
        LV_LOG_WARN("no display registered");
        return;
    }

    disp->bg_color = color;

    lv_area_t a;
    lv_area_set(&a, 0, 0, lv_disp_get_hor_res(disp) - 1, lv_disp_get_ver_res(disp) - 1);
    _lv_inv_area(disp, &a);

}

/**
 * Set the background image of a display
 * @param disp pointer to a display
 * @param img_src path to file or pointer to an `lv_img_dsc_t` variable
 */
void lv_disp_set_bg_image(lv_disp_t * disp, const void  * img_src)
{
    if(!disp) disp = lv_disp_get_default();
    if(!disp) {
        LV_LOG_WARN("no display registered");
        return;
    }

    disp->bg_img = img_src;

    lv_area_t a;
    lv_area_set(&a, 0, 0, lv_disp_get_hor_res(disp) - 1, lv_disp_get_ver_res(disp) - 1);
    _lv_inv_area(disp, &a);
}


/**
 * Opacity of the background
 * @param disp pointer to a display
 * @param opa opacity (0..255)
 */
void lv_disp_set_bg_opa(lv_disp_t * disp, lv_opa_t opa)
{
    if(!disp) disp = lv_disp_get_default();
    if(!disp) {
        LV_LOG_WARN("no display registered");
        return;
    }

    disp->bg_opa = opa;

    lv_area_t a;
    lv_area_set(&a, 0, 0, lv_disp_get_hor_res(disp) - 1, lv_disp_get_ver_res(disp) - 1);
    _lv_inv_area(disp, &a);
}

#if LV_USE_ANIMATION

/**
 * Switch screen with animation
 * @param scr pointer to the new screen to load
 * @param anim_type type of the animation from `lv_scr_load_anim_t`. E.g.  `LV_SCR_LOAD_ANIM_MOVE_LEFT`
 * @param time time of the animation
 * @param delay delay before the transition
 * @param auto_del true: automatically delete the old screen
 */
void lv_scr_load_anim(lv_obj_t * new_scr, lv_scr_load_anim_t anim_type, uint32_t time, uint32_t delay, bool auto_del)
{
    lv_disp_t * d = lv_obj_get_disp(new_scr);
    lv_obj_t * act_scr = lv_scr_act();


    if(d->del_prev && act_scr != d->scr_to_load) {
        lv_obj_del(act_scr);
        lv_disp_load_scr(d->scr_to_load);
        lv_anim_del(d->scr_to_load, NULL);
        lv_obj_set_pos(d->scr_to_load, 0, 0);
        lv_style_remove_prop(lv_obj_get_local_style(d->scr_to_load, LV_OBJ_PART_MAIN), LV_STYLE_OPA_SCALE);

        act_scr = d->scr_to_load;
    }

    d->scr_to_load = new_scr;

    if(d->prev_scr && d->del_prev) {
        lv_obj_del(d->prev_scr);
        d->prev_scr = NULL;
    }

    d->del_prev = auto_del;

    /*Be sure there is no other animation on the screens*/
    lv_anim_del(new_scr, NULL);
    lv_anim_del(lv_scr_act(), NULL);

    /*Be sure both screens are in a normal position*/
    lv_obj_set_pos(new_scr, 0, 0);
    lv_obj_set_pos(lv_scr_act(), 0, 0);
    lv_style_remove_prop(lv_obj_get_local_style(new_scr, LV_OBJ_PART_MAIN), LV_STYLE_OPA_SCALE);
    lv_style_remove_prop(lv_obj_get_local_style(lv_scr_act(), LV_OBJ_PART_MAIN), LV_STYLE_OPA_SCALE);

    lv_anim_t a_new;
    lv_anim_init(&a_new);
    lv_anim_set_var(&a_new, new_scr);
    lv_anim_set_start_cb(&a_new, scr_load_anim_start);
    lv_anim_set_ready_cb(&a_new, scr_anim_ready);
    lv_anim_set_time(&a_new, time);
    lv_anim_set_delay(&a_new, delay);

    lv_anim_t a_old;
    lv_anim_init(&a_old);
    lv_anim_set_var(&a_old, d->act_scr);
    lv_anim_set_time(&a_old, time);
    lv_anim_set_delay(&a_old, delay);

    switch(anim_type) {
        case LV_SCR_LOAD_ANIM_NONE:
            /* Create a dummy animation to apply the delay*/
            lv_anim_set_exec_cb(&a_new, (lv_anim_exec_xcb_t) lv_obj_set_x);
            lv_anim_set_values(&a_new, 0, 0);
            break;
        case LV_SCR_LOAD_ANIM_OVER_LEFT:
            lv_anim_set_exec_cb(&a_new, (lv_anim_exec_xcb_t) lv_obj_set_x);
            lv_anim_set_values(&a_new, lv_disp_get_hor_res(d), 0);
            break;
        case LV_SCR_LOAD_ANIM_OVER_RIGHT:
            lv_anim_set_exec_cb(&a_new, (lv_anim_exec_xcb_t) lv_obj_set_x);
            lv_anim_set_values(&a_new, -lv_disp_get_hor_res(d), 0);
            break;
        case LV_SCR_LOAD_ANIM_OVER_TOP:
            lv_anim_set_exec_cb(&a_new, (lv_anim_exec_xcb_t) lv_obj_set_y);
            lv_anim_set_values(&a_new, lv_disp_get_ver_res(d), 0);
            break;
        case LV_SCR_LOAD_ANIM_OVER_BOTTOM:
            lv_anim_set_exec_cb(&a_new, (lv_anim_exec_xcb_t) lv_obj_set_y);
            lv_anim_set_values(&a_new, -lv_disp_get_ver_res(d), 0);
            break;
        case LV_SCR_LOAD_ANIM_MOVE_LEFT:
            lv_anim_set_exec_cb(&a_new, (lv_anim_exec_xcb_t) lv_obj_set_x);
            lv_anim_set_values(&a_new, lv_disp_get_hor_res(d), 0);

            lv_anim_set_exec_cb(&a_old, (lv_anim_exec_xcb_t) lv_obj_set_x);
            lv_anim_set_values(&a_old, 0, -lv_disp_get_hor_res(d));
            break;
        case LV_SCR_LOAD_ANIM_MOVE_RIGHT:
            lv_anim_set_exec_cb(&a_new, (lv_anim_exec_xcb_t) lv_obj_set_x);
            lv_anim_set_values(&a_new, -lv_disp_get_hor_res(d), 0);

            lv_anim_set_exec_cb(&a_old, (lv_anim_exec_xcb_t) lv_obj_set_x);
            lv_anim_set_values(&a_old, 0, lv_disp_get_hor_res(d));
            break;
        case LV_SCR_LOAD_ANIM_MOVE_TOP:
            lv_anim_set_exec_cb(&a_new, (lv_anim_exec_xcb_t) lv_obj_set_y);
            lv_anim_set_values(&a_new, lv_disp_get_ver_res(d), 0);

            lv_anim_set_exec_cb(&a_old, (lv_anim_exec_xcb_t) lv_obj_set_y);
            lv_anim_set_values(&a_old, 0, -lv_disp_get_ver_res(d));
            break;
        case LV_SCR_LOAD_ANIM_MOVE_BOTTOM:
            lv_anim_set_exec_cb(&a_new, (lv_anim_exec_xcb_t) lv_obj_set_y);
            lv_anim_set_values(&a_new, -lv_disp_get_ver_res(d), 0);

            lv_anim_set_exec_cb(&a_old, (lv_anim_exec_xcb_t) lv_obj_set_y);
            lv_anim_set_values(&a_old, 0, lv_disp_get_ver_res(d));
            break;

        case LV_SCR_LOAD_ANIM_FADE_ON:
            lv_anim_set_exec_cb(&a_new, (lv_anim_exec_xcb_t) opa_scale_anim);
            lv_anim_set_values(&a_new, LV_OPA_TRANSP, LV_OPA_COVER);
            break;
    }

    lv_anim_start(&a_new);
    lv_anim_start(&a_old);
}

#endif

/**
 * Get elapsed time since last user activity on a display (e.g. click)
 * @param disp pointer to an display (NULL to get the overall smallest inactivity)
 * @return elapsed ticks (milliseconds) since the last activity
 */
uint32_t lv_disp_get_inactive_time(const lv_disp_t * disp)
{
    if(disp) return lv_tick_elaps(disp->last_activity_time);

    lv_disp_t * d;
    uint32_t t = UINT32_MAX;
    d          = lv_disp_get_next(NULL);
    while(d) {
        uint32_t elaps = lv_tick_elaps(d->last_activity_time);
        t = LV_MATH_MIN(t, elaps);
        d = lv_disp_get_next(d);
    }

    return t;
}

/**
 * Manually trigger an activity on a display
 * @param disp pointer to an display (NULL to use the default display)
 */
void lv_disp_trig_activity(lv_disp_t * disp)
{
    if(!disp) disp = lv_disp_get_default();
    if(!disp) {
        LV_LOG_WARN("lv_disp_trig_activity: no display registered");
        return;
    }

    disp->last_activity_time = lv_tick_get();
}

/**
 * Clean any CPU cache that is related to the display.
 * @param disp pointer to an display (NULL to use the default display)
 */
void lv_disp_clean_dcache(lv_disp_t * disp)
{
    if(!disp) disp = lv_disp_get_default();
    if(!disp) {
        LV_LOG_WARN("lv_disp_clean_dcache: no display registered");
        return;
    }

    if(disp->driver.clean_dcache_cb)
        disp->driver.clean_dcache_cb(&disp->driver);
}

/**
 * Get a pointer to the screen refresher task to
 * modify its parameters with `lv_task_...` functions.
 * @param disp pointer to a display
 * @return pointer to the display refresher task. (NULL on error)
 */
lv_task_t * _lv_disp_get_refr_task(lv_disp_t * disp)
{
    if(!disp) disp = lv_disp_get_default();
    if(!disp) {
        LV_LOG_WARN("lv_disp_get_refr_task: no display registered");
        return NULL;
    }

    return disp->refr_task;
}

/**********************
 *   STATIC FUNCTIONS
 **********************/

#if LV_USE_ANIMATION
static void scr_load_anim_start(lv_anim_t * a)
{
    lv_disp_t * d = lv_obj_get_disp(a->var);
    d->prev_scr = lv_scr_act();

    lv_disp_load_scr(a->var);
}

static void opa_scale_anim(lv_obj_t * obj, lv_anim_value_t v)
{
    lv_obj_set_style_local_opa_scale(obj, LV_OBJ_PART_MAIN, LV_STATE_DEFAULT, v);
}

static void scr_anim_ready(lv_anim_t * a)
{
    lv_disp_t * d = lv_obj_get_disp(a->var);

    if(d->prev_scr && d->del_prev) lv_obj_del(d->prev_scr);
    d->prev_scr = NULL;
    d->scr_to_load = NULL;
    lv_style_remove_prop(lv_obj_get_local_style(a->var, LV_OBJ_PART_MAIN), LV_STYLE_OPA_SCALE);
}
#endif
=======
/**
 * @file lv_disp.c
 *
 */

/*********************
 *      INCLUDES
 *********************/
#include "lv_disp.h"
#include "../lv_misc/lv_math.h"
#include "../lv_core/lv_refr.h"

/*********************
 *      DEFINES
 *********************/

/**********************
 *      TYPEDEFS
 **********************/

/**********************
 *  STATIC PROTOTYPES
 **********************/

#if LV_USE_ANIMATION
    static void scr_load_anim_start(lv_anim_t * a);
    static void opa_scale_anim(lv_obj_t * obj, lv_anim_value_t v);
    static void scr_anim_ready(lv_anim_t * a);
#endif

/**********************
 *  STATIC VARIABLES
 **********************/

/**********************
 *      MACROS
 **********************/

/**********************
 *   GLOBAL FUNCTIONS
 **********************/

/**
 * Return with a pointer to the active screen
 * @param disp pointer to display which active screen should be get. (NULL to use the default
 * screen)
 * @return pointer to the active screen object (loaded by 'lv_scr_load()')
 */
lv_obj_t * lv_disp_get_scr_act(lv_disp_t * disp)
{
    if(!disp) disp = lv_disp_get_default();
    if(!disp) {
        LV_LOG_WARN("no display registered to get its active screen");
        return NULL;
    }

    return disp->act_scr;
}

/**
 * Return with a pointer to the previous screen. Only used during screen transitions.
 * @param disp pointer to display which previous screen should be get. (NULL to use the default
 * screen)
 * @return pointer to the previous screen object or NULL if not used now
 */
lv_obj_t * lv_disp_get_scr_prev(lv_disp_t * disp)
{
    if(!disp) disp = lv_disp_get_default();
    if(!disp) {
        LV_LOG_WARN("no display registered to get its previous screen");
        return NULL;
    }

    return disp->prev_scr;
}

/**
 * Make a screen active
 * @param scr pointer to a screen
 */
void lv_disp_load_scr(lv_obj_t * scr)
{
    lv_disp_t * d = lv_obj_get_disp(scr);
    if(!d) return;  /*Shouldn't happen, just to be sure*/
    d->act_scr = scr;

    lv_obj_invalidate(scr);
}

/**
 * Return with the top layer. (Same on every screen and it is above the normal screen layer)
 * @param disp pointer to display which top layer should be get. (NULL to use the default screen)
 * @return pointer to the top layer object  (transparent screen sized lv_obj)
 */
lv_obj_t * lv_disp_get_layer_top(lv_disp_t * disp)
{
    if(!disp) disp = lv_disp_get_default();
    if(!disp) {
        LV_LOG_WARN("lv_layer_top: no display registered to get its top layer");
        return NULL;
    }

    return disp->top_layer;
}

/**
 * Return with the sys. layer. (Same on every screen and it is above the normal screen and the top
 * layer)
 * @param disp pointer to display which sys. layer should be get. (NULL to use the default screen)
 * @return pointer to the sys layer object  (transparent screen sized lv_obj)
 */
lv_obj_t * lv_disp_get_layer_sys(lv_disp_t * disp)
{
    if(!disp) disp = lv_disp_get_default();
    if(!disp) {
        LV_LOG_WARN("lv_layer_sys: no display registered to get its sys. layer");
        return NULL;
    }

    return disp->sys_layer;
}

/**
 * Assign a screen to a display.
 * @param disp pointer to a display where to assign the screen
 * @param scr pointer to a screen object to assign
 */
void lv_disp_assign_screen(lv_disp_t * disp, lv_obj_t * scr)
{
    if(lv_obj_get_parent(scr) != NULL) {
        LV_LOG_WARN("lv_disp_assign_screen: try to assign a non-screen object");
        return;
    }

    lv_disp_t * old_disp = lv_obj_get_disp(scr);

    if(old_disp == disp) return;

    _lv_ll_chg_list(&old_disp->scr_ll, &disp->scr_ll, scr, true);
}

/**
 * Set the background color of a display
 * @param disp pointer to a display
 * @param color color of the background
 */
void lv_disp_set_bg_color(lv_disp_t * disp, lv_color_t color)
{
    if(!disp) disp = lv_disp_get_default();
    if(!disp) {
        LV_LOG_WARN("no display registered");
        return;
    }

    disp->bg_color = color;

    lv_area_t a;
    lv_area_set(&a, 0, 0, lv_disp_get_hor_res(disp) - 1, lv_disp_get_ver_res(disp) - 1);
    _lv_inv_area(disp, &a);

}

/**
 * Set the background image of a display
 * @param disp pointer to a display
 * @param img_src path to file or pointer to an `lv_img_dsc_t` variable
 */
void lv_disp_set_bg_image(lv_disp_t * disp, const void  * img_src)
{
    if(!disp) disp = lv_disp_get_default();
    if(!disp) {
        LV_LOG_WARN("no display registered");
        return;
    }

    disp->bg_img = img_src;

    lv_area_t a;
    lv_area_set(&a, 0, 0, lv_disp_get_hor_res(disp) - 1, lv_disp_get_ver_res(disp) - 1);
    _lv_inv_area(disp, &a);
}

/**
 * Opacity of the background
 * @param disp pointer to a display
 * @param opa opacity (0..255)
 */
void lv_disp_set_bg_opa(lv_disp_t * disp, lv_opa_t opa)
{
    if(!disp) disp = lv_disp_get_default();
    if(!disp) {
        LV_LOG_WARN("no display registered");
        return;
    }

    disp->bg_opa = opa;

    lv_area_t a;
    lv_area_set(&a, 0, 0, lv_disp_get_hor_res(disp) - 1, lv_disp_get_ver_res(disp) - 1);
    _lv_inv_area(disp, &a);
}

#if LV_USE_ANIMATION

/**
 * Switch screen with animation
 * @param scr pointer to the new screen to load
 * @param anim_type type of the animation from `lv_scr_load_anim_t`. E.g.  `LV_SCR_LOAD_ANIM_MOVE_LEFT`
 * @param time time of the animation
 * @param delay delay before the transition
 * @param auto_del true: automatically delete the old screen
 */
void lv_scr_load_anim(lv_obj_t * new_scr, lv_scr_load_anim_t anim_type, uint32_t time, uint32_t delay, bool auto_del)
{
    lv_disp_t * d = lv_obj_get_disp(new_scr);
    lv_obj_t * act_scr = lv_scr_act();

    if(d->del_prev && act_scr != d->scr_to_load && d->scr_to_load) {
        lv_obj_del(act_scr);
        lv_disp_load_scr(d->scr_to_load);
        lv_anim_del(d->scr_to_load, NULL);
        lv_obj_set_pos(d->scr_to_load, 0, 0);
        lv_style_remove_prop(lv_obj_get_local_style(d->scr_to_load, LV_OBJ_PART_MAIN), LV_STYLE_OPA_SCALE);

        act_scr = d->scr_to_load;
    }

    d->scr_to_load = new_scr;

    if(d->prev_scr && d->del_prev) {
        lv_obj_del(d->prev_scr);
        d->prev_scr = NULL;
    }

    d->del_prev = auto_del;

    /*Be sure there is no other animation on the screens*/
    lv_anim_del(new_scr, NULL);
    lv_anim_del(lv_scr_act(), NULL);

    /*Be sure both screens are in a normal position*/
    lv_obj_set_pos(new_scr, 0, 0);
    lv_obj_set_pos(lv_scr_act(), 0, 0);
    lv_style_remove_prop(lv_obj_get_local_style(new_scr, LV_OBJ_PART_MAIN), LV_STYLE_OPA_SCALE);
    lv_style_remove_prop(lv_obj_get_local_style(lv_scr_act(), LV_OBJ_PART_MAIN), LV_STYLE_OPA_SCALE);

    lv_anim_t a_new;
    lv_anim_init(&a_new);
    lv_anim_set_var(&a_new, new_scr);
    lv_anim_set_start_cb(&a_new, scr_load_anim_start);
    lv_anim_set_ready_cb(&a_new, scr_anim_ready);
    lv_anim_set_time(&a_new, time);
    lv_anim_set_delay(&a_new, delay);

    lv_anim_t a_old;
    lv_anim_init(&a_old);
    lv_anim_set_var(&a_old, d->act_scr);
    lv_anim_set_time(&a_old, time);
    lv_anim_set_delay(&a_old, delay);

    switch(anim_type) {
        case LV_SCR_LOAD_ANIM_NONE:
            /* Create a dummy animation to apply the delay*/
            lv_anim_set_exec_cb(&a_new, (lv_anim_exec_xcb_t) lv_obj_set_x);
            lv_anim_set_values(&a_new, 0, 0);
            break;
        case LV_SCR_LOAD_ANIM_OVER_LEFT:
            lv_anim_set_exec_cb(&a_new, (lv_anim_exec_xcb_t) lv_obj_set_x);
            lv_anim_set_values(&a_new, lv_disp_get_hor_res(d), 0);
            break;
        case LV_SCR_LOAD_ANIM_OVER_RIGHT:
            lv_anim_set_exec_cb(&a_new, (lv_anim_exec_xcb_t) lv_obj_set_x);
            lv_anim_set_values(&a_new, -lv_disp_get_hor_res(d), 0);
            break;
        case LV_SCR_LOAD_ANIM_OVER_TOP:
            lv_anim_set_exec_cb(&a_new, (lv_anim_exec_xcb_t) lv_obj_set_y);
            lv_anim_set_values(&a_new, lv_disp_get_ver_res(d), 0);
            break;
        case LV_SCR_LOAD_ANIM_OVER_BOTTOM:
            lv_anim_set_exec_cb(&a_new, (lv_anim_exec_xcb_t) lv_obj_set_y);
            lv_anim_set_values(&a_new, -lv_disp_get_ver_res(d), 0);
            break;
        case LV_SCR_LOAD_ANIM_MOVE_LEFT:
            lv_anim_set_exec_cb(&a_new, (lv_anim_exec_xcb_t) lv_obj_set_x);
            lv_anim_set_values(&a_new, lv_disp_get_hor_res(d), 0);

            lv_anim_set_exec_cb(&a_old, (lv_anim_exec_xcb_t) lv_obj_set_x);
            lv_anim_set_values(&a_old, 0, -lv_disp_get_hor_res(d));
            break;
        case LV_SCR_LOAD_ANIM_MOVE_RIGHT:
            lv_anim_set_exec_cb(&a_new, (lv_anim_exec_xcb_t) lv_obj_set_x);
            lv_anim_set_values(&a_new, -lv_disp_get_hor_res(d), 0);

            lv_anim_set_exec_cb(&a_old, (lv_anim_exec_xcb_t) lv_obj_set_x);
            lv_anim_set_values(&a_old, 0, lv_disp_get_hor_res(d));
            break;
        case LV_SCR_LOAD_ANIM_MOVE_TOP:
            lv_anim_set_exec_cb(&a_new, (lv_anim_exec_xcb_t) lv_obj_set_y);
            lv_anim_set_values(&a_new, lv_disp_get_ver_res(d), 0);

            lv_anim_set_exec_cb(&a_old, (lv_anim_exec_xcb_t) lv_obj_set_y);
            lv_anim_set_values(&a_old, 0, -lv_disp_get_ver_res(d));
            break;
        case LV_SCR_LOAD_ANIM_MOVE_BOTTOM:
            lv_anim_set_exec_cb(&a_new, (lv_anim_exec_xcb_t) lv_obj_set_y);
            lv_anim_set_values(&a_new, -lv_disp_get_ver_res(d), 0);

            lv_anim_set_exec_cb(&a_old, (lv_anim_exec_xcb_t) lv_obj_set_y);
            lv_anim_set_values(&a_old, 0, lv_disp_get_ver_res(d));
            break;

        case LV_SCR_LOAD_ANIM_FADE_ON:
            lv_anim_set_exec_cb(&a_new, (lv_anim_exec_xcb_t) opa_scale_anim);
            lv_anim_set_values(&a_new, LV_OPA_TRANSP, LV_OPA_COVER);
            break;
    }

    lv_anim_start(&a_new);
    lv_anim_start(&a_old);
}

#endif

/**
 * Get elapsed time since last user activity on a display (e.g. click)
 * @param disp pointer to an display (NULL to get the overall smallest inactivity)
 * @return elapsed ticks (milliseconds) since the last activity
 */
uint32_t lv_disp_get_inactive_time(const lv_disp_t * disp)
{
    if(disp) return lv_tick_elaps(disp->last_activity_time);

    lv_disp_t * d;
    uint32_t t = UINT32_MAX;
    d          = lv_disp_get_next(NULL);
    while(d) {
        uint32_t elaps = lv_tick_elaps(d->last_activity_time);
        t = LV_MATH_MIN(t, elaps);
        d = lv_disp_get_next(d);
    }

    return t;
}

/**
 * Manually trigger an activity on a display
 * @param disp pointer to an display (NULL to use the default display)
 */
void lv_disp_trig_activity(lv_disp_t * disp)
{
    if(!disp) disp = lv_disp_get_default();
    if(!disp) {
        LV_LOG_WARN("lv_disp_trig_activity: no display registered");
        return;
    }

    disp->last_activity_time = lv_tick_get();
}

/**
 * Clean any CPU cache that is related to the display.
 * @param disp pointer to an display (NULL to use the default display)
 */
void lv_disp_clean_dcache(lv_disp_t * disp)
{
    if(!disp) disp = lv_disp_get_default();
    if(!disp) {
        LV_LOG_WARN("lv_disp_clean_dcache: no display registered");
        return;
    }

    if(disp->driver.clean_dcache_cb)
        disp->driver.clean_dcache_cb(&disp->driver);
}

/**
 * Get a pointer to the screen refresher task to
 * modify its parameters with `lv_task_...` functions.
 * @param disp pointer to a display
 * @return pointer to the display refresher task. (NULL on error)
 */
lv_task_t * _lv_disp_get_refr_task(lv_disp_t * disp)
{
    if(!disp) disp = lv_disp_get_default();
    if(!disp) {
        LV_LOG_WARN("lv_disp_get_refr_task: no display registered");
        return NULL;
    }

    return disp->refr_task;
}

/**********************
 *   STATIC FUNCTIONS
 **********************/

#if LV_USE_ANIMATION
static void scr_load_anim_start(lv_anim_t * a)
{
    lv_disp_t * d = lv_obj_get_disp(a->var);
    d->prev_scr = lv_scr_act();

    lv_disp_load_scr(a->var);
}

static void opa_scale_anim(lv_obj_t * obj, lv_anim_value_t v)
{
    lv_obj_set_style_local_opa_scale(obj, LV_OBJ_PART_MAIN, LV_STATE_DEFAULT, v);
}

static void scr_anim_ready(lv_anim_t * a)
{
    lv_disp_t * d = lv_obj_get_disp(a->var);

    if(d->prev_scr && d->del_prev) lv_obj_del(d->prev_scr);
    d->prev_scr = NULL;
    d->scr_to_load = NULL;
    lv_style_remove_prop(lv_obj_get_local_style(a->var, LV_OBJ_PART_MAIN), LV_STYLE_OPA_SCALE);
}
#endif
>>>>>>> 9003f4a9
<|MERGE_RESOLUTION|>--- conflicted
+++ resolved
@@ -1,4 +1,3 @@
-<<<<<<< HEAD
 /**
  * @file lv_disp.c
  *
@@ -107,7 +106,7 @@
 /**
  * Return with the sys. layer. (Same on every screen and it is above the normal screen and the top
  * layer)
- * @param disp pointer to display which sys. layer  should be get. (NULL to use the default screen)
+ * @param disp pointer to display which sys. layer should be get. (NULL to use the default screen)
  * @return pointer to the sys layer object  (transparent screen sized lv_obj)
  */
 lv_obj_t * lv_disp_get_layer_sys(lv_disp_t * disp)
@@ -180,7 +179,6 @@
     lv_area_set(&a, 0, 0, lv_disp_get_hor_res(disp) - 1, lv_disp_get_ver_res(disp) - 1);
     _lv_inv_area(disp, &a);
 }
-
 
 /**
  * Opacity of the background
@@ -217,8 +215,7 @@
     lv_disp_t * d = lv_obj_get_disp(new_scr);
     lv_obj_t * act_scr = lv_scr_act();
 
-
-    if(d->del_prev && act_scr != d->scr_to_load) {
+    if(d->del_prev && act_scr != d->scr_to_load && d->scr_to_load) {
         lv_obj_del(act_scr);
         lv_disp_load_scr(d->scr_to_load);
         lv_anim_del(d->scr_to_load, NULL);
@@ -420,426 +417,4 @@
     d->scr_to_load = NULL;
     lv_style_remove_prop(lv_obj_get_local_style(a->var, LV_OBJ_PART_MAIN), LV_STYLE_OPA_SCALE);
 }
-#endif
-=======
-/**
- * @file lv_disp.c
- *
- */
-
-/*********************
- *      INCLUDES
- *********************/
-#include "lv_disp.h"
-#include "../lv_misc/lv_math.h"
-#include "../lv_core/lv_refr.h"
-
-/*********************
- *      DEFINES
- *********************/
-
-/**********************
- *      TYPEDEFS
- **********************/
-
-/**********************
- *  STATIC PROTOTYPES
- **********************/
-
-#if LV_USE_ANIMATION
-    static void scr_load_anim_start(lv_anim_t * a);
-    static void opa_scale_anim(lv_obj_t * obj, lv_anim_value_t v);
-    static void scr_anim_ready(lv_anim_t * a);
-#endif
-
-/**********************
- *  STATIC VARIABLES
- **********************/
-
-/**********************
- *      MACROS
- **********************/
-
-/**********************
- *   GLOBAL FUNCTIONS
- **********************/
-
-/**
- * Return with a pointer to the active screen
- * @param disp pointer to display which active screen should be get. (NULL to use the default
- * screen)
- * @return pointer to the active screen object (loaded by 'lv_scr_load()')
- */
-lv_obj_t * lv_disp_get_scr_act(lv_disp_t * disp)
-{
-    if(!disp) disp = lv_disp_get_default();
-    if(!disp) {
-        LV_LOG_WARN("no display registered to get its active screen");
-        return NULL;
-    }
-
-    return disp->act_scr;
-}
-
-/**
- * Return with a pointer to the previous screen. Only used during screen transitions.
- * @param disp pointer to display which previous screen should be get. (NULL to use the default
- * screen)
- * @return pointer to the previous screen object or NULL if not used now
- */
-lv_obj_t * lv_disp_get_scr_prev(lv_disp_t * disp)
-{
-    if(!disp) disp = lv_disp_get_default();
-    if(!disp) {
-        LV_LOG_WARN("no display registered to get its previous screen");
-        return NULL;
-    }
-
-    return disp->prev_scr;
-}
-
-/**
- * Make a screen active
- * @param scr pointer to a screen
- */
-void lv_disp_load_scr(lv_obj_t * scr)
-{
-    lv_disp_t * d = lv_obj_get_disp(scr);
-    if(!d) return;  /*Shouldn't happen, just to be sure*/
-    d->act_scr = scr;
-
-    lv_obj_invalidate(scr);
-}
-
-/**
- * Return with the top layer. (Same on every screen and it is above the normal screen layer)
- * @param disp pointer to display which top layer should be get. (NULL to use the default screen)
- * @return pointer to the top layer object  (transparent screen sized lv_obj)
- */
-lv_obj_t * lv_disp_get_layer_top(lv_disp_t * disp)
-{
-    if(!disp) disp = lv_disp_get_default();
-    if(!disp) {
-        LV_LOG_WARN("lv_layer_top: no display registered to get its top layer");
-        return NULL;
-    }
-
-    return disp->top_layer;
-}
-
-/**
- * Return with the sys. layer. (Same on every screen and it is above the normal screen and the top
- * layer)
- * @param disp pointer to display which sys. layer should be get. (NULL to use the default screen)
- * @return pointer to the sys layer object  (transparent screen sized lv_obj)
- */
-lv_obj_t * lv_disp_get_layer_sys(lv_disp_t * disp)
-{
-    if(!disp) disp = lv_disp_get_default();
-    if(!disp) {
-        LV_LOG_WARN("lv_layer_sys: no display registered to get its sys. layer");
-        return NULL;
-    }
-
-    return disp->sys_layer;
-}
-
-/**
- * Assign a screen to a display.
- * @param disp pointer to a display where to assign the screen
- * @param scr pointer to a screen object to assign
- */
-void lv_disp_assign_screen(lv_disp_t * disp, lv_obj_t * scr)
-{
-    if(lv_obj_get_parent(scr) != NULL) {
-        LV_LOG_WARN("lv_disp_assign_screen: try to assign a non-screen object");
-        return;
-    }
-
-    lv_disp_t * old_disp = lv_obj_get_disp(scr);
-
-    if(old_disp == disp) return;
-
-    _lv_ll_chg_list(&old_disp->scr_ll, &disp->scr_ll, scr, true);
-}
-
-/**
- * Set the background color of a display
- * @param disp pointer to a display
- * @param color color of the background
- */
-void lv_disp_set_bg_color(lv_disp_t * disp, lv_color_t color)
-{
-    if(!disp) disp = lv_disp_get_default();
-    if(!disp) {
-        LV_LOG_WARN("no display registered");
-        return;
-    }
-
-    disp->bg_color = color;
-
-    lv_area_t a;
-    lv_area_set(&a, 0, 0, lv_disp_get_hor_res(disp) - 1, lv_disp_get_ver_res(disp) - 1);
-    _lv_inv_area(disp, &a);
-
-}
-
-/**
- * Set the background image of a display
- * @param disp pointer to a display
- * @param img_src path to file or pointer to an `lv_img_dsc_t` variable
- */
-void lv_disp_set_bg_image(lv_disp_t * disp, const void  * img_src)
-{
-    if(!disp) disp = lv_disp_get_default();
-    if(!disp) {
-        LV_LOG_WARN("no display registered");
-        return;
-    }
-
-    disp->bg_img = img_src;
-
-    lv_area_t a;
-    lv_area_set(&a, 0, 0, lv_disp_get_hor_res(disp) - 1, lv_disp_get_ver_res(disp) - 1);
-    _lv_inv_area(disp, &a);
-}
-
-/**
- * Opacity of the background
- * @param disp pointer to a display
- * @param opa opacity (0..255)
- */
-void lv_disp_set_bg_opa(lv_disp_t * disp, lv_opa_t opa)
-{
-    if(!disp) disp = lv_disp_get_default();
-    if(!disp) {
-        LV_LOG_WARN("no display registered");
-        return;
-    }
-
-    disp->bg_opa = opa;
-
-    lv_area_t a;
-    lv_area_set(&a, 0, 0, lv_disp_get_hor_res(disp) - 1, lv_disp_get_ver_res(disp) - 1);
-    _lv_inv_area(disp, &a);
-}
-
-#if LV_USE_ANIMATION
-
-/**
- * Switch screen with animation
- * @param scr pointer to the new screen to load
- * @param anim_type type of the animation from `lv_scr_load_anim_t`. E.g.  `LV_SCR_LOAD_ANIM_MOVE_LEFT`
- * @param time time of the animation
- * @param delay delay before the transition
- * @param auto_del true: automatically delete the old screen
- */
-void lv_scr_load_anim(lv_obj_t * new_scr, lv_scr_load_anim_t anim_type, uint32_t time, uint32_t delay, bool auto_del)
-{
-    lv_disp_t * d = lv_obj_get_disp(new_scr);
-    lv_obj_t * act_scr = lv_scr_act();
-
-    if(d->del_prev && act_scr != d->scr_to_load && d->scr_to_load) {
-        lv_obj_del(act_scr);
-        lv_disp_load_scr(d->scr_to_load);
-        lv_anim_del(d->scr_to_load, NULL);
-        lv_obj_set_pos(d->scr_to_load, 0, 0);
-        lv_style_remove_prop(lv_obj_get_local_style(d->scr_to_load, LV_OBJ_PART_MAIN), LV_STYLE_OPA_SCALE);
-
-        act_scr = d->scr_to_load;
-    }
-
-    d->scr_to_load = new_scr;
-
-    if(d->prev_scr && d->del_prev) {
-        lv_obj_del(d->prev_scr);
-        d->prev_scr = NULL;
-    }
-
-    d->del_prev = auto_del;
-
-    /*Be sure there is no other animation on the screens*/
-    lv_anim_del(new_scr, NULL);
-    lv_anim_del(lv_scr_act(), NULL);
-
-    /*Be sure both screens are in a normal position*/
-    lv_obj_set_pos(new_scr, 0, 0);
-    lv_obj_set_pos(lv_scr_act(), 0, 0);
-    lv_style_remove_prop(lv_obj_get_local_style(new_scr, LV_OBJ_PART_MAIN), LV_STYLE_OPA_SCALE);
-    lv_style_remove_prop(lv_obj_get_local_style(lv_scr_act(), LV_OBJ_PART_MAIN), LV_STYLE_OPA_SCALE);
-
-    lv_anim_t a_new;
-    lv_anim_init(&a_new);
-    lv_anim_set_var(&a_new, new_scr);
-    lv_anim_set_start_cb(&a_new, scr_load_anim_start);
-    lv_anim_set_ready_cb(&a_new, scr_anim_ready);
-    lv_anim_set_time(&a_new, time);
-    lv_anim_set_delay(&a_new, delay);
-
-    lv_anim_t a_old;
-    lv_anim_init(&a_old);
-    lv_anim_set_var(&a_old, d->act_scr);
-    lv_anim_set_time(&a_old, time);
-    lv_anim_set_delay(&a_old, delay);
-
-    switch(anim_type) {
-        case LV_SCR_LOAD_ANIM_NONE:
-            /* Create a dummy animation to apply the delay*/
-            lv_anim_set_exec_cb(&a_new, (lv_anim_exec_xcb_t) lv_obj_set_x);
-            lv_anim_set_values(&a_new, 0, 0);
-            break;
-        case LV_SCR_LOAD_ANIM_OVER_LEFT:
-            lv_anim_set_exec_cb(&a_new, (lv_anim_exec_xcb_t) lv_obj_set_x);
-            lv_anim_set_values(&a_new, lv_disp_get_hor_res(d), 0);
-            break;
-        case LV_SCR_LOAD_ANIM_OVER_RIGHT:
-            lv_anim_set_exec_cb(&a_new, (lv_anim_exec_xcb_t) lv_obj_set_x);
-            lv_anim_set_values(&a_new, -lv_disp_get_hor_res(d), 0);
-            break;
-        case LV_SCR_LOAD_ANIM_OVER_TOP:
-            lv_anim_set_exec_cb(&a_new, (lv_anim_exec_xcb_t) lv_obj_set_y);
-            lv_anim_set_values(&a_new, lv_disp_get_ver_res(d), 0);
-            break;
-        case LV_SCR_LOAD_ANIM_OVER_BOTTOM:
-            lv_anim_set_exec_cb(&a_new, (lv_anim_exec_xcb_t) lv_obj_set_y);
-            lv_anim_set_values(&a_new, -lv_disp_get_ver_res(d), 0);
-            break;
-        case LV_SCR_LOAD_ANIM_MOVE_LEFT:
-            lv_anim_set_exec_cb(&a_new, (lv_anim_exec_xcb_t) lv_obj_set_x);
-            lv_anim_set_values(&a_new, lv_disp_get_hor_res(d), 0);
-
-            lv_anim_set_exec_cb(&a_old, (lv_anim_exec_xcb_t) lv_obj_set_x);
-            lv_anim_set_values(&a_old, 0, -lv_disp_get_hor_res(d));
-            break;
-        case LV_SCR_LOAD_ANIM_MOVE_RIGHT:
-            lv_anim_set_exec_cb(&a_new, (lv_anim_exec_xcb_t) lv_obj_set_x);
-            lv_anim_set_values(&a_new, -lv_disp_get_hor_res(d), 0);
-
-            lv_anim_set_exec_cb(&a_old, (lv_anim_exec_xcb_t) lv_obj_set_x);
-            lv_anim_set_values(&a_old, 0, lv_disp_get_hor_res(d));
-            break;
-        case LV_SCR_LOAD_ANIM_MOVE_TOP:
-            lv_anim_set_exec_cb(&a_new, (lv_anim_exec_xcb_t) lv_obj_set_y);
-            lv_anim_set_values(&a_new, lv_disp_get_ver_res(d), 0);
-
-            lv_anim_set_exec_cb(&a_old, (lv_anim_exec_xcb_t) lv_obj_set_y);
-            lv_anim_set_values(&a_old, 0, -lv_disp_get_ver_res(d));
-            break;
-        case LV_SCR_LOAD_ANIM_MOVE_BOTTOM:
-            lv_anim_set_exec_cb(&a_new, (lv_anim_exec_xcb_t) lv_obj_set_y);
-            lv_anim_set_values(&a_new, -lv_disp_get_ver_res(d), 0);
-
-            lv_anim_set_exec_cb(&a_old, (lv_anim_exec_xcb_t) lv_obj_set_y);
-            lv_anim_set_values(&a_old, 0, lv_disp_get_ver_res(d));
-            break;
-
-        case LV_SCR_LOAD_ANIM_FADE_ON:
-            lv_anim_set_exec_cb(&a_new, (lv_anim_exec_xcb_t) opa_scale_anim);
-            lv_anim_set_values(&a_new, LV_OPA_TRANSP, LV_OPA_COVER);
-            break;
-    }
-
-    lv_anim_start(&a_new);
-    lv_anim_start(&a_old);
-}
-
-#endif
-
-/**
- * Get elapsed time since last user activity on a display (e.g. click)
- * @param disp pointer to an display (NULL to get the overall smallest inactivity)
- * @return elapsed ticks (milliseconds) since the last activity
- */
-uint32_t lv_disp_get_inactive_time(const lv_disp_t * disp)
-{
-    if(disp) return lv_tick_elaps(disp->last_activity_time);
-
-    lv_disp_t * d;
-    uint32_t t = UINT32_MAX;
-    d          = lv_disp_get_next(NULL);
-    while(d) {
-        uint32_t elaps = lv_tick_elaps(d->last_activity_time);
-        t = LV_MATH_MIN(t, elaps);
-        d = lv_disp_get_next(d);
-    }
-
-    return t;
-}
-
-/**
- * Manually trigger an activity on a display
- * @param disp pointer to an display (NULL to use the default display)
- */
-void lv_disp_trig_activity(lv_disp_t * disp)
-{
-    if(!disp) disp = lv_disp_get_default();
-    if(!disp) {
-        LV_LOG_WARN("lv_disp_trig_activity: no display registered");
-        return;
-    }
-
-    disp->last_activity_time = lv_tick_get();
-}
-
-/**
- * Clean any CPU cache that is related to the display.
- * @param disp pointer to an display (NULL to use the default display)
- */
-void lv_disp_clean_dcache(lv_disp_t * disp)
-{
-    if(!disp) disp = lv_disp_get_default();
-    if(!disp) {
-        LV_LOG_WARN("lv_disp_clean_dcache: no display registered");
-        return;
-    }
-
-    if(disp->driver.clean_dcache_cb)
-        disp->driver.clean_dcache_cb(&disp->driver);
-}
-
-/**
- * Get a pointer to the screen refresher task to
- * modify its parameters with `lv_task_...` functions.
- * @param disp pointer to a display
- * @return pointer to the display refresher task. (NULL on error)
- */
-lv_task_t * _lv_disp_get_refr_task(lv_disp_t * disp)
-{
-    if(!disp) disp = lv_disp_get_default();
-    if(!disp) {
-        LV_LOG_WARN("lv_disp_get_refr_task: no display registered");
-        return NULL;
-    }
-
-    return disp->refr_task;
-}
-
-/**********************
- *   STATIC FUNCTIONS
- **********************/
-
-#if LV_USE_ANIMATION
-static void scr_load_anim_start(lv_anim_t * a)
-{
-    lv_disp_t * d = lv_obj_get_disp(a->var);
-    d->prev_scr = lv_scr_act();
-
-    lv_disp_load_scr(a->var);
-}
-
-static void opa_scale_anim(lv_obj_t * obj, lv_anim_value_t v)
-{
-    lv_obj_set_style_local_opa_scale(obj, LV_OBJ_PART_MAIN, LV_STATE_DEFAULT, v);
-}
-
-static void scr_anim_ready(lv_anim_t * a)
-{
-    lv_disp_t * d = lv_obj_get_disp(a->var);
-
-    if(d->prev_scr && d->del_prev) lv_obj_del(d->prev_scr);
-    d->prev_scr = NULL;
-    d->scr_to_load = NULL;
-    lv_style_remove_prop(lv_obj_get_local_style(a->var, LV_OBJ_PART_MAIN), LV_STYLE_OPA_SCALE);
-}
-#endif
->>>>>>> 9003f4a9
+#endif
--- conflicted
+++ resolved
@@ -1,4 +1,3 @@
-<<<<<<< HEAD
 /**
  * @file lv_style.h
  *
@@ -30,8 +29,8 @@
 #define LV_RADIUS_CIRCLE (0x7FFF) /**< A very big radius to always draw as circle*/
 LV_EXPORT_CONST_INT(LV_RADIUS_CIRCLE);
 
-#define LV_DEBUG_STYLE_SENTINEL_VALUE       0x2288AAEE
-#define LV_DEBUG_STYLE_LIST_SENTINEL_VALUE  0x9977CCBB
+#define LV_DEBUG_STYLE_SENTINEL_VALUE      0x2288AAEE
+#define LV_DEBUG_STYLE_LIST_SENTINEL_VALUE 0x9977CCBB
 
 #define LV_STYLE_PROP_INIT(name, group, id, attr)  name = (((group << 4) + id) | ((attr) << 8))
 
@@ -288,7 +287,7 @@
 
 /**
  * Add a style to a style list.
- * Only the the style pointer will be saved so the shouldn't be a local variable.
+ * Only the style pointer will be saved so the shouldn't be a local variable.
  * (It should be static, global or dynamically allocated)
  * @param list pointer to a style list
  * @param style pointer to a style to add
@@ -339,7 +338,7 @@
 /**
  * Remove a property from a style
  * @param style pointer to a style
- * @param prop  a style property ORed with a state.
+ * @param prop a style property ORed with a state.
  * E.g. `LV_STYLE_BORDER_WIDTH | (LV_STATE_PRESSED << LV_STYLE_STATE_POS)`
  * @return true: the property was found and removed; false: the property wasn't found
  */
@@ -540,7 +539,6 @@
  */
 lv_res_t _lv_style_list_get_color(lv_style_list_t * list, lv_style_property_t prop, lv_color_t * res);
 
-
 /**
  * Get an opacity typed property from a style list.
  * It will return the property which match best with given state.
@@ -599,8 +597,6 @@
  *     lv_style_copy(&my_style, &style_to_copy);
  */
 #define LV_STYLE_CREATE(name, copy_p) static lv_style_t name; lv_style_init(&name); lv_style_copy(&name, copy_p);
-
-
 
 #if LV_USE_DEBUG
 
@@ -633,638 +629,4 @@
 } /* extern "C" */
 #endif
 
-#endif /*LV_STYLE_H*/
-=======
-/**
- * @file lv_style.h
- *
- */
-
-#ifndef LV_STYLE_H
-#define LV_STYLE_H
-
-#ifdef __cplusplus
-extern "C" {
-#endif
-
-/*********************
- *      INCLUDES
- *********************/
-#include <stdbool.h>
-#include "../lv_font/lv_font.h"
-#include "../lv_misc/lv_color.h"
-#include "../lv_misc/lv_area.h"
-#include "../lv_misc/lv_anim.h"
-#include "../lv_misc/lv_types.h"
-#include "../lv_misc/lv_debug.h"
-#include "../lv_draw/lv_draw_blend.h"
-
-/*********************
- *      DEFINES
- *********************/
-
-#define LV_RADIUS_CIRCLE (0x7FFF) /**< A very big radius to always draw as circle*/
-LV_EXPORT_CONST_INT(LV_RADIUS_CIRCLE);
-
-#define LV_DEBUG_STYLE_SENTINEL_VALUE      0x2288AAEE
-#define LV_DEBUG_STYLE_LIST_SENTINEL_VALUE 0x9977CCBB
-
-#define LV_STYLE_PROP_INIT(name, group, id, attr)  name = (((group << 4) + id) | ((attr) << 8))
-
-#define LV_STYLE_ID_MASK 0x00FF
-
-#define LV_STYLE_ATTR_NONE          0
-#define LV_STYLE_ATTR_INHERIT       (1 << 7)
-
-#define _LV_STYLE_CLOSING_PROP     0xFF
-
-#define LV_STYLE_TRANS_NUM_MAX      6
-
-#define LV_STYLE_PROP_ALL 0xFF
-
-/**********************
- *      TYPEDEFS
- **********************/
-
-/*Border types (Use 'OR'ed values)*/
-enum {
-    LV_BORDER_SIDE_NONE     = 0x00,
-    LV_BORDER_SIDE_BOTTOM   = 0x01,
-    LV_BORDER_SIDE_TOP      = 0x02,
-    LV_BORDER_SIDE_LEFT     = 0x04,
-    LV_BORDER_SIDE_RIGHT    = 0x08,
-    LV_BORDER_SIDE_FULL     = 0x0F,
-    LV_BORDER_SIDE_INTERNAL = 0x10, /**< FOR matrix-like objects (e.g. Button matrix)*/
-    _LV_BORDER_SIDE_LAST
-};
-typedef uint8_t lv_border_side_t;
-
-enum {
-    LV_GRAD_DIR_NONE,
-    LV_GRAD_DIR_VER,
-    LV_GRAD_DIR_HOR,
-    _LV_GRAD_DIR_LAST
-};
-
-typedef uint8_t lv_grad_dir_t;
-
-/*Text decorations (Use 'OR'ed values)*/
-enum {
-    LV_TEXT_DECOR_NONE          = 0x00,
-    LV_TEXT_DECOR_UNDERLINE     = 0x01,
-    LV_TEXT_DECOR_STRIKETHROUGH = 0x02,
-    _LV_TEXT_DECOR_LAST
-};
-
-typedef uint8_t lv_text_decor_t;
-
-typedef uint8_t lv_style_attr_t;
-
-#define LV_STYLE_ATTR_GET_INHERIT(f) ((f)&0x80)
-#define LV_STYLE_ATTR_GET_STATE(f) ((f)&0x7F)
-
-#define LV_STYLE_ID_VALUE 0x0   /*max 9 pcs*/
-#define LV_STYLE_ID_COLOR 0x9   /*max 3 pcs*/
-#define LV_STYLE_ID_OPA   0xC   /*max 2 pcs*/
-#define LV_STYLE_ID_PTR   0xE   /*max 2 pcs*/
-
-enum {
-    /*Skip 0th property*/
-    LV_STYLE_PROP_INIT(LV_STYLE_RADIUS,             0x0, LV_STYLE_ID_VALUE + 1, LV_STYLE_ATTR_NONE),
-    LV_STYLE_PROP_INIT(LV_STYLE_CLIP_CORNER,        0x0, LV_STYLE_ID_VALUE + 2, LV_STYLE_ATTR_NONE),
-    LV_STYLE_PROP_INIT(LV_STYLE_SIZE,               0x0, LV_STYLE_ID_VALUE + 3, LV_STYLE_ATTR_NONE),
-    LV_STYLE_PROP_INIT(LV_STYLE_TRANSFORM_WIDTH,    0x0, LV_STYLE_ID_VALUE + 4, LV_STYLE_ATTR_NONE),
-    LV_STYLE_PROP_INIT(LV_STYLE_TRANSFORM_HEIGHT,   0x0, LV_STYLE_ID_VALUE + 5, LV_STYLE_ATTR_NONE),
-    LV_STYLE_PROP_INIT(LV_STYLE_TRANSFORM_ANGLE,    0x0, LV_STYLE_ID_VALUE + 6, LV_STYLE_ATTR_NONE),
-    LV_STYLE_PROP_INIT(LV_STYLE_TRANSFORM_ZOOM,     0x0, LV_STYLE_ID_VALUE + 7, LV_STYLE_ATTR_NONE),
-    LV_STYLE_PROP_INIT(LV_STYLE_OPA_SCALE,          0x0, LV_STYLE_ID_OPA + 0,   LV_STYLE_ATTR_INHERIT),
-
-    LV_STYLE_PROP_INIT(LV_STYLE_PAD_TOP,            0x1, LV_STYLE_ID_VALUE + 0, LV_STYLE_ATTR_NONE),
-    LV_STYLE_PROP_INIT(LV_STYLE_PAD_BOTTOM,         0x1, LV_STYLE_ID_VALUE + 1, LV_STYLE_ATTR_NONE),
-    LV_STYLE_PROP_INIT(LV_STYLE_PAD_LEFT,           0x1, LV_STYLE_ID_VALUE + 2, LV_STYLE_ATTR_NONE),
-    LV_STYLE_PROP_INIT(LV_STYLE_PAD_RIGHT,          0x1, LV_STYLE_ID_VALUE + 3, LV_STYLE_ATTR_NONE),
-    LV_STYLE_PROP_INIT(LV_STYLE_PAD_INNER,          0x1, LV_STYLE_ID_VALUE + 4, LV_STYLE_ATTR_NONE),
-    LV_STYLE_PROP_INIT(LV_STYLE_MARGIN_TOP,         0x1, LV_STYLE_ID_VALUE + 5, LV_STYLE_ATTR_NONE),
-    LV_STYLE_PROP_INIT(LV_STYLE_MARGIN_BOTTOM,      0x1, LV_STYLE_ID_VALUE + 6, LV_STYLE_ATTR_NONE),
-    LV_STYLE_PROP_INIT(LV_STYLE_MARGIN_LEFT,        0x1, LV_STYLE_ID_VALUE + 7, LV_STYLE_ATTR_NONE),
-    LV_STYLE_PROP_INIT(LV_STYLE_MARGIN_RIGHT,       0x1, LV_STYLE_ID_VALUE + 8, LV_STYLE_ATTR_NONE),
-
-    LV_STYLE_PROP_INIT(LV_STYLE_BG_BLEND_MODE,      0x2, LV_STYLE_ID_VALUE + 0, LV_STYLE_ATTR_NONE),
-    LV_STYLE_PROP_INIT(LV_STYLE_BG_MAIN_STOP,       0x2, LV_STYLE_ID_VALUE + 1, LV_STYLE_ATTR_NONE),
-    LV_STYLE_PROP_INIT(LV_STYLE_BG_GRAD_STOP,       0x2, LV_STYLE_ID_VALUE + 2, LV_STYLE_ATTR_NONE),
-    LV_STYLE_PROP_INIT(LV_STYLE_BG_GRAD_DIR,        0x2, LV_STYLE_ID_VALUE + 3, LV_STYLE_ATTR_NONE),
-    LV_STYLE_PROP_INIT(LV_STYLE_BG_COLOR,           0x2, LV_STYLE_ID_COLOR + 0, LV_STYLE_ATTR_NONE),
-    LV_STYLE_PROP_INIT(LV_STYLE_BG_GRAD_COLOR,      0x2, LV_STYLE_ID_COLOR + 1, LV_STYLE_ATTR_NONE),
-    LV_STYLE_PROP_INIT(LV_STYLE_BG_OPA,             0x2, LV_STYLE_ID_OPA   + 0, LV_STYLE_ATTR_NONE),
-
-    LV_STYLE_PROP_INIT(LV_STYLE_BORDER_WIDTH,       0x3, LV_STYLE_ID_VALUE + 0, LV_STYLE_ATTR_NONE),
-    LV_STYLE_PROP_INIT(LV_STYLE_BORDER_SIDE,        0x3, LV_STYLE_ID_VALUE + 1, LV_STYLE_ATTR_NONE),
-    LV_STYLE_PROP_INIT(LV_STYLE_BORDER_BLEND_MODE,  0x3, LV_STYLE_ID_VALUE + 2, LV_STYLE_ATTR_NONE),
-    LV_STYLE_PROP_INIT(LV_STYLE_BORDER_POST,        0x3, LV_STYLE_ID_VALUE + 3, LV_STYLE_ATTR_NONE),
-    LV_STYLE_PROP_INIT(LV_STYLE_BORDER_COLOR,       0x3, LV_STYLE_ID_COLOR + 0, LV_STYLE_ATTR_NONE),
-    LV_STYLE_PROP_INIT(LV_STYLE_BORDER_OPA,         0x3, LV_STYLE_ID_OPA   + 0, LV_STYLE_ATTR_NONE),
-
-    LV_STYLE_PROP_INIT(LV_STYLE_OUTLINE_WIDTH,       0x4, LV_STYLE_ID_VALUE + 0, LV_STYLE_ATTR_NONE),
-    LV_STYLE_PROP_INIT(LV_STYLE_OUTLINE_PAD,         0x4, LV_STYLE_ID_VALUE + 1, LV_STYLE_ATTR_NONE),
-    LV_STYLE_PROP_INIT(LV_STYLE_OUTLINE_BLEND_MODE,  0x4, LV_STYLE_ID_VALUE + 2, LV_STYLE_ATTR_NONE),
-    LV_STYLE_PROP_INIT(LV_STYLE_OUTLINE_COLOR,       0x4, LV_STYLE_ID_COLOR + 0, LV_STYLE_ATTR_NONE),
-    LV_STYLE_PROP_INIT(LV_STYLE_OUTLINE_OPA,         0x4, LV_STYLE_ID_OPA   + 0, LV_STYLE_ATTR_NONE),
-
-    LV_STYLE_PROP_INIT(LV_STYLE_SHADOW_WIDTH,       0x5, LV_STYLE_ID_VALUE + 0, LV_STYLE_ATTR_NONE),
-    LV_STYLE_PROP_INIT(LV_STYLE_SHADOW_OFS_X,       0x5, LV_STYLE_ID_VALUE + 1, LV_STYLE_ATTR_NONE),
-    LV_STYLE_PROP_INIT(LV_STYLE_SHADOW_OFS_Y,       0x5, LV_STYLE_ID_VALUE + 2, LV_STYLE_ATTR_NONE),
-    LV_STYLE_PROP_INIT(LV_STYLE_SHADOW_SPREAD,      0x5, LV_STYLE_ID_VALUE + 3, LV_STYLE_ATTR_NONE),
-    LV_STYLE_PROP_INIT(LV_STYLE_SHADOW_BLEND_MODE,  0x5, LV_STYLE_ID_VALUE + 4, LV_STYLE_ATTR_NONE),
-    LV_STYLE_PROP_INIT(LV_STYLE_SHADOW_COLOR,       0x5, LV_STYLE_ID_COLOR + 0, LV_STYLE_ATTR_NONE),
-    LV_STYLE_PROP_INIT(LV_STYLE_SHADOW_OPA,         0x5, LV_STYLE_ID_OPA   + 0, LV_STYLE_ATTR_NONE),
-
-    LV_STYLE_PROP_INIT(LV_STYLE_PATTERN_BLEND_MODE,    0x6, LV_STYLE_ID_VALUE + 0, LV_STYLE_ATTR_NONE),
-    LV_STYLE_PROP_INIT(LV_STYLE_PATTERN_REPEAT,        0x6, LV_STYLE_ID_VALUE + 1, LV_STYLE_ATTR_NONE),
-    LV_STYLE_PROP_INIT(LV_STYLE_PATTERN_RECOLOR,       0x6, LV_STYLE_ID_COLOR + 0, LV_STYLE_ATTR_NONE),
-    LV_STYLE_PROP_INIT(LV_STYLE_PATTERN_OPA,           0x6, LV_STYLE_ID_OPA   + 0, LV_STYLE_ATTR_NONE),
-    LV_STYLE_PROP_INIT(LV_STYLE_PATTERN_RECOLOR_OPA,   0x6, LV_STYLE_ID_OPA   + 1, LV_STYLE_ATTR_NONE),
-    LV_STYLE_PROP_INIT(LV_STYLE_PATTERN_IMAGE,         0x6, LV_STYLE_ID_PTR   + 0, LV_STYLE_ATTR_NONE),
-
-    LV_STYLE_PROP_INIT(LV_STYLE_VALUE_LETTER_SPACE,  0x7, LV_STYLE_ID_VALUE + 0, LV_STYLE_ATTR_NONE),
-    LV_STYLE_PROP_INIT(LV_STYLE_VALUE_LINE_SPACE,    0x7, LV_STYLE_ID_VALUE + 1, LV_STYLE_ATTR_NONE),
-    LV_STYLE_PROP_INIT(LV_STYLE_VALUE_BLEND_MODE,    0x7, LV_STYLE_ID_VALUE + 2, LV_STYLE_ATTR_NONE),
-    LV_STYLE_PROP_INIT(LV_STYLE_VALUE_OFS_X,         0x7, LV_STYLE_ID_VALUE + 3, LV_STYLE_ATTR_NONE),
-    LV_STYLE_PROP_INIT(LV_STYLE_VALUE_OFS_Y,         0x7, LV_STYLE_ID_VALUE + 4, LV_STYLE_ATTR_NONE),
-    LV_STYLE_PROP_INIT(LV_STYLE_VALUE_ALIGN,         0x7, LV_STYLE_ID_VALUE + 5, LV_STYLE_ATTR_NONE),
-    LV_STYLE_PROP_INIT(LV_STYLE_VALUE_COLOR,         0x7, LV_STYLE_ID_COLOR + 0, LV_STYLE_ATTR_NONE),
-    LV_STYLE_PROP_INIT(LV_STYLE_VALUE_OPA,           0x7, LV_STYLE_ID_OPA   + 0, LV_STYLE_ATTR_NONE),
-    LV_STYLE_PROP_INIT(LV_STYLE_VALUE_FONT,          0x7, LV_STYLE_ID_PTR   + 0, LV_STYLE_ATTR_NONE),
-    LV_STYLE_PROP_INIT(LV_STYLE_VALUE_STR,           0x7, LV_STYLE_ID_PTR   + 1, LV_STYLE_ATTR_NONE),
-
-    LV_STYLE_PROP_INIT(LV_STYLE_TEXT_LETTER_SPACE,   0x8, LV_STYLE_ID_VALUE + 0, LV_STYLE_ATTR_INHERIT),
-    LV_STYLE_PROP_INIT(LV_STYLE_TEXT_LINE_SPACE,     0x8, LV_STYLE_ID_VALUE + 1, LV_STYLE_ATTR_INHERIT),
-    LV_STYLE_PROP_INIT(LV_STYLE_TEXT_DECOR,          0x8, LV_STYLE_ID_VALUE + 2, LV_STYLE_ATTR_INHERIT),
-    LV_STYLE_PROP_INIT(LV_STYLE_TEXT_BLEND_MODE,     0x8, LV_STYLE_ID_VALUE + 3, LV_STYLE_ATTR_INHERIT),
-    LV_STYLE_PROP_INIT(LV_STYLE_TEXT_COLOR,          0x8, LV_STYLE_ID_COLOR + 0, LV_STYLE_ATTR_INHERIT),
-    LV_STYLE_PROP_INIT(LV_STYLE_TEXT_SEL_COLOR,      0x8, LV_STYLE_ID_COLOR + 1, LV_STYLE_ATTR_INHERIT),
-    LV_STYLE_PROP_INIT(LV_STYLE_TEXT_SEL_BG_COLOR,   0x8, LV_STYLE_ID_COLOR + 2, LV_STYLE_ATTR_INHERIT),
-    LV_STYLE_PROP_INIT(LV_STYLE_TEXT_OPA,            0x8, LV_STYLE_ID_OPA   + 0, LV_STYLE_ATTR_INHERIT),
-    LV_STYLE_PROP_INIT(LV_STYLE_TEXT_FONT,           0x8, LV_STYLE_ID_PTR   + 0, LV_STYLE_ATTR_INHERIT),
-
-    LV_STYLE_PROP_INIT(LV_STYLE_LINE_WIDTH,         0x9, LV_STYLE_ID_VALUE + 0, LV_STYLE_ATTR_NONE),
-    LV_STYLE_PROP_INIT(LV_STYLE_LINE_BLEND_MODE,    0x9, LV_STYLE_ID_VALUE + 1, LV_STYLE_ATTR_NONE),
-    LV_STYLE_PROP_INIT(LV_STYLE_LINE_DASH_WIDTH,    0x9, LV_STYLE_ID_VALUE + 2, LV_STYLE_ATTR_NONE),
-    LV_STYLE_PROP_INIT(LV_STYLE_LINE_DASH_GAP,      0x9, LV_STYLE_ID_VALUE + 3, LV_STYLE_ATTR_NONE),
-    LV_STYLE_PROP_INIT(LV_STYLE_LINE_ROUNDED,       0x9, LV_STYLE_ID_VALUE + 4, LV_STYLE_ATTR_NONE),
-    LV_STYLE_PROP_INIT(LV_STYLE_LINE_COLOR,         0x9, LV_STYLE_ID_COLOR + 0, LV_STYLE_ATTR_NONE),
-    LV_STYLE_PROP_INIT(LV_STYLE_LINE_OPA,           0x9, LV_STYLE_ID_OPA   + 0, LV_STYLE_ATTR_NONE),
-
-    LV_STYLE_PROP_INIT(LV_STYLE_IMAGE_BLEND_MODE,   0xA, LV_STYLE_ID_VALUE + 0, LV_STYLE_ATTR_INHERIT),
-    LV_STYLE_PROP_INIT(LV_STYLE_IMAGE_RECOLOR,      0xA, LV_STYLE_ID_COLOR + 0, LV_STYLE_ATTR_INHERIT),
-    LV_STYLE_PROP_INIT(LV_STYLE_IMAGE_OPA,          0xA, LV_STYLE_ID_OPA   + 0, LV_STYLE_ATTR_INHERIT),
-    LV_STYLE_PROP_INIT(LV_STYLE_IMAGE_RECOLOR_OPA,  0xA, LV_STYLE_ID_OPA   + 1, LV_STYLE_ATTR_INHERIT),
-
-    LV_STYLE_PROP_INIT(LV_STYLE_TRANSITION_TIME,    0xB, LV_STYLE_ID_VALUE + 0, LV_STYLE_ATTR_NONE),
-    LV_STYLE_PROP_INIT(LV_STYLE_TRANSITION_DELAY,   0xB, LV_STYLE_ID_VALUE + 1, LV_STYLE_ATTR_NONE),
-    LV_STYLE_PROP_INIT(LV_STYLE_TRANSITION_PROP_1,  0xB, LV_STYLE_ID_VALUE + 2, LV_STYLE_ATTR_NONE),
-    LV_STYLE_PROP_INIT(LV_STYLE_TRANSITION_PROP_2,  0xB, LV_STYLE_ID_VALUE + 3, LV_STYLE_ATTR_NONE),
-    LV_STYLE_PROP_INIT(LV_STYLE_TRANSITION_PROP_3,  0xB, LV_STYLE_ID_VALUE + 4, LV_STYLE_ATTR_NONE),
-    LV_STYLE_PROP_INIT(LV_STYLE_TRANSITION_PROP_4,  0xB, LV_STYLE_ID_VALUE + 5, LV_STYLE_ATTR_NONE),
-    LV_STYLE_PROP_INIT(LV_STYLE_TRANSITION_PROP_5,  0xB, LV_STYLE_ID_VALUE + 6, LV_STYLE_ATTR_NONE),
-    LV_STYLE_PROP_INIT(LV_STYLE_TRANSITION_PROP_6,  0xB, LV_STYLE_ID_VALUE + 7, LV_STYLE_ATTR_NONE),
-    LV_STYLE_PROP_INIT(LV_STYLE_TRANSITION_PATH,    0xB, LV_STYLE_ID_PTR + 0, LV_STYLE_ATTR_NONE),
-
-    LV_STYLE_PROP_INIT(LV_STYLE_SCALE_WIDTH,            0xC, LV_STYLE_ID_VALUE + 0, LV_STYLE_ATTR_NONE),
-    LV_STYLE_PROP_INIT(LV_STYLE_SCALE_BORDER_WIDTH,     0xC, LV_STYLE_ID_VALUE + 1, LV_STYLE_ATTR_NONE),
-    LV_STYLE_PROP_INIT(LV_STYLE_SCALE_END_BORDER_WIDTH, 0xC, LV_STYLE_ID_VALUE + 2, LV_STYLE_ATTR_NONE),
-    LV_STYLE_PROP_INIT(LV_STYLE_SCALE_END_LINE_WIDTH,   0xC, LV_STYLE_ID_VALUE + 3, LV_STYLE_ATTR_NONE),
-    LV_STYLE_PROP_INIT(LV_STYLE_SCALE_GRAD_COLOR,       0xC, LV_STYLE_ID_COLOR + 0, LV_STYLE_ATTR_NONE),
-    LV_STYLE_PROP_INIT(LV_STYLE_SCALE_END_COLOR,        0xC, LV_STYLE_ID_COLOR + 1, LV_STYLE_ATTR_NONE),
-};
-
-typedef uint16_t lv_style_property_t;
-
-#define LV_STYLE_STATE_POS       8
-#define LV_STYLE_STATE_MASK      0x7F00
-#define LV_STYLE_INHERIT_MASK    0x8000
-
-typedef uint16_t lv_style_state_t;
-
-typedef struct {
-    uint8_t * map;
-#if LV_USE_ASSERT_STYLE
-    uint32_t sentinel;
-#endif
-} lv_style_t;
-
-typedef int16_t lv_style_int_t;
-
-typedef struct {
-    lv_style_t ** style_list;
-#if LV_USE_ASSERT_STYLE
-    uint32_t sentinel;
-#endif
-    uint32_t style_cnt     : 6;
-    uint32_t has_local     : 1;
-    uint32_t has_trans     : 1;
-    uint32_t skip_trans    : 1;      /*1: Temporally skip the transition style if any*/
-    uint32_t ignore_trans  : 1;      /*1: Mark that this style list shouldn't receive transitions at all*/
-    uint32_t valid_cache   : 1;      /*1: The cache is valid and can be used*/
-    uint32_t ignore_cache  : 1;      /*1: Ignore cache while getting value of properties*/
-
-    uint32_t radius_zero : 1;
-    uint32_t opa_scale_cover      : 1;
-    uint32_t clip_corner_off       : 1;
-    uint32_t transform_all_zero  : 1;
-    uint32_t pad_all_zero : 1;
-    uint32_t margin_all_zero : 1;
-    uint32_t blend_mode_all_normal : 1;
-    uint32_t bg_opa_transp : 1;
-    uint32_t bg_opa_cover : 1;
-
-    uint32_t border_width_zero : 1;
-    uint32_t border_side_full : 1;
-    uint32_t border_post_off : 1;
-
-    uint32_t outline_width_zero : 1;
-    uint32_t pattern_img_null : 1;
-    uint32_t shadow_width_zero : 1;
-    uint32_t value_txt_str : 1;
-    uint32_t img_recolor_opa_transp : 1;
-
-    uint32_t text_space_zero : 1;
-    uint32_t text_decor_none : 1;
-    uint32_t text_font_normal : 1;
-} lv_style_list_t;
-
-/**********************
- * GLOBAL PROTOTYPES
- **********************/
-
-/**
- * Initialize a style
- * @param style pointer to a style to initialize
- */
-void lv_style_init(lv_style_t * style);
-
-/**
- * Copy a style with all its properties
- * @param style_dest pointer to the destination style. (Should be initialized with `lv_style_init()`)
- * @param style_src pointer to the source (to copy )style
- */
-void lv_style_copy(lv_style_t * style_dest, const lv_style_t * style_src);
-
-/**
- * Initialize a style list
- * @param list a style list to initialize
- */
-void lv_style_list_init(lv_style_list_t * list);
-
-/**
- * Copy a style list with all its styles and local style properties
- * @param list_dest pointer to the destination style list. (should be initialized with `lv_style_list_init()`)
- * @param list_src pointer to the source (to copy) style list.
- */
-void lv_style_list_copy(lv_style_list_t * list_dest, const lv_style_list_t * list_src);
-
-/**
- * Add a style to a style list.
- * Only the style pointer will be saved so the shouldn't be a local variable.
- * (It should be static, global or dynamically allocated)
- * @param list pointer to a style list
- * @param style pointer to a style to add
- */
-void _lv_style_list_add_style(lv_style_list_t * list, lv_style_t * style);
-
-/**
- * Remove a style from a style list
- * @param style_list pointer to a style list
- * @param style pointer to a style to remove
- */
-void _lv_style_list_remove_style(lv_style_list_t * list, lv_style_t * style);
-
-/**
- * Remove all styles added from style list, clear the local style, transition style and free all allocated memories.
- * Leave `ignore_trans` flag as it is.
- * @param list pointer to a style list.
- */
-void _lv_style_list_reset(lv_style_list_t * style_list);
-
-static inline lv_style_t * lv_style_list_get_style(lv_style_list_t * list, uint8_t id)
-{
-    if(list->has_trans && list->skip_trans) id++;
-    if(list->style_cnt == 0 || id >= list->style_cnt) return NULL;
-    return list->style_list[id];
-}
-
-/**
- * Clear all properties from a style and all allocated memories.
- * @param style pointer to a style
- */
-void lv_style_reset(lv_style_t * style);
-
-/**
- * Get the size of the properties in a style in bytes
- * @param style pointer to a style
- * @return size of the properties in bytes
- */
-uint16_t _lv_style_get_mem_size(const lv_style_t * style);
-
-/**
- * Copy a style to an other
- * @param dest pointer to the destination style
- * @param src pointer to the source style
- */
-void lv_style_copy(lv_style_t * dest, const lv_style_t * src);
-
-/**
- * Remove a property from a style
- * @param style pointer to a style
- * @param prop a style property ORed with a state.
- * E.g. `LV_STYLE_BORDER_WIDTH | (LV_STATE_PRESSED << LV_STYLE_STATE_POS)`
- * @return true: the property was found and removed; false: the property wasn't found
- */
-bool lv_style_remove_prop(lv_style_t * style, lv_style_property_t prop);
-
-/**
- * Set an integer typed property in a style.
- * @param style pointer to a style where the property should be set
- * @param prop a style property ORed with a state.
- * E.g. `LV_STYLE_BORDER_WIDTH | (LV_STATE_PRESSED << LV_STYLE_STATE_POS)`
- * @param value the value to set
- * @note shouldn't be used directly. Use the specific property set functions instead.
- *       For example: `lv_style_set_border_width()`
- * @note for performance reasons it's not checked if the property really has integer type
- */
-void _lv_style_set_int(lv_style_t * style, lv_style_property_t prop, lv_style_int_t value);
-
-/**
- * Set a color typed property in a style.
- * @param style pointer to a style where the property should be set
- * @param prop a style property ORed with a state.
- * E.g. `LV_STYLE_BORDER_COLOR | (LV_STATE_PRESSED << LV_STYLE_STATE_POS)`
- * @param value the value to set
- * @note shouldn't be used directly. Use the specific property set functions instead.
- *       For example: `lv_style_set_border_color()`
- * @note for performance reasons it's not checked if the property really has color type
- */
-void _lv_style_set_color(lv_style_t * style, lv_style_property_t prop, lv_color_t color);
-
-/**
- * Set an opacity typed property in a style.
- * @param style pointer to a style where the property should be set
- * @param prop a style property ORed with a state.
- * E.g. `LV_STYLE_BORDER_OPA | (LV_STATE_PRESSED << LV_STYLE_STATE_POS)`
- * @param value the value to set
- * @note shouldn't be used directly. Use the specific property set functions instead.
- *       For example: `lv_style_set_border_opa()`
- * @note for performance reasons it's not checked if the property really has opacity type
- */
-void _lv_style_set_opa(lv_style_t * style, lv_style_property_t prop, lv_opa_t opa);
-
-/**
- * Set a pointer typed property in a style.
- * @param style pointer to a style where the property should be set
- * @param prop a style property ORed with a state.
- * E.g. `LV_STYLE_TEXT_POINTER | (LV_STATE_PRESSED << LV_STYLE_STATE_POS)`
- * @param value the value to set
- * @note shouldn't be used directly. Use the specific property set functions instead.
- *       For example: `lv_style_set_border_width()`
- * @note for performance reasons it's not checked if the property really has pointer type
- */
-void _lv_style_set_ptr(lv_style_t * style, lv_style_property_t prop, const void * p);
-
-/**
- * Get an integer typed property from a style.
- * @param style pointer to a style from where the property should be get
- * @param prop a style property ORed with a state.
- * E.g. `LV_STYLE_BORDER_WIDTH | (LV_STATE_PRESSED << LV_STYLE_STATE_POS)`
- * @param res pointer to a buffer to store the result value
- * @return -1: the property wasn't found in the style.
- *         The matching state bits of the desired state (in `prop`) and the best matching property's state
- *         Higher value means match in higher precedence state.
- * @note shouldn't be used directly. Use the specific property get functions instead.
- *       For example: `lv_style_get_border_width()`
- * @note for performance reasons it's not checked if the property really has integer type
- */
-int16_t _lv_style_get_int(const lv_style_t * style, lv_style_property_t prop, void * res);
-
-/**
- * Get a color typed property from a style.
- * @param style pointer to a style from where the property should be get
- * @param prop a style property ORed with a state.
- * E.g. `LV_STYLE_BORDER_COLOR | (LV_STATE_PRESSED << LV_STYLE_STATE_POS)`
- * @param res pointer to a buffer to store the result value
- * @return -1: the property wasn't found in the style.
- *         The matching state bits of the desired state (in `prop`) and the best matching property's state
- *         Higher value means match in higher precedence state.
- * @note shouldn't be used directly. Use the specific property get functions instead.
- *       For example: `lv_style_get_border_color()`
- * @note for performance reasons it's not checked if the property really has color type
- */
-int16_t _lv_style_get_color(const lv_style_t * style, lv_style_property_t prop, void * res);
-
-/**
- * Get an opacity typed property from a style.
- * @param style pointer to a style from where the property should be get
- * @param prop a style property ORed with a state.
- * E.g. `LV_STYLE_BORDER_OPA | (LV_STATE_PRESSED << LV_STYLE_STATE_POS)`
- * @param res pointer to a buffer to store the result value
- * @return -1: the property wasn't found in the style.
- *         The matching state bits of the desired state (in `prop`) and the best matching property's state
- *         Higher value means match in higher precedence state.
- * @note shouldn't be used directly. Use the specific property get functions instead.
- *       For example: `lv_style_get_border_opa()`
- * @note for performance reasons it's not checked if the property really has opacity type
- */
-int16_t _lv_style_get_opa(const lv_style_t * style, lv_style_property_t prop, void * res);
-
-/**
- * Get a pointer typed property from a style.
- * @param style pointer to a style from where the property should be get
- * @param prop a style property ORed with a state.
- * E.g. `LV_STYLE_TEXT_FONT | (LV_STATE_PRESSED << LV_STYLE_STATE_POS)`
- * @param res pointer to a buffer to store the result value
- * @return -1: the property wasn't found in the style.
- *         The matching state bits of the desired state (in `prop`) and the best matching property's state
- *         Higher value means match in higher precedence state.
- * @note shouldn't be used directly. Use the specific property get functions instead.
- *       For example: `lv_style_get_text_font()`
- * @note for performance reasons it's not checked if the property really has pointer type
- */
-int16_t _lv_style_get_ptr(const lv_style_t * style, lv_style_property_t prop, void * res);
-
-/**
- * Get the local style of a style list
- * @param list pointer to a style list where the local property should be set
- * @return pointer to the local style if exists else `NULL`.
- */
-lv_style_t * lv_style_list_get_local_style(lv_style_list_t * list);
-
-/**
- * Get the transition style of a style list
- * @param list pointer to a style list where the local property should be set
- * @return pointer to the transition style if exists else `NULL`.
- */
-lv_style_t * _lv_style_list_get_transition_style(lv_style_list_t * list);
-
-/**
- * Allocate the transition style in a style list. If already exists simply return it.
- * @param list pointer to a style list
- * @return the transition style of a style list
- */
-lv_style_t * _lv_style_list_add_trans_style(lv_style_list_t * list);
-
-/**
- * Set a local integer typed property in a style list.
- * @param list pointer to a style list where the local property should be set
- * @param prop a style property ORed with a state.
- * E.g. `LV_STYLE_BORDER_WIDTH | (LV_STATE_PRESSED << LV_STYLE_STATE_POS)`
- * @param value the value to set
- * @note for performance reasons it's not checked if the property really has integer type
- */
-void _lv_style_list_set_local_int(lv_style_list_t * list, lv_style_property_t prop, lv_style_int_t value);
-
-/**
- * Set a local color typed property in a style list.
- * @param list pointer to a style list where the local property should be set
- * @param prop a style property ORed with a state.
- * E.g. `LV_STYLE_BORDER_COLOR | (LV_STATE_PRESSED << LV_STYLE_STATE_POS)`
- * @param value the value to set
- * @note for performance reasons it's not checked if the property really has color type
- */
-void _lv_style_list_set_local_color(lv_style_list_t * list, lv_style_property_t prop, lv_color_t value);
-
-/**
- * Set a local opacity typed property in a style list.
- * @param list pointer to a style list where the local property should be set
- * @param prop a style property ORed with a state.
- * E.g. `LV_STYLE_BORDER_OPA | (LV_STATE_PRESSED << LV_STYLE_STATE_POS)`
- * @param value the value to set
- * @note for performance reasons it's not checked if the property really has opacity type
- */
-void _lv_style_list_set_local_opa(lv_style_list_t * list, lv_style_property_t prop, lv_opa_t value);
-
-/**
- * Set a local pointer typed property in a style list.
- * @param list pointer to a style list where the local property should be set
- * @param prop a style property ORed with a state.
- * E.g. `LV_STYLE_TEXT_FONT | (LV_STATE_PRESSED << LV_STYLE_STATE_POS)`
- * @param value the value to set
- * @note for performance reasons it's not checked if the property really has pointer type
- */
-void _lv_style_list_set_local_ptr(lv_style_list_t * list, lv_style_property_t prop, const void * value);
-
-/**
- * Get an integer typed property from a style list.
- * It will return the property which match best with given state.
- * @param list pointer to a style list from where the property should be get
- * @param prop a style property ORed with a state.
- * E.g. `LV_STYLE_BORDER_WIDTH | (LV_STATE_PRESSED << LV_STYLE_STATE_POS)`
- * @param res pointer to a buffer to store the result
- * @return LV_RES_OK: there was a matching property in the list
- *         LV_RES_INV: there was NO matching property in the list
- * @note for performance reasons it's not checked if the property really has integer type
- */
-lv_res_t _lv_style_list_get_int(lv_style_list_t * list, lv_style_property_t prop, lv_style_int_t * res);
-
-/**
- * Get a color typed property from a style list.
- * It will return the property which match best with given state.
- * @param list pointer to a style list from where the property should be get
- * @param prop a style property ORed with a state.
- * E.g. `LV_STYLE_BORDER_COLOR | (LV_STATE_PRESSED << LV_STYLE_STATE_POS)`
- * @param res pointer to a buffer to store the result
- * @return LV_RES_OK: there was a matching property in the list
- *         LV_RES_INV: there was NO matching property in the list
- * @note for performance reasons it's not checked if the property really has color type
- */
-lv_res_t _lv_style_list_get_color(lv_style_list_t * list, lv_style_property_t prop, lv_color_t * res);
-
-/**
- * Get an opacity typed property from a style list.
- * It will return the property which match best with given state.
- * @param list pointer to a style list from where the property should be get
- * @param prop a style property ORed with a state.
- * E.g. `LV_STYLE_BORDER_OPA | (LV_STATE_PRESSED << LV_STYLE_STATE_POS)`
- * @param res pointer to a buffer to store the result
- * @return LV_RES_OK: there was a matching property in the list
- *         LV_RES_INV: there was NO matching property in the list
- * @note for performance reasons it's not checked if the property really has opacity type
- */
-lv_res_t _lv_style_list_get_opa(lv_style_list_t * list, lv_style_property_t prop, lv_opa_t * res);
-
-/**
- * Get a pointer typed property from a style list.
- * It will return the property which match best with given state.
- * @param list pointer to a style list from where the property should be get
- * @param prop a style property ORed with a state.
- * E.g. `LV_STYLE_TEXT_FONT | (LV_STATE_PRESSED << LV_STYLE_STATE_POS)`
- * @param res pointer to a buffer to store the result
- * @return LV_RES_OK: there was a matching property in the list
- *         LV_RES_INV: there was NO matching property in the list
- * @note for performance reasons it's not checked if the property really has pointer type
- */
-lv_res_t _lv_style_list_get_ptr(lv_style_list_t * list, lv_style_property_t prop, const void ** res);
-
-/**
- * Check whether a style is valid (initialized correctly)
- * @param style pointer to a style
- * @return true: valid
- */
-bool lv_debug_check_style(const lv_style_t * style);
-
-/**
- * Check whether a style list is valid (initialized correctly)
- * @param style pointer to a style
- * @return true: valid
- */
-bool lv_debug_check_style_list(const lv_style_list_t * list);
-
-/*************************
- *    GLOBAL VARIABLES
- *************************/
-
-/**********************
- *      MACROS
- **********************/
-
-/**
- * Create and initialize a `static` style
- * Example:
- *     LV_STYLE_CREATE(my_style, &style_to_copy);
- *   is equivalent to
- *     static lv_style_t my_style;
- *     lv_style_init(&my_style);
- *     lv_style_copy(&my_style, &style_to_copy);
- */
-#define LV_STYLE_CREATE(name, copy_p) static lv_style_t name; lv_style_init(&name); lv_style_copy(&name, copy_p);
-
-#if LV_USE_DEBUG
-
-# ifndef LV_DEBUG_IS_STYLE
-#  define LV_DEBUG_IS_STYLE(style_p) (lv_debug_check_style(style_p))
-# endif
-
-# ifndef LV_DEBUG_IS_STYLE_LIST
-#  define LV_DEBUG_IS_STYLE_LIST(list_p) (lv_debug_check_style_list(list_p))
-# endif
-
-# if LV_USE_ASSERT_STYLE
-#  ifndef LV_ASSERT_STYLE
-#   define LV_ASSERT_STYLE(style_p) LV_DEBUG_ASSERT(LV_DEBUG_IS_STYLE(style_p), "Invalid style", style_p);
-#  endif
-#  ifndef LV_ASSERT_STYLE_LIST
-#   define LV_ASSERT_STYLE_LIST(list_p) LV_DEBUG_ASSERT(LV_DEBUG_IS_STYLE_LIST(list_p), "Invalid style list", list_p);
-#  endif
-# else
-#   define LV_ASSERT_STYLE(style_p)
-#   define LV_ASSERT_STYLE_LIST(list_p)
-# endif
-
-#else
-# define LV_ASSERT_STYLE(p)
-# define LV_ASSERT_STYLE_LIST(p)
-#endif
-
-#ifdef __cplusplus
-} /* extern "C" */
-#endif
-
-#endif /*LV_STYLE_H*/
->>>>>>> 9003f4a9
+#endif /*LV_STYLE_H*/
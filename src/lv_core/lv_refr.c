--- conflicted
+++ resolved
@@ -1,1611 +1,1608 @@
-<<<<<<< HEAD
-/**
- * @file lv_refr.c
- *
- */
-
-/*********************
- *      INCLUDES
- *********************/
-#include <stddef.h>
-#include "lv_refr.h"
-#include "lv_disp.h"
-#include "../lv_hal/lv_hal_tick.h"
-#include "../lv_hal/lv_hal_disp.h"
-#include "../lv_misc/lv_task.h"
-#include "../lv_misc/lv_mem.h"
-#include "../lv_misc/lv_math.h"
-#include "../lv_misc/lv_gc.h"
-#include "../lv_draw/lv_draw.h"
-#include "../lv_font/lv_font_fmt_txt.h"
-#include "../lv_gpu/lv_gpu_stm32_dma2d.h"
-
-#if LV_USE_PERF_MONITOR
-    #include "../lv_widgets/lv_label.h"
-#endif
-
-#if defined(LV_GC_INCLUDE)
-    #include LV_GC_INCLUDE
-#endif /* LV_ENABLE_GC */
-
-/*********************
- *      DEFINES
- *********************/
-/* Draw translucent random colored areas on the invalidated (redrawn) areas*/
-#define MASK_AREA_DEBUG 0
-
-/**********************
- *      TYPEDEFS
- **********************/
-
-/**********************
- *  STATIC PROTOTYPES
- **********************/
-static void lv_refr_join_area(void);
-static void lv_refr_areas(void);
-static void lv_refr_area(const lv_area_t * area_p);
-static void lv_refr_area_part(const lv_area_t * area_p);
-static lv_obj_t * lv_refr_get_top_obj(const lv_area_t * area_p, lv_obj_t * obj);
-static void lv_refr_obj_and_children(lv_obj_t * top_p, const lv_area_t * mask_p);
-static void lv_refr_obj(lv_obj_t * obj, const lv_area_t * mask_ori_p);
-static void lv_refr_vdb_flush(void);
-
-/**********************
- *  STATIC VARIABLES
- **********************/
-static uint32_t px_num;
-static lv_disp_t * disp_refr; /*Display being refreshed*/
-#if LV_USE_PERF_MONITOR
-    static uint32_t fps_sum_cnt;
-    static uint32_t fps_sum_all;
-#endif
-
-/**********************
- *      MACROS
- **********************/
-
-/**********************
- *   GLOBAL FUNCTIONS
- **********************/
-
-/**
- * Initialize the screen refresh subsystem
- */
-void _lv_refr_init(void)
-{
-    /*Nothing to do*/
-}
-
-/**
- * Redraw the invalidated areas now.
- * Normally the redrawing is periodically executed in `lv_task_handler` but a long blocking process
- * can prevent the call of `lv_task_handler`. In this case if the the GUI is updated in the process
- * (e.g. progress bar) this function can be called when the screen should be updated.
- * @param disp pointer to display to refresh. NULL to refresh all displays.
- */
-void lv_refr_now(lv_disp_t * disp)
-{
-#if LV_USE_ANIMATION
-    lv_anim_refr_now();
-#endif
-
-    if(disp) {
-        _lv_disp_refr_task(disp->refr_task);
-    }
-    else {
-        lv_disp_t * d;
-        d = lv_disp_get_next(NULL);
-        while(d) {
-            _lv_disp_refr_task(d->refr_task);
-            d = lv_disp_get_next(d);
-        }
-    }
-}
-
-/**
- * Invalidate an area on display to redraw it
- * @param area_p pointer to area which should be invalidated (NULL: delete the invalidated areas)
- * @param disp pointer to display where the area should be invalidated (NULL can be used if there is
- * only one display)
- */
-void _lv_inv_area(lv_disp_t * disp, const lv_area_t * area_p)
-{
-    if(!disp) disp = lv_disp_get_default();
-    if(!disp) return;
-
-    /*Clear the invalidate buffer if the parameter is NULL*/
-    if(area_p == NULL) {
-        disp->inv_p = 0;
-        return;
-    }
-
-    lv_area_t scr_area;
-    scr_area.x1 = 0;
-    scr_area.y1 = 0;
-    scr_area.x2 = lv_disp_get_hor_res(disp) - 1;
-    scr_area.y2 = lv_disp_get_ver_res(disp) - 1;
-
-    lv_area_t com_area;
-    bool suc;
-
-    suc = _lv_area_intersect(&com_area, area_p, &scr_area);
-
-    /*The area is truncated to the screen*/
-    if(suc != false) {
-        if(disp->driver.rounder_cb) disp->driver.rounder_cb(&disp->driver, &com_area);
-
-        /*Save only if this area is not in one of the saved areas*/
-        uint16_t i;
-        for(i = 0; i < disp->inv_p; i++) {
-            if(_lv_area_is_in(&com_area, &disp->inv_areas[i], 0) != false) return;
-        }
-
-        /*Save the area*/
-        if(disp->inv_p < LV_INV_BUF_SIZE) {
-            lv_area_copy(&disp->inv_areas[disp->inv_p], &com_area);
-        }
-        else {   /*If no place for the area add the screen*/
-            disp->inv_p = 0;
-            lv_area_copy(&disp->inv_areas[disp->inv_p], &scr_area);
-        }
-        disp->inv_p++;
-        lv_task_set_prio(disp->refr_task, LV_REFR_TASK_PRIO);
-    }
-}
-
-/**
- * Get the display which is being refreshed
- * @return the display being refreshed
- */
-lv_disp_t * _lv_refr_get_disp_refreshing(void)
-{
-    return disp_refr;
-}
-
-/**
- * Set the display which is being refreshed.
- * It shouldn't be used directly by the user.
- * It can be used to trick the drawing functions about there is an active display.
- * @param the display being refreshed
- */
-void _lv_refr_set_disp_refreshing(lv_disp_t * disp)
-{
-    disp_refr = disp;
-}
-
-/**
- * Called periodically to handle the refreshing
- * @param task pointer to the task itself
- */
-void _lv_disp_refr_task(lv_task_t * task)
-{
-    LV_LOG_TRACE("lv_refr_task: started");
-
-    uint32_t start = lv_tick_get();
-    uint32_t elaps = 0;
-
-    disp_refr = task->user_data;
-
-#if LV_USE_PERF_MONITOR == 0
-    /* Ensure the task does not run again automatically.
-     * This is done before refreshing in case refreshing invalidates something else.
-     */
-    lv_task_set_prio(task, LV_TASK_PRIO_OFF);
-#endif
-
-    /*Do nothing if there is no active screen*/
-    if(disp_refr->act_scr == NULL) {
-        disp_refr->inv_p = 0;
-        return;
-    }
-
-    lv_refr_join_area();
-
-    lv_refr_areas();
-
-    /*If refresh happened ...*/
-    if(disp_refr->inv_p != 0) {
-        /* In true double buffered mode copy the refreshed areas to the new VDB to keep it up to date.
-         * With set_px_cb we don't know anything about the buffer (even it's size) so skip copying.*/
-        if(lv_disp_is_true_double_buf(disp_refr)) {
-            if(disp_refr->driver.set_px_cb) {
-                LV_LOG_WARN("Can't handle 2 screen sized buffers with set_px_cb. Display is not refreshed.");
-            }
-            else {
-                lv_disp_buf_t * vdb = lv_disp_get_buf(disp_refr);
-
-                /*Flush the content of the VDB*/
-                lv_refr_vdb_flush();
-
-                /* With true double buffering the flushing should be only the address change of the
-                 * current frame buffer. Wait until the address change is ready and copy the changed
-                 * content to the other frame buffer (new active VDB) to keep the buffers synchronized*/
-                while(vdb->flushing);
-
-                lv_color_t * copy_buf = NULL;
-#if LV_USE_GPU_STM32_DMA2D
-                LV_UNUSED(copy_buf);
-#else
-                copy_buf = _lv_mem_buf_get(disp_refr->driver.hor_res * sizeof(lv_color_t));
-#endif
-
-                uint8_t * buf_act = (uint8_t *)vdb->buf_act;
-                uint8_t * buf_ina = (uint8_t *)vdb->buf_act == vdb->buf1 ? vdb->buf2 : vdb->buf1;
-
-                lv_coord_t hres = lv_disp_get_hor_res(disp_refr);
-                uint16_t a;
-                for(a = 0; a < disp_refr->inv_p; a++) {
-                    if(disp_refr->inv_area_joined[a] == 0) {
-                        uint32_t start_offs =
-                            (hres * disp_refr->inv_areas[a].y1 + disp_refr->inv_areas[a].x1) * sizeof(lv_color_t);
-#if LV_USE_GPU_STM32_DMA2D
-                        lv_gpu_stm32_dma2d_copy((lv_color_t *)(buf_act + start_offs), disp_refr->driver.hor_res,
-                                                (lv_color_t *)(buf_ina + start_offs), disp_refr->driver.hor_res,
-                                                lv_area_get_width(&disp_refr->inv_areas[a]),
-                                                lv_area_get_height(&disp_refr->inv_areas[a]));
-#else
-
-                        lv_coord_t y;
-                        uint32_t line_length = lv_area_get_width(&disp_refr->inv_areas[a]) * sizeof(lv_color_t);
-
-                        for(y = disp_refr->inv_areas[a].y1; y <= disp_refr->inv_areas[a].y2; y++) {
-                            /* The frame buffer is probably in an external RAM where sequential access is much faster.
-                             * So first copy a line into a buffer and write it back the ext. RAM */
-                            _lv_memcpy(copy_buf, buf_ina + start_offs, line_length);
-                            _lv_memcpy(buf_act + start_offs, copy_buf, line_length);
-                            start_offs += hres * sizeof(lv_color_t);
-                        }
-#endif
-                    }
-                }
-
-                if(copy_buf) _lv_mem_buf_release(copy_buf);
-            }
-        } /*End of true double buffer handling*/
-
-        /*Clean up*/
-        _lv_memset_00(disp_refr->inv_areas, sizeof(disp_refr->inv_areas));
-        _lv_memset_00(disp_refr->inv_area_joined, sizeof(disp_refr->inv_area_joined));
-        disp_refr->inv_p = 0;
-
-        elaps = lv_tick_elaps(start);
-        /*Call monitor cb if present*/
-        if(disp_refr->driver.monitor_cb) {
-            disp_refr->driver.monitor_cb(&disp_refr->driver, elaps, px_num);
-        }
-    }
-
-    _lv_mem_buf_free_all();
-    _lv_font_clean_up_fmt_txt();
-
-#if LV_USE_PERF_MONITOR && LV_USE_LABEL
-    static lv_obj_t * perf_label = NULL;
-    if(perf_label == NULL) {
-        perf_label = lv_label_create(lv_layer_sys(), NULL);
-        lv_label_set_align(perf_label, LV_LABEL_ALIGN_RIGHT);
-        lv_obj_set_style_local_bg_opa(perf_label, LV_LABEL_PART_MAIN, LV_STATE_DEFAULT, LV_OPA_COVER);
-        lv_obj_set_style_local_bg_color(perf_label, LV_LABEL_PART_MAIN, LV_STATE_DEFAULT, LV_COLOR_BLACK);
-        lv_obj_set_style_local_text_color(perf_label, LV_LABEL_PART_MAIN, LV_STATE_DEFAULT, LV_COLOR_WHITE);
-        lv_obj_set_style_local_pad_top(perf_label, LV_LABEL_PART_MAIN, LV_STATE_DEFAULT, 3);
-        lv_obj_set_style_local_pad_bottom(perf_label, LV_LABEL_PART_MAIN, LV_STATE_DEFAULT, 3);
-        lv_obj_set_style_local_pad_left(perf_label, LV_LABEL_PART_MAIN, LV_STATE_DEFAULT, 3);
-        lv_obj_set_style_local_pad_right(perf_label, LV_LABEL_PART_MAIN, LV_STATE_DEFAULT, 3);
-        lv_label_set_text(perf_label, "?");
-        lv_obj_align(perf_label, NULL, LV_ALIGN_IN_BOTTOM_RIGHT, 0, 0);
-    }
-
-    static uint32_t perf_last_time = 0;
-    static uint32_t elaps_sum = 0;
-    static uint32_t frame_cnt = 0;
-    if(lv_tick_elaps(perf_last_time) < 300) {
-        if(px_num > 5000) {
-            elaps_sum += elaps;
-            frame_cnt ++;
-        }
-    }
-    else {
-        perf_last_time = lv_tick_get();
-        uint32_t fps_limit = 1000 / disp_refr->refr_task->period;
-        uint32_t fps;
-
-        if(elaps_sum == 0) elaps_sum = 1;
-        if(frame_cnt == 0) fps = fps_limit;
-        else fps = (1000 * frame_cnt) / elaps_sum;
-        elaps_sum = 0;
-        frame_cnt = 0;
-        if(fps > fps_limit) fps = fps_limit;
-
-        fps_sum_all += fps;
-        fps_sum_cnt ++;
-        uint32_t cpu = 100 - lv_task_get_idle();
-        lv_label_set_text_fmt(perf_label, "%d FPS\n%d%% CPU", fps, cpu);
-        lv_obj_align(perf_label, NULL, LV_ALIGN_IN_BOTTOM_RIGHT, 0, 0);
-    }
-#endif
-
-    LV_LOG_TRACE("lv_refr_task: ready");
-}
-
-#if LV_USE_PERF_MONITOR
-uint32_t lv_refr_get_fps_avg(void)
-{
-    return fps_sum_all / fps_sum_cnt;
-}
-#endif
-
-/**********************
- *   STATIC FUNCTIONS
- **********************/
-
-/**
- * Join the areas which has got common parts
- */
-static void lv_refr_join_area(void)
-{
-    uint32_t join_from;
-    uint32_t join_in;
-    lv_area_t joined_area;
-    for(join_in = 0; join_in < disp_refr->inv_p; join_in++) {
-        if(disp_refr->inv_area_joined[join_in] != 0) continue;
-
-        /*Check all areas to join them in 'join_in'*/
-        for(join_from = 0; join_from < disp_refr->inv_p; join_from++) {
-            /*Handle only unjoined areas and ignore itself*/
-            if(disp_refr->inv_area_joined[join_from] != 0 || join_in == join_from) {
-                continue;
-            }
-
-            /*Check if the areas are on each other*/
-            if(_lv_area_is_on(&disp_refr->inv_areas[join_in], &disp_refr->inv_areas[join_from]) == false) {
-                continue;
-            }
-
-            _lv_area_join(&joined_area, &disp_refr->inv_areas[join_in], &disp_refr->inv_areas[join_from]);
-
-            /*Join two area only if the joined area size is smaller*/
-            if(lv_area_get_size(&joined_area) < (lv_area_get_size(&disp_refr->inv_areas[join_in]) +
-                                                 lv_area_get_size(&disp_refr->inv_areas[join_from]))) {
-                lv_area_copy(&disp_refr->inv_areas[join_in], &joined_area);
-
-                /*Mark 'join_form' is joined into 'join_in'*/
-                disp_refr->inv_area_joined[join_from] = 1;
-            }
-        }
-    }
-}
-
-/**
- * Refresh the joined areas
- */
-static void lv_refr_areas(void)
-{
-    px_num = 0;
-
-    if(disp_refr->inv_p == 0) return;
-
-    /*Find the last area which will be drawn*/
-    int32_t i;
-    int32_t last_i = 0;
-    for(i = disp_refr->inv_p - 1; i >= 0; i--) {
-        if(disp_refr->inv_area_joined[i] == 0) {
-            last_i = i;
-            break;
-        }
-    }
-
-    disp_refr->driver.buffer->last_area = 0;
-    disp_refr->driver.buffer->last_part = 0;
-
-    for(i = 0; i < disp_refr->inv_p; i++) {
-        /*Refresh the unjoined areas*/
-        if(disp_refr->inv_area_joined[i] == 0) {
-
-            if(i == last_i) disp_refr->driver.buffer->last_area = 1;
-            disp_refr->driver.buffer->last_part = 0;
-            lv_refr_area(&disp_refr->inv_areas[i]);
-
-            px_num += lv_area_get_size(&disp_refr->inv_areas[i]);
-        }
-    }
-}
-
-/**
- * Refresh an area if there is Virtual Display Buffer
- * @param area_p  pointer to an area to refresh
- */
-static void lv_refr_area(const lv_area_t * area_p)
-{
-    /*True double buffering: there are two screen sized buffers. Just redraw directly into a
-     * buffer*/
-    if(lv_disp_is_true_double_buf(disp_refr)) {
-        lv_disp_buf_t * vdb = lv_disp_get_buf(disp_refr);
-        vdb->area.x1        = 0;
-        vdb->area.x2        = lv_disp_get_hor_res(disp_refr) - 1;
-        vdb->area.y1        = 0;
-        vdb->area.y2        = lv_disp_get_ver_res(disp_refr) - 1;
-        disp_refr->driver.buffer->last_part = 1;
-        lv_refr_area_part(area_p);
-    }
-    /*The buffer is smaller: refresh the area in parts*/
-    else {
-        lv_disp_buf_t * vdb = lv_disp_get_buf(disp_refr);
-        /*Calculate the max row num*/
-        lv_coord_t w = lv_area_get_width(area_p);
-        lv_coord_t h = lv_area_get_height(area_p);
-        lv_coord_t y2 =
-            area_p->y2 >= lv_disp_get_ver_res(disp_refr) ? lv_disp_get_ver_res(disp_refr) - 1 : area_p->y2;
-
-        int32_t max_row = (uint32_t)vdb->size / w;
-
-        if(max_row > h) max_row = h;
-
-        /*Round down the lines of VDB if rounding is added*/
-        if(disp_refr->driver.rounder_cb) {
-            lv_area_t tmp;
-            tmp.x1 = 0;
-            tmp.x2 = 0;
-            tmp.y1 = 0;
-
-            lv_coord_t h_tmp = max_row;
-            do {
-                tmp.y2 = h_tmp - 1;
-                disp_refr->driver.rounder_cb(&disp_refr->driver, &tmp);
-
-                /*If this height fits into `max_row` then fine*/
-                if(lv_area_get_height(&tmp) <= max_row) break;
-
-                /*Decrement the height of the area until it fits into `max_row` after rounding*/
-                h_tmp--;
-            } while(h_tmp > 0);
-
-            if(h_tmp <= 0) {
-                LV_LOG_WARN("Can't set VDB height using the round function. (Wrong round_cb or to "
-                            "small VDB)");
-                return;
-            }
-            else {
-                max_row = tmp.y2 + 1;
-            }
-        }
-
-        /*Always use the full row*/
-        /*lv_coord_t row;
-        lv_coord_t row_last = 0;
-        for(row = area_p->y1; row + max_row - 1 <= y2; row += max_row) {
-            //Calc. the next y coordinates of VDB
-            vdb->area.x1 = area_p->x1;
-            vdb->area.x2 = area_p->x2;
-            vdb->area.y1 = row;
-            vdb->area.y2 = row + max_row - 1;
-            if(vdb->area.y2 > y2) vdb->area.y2 = y2;
-            row_last = vdb->area.y2;
-            if(y2 == row_last) disp_refr->driver.buffer->last_part = 1;
-            lv_refr_area_part(area_p);*/
-
-        if (disp_refr->render_direction) {
-            /*Always use the full row*/
-            lv_coord_t row;
-            lv_coord_t row_last = y2;
-            for(row = area_p->y2; row > max_row - 1 + area_p->y1; row -= max_row) {
-                /*Calc. the next y coordinates of VDB*/
-                vdb->area.x1 = area_p->x1;
-                vdb->area.x2 = area_p->x2;
-                vdb->area.y1 = row - max_row + 1;
-                vdb->area.y2 = row;
-                if(vdb->area.y2 > y2) vdb->area.y2 = y2;
-                row_last = vdb->area.y1;
-                if(y2 == row_last) disp_refr->driver.buffer->last_part = 1;
-                lv_refr_area_part(area_p);
-            }
-
-            /*If the last (first) y coordinates are not handled yet ...*/
-            if(area_p->y1 != row_last) {
-                /*Calc. the next y coordinates of VDB*/
-                vdb->area.x1 = area_p->x1;
-                vdb->area.x2 = area_p->x2;
-                vdb->area.y1 = area_p->y1;
-                vdb->area.y2 = row;
-
-                /*Refresh this part too*/
-                lv_refr_area_part(area_p);
-            }
-        }
-        else {
-            /*Always use the full row*/
-            lv_coord_t row;
-            lv_coord_t row_last = 0;
-            for(row = area_p->y1; row + max_row - 1 <= y2; row += max_row) {
-                /*Calc. the next y coordinates of VDB*/
-                vdb->area.x1 = area_p->x1;
-                vdb->area.x2 = area_p->x2;
-                vdb->area.y1 = row;
-                vdb->area.y2 = row + max_row - 1;
-                if(vdb->area.y2 > y2) vdb->area.y2 = y2;
-                row_last = vdb->area.y2;
-                lv_refr_area_part(area_p);
-            }
-        /*
-        //If the last y coordinates are not handled yet ...
-        if(y2 != row_last) {
-            //Calc. the next y coordinates of VDB
-            vdb->area.x1 = area_p->x1;
-            vdb->area.x2 = area_p->x2;
-            vdb->area.y1 = row;
-            vdb->area.y2 = y2;
-        */
-            /*If the last y coordinates are not handled yet ...*/
-            if(y2 != row_last) {
-                /*Calc. the next y coordinates of VDB*/
-                vdb->area.x1 = area_p->x1;
-                vdb->area.x2 = area_p->x2;
-                vdb->area.y1 = row;
-                vdb->area.y2 = y2;
-
-                disp_refr->driver.buffer->last_part = 1;
-                lv_refr_area_part(area_p);
-            }
-        }
-    }
-}
-
-/**
- * Refresh a part of an area which is on the actual Virtual Display Buffer
- * @param area_p pointer to an area to refresh
- */
-static void lv_refr_area_part(const lv_area_t * area_p)
-{
-    lv_disp_buf_t * vdb = lv_disp_get_buf(disp_refr);
-
-    /*In non double buffered mode, before rendering the next part wait until the previous image is
-     * flushed*/
-    if(lv_disp_is_double_buf(disp_refr) == false) {
-        while(vdb->flushing) {
-            if(disp_refr->driver.wait_cb) disp_refr->driver.wait_cb(&disp_refr->driver);
-        }
-    }
-
-    lv_obj_t * top_act_scr = NULL;
-    lv_obj_t * top_prev_scr = NULL;
-
-    /*Get the new mask from the original area and the act. VDB
-     It will be a part of 'area_p'*/
-    lv_area_t start_mask;
-    _lv_area_intersect(&start_mask, area_p, &vdb->area);
-
-    /*Get the most top object which is not covered by others*/
-    top_act_scr = lv_refr_get_top_obj(&start_mask, lv_disp_get_scr_act(disp_refr));
-    if(disp_refr->prev_scr) {
-        top_prev_scr = lv_refr_get_top_obj(&start_mask, disp_refr->prev_scr);
-    }
-
-    /*Draw a display background if there is no top object*/
-    if(top_act_scr == NULL && top_prev_scr == NULL) {
-        if(disp_refr->bg_img) {
-            lv_draw_img_dsc_t dsc;
-            lv_draw_img_dsc_init(&dsc);
-            dsc.opa = disp_refr->bg_opa;
-            lv_img_header_t header;
-            lv_res_t res;
-            res = lv_img_decoder_get_info(disp_refr->bg_img, &header);
-            if(res == LV_RES_OK) {
-                lv_area_t a;
-                lv_area_set(&a, 0, 0, header.w - 1, header.h - 1);
-                lv_draw_img(&a, &start_mask, disp_refr->bg_img, &dsc);
-            }
-            else {
-                LV_LOG_WARN("Can't draw the background image")
-            }
-        }
-        else {
-            lv_draw_rect_dsc_t dsc;
-            lv_draw_rect_dsc_init(&dsc);
-            dsc.bg_color = disp_refr->bg_color;
-            dsc.bg_opa = disp_refr->bg_opa;
-            lv_draw_rect(&start_mask, &start_mask, &dsc);
-
-        }
-    }
-    /*Refresh the previous screen if any*/
-    if(disp_refr->prev_scr) {
-        /*Get the most top object which is not covered by others*/
-        if(top_prev_scr == NULL) {
-            top_prev_scr = disp_refr->prev_scr;
-        }
-        /*Do the refreshing from the top object*/
-        lv_refr_obj_and_children(top_prev_scr, &start_mask);
-
-    }
-
-
-    if(top_act_scr == NULL) {
-        top_act_scr = disp_refr->act_scr;
-    }
-    /*Do the refreshing from the top object*/
-    lv_refr_obj_and_children(top_act_scr, &start_mask);
-
-    /*Also refresh top and sys layer unconditionally*/
-    lv_refr_obj_and_children(lv_disp_get_layer_top(disp_refr), &start_mask);
-    lv_refr_obj_and_children(lv_disp_get_layer_sys(disp_refr), &start_mask);
-
-    /* In true double buffered mode flush only once when all areas were rendered.
-     * In normal mode flush after every area */
-    if(lv_disp_is_true_double_buf(disp_refr) == false) {
-        lv_refr_vdb_flush();
-    }
-}
-
-/**
- * Search the most top object which fully covers an area
- * @param area_p pointer to an area
- * @param obj the first object to start the searching (typically a screen)
- * @return
- */
-static lv_obj_t * lv_refr_get_top_obj(const lv_area_t * area_p, lv_obj_t * obj)
-{
-    lv_obj_t * found_p = NULL;
-
-    /*If this object is fully cover the draw area check the children too */
-    if(_lv_area_is_in(area_p, &obj->coords, 0) && obj->hidden == 0) {
-        lv_design_res_t design_res = obj->design_cb(obj, area_p, LV_DESIGN_COVER_CHK);
-        if(design_res == LV_DESIGN_RES_MASKED) return NULL;
-
-#if LV_USE_OPA_SCALE
-        if(design_res == LV_DESIGN_RES_COVER && lv_obj_get_style_opa_scale(obj, LV_OBJ_PART_MAIN) != LV_OPA_COVER) {
-            design_res = LV_DESIGN_RES_NOT_COVER;
-        }
-#endif
-
-        lv_obj_t * i;
-        _LV_LL_READ(obj->child_ll, i) {
-            found_p = lv_refr_get_top_obj(area_p, i);
-
-            /*If a children is ok then break*/
-            if(found_p != NULL) {
-                break;
-            }
-        }
-
-        /*If no better children use this object*/
-        if(found_p == NULL) {
-            if(design_res == LV_DESIGN_RES_COVER) {
-                found_p = obj;
-            }
-        }
-    }
-
-    return found_p;
-}
-
-/**
- * Make the refreshing from an object. Draw all its children and the youngers too.
- * @param top_p pointer to an objects. Start the drawing from it.
- * @param mask_p pointer to an area, the objects will be drawn only here
- */
-static void lv_refr_obj_and_children(lv_obj_t * top_p, const lv_area_t * mask_p)
-{
-    /* Normally always will be a top_obj (at least the screen)
-     * but in special cases (e.g. if the screen has alpha) it won't.
-     * In this case use the screen directly */
-    if(top_p == NULL) top_p = lv_disp_get_scr_act(disp_refr);
-    if(top_p == NULL) return;  /*Shouldn't happen*/
-
-    /*Refresh the top object and its children*/
-    lv_refr_obj(top_p, mask_p);
-
-    /*Draw the 'younger' sibling objects because they can be on top_obj */
-    lv_obj_t * par;
-    lv_obj_t * border_p = top_p;
-
-    par = lv_obj_get_parent(top_p);
-
-    /*Do until not reach the screen*/
-    while(par != NULL) {
-        /*object before border_p has to be redrawn*/
-        lv_obj_t * i = _lv_ll_get_prev(&(par->child_ll), border_p);
-
-        while(i != NULL) {
-            /*Refresh the objects*/
-            lv_refr_obj(i, mask_p);
-            i = _lv_ll_get_prev(&(par->child_ll), i);
-        }
-
-        /*Call the post draw design function of the parents of the to object*/
-        if(par->design_cb) par->design_cb(par, mask_p, LV_DESIGN_DRAW_POST);
-
-        /*The new border will be there last parents,
-         *so the 'younger' brothers of parent will be refreshed*/
-        border_p = par;
-        /*Go a level deeper*/
-        par = lv_obj_get_parent(par);
-    }
-}
-
-/**
- * Refresh an object an all of its children. (Called recursively)
- * @param obj pointer to an object to refresh
- * @param mask_ori_p pointer to an area, the objects will be drawn only here
- */
-static void lv_refr_obj(lv_obj_t * obj, const lv_area_t * mask_ori_p)
-{
-    /*Do not refresh hidden objects*/
-    if(obj->hidden != 0) return;
-
-    bool union_ok; /* Store the return value of area_union */
-    /* Truncate the original mask to the coordinates of the parent
-     * because the parent and its children are visible only here */
-    lv_area_t obj_mask;
-    lv_area_t obj_ext_mask;
-    lv_area_t obj_area;
-    lv_coord_t ext_size = obj->ext_draw_pad;
-    lv_obj_get_coords(obj, &obj_area);
-    obj_area.x1 -= ext_size;
-    obj_area.y1 -= ext_size;
-    obj_area.x2 += ext_size;
-    obj_area.y2 += ext_size;
-    union_ok = _lv_area_intersect(&obj_ext_mask, mask_ori_p, &obj_area);
-
-    /*Draw the parent and its children only if they ore on 'mask_parent'*/
-    if(union_ok != false) {
-
-        /* Redraw the object */
-        if(obj->design_cb) obj->design_cb(obj, &obj_ext_mask, LV_DESIGN_DRAW_MAIN);
-
-#if MASK_AREA_DEBUG
-        static lv_color_t debug_color = LV_COLOR_RED;
-        lv_draw_rect_dsc_t draw_dsc;
-        lv_draw_rect_dsc_init(&draw_dsc);
-        draw_dsc.bg_color.full = debug_color.full;
-        draw_dsc.bg_opa = LV_OPA_20;
-        draw_dsc.border_width = 2;
-        draw_dsc.border_opa = LV_OPA_50;
-        draw_dsc.border_color.full = (debug_color.full + 0x13) * 9;
-
-        lv_draw_rect(&obj_ext_mask, &obj_ext_mask, &draw_dsc);
-        debug_color.full *= 17;
-        debug_color.full += 0xA1;
-#if LV_COLOR_DEPTH == 32
-        debug_color.ch.alpha = 0xff;
-#endif
-#endif
-        /*Create a new 'obj_mask' without 'ext_size' because the children can't be visible there*/
-        lv_obj_get_coords(obj, &obj_area);
-        union_ok = _lv_area_intersect(&obj_mask, mask_ori_p, &obj_area);
-        if(union_ok != false) {
-            lv_area_t mask_child; /*Mask from obj and its child*/
-            lv_obj_t * child_p;
-            lv_area_t child_area;
-            _LV_LL_READ_BACK(obj->child_ll, child_p) {
-                lv_obj_get_coords(child_p, &child_area);
-                ext_size = child_p->ext_draw_pad;
-                child_area.x1 -= ext_size;
-                child_area.y1 -= ext_size;
-                child_area.x2 += ext_size;
-                child_area.y2 += ext_size;
-                /* Get the union (common parts) of original mask (from obj)
-                 * and its child */
-                union_ok = _lv_area_intersect(&mask_child, &obj_mask, &child_area);
-
-                /*If the parent and the child has common area then refresh the child */
-                if(union_ok) {
-                    /*Refresh the next children*/
-                    lv_refr_obj(child_p, &mask_child);
-                }
-            }
-        }
-
-        /* If all the children are redrawn make 'post draw' design */
-        if(obj->design_cb) obj->design_cb(obj, &obj_ext_mask, LV_DESIGN_DRAW_POST);
-    }
-}
-
-/**
- * Flush the content of the VDB
- */
-static void lv_refr_vdb_flush(void)
-{
-    lv_disp_buf_t * vdb = lv_disp_get_buf(disp_refr);
-
-    /*In double buffered mode wait until the other buffer is flushed before flushing the current
-     * one*/
-    if(lv_disp_is_double_buf(disp_refr)) {
-        while(vdb->flushing) {
-            if(disp_refr->driver.wait_cb) disp_refr->driver.wait_cb(&disp_refr->driver);
-        }
-    }
-
-    vdb->flushing = 1;
-
-    if(disp_refr->driver.buffer->last_area && disp_refr->driver.buffer->last_part) vdb->flushing_last = 1;
-    else vdb->flushing_last = 0;
-
-    /*Flush the rendered content to the display*/
-    lv_disp_t * disp = _lv_refr_get_disp_refreshing();
-    if(disp->driver.gpu_wait_cb) disp->driver.gpu_wait_cb(&disp->driver);
-
-    if(disp->driver.flush_cb) disp->driver.flush_cb(&disp->driver, &vdb->area, vdb->buf_act);
-
-    if(vdb->buf1 && vdb->buf2) {
-        if(vdb->buf_act == vdb->buf1)
-            vdb->buf_act = vdb->buf2;
-        else
-            vdb->buf_act = vdb->buf1;
-    }
-}
-=======
-/**
- * @file lv_refr.c
- *
- */
-
-/*********************
- *      INCLUDES
- *********************/
-#include <stddef.h>
-#include "lv_refr.h"
-#include "lv_disp.h"
-#include "../lv_hal/lv_hal_tick.h"
-#include "../lv_hal/lv_hal_disp.h"
-#include "../lv_misc/lv_task.h"
-#include "../lv_misc/lv_mem.h"
-#include "../lv_misc/lv_math.h"
-#include "../lv_misc/lv_gc.h"
-#include "../lv_draw/lv_draw.h"
-#include "../lv_font/lv_font_fmt_txt.h"
-#include "../lv_gpu/lv_gpu_stm32_dma2d.h"
-
-#if LV_USE_PERF_MONITOR
-    #include "../lv_widgets/lv_label.h"
-#endif
-
-/*********************
- *      DEFINES
- *********************/
-/* Draw translucent random colored areas on the invalidated (redrawn) areas*/
-#define MASK_AREA_DEBUG 0
-
-/**********************
- *      TYPEDEFS
- **********************/
-
-/**********************
- *  STATIC PROTOTYPES
- **********************/
-static void lv_refr_join_area(void);
-static void lv_refr_areas(void);
-static void lv_refr_area(const lv_area_t * area_p);
-static void lv_refr_area_part(const lv_area_t * area_p);
-static lv_obj_t * lv_refr_get_top_obj(const lv_area_t * area_p, lv_obj_t * obj);
-static void lv_refr_obj_and_children(lv_obj_t * top_p, const lv_area_t * mask_p);
-static void lv_refr_obj(lv_obj_t * obj, const lv_area_t * mask_ori_p);
-static void lv_refr_vdb_flush(void);
-
-/**********************
- *  STATIC VARIABLES
- **********************/
-static uint32_t px_num;
-static lv_disp_t * disp_refr; /*Display being refreshed*/
-#if LV_USE_PERF_MONITOR
-    static uint32_t fps_sum_cnt;
-    static uint32_t fps_sum_all;
-#endif
-
-/**********************
- *      MACROS
- **********************/
-
-/**********************
- *   GLOBAL FUNCTIONS
- **********************/
-
-/**
- * Initialize the screen refresh subsystem
- */
-void _lv_refr_init(void)
-{
-    /*Nothing to do*/
-}
-
-/**
- * Redraw the invalidated areas now.
- * Normally the redrawing is periodically executed in `lv_task_handler` but a long blocking process
- * can prevent the call of `lv_task_handler`. In this case if the GUI is updated in the process
- * (e.g. progress bar) this function can be called when the screen should be updated.
- * @param disp pointer to display to refresh. NULL to refresh all displays.
- */
-void lv_refr_now(lv_disp_t * disp)
-{
-#if LV_USE_ANIMATION
-    lv_anim_refr_now();
-#endif
-
-    if(disp) {
-        _lv_disp_refr_task(disp->refr_task);
-    }
-    else {
-        lv_disp_t * d;
-        d = lv_disp_get_next(NULL);
-        while(d) {
-            _lv_disp_refr_task(d->refr_task);
-            d = lv_disp_get_next(d);
-        }
-    }
-}
-
-/**
- * Invalidate an area on display to redraw it
- * @param area_p pointer to area which should be invalidated (NULL: delete the invalidated areas)
- * @param disp pointer to display where the area should be invalidated (NULL can be used if there is
- * only one display)
- */
-void _lv_inv_area(lv_disp_t * disp, const lv_area_t * area_p)
-{
-    if(!disp) disp = lv_disp_get_default();
-    if(!disp) return;
-
-    /*Clear the invalidate buffer if the parameter is NULL*/
-    if(area_p == NULL) {
-        disp->inv_p = 0;
-        return;
-    }
-
-    lv_area_t scr_area;
-    scr_area.x1 = 0;
-    scr_area.y1 = 0;
-    scr_area.x2 = lv_disp_get_hor_res(disp) - 1;
-    scr_area.y2 = lv_disp_get_ver_res(disp) - 1;
-
-    lv_area_t com_area;
-    bool suc;
-
-    suc = _lv_area_intersect(&com_area, area_p, &scr_area);
-
-    /*The area is truncated to the screen*/
-    if(suc != false) {
-        if(disp->driver.rounder_cb) disp->driver.rounder_cb(&disp->driver, &com_area);
-
-        /*Save only if this area is not in one of the saved areas*/
-        uint16_t i;
-        for(i = 0; i < disp->inv_p; i++) {
-            if(_lv_area_is_in(&com_area, &disp->inv_areas[i], 0) != false) return;
-        }
-
-        /*Save the area*/
-        if(disp->inv_p < LV_INV_BUF_SIZE) {
-            lv_area_copy(&disp->inv_areas[disp->inv_p], &com_area);
-        }
-        else {   /*If no place for the area add the screen*/
-            disp->inv_p = 0;
-            lv_area_copy(&disp->inv_areas[disp->inv_p], &scr_area);
-        }
-        disp->inv_p++;
-        lv_task_set_prio(disp->refr_task, LV_REFR_TASK_PRIO);
-    }
-}
-
-/**
- * Get the display which is being refreshed
- * @return the display being refreshed
- */
-lv_disp_t * _lv_refr_get_disp_refreshing(void)
-{
-    return disp_refr;
-}
-
-/**
- * Set the display which is being refreshed.
- * It shouldn't be used directly by the user.
- * It can be used to trick the drawing functions about there is an active display.
- * @param the display being refreshed
- */
-void _lv_refr_set_disp_refreshing(lv_disp_t * disp)
-{
-    disp_refr = disp;
-}
-
-/**
- * Called periodically to handle the refreshing
- * @param task pointer to the task itself
- */
-void _lv_disp_refr_task(lv_task_t * task)
-{
-    LV_LOG_TRACE("lv_refr_task: started");
-
-    uint32_t start = lv_tick_get();
-    uint32_t elaps = 0;
-
-    disp_refr = task->user_data;
-
-#if LV_USE_PERF_MONITOR == 0
-    /* Ensure the task does not run again automatically.
-     * This is done before refreshing in case refreshing invalidates something else.
-     */
-    lv_task_set_prio(task, LV_TASK_PRIO_OFF);
-#endif
-
-    /*Do nothing if there is no active screen*/
-    if(disp_refr->act_scr == NULL) {
-        disp_refr->inv_p = 0;
-        return;
-    }
-
-    lv_refr_join_area();
-
-    lv_refr_areas();
-
-    /*If refresh happened ...*/
-    if(disp_refr->inv_p != 0) {
-        /* In true double buffered mode copy the refreshed areas to the new VDB to keep it up to date.
-         * With set_px_cb we don't know anything about the buffer (even it's size) so skip copying.*/
-        if(lv_disp_is_true_double_buf(disp_refr)) {
-            if(disp_refr->driver.set_px_cb) {
-                LV_LOG_WARN("Can't handle 2 screen sized buffers with set_px_cb. Display is not refreshed.");
-            }
-            else {
-                lv_disp_buf_t * vdb = lv_disp_get_buf(disp_refr);
-
-                /*Flush the content of the VDB*/
-                lv_refr_vdb_flush();
-
-                /* With true double buffering the flushing should be only the address change of the
-                 * current frame buffer. Wait until the address change is ready and copy the changed
-                 * content to the other frame buffer (new active VDB) to keep the buffers synchronized*/
-                while(vdb->flushing);
-
-                lv_color_t * copy_buf = NULL;
-#if LV_USE_GPU_STM32_DMA2D
-                LV_UNUSED(copy_buf);
-#else
-                copy_buf = _lv_mem_buf_get(disp_refr->driver.hor_res * sizeof(lv_color_t));
-#endif
-
-                uint8_t * buf_act = (uint8_t *)vdb->buf_act;
-                uint8_t * buf_ina = (uint8_t *)vdb->buf_act == vdb->buf1 ? vdb->buf2 : vdb->buf1;
-
-                lv_coord_t hres = lv_disp_get_hor_res(disp_refr);
-                uint16_t a;
-                for(a = 0; a < disp_refr->inv_p; a++) {
-                    if(disp_refr->inv_area_joined[a] == 0) {
-                        uint32_t start_offs =
-                            (hres * disp_refr->inv_areas[a].y1 + disp_refr->inv_areas[a].x1) * sizeof(lv_color_t);
-#if LV_USE_GPU_STM32_DMA2D
-                        lv_gpu_stm32_dma2d_copy((lv_color_t *)(buf_act + start_offs), disp_refr->driver.hor_res,
-                                                (lv_color_t *)(buf_ina + start_offs), disp_refr->driver.hor_res,
-                                                lv_area_get_width(&disp_refr->inv_areas[a]),
-                                                lv_area_get_height(&disp_refr->inv_areas[a]));
-#else
-
-                        lv_coord_t y;
-                        uint32_t line_length = lv_area_get_width(&disp_refr->inv_areas[a]) * sizeof(lv_color_t);
-
-                        for(y = disp_refr->inv_areas[a].y1; y <= disp_refr->inv_areas[a].y2; y++) {
-                            /* The frame buffer is probably in an external RAM where sequential access is much faster.
-                             * So first copy a line into a buffer and write it back the ext. RAM */
-                            _lv_memcpy(copy_buf, buf_ina + start_offs, line_length);
-                            _lv_memcpy(buf_act + start_offs, copy_buf, line_length);
-                            start_offs += hres * sizeof(lv_color_t);
-                        }
-#endif
-                    }
-                }
-
-                if(copy_buf) _lv_mem_buf_release(copy_buf);
-            }
-        } /*End of true double buffer handling*/
-
-        /*Clean up*/
-        _lv_memset_00(disp_refr->inv_areas, sizeof(disp_refr->inv_areas));
-        _lv_memset_00(disp_refr->inv_area_joined, sizeof(disp_refr->inv_area_joined));
-        disp_refr->inv_p = 0;
-
-        elaps = lv_tick_elaps(start);
-        /*Call monitor cb if present*/
-        if(disp_refr->driver.monitor_cb) {
-            disp_refr->driver.monitor_cb(&disp_refr->driver, elaps, px_num);
-        }
-    }
-
-    _lv_mem_buf_free_all();
-    _lv_font_clean_up_fmt_txt();
-
-#if LV_USE_PERF_MONITOR && LV_USE_LABEL
-    static lv_obj_t * perf_label = NULL;
-    if(perf_label == NULL) {
-        perf_label = lv_label_create(lv_layer_sys(), NULL);
-        lv_label_set_align(perf_label, LV_LABEL_ALIGN_RIGHT);
-        lv_obj_set_style_local_bg_opa(perf_label, LV_LABEL_PART_MAIN, LV_STATE_DEFAULT, LV_OPA_COVER);
-        lv_obj_set_style_local_bg_color(perf_label, LV_LABEL_PART_MAIN, LV_STATE_DEFAULT, LV_COLOR_BLACK);
-        lv_obj_set_style_local_text_color(perf_label, LV_LABEL_PART_MAIN, LV_STATE_DEFAULT, LV_COLOR_WHITE);
-        lv_obj_set_style_local_pad_top(perf_label, LV_LABEL_PART_MAIN, LV_STATE_DEFAULT, 3);
-        lv_obj_set_style_local_pad_bottom(perf_label, LV_LABEL_PART_MAIN, LV_STATE_DEFAULT, 3);
-        lv_obj_set_style_local_pad_left(perf_label, LV_LABEL_PART_MAIN, LV_STATE_DEFAULT, 3);
-        lv_obj_set_style_local_pad_right(perf_label, LV_LABEL_PART_MAIN, LV_STATE_DEFAULT, 3);
-        lv_label_set_text(perf_label, "?");
-        lv_obj_align(perf_label, NULL, LV_ALIGN_IN_BOTTOM_RIGHT, 0, 0);
-    }
-
-    static uint32_t perf_last_time = 0;
-    static uint32_t elaps_sum = 0;
-    static uint32_t frame_cnt = 0;
-    if(lv_tick_elaps(perf_last_time) < 300) {
-        if(px_num > 5000) {
-            elaps_sum += elaps;
-            frame_cnt ++;
-        }
-    }
-    else {
-        perf_last_time = lv_tick_get();
-        uint32_t fps_limit = 1000 / disp_refr->refr_task->period;
-        uint32_t fps;
-
-        if(elaps_sum == 0) elaps_sum = 1;
-        if(frame_cnt == 0) fps = fps_limit;
-        else fps = (1000 * frame_cnt) / elaps_sum;
-        elaps_sum = 0;
-        frame_cnt = 0;
-        if(fps > fps_limit) fps = fps_limit;
-
-        fps_sum_all += fps;
-        fps_sum_cnt ++;
-        uint32_t cpu = 100 - lv_task_get_idle();
-        lv_label_set_text_fmt(perf_label, "%d FPS\n%d%% CPU", fps, cpu);
-        lv_obj_align(perf_label, NULL, LV_ALIGN_IN_BOTTOM_RIGHT, 0, 0);
-    }
-#endif
-
-    LV_LOG_TRACE("lv_refr_task: ready");
-}
-
-#if LV_USE_PERF_MONITOR
-uint32_t lv_refr_get_fps_avg(void)
-{
-    return fps_sum_all / fps_sum_cnt;
-}
-#endif
-
-/**********************
- *   STATIC FUNCTIONS
- **********************/
-
-/**
- * Join the areas which has got common parts
- */
-static void lv_refr_join_area(void)
-{
-    uint32_t join_from;
-    uint32_t join_in;
-    lv_area_t joined_area;
-    for(join_in = 0; join_in < disp_refr->inv_p; join_in++) {
-        if(disp_refr->inv_area_joined[join_in] != 0) continue;
-
-        /*Check all areas to join them in 'join_in'*/
-        for(join_from = 0; join_from < disp_refr->inv_p; join_from++) {
-            /*Handle only unjoined areas and ignore itself*/
-            if(disp_refr->inv_area_joined[join_from] != 0 || join_in == join_from) {
-                continue;
-            }
-
-            /*Check if the areas are on each other*/
-            if(_lv_area_is_on(&disp_refr->inv_areas[join_in], &disp_refr->inv_areas[join_from]) == false) {
-                continue;
-            }
-
-            _lv_area_join(&joined_area, &disp_refr->inv_areas[join_in], &disp_refr->inv_areas[join_from]);
-
-            /*Join two area only if the joined area size is smaller*/
-            if(lv_area_get_size(&joined_area) < (lv_area_get_size(&disp_refr->inv_areas[join_in]) +
-                                                 lv_area_get_size(&disp_refr->inv_areas[join_from]))) {
-                lv_area_copy(&disp_refr->inv_areas[join_in], &joined_area);
-
-                /*Mark 'join_form' is joined into 'join_in'*/
-                disp_refr->inv_area_joined[join_from] = 1;
-            }
-        }
-    }
-}
-
-/**
- * Refresh the joined areas
- */
-static void lv_refr_areas(void)
-{
-    px_num = 0;
-
-    if(disp_refr->inv_p == 0) return;
-
-    /*Find the last area which will be drawn*/
-    int32_t i;
-    int32_t last_i = 0;
-    for(i = disp_refr->inv_p - 1; i >= 0; i--) {
-        if(disp_refr->inv_area_joined[i] == 0) {
-            last_i = i;
-            break;
-        }
-    }
-
-    disp_refr->driver.buffer->last_area = 0;
-    disp_refr->driver.buffer->last_part = 0;
-
-    for(i = 0; i < disp_refr->inv_p; i++) {
-        /*Refresh the unjoined areas*/
-        if(disp_refr->inv_area_joined[i] == 0) {
-
-            if(i == last_i) disp_refr->driver.buffer->last_area = 1;
-            disp_refr->driver.buffer->last_part = 0;
-            lv_refr_area(&disp_refr->inv_areas[i]);
-
-            px_num += lv_area_get_size(&disp_refr->inv_areas[i]);
-        }
-    }
-}
-
-/**
- * Refresh an area if there is Virtual Display Buffer
- * @param area_p pointer to an area to refresh
- */
-static void lv_refr_area(const lv_area_t * area_p)
-{
-    /*True double buffering: there are two screen sized buffers. Just redraw directly into a
-     * buffer*/
-    if(lv_disp_is_true_double_buf(disp_refr)) {
-        lv_disp_buf_t * vdb = lv_disp_get_buf(disp_refr);
-        vdb->area.x1        = 0;
-        vdb->area.x2        = lv_disp_get_hor_res(disp_refr) - 1;
-        vdb->area.y1        = 0;
-        vdb->area.y2        = lv_disp_get_ver_res(disp_refr) - 1;
-        disp_refr->driver.buffer->last_part = 1;
-        lv_refr_area_part(area_p);
-    }
-    /*The buffer is smaller: refresh the area in parts*/
-    else {
-        lv_disp_buf_t * vdb = lv_disp_get_buf(disp_refr);
-        /*Calculate the max row num*/
-        lv_coord_t w = lv_area_get_width(area_p);
-        lv_coord_t h = lv_area_get_height(area_p);
-        lv_coord_t y2 =
-            area_p->y2 >= lv_disp_get_ver_res(disp_refr) ? lv_disp_get_ver_res(disp_refr) - 1 : area_p->y2;
-
-        int32_t max_row = (uint32_t)vdb->size / w;
-
-        if(max_row > h) max_row = h;
-
-        /*Round down the lines of VDB if rounding is added*/
-        if(disp_refr->driver.rounder_cb) {
-            lv_area_t tmp;
-            tmp.x1 = 0;
-            tmp.x2 = 0;
-            tmp.y1 = 0;
-
-            lv_coord_t h_tmp = max_row;
-            do {
-                tmp.y2 = h_tmp - 1;
-                disp_refr->driver.rounder_cb(&disp_refr->driver, &tmp);
-
-                /*If this height fits into `max_row` then fine*/
-                if(lv_area_get_height(&tmp) <= max_row) break;
-
-                /*Decrement the height of the area until it fits into `max_row` after rounding*/
-                h_tmp--;
-            } while(h_tmp > 0);
-
-            if(h_tmp <= 0) {
-                LV_LOG_WARN("Can't set VDB height using the round function. (Wrong round_cb or to "
-                            "small VDB)");
-                return;
-            }
-            else {
-                max_row = tmp.y2 + 1;
-            }
-        }
-
-        /*Always use the full row*/
-        lv_coord_t row;
-        lv_coord_t row_last = 0;
-        for(row = area_p->y1; row + max_row - 1 <= y2; row += max_row) {
-            /*Calc. the next y coordinates of VDB*/
-            vdb->area.x1 = area_p->x1;
-            vdb->area.x2 = area_p->x2;
-            vdb->area.y1 = row;
-            vdb->area.y2 = row + max_row - 1;
-            if(vdb->area.y2 > y2) vdb->area.y2 = y2;
-            row_last = vdb->area.y2;
-            if(y2 == row_last) disp_refr->driver.buffer->last_part = 1;
-            lv_refr_area_part(area_p);
-        }
-
-        /*If the last y coordinates are not handled yet ...*/
-        if(y2 != row_last) {
-            /*Calc. the next y coordinates of VDB*/
-            vdb->area.x1 = area_p->x1;
-            vdb->area.x2 = area_p->x2;
-            vdb->area.y1 = row;
-            vdb->area.y2 = y2;
-
-            disp_refr->driver.buffer->last_part = 1;
-            lv_refr_area_part(area_p);
-        }
-    }
-}
-
-/**
- * Refresh a part of an area which is on the actual Virtual Display Buffer
- * @param area_p pointer to an area to refresh
- */
-static void lv_refr_area_part(const lv_area_t * area_p)
-{
-    lv_disp_buf_t * vdb = lv_disp_get_buf(disp_refr);
-
-    /*In non double buffered mode, before rendering the next part wait until the previous image is
-     * flushed*/
-    if(lv_disp_is_double_buf(disp_refr) == false) {
-        while(vdb->flushing) {
-            if(disp_refr->driver.wait_cb) disp_refr->driver.wait_cb(&disp_refr->driver);
-        }
-    }
-
-    lv_obj_t * top_act_scr = NULL;
-    lv_obj_t * top_prev_scr = NULL;
-
-    /*Get the new mask from the original area and the act. VDB
-     It will be a part of 'area_p'*/
-    lv_area_t start_mask;
-    _lv_area_intersect(&start_mask, area_p, &vdb->area);
-
-    /*Get the most top object which is not covered by others*/
-    top_act_scr = lv_refr_get_top_obj(&start_mask, lv_disp_get_scr_act(disp_refr));
-    if(disp_refr->prev_scr) {
-        top_prev_scr = lv_refr_get_top_obj(&start_mask, disp_refr->prev_scr);
-    }
-
-    /*Draw a display background if there is no top object*/
-    if(top_act_scr == NULL && top_prev_scr == NULL) {
-        if(disp_refr->bg_img) {
-            lv_draw_img_dsc_t dsc;
-            lv_draw_img_dsc_init(&dsc);
-            dsc.opa = disp_refr->bg_opa;
-            lv_img_header_t header;
-            lv_res_t res;
-            res = lv_img_decoder_get_info(disp_refr->bg_img, &header);
-            if(res == LV_RES_OK) {
-                lv_area_t a;
-                lv_area_set(&a, 0, 0, header.w - 1, header.h - 1);
-                lv_draw_img(&a, &start_mask, disp_refr->bg_img, &dsc);
-            }
-            else {
-                LV_LOG_WARN("Can't draw the background image")
-            }
-        }
-        else {
-            lv_draw_rect_dsc_t dsc;
-            lv_draw_rect_dsc_init(&dsc);
-            dsc.bg_color = disp_refr->bg_color;
-            dsc.bg_opa = disp_refr->bg_opa;
-            lv_draw_rect(&start_mask, &start_mask, &dsc);
-
-        }
-    }
-    /*Refresh the previous screen if any*/
-    if(disp_refr->prev_scr) {
-        /*Get the most top object which is not covered by others*/
-        if(top_prev_scr == NULL) {
-            top_prev_scr = disp_refr->prev_scr;
-        }
-        /*Do the refreshing from the top object*/
-        lv_refr_obj_and_children(top_prev_scr, &start_mask);
-
-    }
-
-    if(top_act_scr == NULL) {
-        top_act_scr = disp_refr->act_scr;
-    }
-    /*Do the refreshing from the top object*/
-    lv_refr_obj_and_children(top_act_scr, &start_mask);
-
-    /*Also refresh top and sys layer unconditionally*/
-    lv_refr_obj_and_children(lv_disp_get_layer_top(disp_refr), &start_mask);
-    lv_refr_obj_and_children(lv_disp_get_layer_sys(disp_refr), &start_mask);
-
-    /* In true double buffered mode flush only once when all areas were rendered.
-     * In normal mode flush after every area */
-    if(lv_disp_is_true_double_buf(disp_refr) == false) {
-        lv_refr_vdb_flush();
-    }
-}
-
-/**
- * Search the most top object which fully covers an area
- * @param area_p pointer to an area
- * @param obj the first object to start the searching (typically a screen)
- * @return
- */
-static lv_obj_t * lv_refr_get_top_obj(const lv_area_t * area_p, lv_obj_t * obj)
-{
-    lv_obj_t * found_p = NULL;
-
-    /*If this object is fully cover the draw area check the children too */
-    if(_lv_area_is_in(area_p, &obj->coords, 0) && obj->hidden == 0) {
-        lv_design_res_t design_res = obj->design_cb(obj, area_p, LV_DESIGN_COVER_CHK);
-        if(design_res == LV_DESIGN_RES_MASKED) return NULL;
-
-#if LV_USE_OPA_SCALE
-        if(design_res == LV_DESIGN_RES_COVER && lv_obj_get_style_opa_scale(obj, LV_OBJ_PART_MAIN) != LV_OPA_COVER) {
-            design_res = LV_DESIGN_RES_NOT_COVER;
-        }
-#endif
-
-        lv_obj_t * i;
-        _LV_LL_READ(obj->child_ll, i) {
-            found_p = lv_refr_get_top_obj(area_p, i);
-
-            /*If a children is ok then break*/
-            if(found_p != NULL) {
-                break;
-            }
-        }
-
-        /*If no better children use this object*/
-        if(found_p == NULL) {
-            if(design_res == LV_DESIGN_RES_COVER) {
-                found_p = obj;
-            }
-        }
-    }
-
-    return found_p;
-}
-
-/**
- * Make the refreshing from an object. Draw all its children and the youngers too.
- * @param top_p pointer to an objects. Start the drawing from it.
- * @param mask_p pointer to an area, the objects will be drawn only here
- */
-static void lv_refr_obj_and_children(lv_obj_t * top_p, const lv_area_t * mask_p)
-{
-    /* Normally always will be a top_obj (at least the screen)
-     * but in special cases (e.g. if the screen has alpha) it won't.
-     * In this case use the screen directly */
-    if(top_p == NULL) top_p = lv_disp_get_scr_act(disp_refr);
-    if(top_p == NULL) return;  /*Shouldn't happen*/
-
-    /*Refresh the top object and its children*/
-    lv_refr_obj(top_p, mask_p);
-
-    /*Draw the 'younger' sibling objects because they can be on top_obj */
-    lv_obj_t * par;
-    lv_obj_t * border_p = top_p;
-
-    par = lv_obj_get_parent(top_p);
-
-    /*Do until not reach the screen*/
-    while(par != NULL) {
-        /*object before border_p has to be redrawn*/
-        lv_obj_t * i = _lv_ll_get_prev(&(par->child_ll), border_p);
-
-        while(i != NULL) {
-            /*Refresh the objects*/
-            lv_refr_obj(i, mask_p);
-            i = _lv_ll_get_prev(&(par->child_ll), i);
-        }
-
-        /*Call the post draw design function of the parents of the to object*/
-        if(par->design_cb) par->design_cb(par, mask_p, LV_DESIGN_DRAW_POST);
-
-        /*The new border will be there last parents,
-         *so the 'younger' brothers of parent will be refreshed*/
-        border_p = par;
-        /*Go a level deeper*/
-        par = lv_obj_get_parent(par);
-    }
-}
-
-/**
- * Refresh an object an all of its children. (Called recursively)
- * @param obj pointer to an object to refresh
- * @param mask_ori_p pointer to an area, the objects will be drawn only here
- */
-static void lv_refr_obj(lv_obj_t * obj, const lv_area_t * mask_ori_p)
-{
-    /*Do not refresh hidden objects*/
-    if(obj->hidden != 0) return;
-
-    bool union_ok; /* Store the return value of area_union */
-    /* Truncate the original mask to the coordinates of the parent
-     * because the parent and its children are visible only here */
-    lv_area_t obj_mask;
-    lv_area_t obj_ext_mask;
-    lv_area_t obj_area;
-    lv_coord_t ext_size = obj->ext_draw_pad;
-    lv_obj_get_coords(obj, &obj_area);
-    obj_area.x1 -= ext_size;
-    obj_area.y1 -= ext_size;
-    obj_area.x2 += ext_size;
-    obj_area.y2 += ext_size;
-    union_ok = _lv_area_intersect(&obj_ext_mask, mask_ori_p, &obj_area);
-
-    /*Draw the parent and its children only if they ore on 'mask_parent'*/
-    if(union_ok != false) {
-
-        /* Redraw the object */
-        if(obj->design_cb) obj->design_cb(obj, &obj_ext_mask, LV_DESIGN_DRAW_MAIN);
-
-#if MASK_AREA_DEBUG
-        static lv_color_t debug_color = LV_COLOR_RED;
-        lv_draw_rect_dsc_t draw_dsc;
-        lv_draw_rect_dsc_init(&draw_dsc);
-        draw_dsc.bg_color.full = debug_color.full;
-        draw_dsc.bg_opa = LV_OPA_20;
-        draw_dsc.border_width = 2;
-        draw_dsc.border_opa = LV_OPA_50;
-        draw_dsc.border_color.full = (debug_color.full + 0x13) * 9;
-
-        lv_draw_rect(&obj_ext_mask, &obj_ext_mask, &draw_dsc);
-        debug_color.full *= 17;
-        debug_color.full += 0xA1;
-#if LV_COLOR_DEPTH == 32
-        debug_color.ch.alpha = 0xff;
-#endif
-#endif
-        /*Create a new 'obj_mask' without 'ext_size' because the children can't be visible there*/
-        lv_obj_get_coords(obj, &obj_area);
-        union_ok = _lv_area_intersect(&obj_mask, mask_ori_p, &obj_area);
-        if(union_ok != false) {
-            lv_area_t mask_child; /*Mask from obj and its child*/
-            lv_obj_t * child_p;
-            lv_area_t child_area;
-            _LV_LL_READ_BACK(obj->child_ll, child_p) {
-                lv_obj_get_coords(child_p, &child_area);
-                ext_size = child_p->ext_draw_pad;
-                child_area.x1 -= ext_size;
-                child_area.y1 -= ext_size;
-                child_area.x2 += ext_size;
-                child_area.y2 += ext_size;
-                /* Get the union (common parts) of original mask (from obj)
-                 * and its child */
-                union_ok = _lv_area_intersect(&mask_child, &obj_mask, &child_area);
-
-                /*If the parent and the child has common area then refresh the child */
-                if(union_ok) {
-                    /*Refresh the next children*/
-                    lv_refr_obj(child_p, &mask_child);
-                }
-            }
-        }
-
-        /* If all the children are redrawn make 'post draw' design */
-        if(obj->design_cb) obj->design_cb(obj, &obj_ext_mask, LV_DESIGN_DRAW_POST);
-    }
-}
-
-/**
- * Flush the content of the VDB
- */
-static void lv_refr_vdb_flush(void)
-{
-    lv_disp_buf_t * vdb = lv_disp_get_buf(disp_refr);
-
-    /*In double buffered mode wait until the other buffer is flushed before flushing the current
-     * one*/
-    if(lv_disp_is_double_buf(disp_refr)) {
-        while(vdb->flushing) {
-            if(disp_refr->driver.wait_cb) disp_refr->driver.wait_cb(&disp_refr->driver);
-        }
-    }
-
-    vdb->flushing = 1;
-
-    if(disp_refr->driver.buffer->last_area && disp_refr->driver.buffer->last_part) vdb->flushing_last = 1;
-    else vdb->flushing_last = 0;
-
-    /*Flush the rendered content to the display*/
-    lv_disp_t * disp = _lv_refr_get_disp_refreshing();
-    if(disp->driver.gpu_wait_cb) disp->driver.gpu_wait_cb(&disp->driver);
-
-    if(disp->driver.flush_cb) disp->driver.flush_cb(&disp->driver, &vdb->area, vdb->buf_act);
-
-    if(vdb->buf1 && vdb->buf2) {
-        if(vdb->buf_act == vdb->buf1)
-            vdb->buf_act = vdb->buf2;
-        else
-            vdb->buf_act = vdb->buf1;
-    }
-}
->>>>>>> 9003f4a9
+/**
+ * @file lv_refr.c
+ *
+ */
+
+/*********************
+ *      INCLUDES
+ *********************/
+#include <stddef.h>
+#include "lv_refr.h"
+#include "lv_disp.h"
+#include "../lv_hal/lv_hal_tick.h"
+#include "../lv_hal/lv_hal_disp.h"
+#include "../lv_misc/lv_task.h"
+#include "../lv_misc/lv_mem.h"
+#include "../lv_misc/lv_math.h"
+#include "../lv_misc/lv_gc.h"
+#include "../lv_draw/lv_draw.h"
+#include "../lv_font/lv_font_fmt_txt.h"
+#include "../lv_gpu/lv_gpu_stm32_dma2d.h"
+
+#if LV_USE_PERF_MONITOR
+    #include "../lv_widgets/lv_label.h"
+#endif
+
+#if defined(LV_GC_INCLUDE)
+    #include LV_GC_INCLUDE
+#endif /* LV_ENABLE_GC */
+
+/*********************
+ *      DEFINES
+ *********************/
+/* Draw translucent random colored areas on the invalidated (redrawn) areas*/
+#define MASK_AREA_DEBUG 0
+
+/**********************
+ *      TYPEDEFS
+ **********************/
+
+/**********************
+ *  STATIC PROTOTYPES
+ **********************/
+static void lv_refr_join_area(void);
+static void lv_refr_areas(void);
+static void lv_refr_area(const lv_area_t * area_p);
+static void lv_refr_area_part(const lv_area_t * area_p);
+static lv_obj_t * lv_refr_get_top_obj(const lv_area_t * area_p, lv_obj_t * obj);
+static void lv_refr_obj_and_children(lv_obj_t * top_p, const lv_area_t * mask_p);
+static void lv_refr_obj(lv_obj_t * obj, const lv_area_t * mask_ori_p);
+static void lv_refr_vdb_flush(void);
+
+/**********************
+ *  STATIC VARIABLES
+ **********************/
+static uint32_t px_num;
+static lv_disp_t * disp_refr; /*Display being refreshed*/
+#if LV_USE_PERF_MONITOR
+    static uint32_t fps_sum_cnt;
+    static uint32_t fps_sum_all;
+#endif
+
+/**********************
+ *      MACROS
+ **********************/
+
+/**********************
+ *   GLOBAL FUNCTIONS
+ **********************/
+
+/**
+ * Initialize the screen refresh subsystem
+ */
+void _lv_refr_init(void)
+{
+    /*Nothing to do*/
+}
+
+/**
+ * Redraw the invalidated areas now.
+ * Normally the redrawing is periodically executed in `lv_task_handler` but a long blocking process
+ * can prevent the call of `lv_task_handler`. In this case if the the GUI is updated in the process
+ * (e.g. progress bar) this function can be called when the screen should be updated.
+ * @param disp pointer to display to refresh. NULL to refresh all displays.
+ */
+void lv_refr_now(lv_disp_t * disp)
+{
+#if LV_USE_ANIMATION
+    lv_anim_refr_now();
+#endif
+
+    if(disp) {
+        _lv_disp_refr_task(disp->refr_task);
+    }
+    else {
+        lv_disp_t * d;
+        d = lv_disp_get_next(NULL);
+        while(d) {
+            _lv_disp_refr_task(d->refr_task);
+            d = lv_disp_get_next(d);
+        }
+    }
+}
+
+/**
+ * Invalidate an area on display to redraw it
+ * @param area_p pointer to area which should be invalidated (NULL: delete the invalidated areas)
+ * @param disp pointer to display where the area should be invalidated (NULL can be used if there is
+ * only one display)
+ */
+void _lv_inv_area(lv_disp_t * disp, const lv_area_t * area_p)
+{
+    if(!disp) disp = lv_disp_get_default();
+    if(!disp) return;
+
+    /*Clear the invalidate buffer if the parameter is NULL*/
+    if(area_p == NULL) {
+        disp->inv_p = 0;
+        return;
+    }
+
+    lv_area_t scr_area;
+    scr_area.x1 = 0;
+    scr_area.y1 = 0;
+    scr_area.x2 = lv_disp_get_hor_res(disp) - 1;
+    scr_area.y2 = lv_disp_get_ver_res(disp) - 1;
+
+    lv_area_t com_area;
+    bool suc;
+
+    suc = _lv_area_intersect(&com_area, area_p, &scr_area);
+
+    /*The area is truncated to the screen*/
+    if(suc != false) {
+        if(disp->driver.rounder_cb) disp->driver.rounder_cb(&disp->driver, &com_area);
+
+        /*Save only if this area is not in one of the saved areas*/
+        uint16_t i;
+        for(i = 0; i < disp->inv_p; i++) {
+            if(_lv_area_is_in(&com_area, &disp->inv_areas[i], 0) != false) return;
+        }
+
+        /*Save the area*/
+        if(disp->inv_p < LV_INV_BUF_SIZE) {
+            lv_area_copy(&disp->inv_areas[disp->inv_p], &com_area);
+        }
+        else {   /*If no place for the area add the screen*/
+            disp->inv_p = 0;
+            lv_area_copy(&disp->inv_areas[disp->inv_p], &scr_area);
+        }
+        disp->inv_p++;
+        lv_task_set_prio(disp->refr_task, LV_REFR_TASK_PRIO);
+    }
+}
+
+/**
+ * Get the display which is being refreshed
+ * @return the display being refreshed
+ */
+lv_disp_t * _lv_refr_get_disp_refreshing(void)
+{
+    return disp_refr;
+}
+
+/**
+ * Set the display which is being refreshed.
+ * It shouldn't be used directly by the user.
+ * It can be used to trick the drawing functions about there is an active display.
+ * @param the display being refreshed
+ */
+void _lv_refr_set_disp_refreshing(lv_disp_t * disp)
+{
+    disp_refr = disp;
+}
+
+/**
+ * Called periodically to handle the refreshing
+ * @param task pointer to the task itself
+ */
+void _lv_disp_refr_task(lv_task_t * task)
+{
+    LV_LOG_TRACE("lv_refr_task: started");
+
+    uint32_t start = lv_tick_get();
+    uint32_t elaps = 0;
+
+    disp_refr = task->user_data;
+
+#if LV_USE_PERF_MONITOR == 0
+    /* Ensure the task does not run again automatically.
+     * This is done before refreshing in case refreshing invalidates something else.
+     */
+    lv_task_set_prio(task, LV_TASK_PRIO_OFF);
+#endif
+
+    /*Do nothing if there is no active screen*/
+    if(disp_refr->act_scr == NULL) {
+        disp_refr->inv_p = 0;
+        return;
+    }
+
+    lv_refr_join_area();
+
+    lv_refr_areas();
+
+    /*If refresh happened ...*/
+    if(disp_refr->inv_p != 0) {
+        /* In true double buffered mode copy the refreshed areas to the new VDB to keep it up to date.
+         * With set_px_cb we don't know anything about the buffer (even it's size) so skip copying.*/
+        if(lv_disp_is_true_double_buf(disp_refr)) {
+            if(disp_refr->driver.set_px_cb) {
+                LV_LOG_WARN("Can't handle 2 screen sized buffers with set_px_cb. Display is not refreshed.");
+            }
+            else {
+                lv_disp_buf_t * vdb = lv_disp_get_buf(disp_refr);
+
+                /*Flush the content of the VDB*/
+                lv_refr_vdb_flush();
+
+                /* With true double buffering the flushing should be only the address change of the
+                 * current frame buffer. Wait until the address change is ready and copy the changed
+                 * content to the other frame buffer (new active VDB) to keep the buffers synchronized*/
+                while(vdb->flushing);
+
+                lv_color_t * copy_buf = NULL;
+#if LV_USE_GPU_STM32_DMA2D
+                LV_UNUSED(copy_buf);
+#else
+                copy_buf = _lv_mem_buf_get(disp_refr->driver.hor_res * sizeof(lv_color_t));
+#endif
+
+                uint8_t * buf_act = (uint8_t *)vdb->buf_act;
+                uint8_t * buf_ina = (uint8_t *)vdb->buf_act == vdb->buf1 ? vdb->buf2 : vdb->buf1;
+
+                lv_coord_t hres = lv_disp_get_hor_res(disp_refr);
+                uint16_t a;
+                for(a = 0; a < disp_refr->inv_p; a++) {
+                    if(disp_refr->inv_area_joined[a] == 0) {
+                        uint32_t start_offs =
+                            (hres * disp_refr->inv_areas[a].y1 + disp_refr->inv_areas[a].x1) * sizeof(lv_color_t);
+#if LV_USE_GPU_STM32_DMA2D
+                        lv_gpu_stm32_dma2d_copy((lv_color_t *)(buf_act + start_offs), disp_refr->driver.hor_res,
+                                                (lv_color_t *)(buf_ina + start_offs), disp_refr->driver.hor_res,
+                                                lv_area_get_width(&disp_refr->inv_areas[a]),
+                                                lv_area_get_height(&disp_refr->inv_areas[a]));
+#else
+
+                        lv_coord_t y;
+                        uint32_t line_length = lv_area_get_width(&disp_refr->inv_areas[a]) * sizeof(lv_color_t);
+
+                        for(y = disp_refr->inv_areas[a].y1; y <= disp_refr->inv_areas[a].y2; y++) {
+                            /* The frame buffer is probably in an external RAM where sequential access is much faster.
+                             * So first copy a line into a buffer and write it back the ext. RAM */
+                            _lv_memcpy(copy_buf, buf_ina + start_offs, line_length);
+                            _lv_memcpy(buf_act + start_offs, copy_buf, line_length);
+                            start_offs += hres * sizeof(lv_color_t);
+                        }
+#endif
+                    }
+                }
+
+                if(copy_buf) _lv_mem_buf_release(copy_buf);
+            }
+        } /*End of true double buffer handling*/
+
+        /*Clean up*/
+        _lv_memset_00(disp_refr->inv_areas, sizeof(disp_refr->inv_areas));
+        _lv_memset_00(disp_refr->inv_area_joined, sizeof(disp_refr->inv_area_joined));
+        disp_refr->inv_p = 0;
+
+        elaps = lv_tick_elaps(start);
+        /*Call monitor cb if present*/
+        if(disp_refr->driver.monitor_cb) {
+            disp_refr->driver.monitor_cb(&disp_refr->driver, elaps, px_num);
+        }
+    }
+
+    _lv_mem_buf_free_all();
+    _lv_font_clean_up_fmt_txt();
+
+#if LV_USE_PERF_MONITOR && LV_USE_LABEL
+    static lv_obj_t * perf_label = NULL;
+    if(perf_label == NULL) {
+        perf_label = lv_label_create(lv_layer_sys(), NULL);
+        lv_label_set_align(perf_label, LV_LABEL_ALIGN_RIGHT);
+        lv_obj_set_style_local_bg_opa(perf_label, LV_LABEL_PART_MAIN, LV_STATE_DEFAULT, LV_OPA_COVER);
+        lv_obj_set_style_local_bg_color(perf_label, LV_LABEL_PART_MAIN, LV_STATE_DEFAULT, LV_COLOR_BLACK);
+        lv_obj_set_style_local_text_color(perf_label, LV_LABEL_PART_MAIN, LV_STATE_DEFAULT, LV_COLOR_WHITE);
+        lv_obj_set_style_local_pad_top(perf_label, LV_LABEL_PART_MAIN, LV_STATE_DEFAULT, 3);
+        lv_obj_set_style_local_pad_bottom(perf_label, LV_LABEL_PART_MAIN, LV_STATE_DEFAULT, 3);
+        lv_obj_set_style_local_pad_left(perf_label, LV_LABEL_PART_MAIN, LV_STATE_DEFAULT, 3);
+        lv_obj_set_style_local_pad_right(perf_label, LV_LABEL_PART_MAIN, LV_STATE_DEFAULT, 3);
+        lv_label_set_text(perf_label, "?");
+        lv_obj_align(perf_label, NULL, LV_ALIGN_IN_BOTTOM_RIGHT, 0, 0);
+    }
+
+    static uint32_t perf_last_time = 0;
+    static uint32_t elaps_sum = 0;
+    static uint32_t frame_cnt = 0;
+    if(lv_tick_elaps(perf_last_time) < 300) {
+        if(px_num > 5000) {
+            elaps_sum += elaps;
+            frame_cnt ++;
+        }
+    }
+    else {
+        perf_last_time = lv_tick_get();
+        uint32_t fps_limit = 1000 / disp_refr->refr_task->period;
+        uint32_t fps;
+
+        if(elaps_sum == 0) elaps_sum = 1;
+        if(frame_cnt == 0) fps = fps_limit;
+        else fps = (1000 * frame_cnt) / elaps_sum;
+        elaps_sum = 0;
+        frame_cnt = 0;
+        if(fps > fps_limit) fps = fps_limit;
+
+        fps_sum_all += fps;
+        fps_sum_cnt ++;
+        uint32_t cpu = 100 - lv_task_get_idle();
+        lv_label_set_text_fmt(perf_label, "%d FPS\n%d%% CPU", fps, cpu);
+        lv_obj_align(perf_label, NULL, LV_ALIGN_IN_BOTTOM_RIGHT, 0, 0);
+    }
+#endif
+
+    LV_LOG_TRACE("lv_refr_task: ready");
+}
+
+#if LV_USE_PERF_MONITOR
+uint32_t lv_refr_get_fps_avg(void)
+{
+    return fps_sum_all / fps_sum_cnt;
+}
+#endif
+
+/**********************
+ *   STATIC FUNCTIONS
+ **********************/
+
+/**
+ * Join the areas which has got common parts
+ */
+static void lv_refr_join_area(void)
+{
+    uint32_t join_from;
+    uint32_t join_in;
+    lv_area_t joined_area;
+    for(join_in = 0; join_in < disp_refr->inv_p; join_in++) {
+        if(disp_refr->inv_area_joined[join_in] != 0) continue;
+
+        /*Check all areas to join them in 'join_in'*/
+        for(join_from = 0; join_from < disp_refr->inv_p; join_from++) {
+            /*Handle only unjoined areas and ignore itself*/
+            if(disp_refr->inv_area_joined[join_from] != 0 || join_in == join_from) {
+                continue;
+            }
+
+            /*Check if the areas are on each other*/
+            if(_lv_area_is_on(&disp_refr->inv_areas[join_in], &disp_refr->inv_areas[join_from]) == false) {
+                continue;
+            }
+
+            _lv_area_join(&joined_area, &disp_refr->inv_areas[join_in], &disp_refr->inv_areas[join_from]);
+
+            /*Join two area only if the joined area size is smaller*/
+            if(lv_area_get_size(&joined_area) < (lv_area_get_size(&disp_refr->inv_areas[join_in]) +
+                                                 lv_area_get_size(&disp_refr->inv_areas[join_from]))) {
+                lv_area_copy(&disp_refr->inv_areas[join_in], &joined_area);
+
+                /*Mark 'join_form' is joined into 'join_in'*/
+                disp_refr->inv_area_joined[join_from] = 1;
+            }
+        }
+    }
+}
+
+/**
+ * Refresh the joined areas
+ */
+static void lv_refr_areas(void)
+{
+    px_num = 0;
+
+    if(disp_refr->inv_p == 0) return;
+
+    /*Find the last area which will be drawn*/
+    int32_t i;
+    int32_t last_i = 0;
+    for(i = disp_refr->inv_p - 1; i >= 0; i--) {
+        if(disp_refr->inv_area_joined[i] == 0) {
+            last_i = i;
+            break;
+        }
+    }
+
+    disp_refr->driver.buffer->last_area = 0;
+    disp_refr->driver.buffer->last_part = 0;
+
+    for(i = 0; i < disp_refr->inv_p; i++) {
+        /*Refresh the unjoined areas*/
+        if(disp_refr->inv_area_joined[i] == 0) {
+
+            if(i == last_i) disp_refr->driver.buffer->last_area = 1;
+            disp_refr->driver.buffer->last_part = 0;
+            lv_refr_area(&disp_refr->inv_areas[i]);
+
+            px_num += lv_area_get_size(&disp_refr->inv_areas[i]);
+        }
+    }
+}
+
+/**
+ * Refresh an area if there is Virtual Display Buffer
+ * @param area_p  pointer to an area to refresh
+ */
+static void lv_refr_area(const lv_area_t * area_p)
+{
+    /*True double buffering: there are two screen sized buffers. Just redraw directly into a
+     * buffer*/
+    if(lv_disp_is_true_double_buf(disp_refr)) {
+        lv_disp_buf_t * vdb = lv_disp_get_buf(disp_refr);
+        vdb->area.x1        = 0;
+        vdb->area.x2        = lv_disp_get_hor_res(disp_refr) - 1;
+        vdb->area.y1        = 0;
+        vdb->area.y2        = lv_disp_get_ver_res(disp_refr) - 1;
+        disp_refr->driver.buffer->last_part = 1;
+        lv_refr_area_part(area_p);
+    }
+    /*The buffer is smaller: refresh the area in parts*/
+    else {
+        lv_disp_buf_t * vdb = lv_disp_get_buf(disp_refr);
+        /*Calculate the max row num*/
+        lv_coord_t w = lv_area_get_width(area_p);
+        lv_coord_t h = lv_area_get_height(area_p);
+        lv_coord_t y2 =
+            area_p->y2 >= lv_disp_get_ver_res(disp_refr) ? lv_disp_get_ver_res(disp_refr) - 1 : area_p->y2;
+
+        int32_t max_row = (uint32_t)vdb->size / w;
+
+        if(max_row > h) max_row = h;
+
+        /*Round down the lines of VDB if rounding is added*/
+        if(disp_refr->driver.rounder_cb) {
+            lv_area_t tmp;
+            tmp.x1 = 0;
+            tmp.x2 = 0;
+            tmp.y1 = 0;
+
+            lv_coord_t h_tmp = max_row;
+            do {
+                tmp.y2 = h_tmp - 1;
+                disp_refr->driver.rounder_cb(&disp_refr->driver, &tmp);
+
+                /*If this height fits into `max_row` then fine*/
+                if(lv_area_get_height(&tmp) <= max_row) break;
+
+                /*Decrement the height of the area until it fits into `max_row` after rounding*/
+                h_tmp--;
+            } while(h_tmp > 0);
+
+            if(h_tmp <= 0) {
+                LV_LOG_WARN("Can't set VDB height using the round function. (Wrong round_cb or to "
+                            "small VDB)");
+                return;
+            }
+            else {
+                max_row = tmp.y2 + 1;
+            }
+        }
+
+        /*Always use the full row*/
+        /*lv_coord_t row;
+        lv_coord_t row_last = 0;
+        for(row = area_p->y1; row + max_row - 1 <= y2; row += max_row) {
+            //Calc. the next y coordinates of VDB
+            vdb->area.x1 = area_p->x1;
+            vdb->area.x2 = area_p->x2;
+            vdb->area.y1 = row;
+            vdb->area.y2 = row + max_row - 1;
+            if(vdb->area.y2 > y2) vdb->area.y2 = y2;
+            row_last = vdb->area.y2;
+            if(y2 == row_last) disp_refr->driver.buffer->last_part = 1;
+            lv_refr_area_part(area_p);*/
+
+        if (disp_refr->render_direction) {
+            /*Always use the full row*/
+            lv_coord_t row;
+            lv_coord_t row_last = y2;
+            for(row = area_p->y2; row > max_row - 1 + area_p->y1; row -= max_row) {
+                /*Calc. the next y coordinates of VDB*/
+                vdb->area.x1 = area_p->x1;
+                vdb->area.x2 = area_p->x2;
+                vdb->area.y1 = row - max_row + 1;
+                vdb->area.y2 = row;
+                if(vdb->area.y2 > y2) vdb->area.y2 = y2;
+                row_last = vdb->area.y1;
+                if(y2 == row_last) disp_refr->driver.buffer->last_part = 1;
+                lv_refr_area_part(area_p);
+            }
+
+            /*If the last (first) y coordinates are not handled yet ...*/
+            if(area_p->y1 != row_last) {
+                /*Calc. the next y coordinates of VDB*/
+                vdb->area.x1 = area_p->x1;
+                vdb->area.x2 = area_p->x2;
+                vdb->area.y1 = area_p->y1;
+                vdb->area.y2 = row;
+
+                /*Refresh this part too*/
+                lv_refr_area_part(area_p);
+            }
+        }
+        else {
+            /*Always use the full row*/
+            lv_coord_t row;
+            lv_coord_t row_last = 0;
+            for(row = area_p->y1; row + max_row - 1 <= y2; row += max_row) {
+                /*Calc. the next y coordinates of VDB*/
+                vdb->area.x1 = area_p->x1;
+                vdb->area.x2 = area_p->x2;
+                vdb->area.y1 = row;
+                vdb->area.y2 = row + max_row - 1;
+                if(vdb->area.y2 > y2) vdb->area.y2 = y2;
+                row_last = vdb->area.y2;
+                lv_refr_area_part(area_p);
+            }
+        /*
+        //If the last y coordinates are not handled yet ...
+        if(y2 != row_last) {
+            //Calc. the next y coordinates of VDB
+            vdb->area.x1 = area_p->x1;
+            vdb->area.x2 = area_p->x2;
+            vdb->area.y1 = row;
+            vdb->area.y2 = y2;
+        */
+            /*If the last y coordinates are not handled yet ...*/
+            if(y2 != row_last) {
+                /*Calc. the next y coordinates of VDB*/
+                vdb->area.x1 = area_p->x1;
+                vdb->area.x2 = area_p->x2;
+                vdb->area.y1 = row;
+                vdb->area.y2 = y2;
+
+                disp_refr->driver.buffer->last_part = 1;
+                lv_refr_area_part(area_p);
+            }
+        }
+    }
+}
+
+/**
+ * Refresh a part of an area which is on the actual Virtual Display Buffer
+ * @param area_p pointer to an area to refresh
+ */
+static void lv_refr_area_part(const lv_area_t * area_p)
+{
+    lv_disp_buf_t * vdb = lv_disp_get_buf(disp_refr);
+
+    /*In non double buffered mode, before rendering the next part wait until the previous image is
+     * flushed*/
+    if(lv_disp_is_double_buf(disp_refr) == false) {
+        while(vdb->flushing) {
+            if(disp_refr->driver.wait_cb) disp_refr->driver.wait_cb(&disp_refr->driver);
+        }
+    }
+
+    lv_obj_t * top_act_scr = NULL;
+    lv_obj_t * top_prev_scr = NULL;
+
+    /*Get the new mask from the original area and the act. VDB
+     It will be a part of 'area_p'*/
+    lv_area_t start_mask;
+    _lv_area_intersect(&start_mask, area_p, &vdb->area);
+
+    /*Get the most top object which is not covered by others*/
+    top_act_scr = lv_refr_get_top_obj(&start_mask, lv_disp_get_scr_act(disp_refr));
+    if(disp_refr->prev_scr) {
+        top_prev_scr = lv_refr_get_top_obj(&start_mask, disp_refr->prev_scr);
+    }
+
+    /*Draw a display background if there is no top object*/
+    if(top_act_scr == NULL && top_prev_scr == NULL) {
+        if(disp_refr->bg_img) {
+            lv_draw_img_dsc_t dsc;
+            lv_draw_img_dsc_init(&dsc);
+            dsc.opa = disp_refr->bg_opa;
+            lv_img_header_t header;
+            lv_res_t res;
+            res = lv_img_decoder_get_info(disp_refr->bg_img, &header);
+            if(res == LV_RES_OK) {
+                lv_area_t a;
+                lv_area_set(&a, 0, 0, header.w - 1, header.h - 1);
+                lv_draw_img(&a, &start_mask, disp_refr->bg_img, &dsc);
+            }
+            else {
+                LV_LOG_WARN("Can't draw the background image")
+            }
+        }
+        else {
+            lv_draw_rect_dsc_t dsc;
+            lv_draw_rect_dsc_init(&dsc);
+            dsc.bg_color = disp_refr->bg_color;
+            dsc.bg_opa = disp_refr->bg_opa;
+            lv_draw_rect(&start_mask, &start_mask, &dsc);
+
+        }
+    }
+    /*Refresh the previous screen if any*/
+    if(disp_refr->prev_scr) {
+        /*Get the most top object which is not covered by others*/
+        if(top_prev_scr == NULL) {
+            top_prev_scr = disp_refr->prev_scr;
+        }
+        /*Do the refreshing from the top object*/
+        lv_refr_obj_and_children(top_prev_scr, &start_mask);
+
+    }
+
+
+    if(top_act_scr == NULL) {
+        top_act_scr = disp_refr->act_scr;
+    }
+    /*Do the refreshing from the top object*/
+    lv_refr_obj_and_children(top_act_scr, &start_mask);
+
+    /*Also refresh top and sys layer unconditionally*/
+    lv_refr_obj_and_children(lv_disp_get_layer_top(disp_refr), &start_mask);
+    lv_refr_obj_and_children(lv_disp_get_layer_sys(disp_refr), &start_mask);
+
+    /* In true double buffered mode flush only once when all areas were rendered.
+     * In normal mode flush after every area */
+    if(lv_disp_is_true_double_buf(disp_refr) == false) {
+        lv_refr_vdb_flush();
+    }
+}
+
+/**
+ * Search the most top object which fully covers an area
+ * @param area_p pointer to an area
+ * @param obj the first object to start the searching (typically a screen)
+ * @return
+ */
+static lv_obj_t * lv_refr_get_top_obj(const lv_area_t * area_p, lv_obj_t * obj)
+{
+    lv_obj_t * found_p = NULL;
+
+    /*If this object is fully cover the draw area check the children too */
+    if(_lv_area_is_in(area_p, &obj->coords, 0) && obj->hidden == 0) {
+        lv_design_res_t design_res = obj->design_cb(obj, area_p, LV_DESIGN_COVER_CHK);
+        if(design_res == LV_DESIGN_RES_MASKED) return NULL;
+
+#if LV_USE_OPA_SCALE
+        if(design_res == LV_DESIGN_RES_COVER && lv_obj_get_style_opa_scale(obj, LV_OBJ_PART_MAIN) != LV_OPA_COVER) {
+            design_res = LV_DESIGN_RES_NOT_COVER;
+        }
+#endif
+
+        lv_obj_t * i;
+        _LV_LL_READ(obj->child_ll, i) {
+            found_p = lv_refr_get_top_obj(area_p, i);
+
+            /*If a children is ok then break*/
+            if(found_p != NULL) {
+                break;
+            }
+        }
+
+        /*If no better children use this object*/
+        if(found_p == NULL) {
+            if(design_res == LV_DESIGN_RES_COVER) {
+                found_p = obj;
+            }
+        }
+    }
+
+    return found_p;
+}
+
+/**
+ * Make the refreshing from an object. Draw all its children and the youngers too.
+ * @param top_p pointer to an objects. Start the drawing from it.
+ * @param mask_p pointer to an area, the objects will be drawn only here
+ */
+static void lv_refr_obj_and_children(lv_obj_t * top_p, const lv_area_t * mask_p)
+{
+    /* Normally always will be a top_obj (at least the screen)
+     * but in special cases (e.g. if the screen has alpha) it won't.
+     * In this case use the screen directly */
+    if(top_p == NULL) top_p = lv_disp_get_scr_act(disp_refr);
+    if(top_p == NULL) return;  /*Shouldn't happen*/
+
+    /*Refresh the top object and its children*/
+    lv_refr_obj(top_p, mask_p);
+
+    /*Draw the 'younger' sibling objects because they can be on top_obj */
+    lv_obj_t * par;
+    lv_obj_t * border_p = top_p;
+
+    par = lv_obj_get_parent(top_p);
+
+    /*Do until not reach the screen*/
+    while(par != NULL) {
+        /*object before border_p has to be redrawn*/
+        lv_obj_t * i = _lv_ll_get_prev(&(par->child_ll), border_p);
+
+        while(i != NULL) {
+            /*Refresh the objects*/
+            lv_refr_obj(i, mask_p);
+            i = _lv_ll_get_prev(&(par->child_ll), i);
+        }
+
+        /*Call the post draw design function of the parents of the to object*/
+        if(par->design_cb) par->design_cb(par, mask_p, LV_DESIGN_DRAW_POST);
+
+        /*The new border will be there last parents,
+         *so the 'younger' brothers of parent will be refreshed*/
+        border_p = par;
+        /*Go a level deeper*/
+        par = lv_obj_get_parent(par);
+    }
+}
+
+/**
+ * Refresh an object an all of its children. (Called recursively)
+ * @param obj pointer to an object to refresh
+ * @param mask_ori_p pointer to an area, the objects will be drawn only here
+ */
+static void lv_refr_obj(lv_obj_t * obj, const lv_area_t * mask_ori_p)
+{
+    /*Do not refresh hidden objects*/
+    if(obj->hidden != 0) return;
+
+    bool union_ok; /* Store the return value of area_union */
+    /* Truncate the original mask to the coordinates of the parent
+     * because the parent and its children are visible only here */
+    lv_area_t obj_mask;
+    lv_area_t obj_ext_mask;
+    lv_area_t obj_area;
+    lv_coord_t ext_size = obj->ext_draw_pad;
+    lv_obj_get_coords(obj, &obj_area);
+    obj_area.x1 -= ext_size;
+    obj_area.y1 -= ext_size;
+    obj_area.x2 += ext_size;
+    obj_area.y2 += ext_size;
+    union_ok = _lv_area_intersect(&obj_ext_mask, mask_ori_p, &obj_area);
+
+    /*Draw the parent and its children only if they ore on 'mask_parent'*/
+    if(union_ok != false) {
+
+        /* Redraw the object */
+        if(obj->design_cb) obj->design_cb(obj, &obj_ext_mask, LV_DESIGN_DRAW_MAIN);
+
+#if MASK_AREA_DEBUG
+        static lv_color_t debug_color = LV_COLOR_RED;
+        lv_draw_rect_dsc_t draw_dsc;
+        lv_draw_rect_dsc_init(&draw_dsc);
+        draw_dsc.bg_color.full = debug_color.full;
+        draw_dsc.bg_opa = LV_OPA_20;
+        draw_dsc.border_width = 2;
+        draw_dsc.border_opa = LV_OPA_50;
+        draw_dsc.border_color.full = (debug_color.full + 0x13) * 9;
+
+        lv_draw_rect(&obj_ext_mask, &obj_ext_mask, &draw_dsc);
+        debug_color.full *= 17;
+        debug_color.full += 0xA1;
+#if LV_COLOR_DEPTH == 32
+        debug_color.ch.alpha = 0xff;
+#endif
+#endif
+        /*Create a new 'obj_mask' without 'ext_size' because the children can't be visible there*/
+        lv_obj_get_coords(obj, &obj_area);
+        union_ok = _lv_area_intersect(&obj_mask, mask_ori_p, &obj_area);
+        if(union_ok != false) {
+            lv_area_t mask_child; /*Mask from obj and its child*/
+            lv_obj_t * child_p;
+            lv_area_t child_area;
+            _LV_LL_READ_BACK(obj->child_ll, child_p) {
+                lv_obj_get_coords(child_p, &child_area);
+                ext_size = child_p->ext_draw_pad;
+                child_area.x1 -= ext_size;
+                child_area.y1 -= ext_size;
+                child_area.x2 += ext_size;
+                child_area.y2 += ext_size;
+                /* Get the union (common parts) of original mask (from obj)
+                 * and its child */
+                union_ok = _lv_area_intersect(&mask_child, &obj_mask, &child_area);
+
+                /*If the parent and the child has common area then refresh the child */
+                if(union_ok) {
+                    /*Refresh the next children*/
+                    lv_refr_obj(child_p, &mask_child);
+                }
+            }
+        }
+
+        /* If all the children are redrawn make 'post draw' design */
+        if(obj->design_cb) obj->design_cb(obj, &obj_ext_mask, LV_DESIGN_DRAW_POST);
+    }
+}
+
+/**
+ * Flush the content of the VDB
+ */
+static void lv_refr_vdb_flush(void)
+{
+    lv_disp_buf_t * vdb = lv_disp_get_buf(disp_refr);
+
+    /*In double buffered mode wait until the other buffer is flushed before flushing the current
+     * one*/
+    if(lv_disp_is_double_buf(disp_refr)) {
+        while(vdb->flushing) {
+            if(disp_refr->driver.wait_cb) disp_refr->driver.wait_cb(&disp_refr->driver);
+        }
+    }
+
+    vdb->flushing = 1;
+
+    if(disp_refr->driver.buffer->last_area && disp_refr->driver.buffer->last_part) vdb->flushing_last = 1;
+    else vdb->flushing_last = 0;
+
+    /*Flush the rendered content to the display*/
+    lv_disp_t * disp = _lv_refr_get_disp_refreshing();
+    if(disp->driver.gpu_wait_cb) disp->driver.gpu_wait_cb(&disp->driver);
+
+    if(disp->driver.flush_cb) disp->driver.flush_cb(&disp->driver, &vdb->area, vdb->buf_act);
+
+    if(vdb->buf1 && vdb->buf2) {
+        if(vdb->buf_act == vdb->buf1)
+            vdb->buf_act = vdb->buf2;
+        else
+            vdb->buf_act = vdb->buf1;
+    }
+}
+/**
+ * @file lv_refr.c
+ *
+ */
+
+/*********************
+ *      INCLUDES
+ *********************/
+#include <stddef.h>
+#include "lv_refr.h"
+#include "lv_disp.h"
+#include "../lv_hal/lv_hal_tick.h"
+#include "../lv_hal/lv_hal_disp.h"
+#include "../lv_misc/lv_task.h"
+#include "../lv_misc/lv_mem.h"
+#include "../lv_misc/lv_math.h"
+#include "../lv_misc/lv_gc.h"
+#include "../lv_draw/lv_draw.h"
+#include "../lv_font/lv_font_fmt_txt.h"
+#include "../lv_gpu/lv_gpu_stm32_dma2d.h"
+
+#if LV_USE_PERF_MONITOR
+    #include "../lv_widgets/lv_label.h"
+#endif
+
+/*********************
+ *      DEFINES
+ *********************/
+/* Draw translucent random colored areas on the invalidated (redrawn) areas*/
+#define MASK_AREA_DEBUG 0
+
+/**********************
+ *      TYPEDEFS
+ **********************/
+
+/**********************
+ *  STATIC PROTOTYPES
+ **********************/
+static void lv_refr_join_area(void);
+static void lv_refr_areas(void);
+static void lv_refr_area(const lv_area_t * area_p);
+static void lv_refr_area_part(const lv_area_t * area_p);
+static lv_obj_t * lv_refr_get_top_obj(const lv_area_t * area_p, lv_obj_t * obj);
+static void lv_refr_obj_and_children(lv_obj_t * top_p, const lv_area_t * mask_p);
+static void lv_refr_obj(lv_obj_t * obj, const lv_area_t * mask_ori_p);
+static void lv_refr_vdb_flush(void);
+
+/**********************
+ *  STATIC VARIABLES
+ **********************/
+static uint32_t px_num;
+static lv_disp_t * disp_refr; /*Display being refreshed*/
+#if LV_USE_PERF_MONITOR
+    static uint32_t fps_sum_cnt;
+    static uint32_t fps_sum_all;
+#endif
+
+/**********************
+ *      MACROS
+ **********************/
+
+/**********************
+ *   GLOBAL FUNCTIONS
+ **********************/
+
+/**
+ * Initialize the screen refresh subsystem
+ */
+void _lv_refr_init(void)
+{
+    /*Nothing to do*/
+}
+
+/**
+ * Redraw the invalidated areas now.
+ * Normally the redrawing is periodically executed in `lv_task_handler` but a long blocking process
+ * can prevent the call of `lv_task_handler`. In this case if the GUI is updated in the process
+ * (e.g. progress bar) this function can be called when the screen should be updated.
+ * @param disp pointer to display to refresh. NULL to refresh all displays.
+ */
+void lv_refr_now(lv_disp_t * disp)
+{
+#if LV_USE_ANIMATION
+    lv_anim_refr_now();
+#endif
+
+    if(disp) {
+        _lv_disp_refr_task(disp->refr_task);
+    }
+    else {
+        lv_disp_t * d;
+        d = lv_disp_get_next(NULL);
+        while(d) {
+            _lv_disp_refr_task(d->refr_task);
+            d = lv_disp_get_next(d);
+        }
+    }
+}
+
+/**
+ * Invalidate an area on display to redraw it
+ * @param area_p pointer to area which should be invalidated (NULL: delete the invalidated areas)
+ * @param disp pointer to display where the area should be invalidated (NULL can be used if there is
+ * only one display)
+ */
+void _lv_inv_area(lv_disp_t * disp, const lv_area_t * area_p)
+{
+    if(!disp) disp = lv_disp_get_default();
+    if(!disp) return;
+
+    /*Clear the invalidate buffer if the parameter is NULL*/
+    if(area_p == NULL) {
+        disp->inv_p = 0;
+        return;
+    }
+
+    lv_area_t scr_area;
+    scr_area.x1 = 0;
+    scr_area.y1 = 0;
+    scr_area.x2 = lv_disp_get_hor_res(disp) - 1;
+    scr_area.y2 = lv_disp_get_ver_res(disp) - 1;
+
+    lv_area_t com_area;
+    bool suc;
+
+    suc = _lv_area_intersect(&com_area, area_p, &scr_area);
+
+    /*The area is truncated to the screen*/
+    if(suc != false) {
+        if(disp->driver.rounder_cb) disp->driver.rounder_cb(&disp->driver, &com_area);
+
+        /*Save only if this area is not in one of the saved areas*/
+        uint16_t i;
+        for(i = 0; i < disp->inv_p; i++) {
+            if(_lv_area_is_in(&com_area, &disp->inv_areas[i], 0) != false) return;
+        }
+
+        /*Save the area*/
+        if(disp->inv_p < LV_INV_BUF_SIZE) {
+            lv_area_copy(&disp->inv_areas[disp->inv_p], &com_area);
+        }
+        else {   /*If no place for the area add the screen*/
+            disp->inv_p = 0;
+            lv_area_copy(&disp->inv_areas[disp->inv_p], &scr_area);
+        }
+        disp->inv_p++;
+        lv_task_set_prio(disp->refr_task, LV_REFR_TASK_PRIO);
+    }
+}
+
+/**
+ * Get the display which is being refreshed
+ * @return the display being refreshed
+ */
+lv_disp_t * _lv_refr_get_disp_refreshing(void)
+{
+    return disp_refr;
+}
+
+/**
+ * Set the display which is being refreshed.
+ * It shouldn't be used directly by the user.
+ * It can be used to trick the drawing functions about there is an active display.
+ * @param the display being refreshed
+ */
+void _lv_refr_set_disp_refreshing(lv_disp_t * disp)
+{
+    disp_refr = disp;
+}
+
+/**
+ * Called periodically to handle the refreshing
+ * @param task pointer to the task itself
+ */
+void _lv_disp_refr_task(lv_task_t * task)
+{
+    LV_LOG_TRACE("lv_refr_task: started");
+
+    uint32_t start = lv_tick_get();
+    uint32_t elaps = 0;
+
+    disp_refr = task->user_data;
+
+#if LV_USE_PERF_MONITOR == 0
+    /* Ensure the task does not run again automatically.
+     * This is done before refreshing in case refreshing invalidates something else.
+     */
+    lv_task_set_prio(task, LV_TASK_PRIO_OFF);
+#endif
+
+    /*Do nothing if there is no active screen*/
+    if(disp_refr->act_scr == NULL) {
+        disp_refr->inv_p = 0;
+        return;
+    }
+
+    lv_refr_join_area();
+
+    lv_refr_areas();
+
+    /*If refresh happened ...*/
+    if(disp_refr->inv_p != 0) {
+        /* In true double buffered mode copy the refreshed areas to the new VDB to keep it up to date.
+         * With set_px_cb we don't know anything about the buffer (even it's size) so skip copying.*/
+        if(lv_disp_is_true_double_buf(disp_refr)) {
+            if(disp_refr->driver.set_px_cb) {
+                LV_LOG_WARN("Can't handle 2 screen sized buffers with set_px_cb. Display is not refreshed.");
+            }
+            else {
+                lv_disp_buf_t * vdb = lv_disp_get_buf(disp_refr);
+
+                /*Flush the content of the VDB*/
+                lv_refr_vdb_flush();
+
+                /* With true double buffering the flushing should be only the address change of the
+                 * current frame buffer. Wait until the address change is ready and copy the changed
+                 * content to the other frame buffer (new active VDB) to keep the buffers synchronized*/
+                while(vdb->flushing);
+
+                lv_color_t * copy_buf = NULL;
+#if LV_USE_GPU_STM32_DMA2D
+                LV_UNUSED(copy_buf);
+#else
+                copy_buf = _lv_mem_buf_get(disp_refr->driver.hor_res * sizeof(lv_color_t));
+#endif
+
+                uint8_t * buf_act = (uint8_t *)vdb->buf_act;
+                uint8_t * buf_ina = (uint8_t *)vdb->buf_act == vdb->buf1 ? vdb->buf2 : vdb->buf1;
+
+                lv_coord_t hres = lv_disp_get_hor_res(disp_refr);
+                uint16_t a;
+                for(a = 0; a < disp_refr->inv_p; a++) {
+                    if(disp_refr->inv_area_joined[a] == 0) {
+                        uint32_t start_offs =
+                            (hres * disp_refr->inv_areas[a].y1 + disp_refr->inv_areas[a].x1) * sizeof(lv_color_t);
+#if LV_USE_GPU_STM32_DMA2D
+                        lv_gpu_stm32_dma2d_copy((lv_color_t *)(buf_act + start_offs), disp_refr->driver.hor_res,
+                                                (lv_color_t *)(buf_ina + start_offs), disp_refr->driver.hor_res,
+                                                lv_area_get_width(&disp_refr->inv_areas[a]),
+                                                lv_area_get_height(&disp_refr->inv_areas[a]));
+#else
+
+                        lv_coord_t y;
+                        uint32_t line_length = lv_area_get_width(&disp_refr->inv_areas[a]) * sizeof(lv_color_t);
+
+                        for(y = disp_refr->inv_areas[a].y1; y <= disp_refr->inv_areas[a].y2; y++) {
+                            /* The frame buffer is probably in an external RAM where sequential access is much faster.
+                             * So first copy a line into a buffer and write it back the ext. RAM */
+                            _lv_memcpy(copy_buf, buf_ina + start_offs, line_length);
+                            _lv_memcpy(buf_act + start_offs, copy_buf, line_length);
+                            start_offs += hres * sizeof(lv_color_t);
+                        }
+#endif
+                    }
+                }
+
+                if(copy_buf) _lv_mem_buf_release(copy_buf);
+            }
+        } /*End of true double buffer handling*/
+
+        /*Clean up*/
+        _lv_memset_00(disp_refr->inv_areas, sizeof(disp_refr->inv_areas));
+        _lv_memset_00(disp_refr->inv_area_joined, sizeof(disp_refr->inv_area_joined));
+        disp_refr->inv_p = 0;
+
+        elaps = lv_tick_elaps(start);
+        /*Call monitor cb if present*/
+        if(disp_refr->driver.monitor_cb) {
+            disp_refr->driver.monitor_cb(&disp_refr->driver, elaps, px_num);
+        }
+    }
+
+    _lv_mem_buf_free_all();
+    _lv_font_clean_up_fmt_txt();
+
+#if LV_USE_PERF_MONITOR && LV_USE_LABEL
+    static lv_obj_t * perf_label = NULL;
+    if(perf_label == NULL) {
+        perf_label = lv_label_create(lv_layer_sys(), NULL);
+        lv_label_set_align(perf_label, LV_LABEL_ALIGN_RIGHT);
+        lv_obj_set_style_local_bg_opa(perf_label, LV_LABEL_PART_MAIN, LV_STATE_DEFAULT, LV_OPA_COVER);
+        lv_obj_set_style_local_bg_color(perf_label, LV_LABEL_PART_MAIN, LV_STATE_DEFAULT, LV_COLOR_BLACK);
+        lv_obj_set_style_local_text_color(perf_label, LV_LABEL_PART_MAIN, LV_STATE_DEFAULT, LV_COLOR_WHITE);
+        lv_obj_set_style_local_pad_top(perf_label, LV_LABEL_PART_MAIN, LV_STATE_DEFAULT, 3);
+        lv_obj_set_style_local_pad_bottom(perf_label, LV_LABEL_PART_MAIN, LV_STATE_DEFAULT, 3);
+        lv_obj_set_style_local_pad_left(perf_label, LV_LABEL_PART_MAIN, LV_STATE_DEFAULT, 3);
+        lv_obj_set_style_local_pad_right(perf_label, LV_LABEL_PART_MAIN, LV_STATE_DEFAULT, 3);
+        lv_label_set_text(perf_label, "?");
+        lv_obj_align(perf_label, NULL, LV_ALIGN_IN_BOTTOM_RIGHT, 0, 0);
+    }
+
+    static uint32_t perf_last_time = 0;
+    static uint32_t elaps_sum = 0;
+    static uint32_t frame_cnt = 0;
+    if(lv_tick_elaps(perf_last_time) < 300) {
+        if(px_num > 5000) {
+            elaps_sum += elaps;
+            frame_cnt ++;
+        }
+    }
+    else {
+        perf_last_time = lv_tick_get();
+        uint32_t fps_limit = 1000 / disp_refr->refr_task->period;
+        uint32_t fps;
+
+        if(elaps_sum == 0) elaps_sum = 1;
+        if(frame_cnt == 0) fps = fps_limit;
+        else fps = (1000 * frame_cnt) / elaps_sum;
+        elaps_sum = 0;
+        frame_cnt = 0;
+        if(fps > fps_limit) fps = fps_limit;
+
+        fps_sum_all += fps;
+        fps_sum_cnt ++;
+        uint32_t cpu = 100 - lv_task_get_idle();
+        lv_label_set_text_fmt(perf_label, "%d FPS\n%d%% CPU", fps, cpu);
+        lv_obj_align(perf_label, NULL, LV_ALIGN_IN_BOTTOM_RIGHT, 0, 0);
+    }
+#endif
+
+    LV_LOG_TRACE("lv_refr_task: ready");
+}
+
+#if LV_USE_PERF_MONITOR
+uint32_t lv_refr_get_fps_avg(void)
+{
+    return fps_sum_all / fps_sum_cnt;
+}
+#endif
+
+/**********************
+ *   STATIC FUNCTIONS
+ **********************/
+
+/**
+ * Join the areas which has got common parts
+ */
+static void lv_refr_join_area(void)
+{
+    uint32_t join_from;
+    uint32_t join_in;
+    lv_area_t joined_area;
+    for(join_in = 0; join_in < disp_refr->inv_p; join_in++) {
+        if(disp_refr->inv_area_joined[join_in] != 0) continue;
+
+        /*Check all areas to join them in 'join_in'*/
+        for(join_from = 0; join_from < disp_refr->inv_p; join_from++) {
+            /*Handle only unjoined areas and ignore itself*/
+            if(disp_refr->inv_area_joined[join_from] != 0 || join_in == join_from) {
+                continue;
+            }
+
+            /*Check if the areas are on each other*/
+            if(_lv_area_is_on(&disp_refr->inv_areas[join_in], &disp_refr->inv_areas[join_from]) == false) {
+                continue;
+            }
+
+            _lv_area_join(&joined_area, &disp_refr->inv_areas[join_in], &disp_refr->inv_areas[join_from]);
+
+            /*Join two area only if the joined area size is smaller*/
+            if(lv_area_get_size(&joined_area) < (lv_area_get_size(&disp_refr->inv_areas[join_in]) +
+                                                 lv_area_get_size(&disp_refr->inv_areas[join_from]))) {
+                lv_area_copy(&disp_refr->inv_areas[join_in], &joined_area);
+
+                /*Mark 'join_form' is joined into 'join_in'*/
+                disp_refr->inv_area_joined[join_from] = 1;
+            }
+        }
+    }
+}
+
+/**
+ * Refresh the joined areas
+ */
+static void lv_refr_areas(void)
+{
+    px_num = 0;
+
+    if(disp_refr->inv_p == 0) return;
+
+    /*Find the last area which will be drawn*/
+    int32_t i;
+    int32_t last_i = 0;
+    for(i = disp_refr->inv_p - 1; i >= 0; i--) {
+        if(disp_refr->inv_area_joined[i] == 0) {
+            last_i = i;
+            break;
+        }
+    }
+
+    disp_refr->driver.buffer->last_area = 0;
+    disp_refr->driver.buffer->last_part = 0;
+
+    for(i = 0; i < disp_refr->inv_p; i++) {
+        /*Refresh the unjoined areas*/
+        if(disp_refr->inv_area_joined[i] == 0) {
+
+            if(i == last_i) disp_refr->driver.buffer->last_area = 1;
+            disp_refr->driver.buffer->last_part = 0;
+            lv_refr_area(&disp_refr->inv_areas[i]);
+
+            px_num += lv_area_get_size(&disp_refr->inv_areas[i]);
+        }
+    }
+}
+
+/**
+ * Refresh an area if there is Virtual Display Buffer
+ * @param area_p pointer to an area to refresh
+ */
+static void lv_refr_area(const lv_area_t * area_p)
+{
+    /*True double buffering: there are two screen sized buffers. Just redraw directly into a
+     * buffer*/
+    if(lv_disp_is_true_double_buf(disp_refr)) {
+        lv_disp_buf_t * vdb = lv_disp_get_buf(disp_refr);
+        vdb->area.x1        = 0;
+        vdb->area.x2        = lv_disp_get_hor_res(disp_refr) - 1;
+        vdb->area.y1        = 0;
+        vdb->area.y2        = lv_disp_get_ver_res(disp_refr) - 1;
+        disp_refr->driver.buffer->last_part = 1;
+        lv_refr_area_part(area_p);
+    }
+    /*The buffer is smaller: refresh the area in parts*/
+    else {
+        lv_disp_buf_t * vdb = lv_disp_get_buf(disp_refr);
+        /*Calculate the max row num*/
+        lv_coord_t w = lv_area_get_width(area_p);
+        lv_coord_t h = lv_area_get_height(area_p);
+        lv_coord_t y2 =
+            area_p->y2 >= lv_disp_get_ver_res(disp_refr) ? lv_disp_get_ver_res(disp_refr) - 1 : area_p->y2;
+
+        int32_t max_row = (uint32_t)vdb->size / w;
+
+        if(max_row > h) max_row = h;
+
+        /*Round down the lines of VDB if rounding is added*/
+        if(disp_refr->driver.rounder_cb) {
+            lv_area_t tmp;
+            tmp.x1 = 0;
+            tmp.x2 = 0;
+            tmp.y1 = 0;
+
+            lv_coord_t h_tmp = max_row;
+            do {
+                tmp.y2 = h_tmp - 1;
+                disp_refr->driver.rounder_cb(&disp_refr->driver, &tmp);
+
+                /*If this height fits into `max_row` then fine*/
+                if(lv_area_get_height(&tmp) <= max_row) break;
+
+                /*Decrement the height of the area until it fits into `max_row` after rounding*/
+                h_tmp--;
+            } while(h_tmp > 0);
+
+            if(h_tmp <= 0) {
+                LV_LOG_WARN("Can't set VDB height using the round function. (Wrong round_cb or to "
+                            "small VDB)");
+                return;
+            }
+            else {
+                max_row = tmp.y2 + 1;
+            }
+        }
+
+        /*Always use the full row*/
+        lv_coord_t row;
+        lv_coord_t row_last = 0;
+        for(row = area_p->y1; row + max_row - 1 <= y2; row += max_row) {
+            /*Calc. the next y coordinates of VDB*/
+            vdb->area.x1 = area_p->x1;
+            vdb->area.x2 = area_p->x2;
+            vdb->area.y1 = row;
+            vdb->area.y2 = row + max_row - 1;
+            if(vdb->area.y2 > y2) vdb->area.y2 = y2;
+            row_last = vdb->area.y2;
+            if(y2 == row_last) disp_refr->driver.buffer->last_part = 1;
+            lv_refr_area_part(area_p);
+        }
+
+        /*If the last y coordinates are not handled yet ...*/
+        if(y2 != row_last) {
+            /*Calc. the next y coordinates of VDB*/
+            vdb->area.x1 = area_p->x1;
+            vdb->area.x2 = area_p->x2;
+            vdb->area.y1 = row;
+            vdb->area.y2 = y2;
+
+            disp_refr->driver.buffer->last_part = 1;
+            lv_refr_area_part(area_p);
+        }
+    }
+}
+
+/**
+ * Refresh a part of an area which is on the actual Virtual Display Buffer
+ * @param area_p pointer to an area to refresh
+ */
+static void lv_refr_area_part(const lv_area_t * area_p)
+{
+    lv_disp_buf_t * vdb = lv_disp_get_buf(disp_refr);
+
+    /*In non double buffered mode, before rendering the next part wait until the previous image is
+     * flushed*/
+    if(lv_disp_is_double_buf(disp_refr) == false) {
+        while(vdb->flushing) {
+            if(disp_refr->driver.wait_cb) disp_refr->driver.wait_cb(&disp_refr->driver);
+        }
+    }
+
+    lv_obj_t * top_act_scr = NULL;
+    lv_obj_t * top_prev_scr = NULL;
+
+    /*Get the new mask from the original area and the act. VDB
+     It will be a part of 'area_p'*/
+    lv_area_t start_mask;
+    _lv_area_intersect(&start_mask, area_p, &vdb->area);
+
+    /*Get the most top object which is not covered by others*/
+    top_act_scr = lv_refr_get_top_obj(&start_mask, lv_disp_get_scr_act(disp_refr));
+    if(disp_refr->prev_scr) {
+        top_prev_scr = lv_refr_get_top_obj(&start_mask, disp_refr->prev_scr);
+    }
+
+    /*Draw a display background if there is no top object*/
+    if(top_act_scr == NULL && top_prev_scr == NULL) {
+        if(disp_refr->bg_img) {
+            lv_draw_img_dsc_t dsc;
+            lv_draw_img_dsc_init(&dsc);
+            dsc.opa = disp_refr->bg_opa;
+            lv_img_header_t header;
+            lv_res_t res;
+            res = lv_img_decoder_get_info(disp_refr->bg_img, &header);
+            if(res == LV_RES_OK) {
+                lv_area_t a;
+                lv_area_set(&a, 0, 0, header.w - 1, header.h - 1);
+                lv_draw_img(&a, &start_mask, disp_refr->bg_img, &dsc);
+            }
+            else {
+                LV_LOG_WARN("Can't draw the background image")
+            }
+        }
+        else {
+            lv_draw_rect_dsc_t dsc;
+            lv_draw_rect_dsc_init(&dsc);
+            dsc.bg_color = disp_refr->bg_color;
+            dsc.bg_opa = disp_refr->bg_opa;
+            lv_draw_rect(&start_mask, &start_mask, &dsc);
+
+        }
+    }
+    /*Refresh the previous screen if any*/
+    if(disp_refr->prev_scr) {
+        /*Get the most top object which is not covered by others*/
+        if(top_prev_scr == NULL) {
+            top_prev_scr = disp_refr->prev_scr;
+        }
+        /*Do the refreshing from the top object*/
+        lv_refr_obj_and_children(top_prev_scr, &start_mask);
+
+    }
+
+    if(top_act_scr == NULL) {
+        top_act_scr = disp_refr->act_scr;
+    }
+    /*Do the refreshing from the top object*/
+    lv_refr_obj_and_children(top_act_scr, &start_mask);
+
+    /*Also refresh top and sys layer unconditionally*/
+    lv_refr_obj_and_children(lv_disp_get_layer_top(disp_refr), &start_mask);
+    lv_refr_obj_and_children(lv_disp_get_layer_sys(disp_refr), &start_mask);
+
+    /* In true double buffered mode flush only once when all areas were rendered.
+     * In normal mode flush after every area */
+    if(lv_disp_is_true_double_buf(disp_refr) == false) {
+        lv_refr_vdb_flush();
+    }
+}
+
+/**
+ * Search the most top object which fully covers an area
+ * @param area_p pointer to an area
+ * @param obj the first object to start the searching (typically a screen)
+ * @return
+ */
+static lv_obj_t * lv_refr_get_top_obj(const lv_area_t * area_p, lv_obj_t * obj)
+{
+    lv_obj_t * found_p = NULL;
+
+    /*If this object is fully cover the draw area check the children too */
+    if(_lv_area_is_in(area_p, &obj->coords, 0) && obj->hidden == 0) {
+        lv_design_res_t design_res = obj->design_cb(obj, area_p, LV_DESIGN_COVER_CHK);
+        if(design_res == LV_DESIGN_RES_MASKED) return NULL;
+
+#if LV_USE_OPA_SCALE
+        if(design_res == LV_DESIGN_RES_COVER && lv_obj_get_style_opa_scale(obj, LV_OBJ_PART_MAIN) != LV_OPA_COVER) {
+            design_res = LV_DESIGN_RES_NOT_COVER;
+        }
+#endif
+
+        lv_obj_t * i;
+        _LV_LL_READ(obj->child_ll, i) {
+            found_p = lv_refr_get_top_obj(area_p, i);
+
+            /*If a children is ok then break*/
+            if(found_p != NULL) {
+                break;
+            }
+        }
+
+        /*If no better children use this object*/
+        if(found_p == NULL) {
+            if(design_res == LV_DESIGN_RES_COVER) {
+                found_p = obj;
+            }
+        }
+    }
+
+    return found_p;
+}
+
+/**
+ * Make the refreshing from an object. Draw all its children and the youngers too.
+ * @param top_p pointer to an objects. Start the drawing from it.
+ * @param mask_p pointer to an area, the objects will be drawn only here
+ */
+static void lv_refr_obj_and_children(lv_obj_t * top_p, const lv_area_t * mask_p)
+{
+    /* Normally always will be a top_obj (at least the screen)
+     * but in special cases (e.g. if the screen has alpha) it won't.
+     * In this case use the screen directly */
+    if(top_p == NULL) top_p = lv_disp_get_scr_act(disp_refr);
+    if(top_p == NULL) return;  /*Shouldn't happen*/
+
+    /*Refresh the top object and its children*/
+    lv_refr_obj(top_p, mask_p);
+
+    /*Draw the 'younger' sibling objects because they can be on top_obj */
+    lv_obj_t * par;
+    lv_obj_t * border_p = top_p;
+
+    par = lv_obj_get_parent(top_p);
+
+    /*Do until not reach the screen*/
+    while(par != NULL) {
+        /*object before border_p has to be redrawn*/
+        lv_obj_t * i = _lv_ll_get_prev(&(par->child_ll), border_p);
+
+        while(i != NULL) {
+            /*Refresh the objects*/
+            lv_refr_obj(i, mask_p);
+            i = _lv_ll_get_prev(&(par->child_ll), i);
+        }
+
+        /*Call the post draw design function of the parents of the to object*/
+        if(par->design_cb) par->design_cb(par, mask_p, LV_DESIGN_DRAW_POST);
+
+        /*The new border will be there last parents,
+         *so the 'younger' brothers of parent will be refreshed*/
+        border_p = par;
+        /*Go a level deeper*/
+        par = lv_obj_get_parent(par);
+    }
+}
+
+/**
+ * Refresh an object an all of its children. (Called recursively)
+ * @param obj pointer to an object to refresh
+ * @param mask_ori_p pointer to an area, the objects will be drawn only here
+ */
+static void lv_refr_obj(lv_obj_t * obj, const lv_area_t * mask_ori_p)
+{
+    /*Do not refresh hidden objects*/
+    if(obj->hidden != 0) return;
+
+    bool union_ok; /* Store the return value of area_union */
+    /* Truncate the original mask to the coordinates of the parent
+     * because the parent and its children are visible only here */
+    lv_area_t obj_mask;
+    lv_area_t obj_ext_mask;
+    lv_area_t obj_area;
+    lv_coord_t ext_size = obj->ext_draw_pad;
+    lv_obj_get_coords(obj, &obj_area);
+    obj_area.x1 -= ext_size;
+    obj_area.y1 -= ext_size;
+    obj_area.x2 += ext_size;
+    obj_area.y2 += ext_size;
+    union_ok = _lv_area_intersect(&obj_ext_mask, mask_ori_p, &obj_area);
+
+    /*Draw the parent and its children only if they ore on 'mask_parent'*/
+    if(union_ok != false) {
+
+        /* Redraw the object */
+        if(obj->design_cb) obj->design_cb(obj, &obj_ext_mask, LV_DESIGN_DRAW_MAIN);
+
+#if MASK_AREA_DEBUG
+        static lv_color_t debug_color = LV_COLOR_RED;
+        lv_draw_rect_dsc_t draw_dsc;
+        lv_draw_rect_dsc_init(&draw_dsc);
+        draw_dsc.bg_color.full = debug_color.full;
+        draw_dsc.bg_opa = LV_OPA_20;
+        draw_dsc.border_width = 2;
+        draw_dsc.border_opa = LV_OPA_50;
+        draw_dsc.border_color.full = (debug_color.full + 0x13) * 9;
+
+        lv_draw_rect(&obj_ext_mask, &obj_ext_mask, &draw_dsc);
+        debug_color.full *= 17;
+        debug_color.full += 0xA1;
+#if LV_COLOR_DEPTH == 32
+        debug_color.ch.alpha = 0xff;
+#endif
+#endif
+        /*Create a new 'obj_mask' without 'ext_size' because the children can't be visible there*/
+        lv_obj_get_coords(obj, &obj_area);
+        union_ok = _lv_area_intersect(&obj_mask, mask_ori_p, &obj_area);
+        if(union_ok != false) {
+            lv_area_t mask_child; /*Mask from obj and its child*/
+            lv_obj_t * child_p;
+            lv_area_t child_area;
+            _LV_LL_READ_BACK(obj->child_ll, child_p) {
+                lv_obj_get_coords(child_p, &child_area);
+                ext_size = child_p->ext_draw_pad;
+                child_area.x1 -= ext_size;
+                child_area.y1 -= ext_size;
+                child_area.x2 += ext_size;
+                child_area.y2 += ext_size;
+                /* Get the union (common parts) of original mask (from obj)
+                 * and its child */
+                union_ok = _lv_area_intersect(&mask_child, &obj_mask, &child_area);
+
+                /*If the parent and the child has common area then refresh the child */
+                if(union_ok) {
+                    /*Refresh the next children*/
+                    lv_refr_obj(child_p, &mask_child);
+                }
+            }
+        }
+
+        /* If all the children are redrawn make 'post draw' design */
+        if(obj->design_cb) obj->design_cb(obj, &obj_ext_mask, LV_DESIGN_DRAW_POST);
+    }
+}
+
+/**
+ * Flush the content of the VDB
+ */
+static void lv_refr_vdb_flush(void)
+{
+    lv_disp_buf_t * vdb = lv_disp_get_buf(disp_refr);
+
+    /*In double buffered mode wait until the other buffer is flushed before flushing the current
+     * one*/
+    if(lv_disp_is_double_buf(disp_refr)) {
+        while(vdb->flushing) {
+            if(disp_refr->driver.wait_cb) disp_refr->driver.wait_cb(&disp_refr->driver);
+        }
+    }
+
+    vdb->flushing = 1;
+
+    if(disp_refr->driver.buffer->last_area && disp_refr->driver.buffer->last_part) vdb->flushing_last = 1;
+    else vdb->flushing_last = 0;
+
+    /*Flush the rendered content to the display*/
+    lv_disp_t * disp = _lv_refr_get_disp_refreshing();
+    if(disp->driver.gpu_wait_cb) disp->driver.gpu_wait_cb(&disp->driver);
+
+    if(disp->driver.flush_cb) disp->driver.flush_cb(&disp->driver, &vdb->area, vdb->buf_act);
+
+    if(vdb->buf1 && vdb->buf2) {
+        if(vdb->buf_act == vdb->buf1)
+            vdb->buf_act = vdb->buf2;
+        else
+            vdb->buf_act = vdb->buf1;
+    }
+}
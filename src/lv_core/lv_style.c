<<<<<<< HEAD
/**
 * @file lv_style.c
 *
 */

/*********************
 *      INCLUDES
 *********************/
#include "lv_obj.h"
#include "../lv_misc/lv_mem.h"
#include "../lv_misc/lv_anim.h"

/*********************
 *      DEFINES
 *********************/
#define STYLE_MIX_MAX 256
#define STYLE_MIX_SHIFT 8 /*log2(STYLE_MIX_MAX)*/

#define VAL_PROP(v1, v2, r) v1 + (((v2 - v1) * r) >> STYLE_MIX_SHIFT)
#define STYLE_ATTR_MIX(attr, r)                                                                                        \
    if(start->attr != end->attr) {                                                                                     \
        res->attr = VAL_PROP(start->attr, end->attr, r);                                                               \
    } else {                                                                                                           \
        res->attr = start->attr;                                                                                       \
    }

#define LV_STYLE_PROP_TO_ID(prop) (prop & 0xFF);
#define LV_STYLE_PROP_GET_TYPE(prop) ((prop >> 8) & 0xFF);

/**********************
 *      TYPEDEFS
 **********************/

/**********************
 *  STATIC PROTOTYPES
 **********************/
LV_ATTRIBUTE_FAST_MEM static inline int32_t get_property_index(const lv_style_t * style, lv_style_property_t prop);
static lv_style_t * get_alloc_local_style(lv_style_list_t * list);
static inline void style_resize(lv_style_t * style, size_t sz);
static inline lv_style_property_t get_style_prop(const lv_style_t * style, size_t idx);
static inline uint8_t get_style_prop_id(const lv_style_t * style, size_t idx);
static inline uint8_t get_style_prop_attr(const lv_style_t * style, size_t idx);
static inline size_t get_prop_size(uint8_t prop_id);
static inline size_t get_next_prop_index(uint8_t prop_id, size_t id);

/**********************
 *  GLOBAL VARIABLES
 **********************/

/**********************
 *  STATIC VARIABLES
 **********************/

/**********************
 *      MACROS
 **********************/

/**********************
 *   GLOBAL FUNCTIONS
 **********************/

/**
 * Initialize a style
 * @param style pointer to a style to initialize
 */
void lv_style_init(lv_style_t * style)
{
    _lv_memset_00(style, sizeof(lv_style_t));
#if LV_USE_ASSERT_STYLE
    style->sentinel = LV_DEBUG_STYLE_SENTINEL_VALUE;
#endif
}

/**
 * Copy a style with all its properties
 * @param style_dest pointer to the destination style. (Should be initialized with `lv_style_init()`)
 * @param style_src pointer to the source (to copy )style
 */
void lv_style_copy(lv_style_t * style_dest, const lv_style_t * style_src)
{
    if(style_src == NULL) return;

    LV_ASSERT_STYLE(style_dest);
    LV_ASSERT_STYLE(style_src);

    if(style_src->map == NULL) return;

    uint16_t size = _lv_style_get_mem_size(style_src);
    style_dest->map = lv_mem_alloc(size);
    _lv_memcpy(style_dest->map, style_src->map, size);
}

/**
 * Remove a property from a style
 * @param style pointer to a style
 * @param prop a style property ORed with a state.
 * E.g. `LV_STYLE_BORDER_WIDTH | (LV_STATE_PRESSED << LV_STYLE_STATE_POS)`
 * @return true: the property was found and removed; false: the property wasn't found
 */
bool lv_style_remove_prop(lv_style_t * style, lv_style_property_t prop)
{
    if(style == NULL) return false;
    LV_ASSERT_STYLE(style);

    int32_t id = get_property_index(style, prop);
    /*The property exists but not sure it's state is the same*/
    if(id >= 0) {
        lv_style_attr_t attr_found;
        lv_style_attr_t attr_goal;

        attr_found = get_style_prop_attr(style, id);
        attr_goal = (prop >> 8) & 0xFFU;

        if(LV_STYLE_ATTR_GET_STATE(attr_found) == LV_STYLE_ATTR_GET_STATE(attr_goal)) {
            uint32_t map_size = _lv_style_get_mem_size(style);
            uint8_t prop_size = get_prop_size(prop);

            /*Move the props to fill the space of the property to delete*/
            uint32_t i;
            for(i = id; i < map_size - prop_size; i++) {
                style->map[i] = style->map[i + prop_size];
            }

            style_resize(style, map_size - prop_size);

            return true;
        }
    }

    return false;
}

/**
 * Initialize a style list
 * @param list a style list to initialize
 */
void lv_style_list_init(lv_style_list_t * list)
{
    _lv_memset_00(list, sizeof(lv_style_list_t));
#if LV_USE_ASSERT_STYLE
    list->sentinel = LV_DEBUG_STYLE_LIST_SENTINEL_VALUE;
#endif
}

/**
 * Copy a style list with all its styles and local style properties
 * @param list_dest pointer to the destination style list. (should be initialized with `lv_style_list_init()`)
 * @param list_src pointer to the source (to copy) style list.
 */
void lv_style_list_copy(lv_style_list_t * list_dest, const lv_style_list_t * list_src)
{
    LV_ASSERT_STYLE_LIST(list_dest);
    LV_ASSERT_STYLE_LIST(list_src);

    _lv_style_list_reset(list_dest);

    if(list_src->style_list == NULL) return;

    /*Copy the styles but skip the transitions*/
    if(list_src->has_local == 0) {
        if(list_src->has_trans) {
            list_dest->style_list = lv_mem_alloc((list_src->style_cnt - 1) * sizeof(lv_style_t *));
            _lv_memcpy(list_dest->style_list, list_src->style_list + 1, (list_src->style_cnt - 1) * sizeof(lv_style_t *));
            list_dest->style_cnt = list_src->style_cnt - 1;
        }
        else {
            list_dest->style_list = lv_mem_alloc(list_src->style_cnt * sizeof(lv_style_t *));
            _lv_memcpy(list_dest->style_list, list_src->style_list, list_src->style_cnt * sizeof(lv_style_t *));
            list_dest->style_cnt = list_src->style_cnt;
        }
    }
    else {
        if(list_src->has_trans) {
            list_dest->style_list = lv_mem_alloc((list_src->style_cnt - 2) * sizeof(lv_style_t *));
            _lv_memcpy(list_dest->style_list, list_src->style_list + 2, (list_src->style_cnt - 2) * sizeof(lv_style_t *));
            list_dest->style_cnt = list_src->style_cnt - 2;
        }
        else {
            list_dest->style_list = lv_mem_alloc((list_src->style_cnt - 1) * sizeof(lv_style_t *));
            _lv_memcpy(list_dest->style_list, list_src->style_list + 1, (list_src->style_cnt - 1) * sizeof(lv_style_t *));
            list_dest->style_cnt = list_src->style_cnt - 1;
        }

        lv_style_t * local_style = get_alloc_local_style(list_dest);
        lv_style_copy(local_style, get_alloc_local_style((lv_style_list_t *)list_src));
    }
}

/**
 * Add a style to a style list.
 * Only the style pointer will be saved so the shouldn't be a local variable.
 * (It should be static, global or dynamically allocated)
 * @param list pointer to a style list
 * @param style pointer to a style to add
 */
void _lv_style_list_add_style(lv_style_list_t * list, lv_style_t * style)
{
    LV_ASSERT_STYLE_LIST(list);
    LV_ASSERT_STYLE(style);

    if(list == NULL) return;

    /*Remove the style first if already exists*/
    _lv_style_list_remove_style(list, style);

    lv_style_t ** new_classes;
    if(list->style_cnt == 0) new_classes = lv_mem_alloc(sizeof(lv_style_t *));
    else new_classes = lv_mem_realloc(list->style_list, sizeof(lv_style_t *) * (list->style_cnt + 1));
    LV_ASSERT_MEM(new_classes);
    if(new_classes == NULL) {
        LV_LOG_WARN("lv_style_list_add_style: couldn't add the class");
        return;
    }

    /*Make space for the new style at the beginning. Leave local and trans style if exists*/
    uint8_t i;
    uint8_t first_style = 0;
    if(list->has_trans) first_style++;
    if(list->has_local) first_style++;
    for(i = list->style_cnt; i > first_style; i--) {
        new_classes[i] = new_classes[i - 1];
    }

    new_classes[first_style] = style;
    list->style_cnt++;
    list->style_list = new_classes;
}

/**
 * Remove a style from a style list
 * @param style_list pointer to a style list
 * @param style pointer to a style to remove
 */
void _lv_style_list_remove_style(lv_style_list_t * list, lv_style_t * style)
{
    LV_ASSERT_STYLE_LIST(list);
    LV_ASSERT_STYLE(style);

    if(list->style_cnt == 0) return;

    /*Check if the style really exists here*/
    uint8_t i;
    bool found = false;
    for(i = 0; i < list->style_cnt; i++) {
        if(list->style_list[i] == style) {
            found = true;
            break;
        }
    }
    if(found == false) return;

    if(list->style_cnt == 1) {
        lv_mem_free(list->style_list);
        list->style_list = NULL;
        list->style_cnt = 0;
        list->has_local = 0;
        return;
    }

    lv_style_t ** new_classes = lv_mem_alloc(sizeof(lv_style_t *) * (list->style_cnt - 1));
    LV_ASSERT_MEM(new_classes);
    if(new_classes == NULL) {
        LV_LOG_WARN("lv_style_list_remove_style: couldn't reallocate class list");
        return;
    }
    uint8_t j;
    for(i = 0, j = 0; i < list->style_cnt; i++) {
        if(list->style_list[i] == style) continue;
        new_classes[j] = list->style_list[i];
        j++;

    }

    lv_mem_free(list->style_list);

    list->style_cnt--;
    list->style_list = new_classes;
}

/**
 * Remove all styles added from style list, clear the local style, transition style and free all allocated memories.
 * Leave `ignore_trans` flag as it is.
 * @param list pointer to a style list.
 */
void _lv_style_list_reset(lv_style_list_t * list)
{
    LV_ASSERT_STYLE_LIST(list);

    if(list == NULL) return;

    if(list->has_local) {
        lv_style_t * local = lv_style_list_get_local_style(list);
        if(local) {
            lv_style_reset(local);
            lv_mem_free(local);
        }
    }

    if(list->has_trans) {
        lv_style_t * trans = _lv_style_list_get_transition_style(list);
        if(trans) {
            lv_style_reset(trans);
            lv_mem_free(trans);
        }
    }

    if(list->style_cnt > 0) lv_mem_free(list->style_list);
    list->style_list = NULL;
    list->style_cnt = 0;
    list->has_local = 0;
    list->has_trans = 0;
    list->skip_trans = 0;

    /* Intentionally leave `ignore_trans` as it is,
     * because it's independent from the styles in the list*/
}

/**
 * Clear all properties from a style and all allocated memories.
 * @param style pointer to a style
 */
void lv_style_reset(lv_style_t * style)
{
    LV_ASSERT_STYLE(style);

    lv_mem_free(style->map);
    style->map = NULL;
}

/**
 * Get the size of the properties in a style in bytes
 * @param style pointer to a style
 * @return size of the properties in bytes
 */
uint16_t _lv_style_get_mem_size(const lv_style_t * style)
{
    LV_ASSERT_STYLE(style);

    if(style->map == NULL) return 0;

    size_t i = 0;
    uint8_t prop_id;
    while((prop_id = get_style_prop_id(style, i)) != _LV_STYLE_CLOSING_PROP) {
        i = get_next_prop_index(prop_id, i);
    }

    return i + sizeof(lv_style_property_t);
}

/**
 * Set an integer typed property in a style.
 * @param style pointer to a style where the property should be set
 * @param prop a style property ORed with a state.
 * E.g. `LV_STYLE_BORDER_WIDTH | (LV_STATE_PRESSED << LV_STYLE_STATE_POS)`
 * @param value the value to set
 * @note shouldn't be used directly. Use the specific property set functions instead.
 *       For example: `lv_style_set_border_width()`
 * @note for performance reasons it's not checked if the property really has integer type
 */
void _lv_style_set_int(lv_style_t * style, lv_style_property_t prop, lv_style_int_t value)
{
    LV_ASSERT_STYLE(style);

    int32_t id = get_property_index(style, prop);
    /*The property already exists but not sure it's state is the same*/
    if(id >= 0) {
        lv_style_attr_t attr_found;
        lv_style_attr_t attr_goal;

        attr_found = get_style_prop_attr(style, id);
        attr_goal = (prop >> 8) & 0xFFU;

        if(LV_STYLE_ATTR_GET_STATE(attr_found) == LV_STYLE_ATTR_GET_STATE(attr_goal)) {
            _lv_memcpy_small(style->map + id + sizeof(lv_style_property_t), &value, sizeof(lv_style_int_t));
            return;
        }
    }

    /*Add new property if not exists yet*/
    uint8_t new_prop_size = (sizeof(lv_style_property_t) + sizeof(lv_style_int_t));
    lv_style_property_t end_mark = _LV_STYLE_CLOSING_PROP;
    uint8_t end_mark_size = sizeof(end_mark);

    uint16_t size = _lv_style_get_mem_size(style);
    if(size == 0) size += end_mark_size;
    size += sizeof(lv_style_property_t) + sizeof(lv_style_int_t);
    style_resize(style, size);
    LV_ASSERT_MEM(style->map);
    if(style == NULL) return;

    _lv_memcpy_small(style->map + size - new_prop_size - end_mark_size, &prop, sizeof(lv_style_property_t));
    _lv_memcpy_small(style->map + size - sizeof(lv_style_int_t) - end_mark_size, &value, sizeof(lv_style_int_t));
    _lv_memcpy_small(style->map + size - end_mark_size, &end_mark, sizeof(end_mark));
}

/**
 * Set a color typed property in a style.
 * @param style pointer to a style where the property should be set
 * @param prop a style property ORed with a state.
 * E.g. `LV_STYLE_BORDER_COLOR | (LV_STATE_PRESSED << LV_STYLE_STATE_POS)`
 * @param value the value to set
 * @note shouldn't be used directly. Use the specific property set functions instead.
 *       For example: `lv_style_set_border_color()`
 * @note for performance reasons it's not checked if the property really has color type
 */
void _lv_style_set_color(lv_style_t * style, lv_style_property_t prop, lv_color_t color)
{
    LV_ASSERT_STYLE(style);

    int32_t id = get_property_index(style, prop);
    /*The property already exists but not sure it's state is the same*/
    if(id >= 0) {
        lv_style_attr_t attr_found;
        lv_style_attr_t attr_goal;

        attr_found = get_style_prop_attr(style, id);
        attr_goal = (prop >> 8) & 0xFFU;

        if(LV_STYLE_ATTR_GET_STATE(attr_found) == LV_STYLE_ATTR_GET_STATE(attr_goal)) {
            _lv_memcpy_small(style->map + id + sizeof(lv_style_property_t), &color, sizeof(lv_color_t));
            return;
        }
    }

    /*Add new property if not exists yet*/
    uint8_t new_prop_size = (sizeof(lv_style_property_t) + sizeof(lv_color_t));
    lv_style_property_t end_mark = _LV_STYLE_CLOSING_PROP;
    uint8_t end_mark_size = sizeof(end_mark);

    uint16_t size = _lv_style_get_mem_size(style);
    if(size == 0) size += end_mark_size;

    size += sizeof(lv_style_property_t) + sizeof(lv_color_t);
    style_resize(style, size);
    LV_ASSERT_MEM(style->map);
    if(style == NULL) return;

    _lv_memcpy_small(style->map + size - new_prop_size - end_mark_size, &prop, sizeof(lv_style_property_t));
    _lv_memcpy_small(style->map + size - sizeof(lv_color_t) - end_mark_size, &color, sizeof(lv_color_t));
    _lv_memcpy_small(style->map + size - end_mark_size, &end_mark, sizeof(end_mark));
}

/**
 * Set an opacity typed property in a style.
 * @param style pointer to a style where the property should be set
 * @param prop a style property ORed with a state.
 * E.g. `LV_STYLE_BORDER_OPA | (LV_STATE_PRESSED << LV_STYLE_STATE_POS)`
 * @param value the value to set
 * @note shouldn't be used directly. Use the specific property set functions instead.
 *       For example: `lv_style_set_border_opa()`
 * @note for performance reasons it's not checked if the property really has opacity type
 */
void _lv_style_set_opa(lv_style_t * style, lv_style_property_t prop, lv_opa_t opa)
{
    LV_ASSERT_STYLE(style);

    int32_t id = get_property_index(style, prop);
    /*The property already exists but not sure it's state is the same*/
    if(id >= 0) {
        lv_style_attr_t attr_found;
        lv_style_attr_t attr_goal;

        attr_found = get_style_prop_attr(style, id);
        attr_goal = (prop >> 8) & 0xFFU;

        if(LV_STYLE_ATTR_GET_STATE(attr_found) == LV_STYLE_ATTR_GET_STATE(attr_goal)) {
            _lv_memcpy_small(style->map + id + sizeof(lv_style_property_t), &opa, sizeof(lv_opa_t));
            return;
        }
    }

    /*Add new property if not exists yet*/
    uint8_t new_prop_size = (sizeof(lv_style_property_t) + sizeof(lv_opa_t));
    lv_style_property_t end_mark = _LV_STYLE_CLOSING_PROP;
    uint8_t end_mark_size = sizeof(end_mark);

    uint16_t size = _lv_style_get_mem_size(style);
    if(size == 0) size += end_mark_size;

    size += sizeof(lv_style_property_t) + sizeof(lv_opa_t);
    style_resize(style, size);
    LV_ASSERT_MEM(style->map);
    if(style == NULL) return;

    _lv_memcpy_small(style->map + size - new_prop_size - end_mark_size, &prop, sizeof(lv_style_property_t));
    _lv_memcpy_small(style->map + size - sizeof(lv_opa_t) - end_mark_size, &opa, sizeof(lv_opa_t));
    _lv_memcpy_small(style->map + size - end_mark_size, &end_mark, sizeof(end_mark));
}

/**
 * Set a pointer typed property in a style.
 * @param style pointer to a style where the property should be set
 * @param prop a style property ORed with a state.
 * E.g. `LV_STYLE_TEXT_POINTER | (LV_STATE_PRESSED << LV_STYLE_STATE_POS)`
 * @param value the value to set
 * @note shouldn't be used directly. Use the specific property set functions instead.
 *       For example: `lv_style_set_border_width()`
 * @note for performance reasons it's not checked if the property is really has pointer type
 */
void _lv_style_set_ptr(lv_style_t * style, lv_style_property_t prop, const void * p)
{
    LV_ASSERT_STYLE(style);

    int32_t id = get_property_index(style, prop);
    /*The property already exists but not sure it's state is the same*/
    if(id >= 0) {
        lv_style_attr_t attr_found;
        lv_style_attr_t attr_goal;

        attr_found = get_style_prop_attr(style, id);
        attr_goal = (prop >> 8) & 0xFFU;

        if(LV_STYLE_ATTR_GET_STATE(attr_found) == LV_STYLE_ATTR_GET_STATE(attr_goal)) {
            _lv_memcpy_small(style->map + id + sizeof(lv_style_property_t), &p, sizeof(const void *));
            return;
        }
    }

    /*Add new property if not exists yet*/
    uint8_t new_prop_size = (sizeof(lv_style_property_t) + sizeof(const void *));
    lv_style_property_t end_mark = _LV_STYLE_CLOSING_PROP;
    uint8_t end_mark_size = sizeof(end_mark);

    uint16_t size = _lv_style_get_mem_size(style);
    if(size == 0) size += end_mark_size;

    size += sizeof(lv_style_property_t) + sizeof(const void *);
    style_resize(style, size);
    LV_ASSERT_MEM(style->map);
    if(style == NULL) return;

    _lv_memcpy_small(style->map + size - new_prop_size - end_mark_size, &prop, sizeof(lv_style_property_t));
    _lv_memcpy_small(style->map + size - sizeof(const void *) - end_mark_size, &p, sizeof(const void *));
    _lv_memcpy_small(style->map + size - end_mark_size, &end_mark, sizeof(end_mark));
}

/**
 * Get the a property from a style.
 * Take into account the style state and return the property which matches the best.
 * @param style pointer to a style where to search
 * @param prop the property, might contain ORed style states too
 * @param res buffer to store the result
 * @return the weight of the found property (how well it fits to the style state).
 *         Higher number is means better fit
 *         -1 if the not found (`res` will be undefined)
 */
int16_t _lv_style_get_int(const lv_style_t * style, lv_style_property_t prop, void * v_res)
{
    lv_style_int_t * res = (lv_style_int_t *)v_res;
    LV_ASSERT_STYLE(style);

    if(style == NULL) return -1;
    if(style->map == NULL) return -1;

    int32_t id = get_property_index(style, prop);
    if(id < 0) {
        return -1;
    }
    else {
        _lv_memcpy_small(res, &style->map[id + sizeof(lv_style_property_t)], sizeof(lv_style_int_t));
        lv_style_attr_t attr_act;
        attr_act = get_style_prop_attr(style, id);

        lv_style_attr_t attr_goal;
        attr_goal = (prop >> 8) & 0xFF;

        return LV_STYLE_ATTR_GET_STATE(attr_act) & LV_STYLE_ATTR_GET_STATE(attr_goal);
    }
}

/**
 * Get an opacity typed property from a style.
 * @param style pointer to a style from where the property should be get
 * @param prop a style property ORed with a state.
 * E.g. `LV_STYLE_BORDER_OPA | (LV_STATE_PRESSED << LV_STYLE_STATE_POS)`
 * @param res pointer to a buffer to store the result value
 * @return -1: the property wasn't found in the style.
 *         The matching state bits of the desired state (in `prop`) and the best matching property's state
 *         Higher value means match in higher precedence state.
 * @note shouldn't be used directly. Use the specific property get functions instead.
 *       For example: `lv_style_get_border_opa()`
 * @note for performance reasons it's not checked if the property really has opacity type
 */
int16_t _lv_style_get_opa(const lv_style_t * style, lv_style_property_t prop, void * v_res)
{
    lv_opa_t * res = (lv_opa_t *)v_res;
    LV_ASSERT_STYLE(style);

    if(style == NULL) return -1;
    if(style->map == NULL) return -1;

    int32_t id = get_property_index(style, prop);
    if(id < 0) {
        return -1;
    }
    else {
        _lv_memcpy_small(res, &style->map[id + sizeof(lv_style_property_t)], sizeof(lv_opa_t));
        lv_style_attr_t attr_act;
        attr_act = get_style_prop_attr(style, id);

        lv_style_attr_t attr_goal;
        attr_goal = (prop >> 8) & 0xFF;

        return LV_STYLE_ATTR_GET_STATE(attr_act) & LV_STYLE_ATTR_GET_STATE(attr_goal);
    }
}

/**
 * Get a color typed property from a style.
 * @param style pointer to a style from where the property should be get
 * @param prop a style property ORed with a state.
 * E.g. `LV_STYLE_BORDER_COLOR | (LV_STATE_PRESSED << LV_STYLE_STATE_POS)`
 * @param res pointer to a buffer to store the result value
 * @return -1: the property wasn't found in the style.
 *         The matching state bits of the desired state (in `prop`) and the best matching property's state
 *         Higher value means match in higher precedence state.
 * @note shouldn't be used directly. Use the specific property get functions instead.
 *       For example: `lv_style_get_border_color()`
 * @note for performance reasons it's not checked if the property really has color type
 */
int16_t _lv_style_get_color(const lv_style_t * style, lv_style_property_t prop, void * v_res)
{
    lv_color_t * res = (lv_color_t *)v_res;
    if(style == NULL) return -1;
    if(style->map == NULL) return -1;
    int32_t id = get_property_index(style, prop);
    if(id < 0) {
        return -1;
    }
    else {
        _lv_memcpy_small(res, &style->map[id + sizeof(lv_style_property_t)], sizeof(lv_color_t));
        lv_style_attr_t attr_act;
        attr_act = get_style_prop_attr(style, id);

        lv_style_attr_t attr_goal;
        attr_goal = (prop >> 8) & 0xFF;

        return LV_STYLE_ATTR_GET_STATE(attr_act) & LV_STYLE_ATTR_GET_STATE(attr_goal);
    }
}

/**
 * Get a pointer typed property from a style.
 * @param style pointer to a style from where the property should be get
 * @param prop a style property ORed with a state.
 * E.g. `LV_STYLE_TEXT_FONT | (LV_STATE_PRESSED << LV_STYLE_STATE_POS)`
 * @param res pointer to a buffer to store the result value
 * @return -1: the property wasn't found in the style.
 *         The matching state bits of the desired state (in `prop`) and the best matching property's state
 *         Higher value means match in higher precedence state.
 * @note shouldn't be used directly. Use the specific property get functions instead.
 *       For example: `lv_style_get_text_font()`
 * @note for performance reasons it's not checked if the property really has pointer type
 */
int16_t _lv_style_get_ptr(const lv_style_t * style, lv_style_property_t prop, void * v_res)
{
    const void ** res = (const void **)v_res;
    if(style == NULL) return -1;
    if(style->map == NULL) return -1;

    int32_t id = get_property_index(style, prop);
    if(id < 0) {
        return -1;
    }
    else {
        _lv_memcpy_small(res, &style->map[id + sizeof(lv_style_property_t)], sizeof(const void *));
        lv_style_attr_t attr_act;
        attr_act = get_style_prop_attr(style, id);

        lv_style_attr_t attr_goal;
        attr_goal = (prop >> 8) & 0xFF;

        return LV_STYLE_ATTR_GET_STATE(attr_act) & LV_STYLE_ATTR_GET_STATE(attr_goal);
    }
}

/**
 * Get the local style of a style list
 * @param list pointer to a style list where the local property should be set
 * @return pointer to the local style if exists else `NULL`.
 */
lv_style_t * lv_style_list_get_local_style(lv_style_list_t * list)
{
    LV_ASSERT_STYLE_LIST(list);

    if(!list->has_local) return NULL;
    if(list->has_trans) return list->style_list[1];
    else return list->style_list[0];
}

/**
 * Get the transition style of a style list
 * @param list pointer to a style list where the local property should be set
 * @return pointer to the transition style if exists else `NULL`.
 */
lv_style_t * _lv_style_list_get_transition_style(lv_style_list_t * list)
{
    LV_ASSERT_STYLE_LIST(list);

    if(!list->has_trans) return NULL;
    return list->style_list[0];
}

/**
 * Allocate the transition style in a style list. If already exists simply return it.
 * @param list pointer to a style list
 * @return the transition style of a style list
 */
lv_style_t * _lv_style_list_add_trans_style(lv_style_list_t * list)
{
    LV_ASSERT_STYLE_LIST(list);
    if(list->has_trans) return _lv_style_list_get_transition_style(list);

    lv_style_t * trans_style = lv_mem_alloc(sizeof(lv_style_t));
    LV_ASSERT_MEM(trans_style);
    if(trans_style == NULL) {
        LV_LOG_WARN("lv_style_list_add_trans_style: couldn't create transition style");
        return NULL;
    }

    lv_style_init(trans_style);

    _lv_style_list_add_style(list, trans_style);
    list->has_trans = 1;

    /*If the list has local style trans was added after it. But trans should be the first so swap them*/
    if(list->has_local) {
        lv_style_t * tmp = list->style_list[0];
        list->style_list[0] = list->style_list[1];
        list->style_list[1] = tmp;
    }
    return trans_style;
}

/**
 * Set a local integer typed property in a style list.
 * @param list pointer to a style list where the local property should be set
 * @param prop a style property ORed with a state.
 * E.g. `LV_STYLE_BORDER_WIDTH | (LV_STATE_PRESSED << LV_STYLE_STATE_POS)`
 * @param value the value to set
 * @note for performance reasons it's not checked if the property really has integer type
 */
void _lv_style_list_set_local_int(lv_style_list_t * list, lv_style_property_t prop, lv_style_int_t value)
{
    LV_ASSERT_STYLE_LIST(list);

    lv_style_t * local = get_alloc_local_style(list);
    _lv_style_set_int(local, prop, value);
}

/**
 * Set a local opacity typed property in a style list.
 * @param list pointer to a style list where the local property should be set
 * @param prop a style property ORed with a state.
 * E.g. `LV_STYLE_BORDER_OPA | (LV_STATE_PRESSED << LV_STYLE_STATE_POS)`
 * @param value the value to set
 * @note for performance reasons it's not checked if the property really has opacity type
 */
void _lv_style_list_set_local_opa(lv_style_list_t * list, lv_style_property_t prop, lv_opa_t value)
{
    LV_ASSERT_STYLE_LIST(list);

    lv_style_t * local = get_alloc_local_style(list);
    _lv_style_set_opa(local, prop, value);
}

/**
 * Set a local color typed property in a style list.
 * @param list pointer to a style list where the local property should be set
 * @param prop a style property ORed with a state.
 * E.g. `LV_STYLE_BORDER_COLOR | (LV_STATE_PRESSED << LV_STYLE_STATE_POS)`
 * @param value the value to set
 * @note for performance reasons it's not checked if the property really has color type
 */
void _lv_style_list_set_local_color(lv_style_list_t * list, lv_style_property_t prop, lv_color_t value)
{
    LV_ASSERT_STYLE_LIST(list);

    lv_style_t * local = get_alloc_local_style(list);
    _lv_style_set_color(local, prop, value);
}

/**
 * Set a local pointer typed property in a style list.
 * @param list pointer to a style list where the local property should be set
 * @param prop a style property ORed with a state.
 * E.g. `LV_STYLE_TEXT_FONT | (LV_STATE_PRESSED << LV_STYLE_STATE_POS)`
 * @param value the value to set
 * @note for performance reasons it's not checked if the property really has pointer type
 */
void _lv_style_list_set_local_ptr(lv_style_list_t * list, lv_style_property_t prop, const void * value)
{
    LV_ASSERT_STYLE_LIST(list);

    lv_style_t * local = get_alloc_local_style(list);
    _lv_style_set_ptr(local, prop, value);
}

/**
 * Get an integer typed property from a style list.
 * It will return the property which match best with given state.
 * @param list pointer to a style list from where the property should be get
 * @param prop a style property ORed with a state.
 * E.g. `LV_STYLE_BORDER_WIDTH | (LV_STATE_PRESSED << LV_STYLE_STATE_POS)`
 * @param res pointer to a buffer to store the result
 * @return LV_RES_OK: there was a matching property in the list
 *         LV_RES_INV: there was NO matching property in the list
 * @note for performance reasons it's not checked if the property really has integer type
 */
lv_res_t _lv_style_list_get_int(lv_style_list_t * list, lv_style_property_t prop, lv_style_int_t * res)
{
    LV_ASSERT_STYLE_LIST(list);

    if(list == NULL) return LV_RES_INV;
    if(list->style_list == NULL) return LV_RES_INV;

    lv_style_attr_t attr;
    attr = prop >> 8;
    int16_t weight_goal = attr;

    int16_t weight = -1;

    lv_style_int_t value_act = 0;

    int16_t ci;
    for(ci = 0; ci < list->style_cnt; ci++) {
        /* changed class to _class to allow compilation as c++ */
        lv_style_t * _class = lv_style_list_get_style(list, ci);
        int16_t weight_act = _lv_style_get_int(_class, prop, &value_act);

        /*On perfect match return the value immediately*/
        if(weight_act == weight_goal) {
            *res = value_act;
            return LV_RES_OK;
        }
        else if(list->has_trans && weight_act >= 0 && ci == 0 && !list->skip_trans) {
            *res = value_act;
            return LV_RES_OK;
        }
        /*If the found ID is better the current candidate then use it*/
        else if(weight_act > weight) {
            weight =  weight_act;
            *res = value_act;
        }
    }

    if(weight >= 0) return LV_RES_OK;
    else return LV_RES_INV;

}

/**
 * Get a color typed property from a style list.
 * It will return the property which match best with given state.
 * @param list pointer to a style list from where the property should be get
 * @param prop a style property ORed with a state.
 * E.g. `LV_STYLE_BORDER_COLOR | (LV_STATE_PRESSED << LV_STYLE_STATE_POS)`
 * @param res pointer to a buffer to store the result
 * @return LV_RES_OK: there was a matching property in the list
 *         LV_RES_INV: there was NO matching property in the list
 * @note for performance reasons it's not checked if the property really has color type
 */
lv_res_t _lv_style_list_get_color(lv_style_list_t * list, lv_style_property_t prop, lv_color_t * res)
{
    LV_ASSERT_STYLE_LIST(list);

    if(list == NULL) return LV_RES_INV;
    if(list->style_list == NULL) return LV_RES_INV;

    lv_style_attr_t attr;
    attr = prop >> 8;
    int16_t weight_goal = attr;

    int16_t weight = -1;

    lv_color_t value_act;
    value_act.full = 0;

    int16_t ci;
    for(ci = 0; ci < list->style_cnt; ci++) {
        lv_style_t * _class = lv_style_list_get_style(list, ci);
        int16_t weight_act = _lv_style_get_color(_class, prop, &value_act);
        /*On perfect match return the value immediately*/
        if(weight_act == weight_goal) {
            *res = value_act;
            return LV_RES_OK;
        }
        else if(list->has_trans && weight_act >= 0 && ci == 0 && !list->skip_trans) {
            *res = value_act;
            return LV_RES_OK;
        }
        /*If the found ID is better the current candidate then use it*/
        else if(weight_act > weight) {
            weight =  weight_act;
            *res = value_act;
        }
    }

    if(weight >= 0)  return LV_RES_OK;
    else return LV_RES_INV;
}

/**
 * Get an opacity typed property from a style list.
 * It will return the property which match best with given state.
 * @param list pointer to a style list from where the property should be get
 * @param prop a style property ORed with a state.
 * E.g. `LV_STYLE_BORDER_OPA| (LV_STATE_PRESSED << LV_STYLE_STATE_POS)`
 * @param res pointer to a buffer to store the result
 * @return LV_RES_OK: there was a matching property in the list
 *         LV_RES_INV: there was NO matching property in the list
 * @note for performance reasons it's not checked if the property really has opacity type
 */
lv_res_t _lv_style_list_get_opa(lv_style_list_t * list, lv_style_property_t prop, lv_opa_t * res)
{
    LV_ASSERT_STYLE_LIST(list);

    if(list == NULL) return LV_RES_INV;
    if(list->style_list == NULL) return LV_RES_INV;

    lv_style_attr_t attr;
    attr = prop >> 8;
    int16_t weight_goal = attr;

    int16_t weight = -1;

    lv_opa_t value_act = LV_OPA_TRANSP;

    int16_t ci;
    for(ci = 0; ci < list->style_cnt; ci++) {
        lv_style_t * _class = lv_style_list_get_style(list, ci);
        int16_t weight_act = _lv_style_get_opa(_class, prop, &value_act);
        /*On perfect match return the value immediately*/
        if(weight_act == weight_goal) {
            *res = value_act;
            return LV_RES_OK;
        }
        else if(list->has_trans && weight_act >= 0 && ci == 0 && !list->skip_trans) {
            *res = value_act;
            return LV_RES_OK;
        }
        /*If the found ID is better the current candidate then use it*/
        else if(weight_act > weight) {
            weight =  weight_act;
            *res = value_act;
        }
    }

    if(weight >= 0)  return LV_RES_OK;
    else return LV_RES_INV;
}

/**
 * Get a pointer typed property from a style list.
 * It will return the property which match best with given state.
 * @param list pointer to a style list from where the property should be get
 * @param prop a style property ORed with a state.
 * E.g. `LV_STYLE_TEXT_FONT | (LV_STATE_PRESSED << LV_STYLE_STATE_POS)`
 * @param res pointer to a buffer to store the result
 * @return LV_RES_OK: there was a matching property in the list
 *         LV_RES_INV: there was NO matching property in the list
 * @note for performance reasons it's not checked if the property really has pointer type
 */
lv_res_t _lv_style_list_get_ptr(lv_style_list_t * list, lv_style_property_t prop, const void ** res)
{
    LV_ASSERT_STYLE_LIST(list);

    if(list == NULL) return LV_RES_INV;
    if(list->style_list == NULL) return LV_RES_INV;

    lv_style_attr_t attr;
    attr = prop >> 8;
    int16_t weight_goal = attr;

    int16_t weight = -1;

    const void * value_act;

    int16_t ci;
    for(ci = 0; ci < list->style_cnt; ci++) {
        lv_style_t * _class = lv_style_list_get_style(list, ci);
        int16_t weight_act = _lv_style_get_ptr(_class, prop, &value_act);
        /*On perfect match return the value immediately*/
        if(weight_act == weight_goal) {
            *res = value_act;
            return LV_RES_OK;
        }
        else if(list->has_trans && weight_act >= 0 && ci == 0 && !list->skip_trans) {
            *res = value_act;
            return LV_RES_OK;
        }
        /*If the found ID is better the current candidate then use it*/
        else if(weight_act > weight) {
            weight =  weight_act;
            *res = value_act;
        }
    }

    if(weight >= 0)  return LV_RES_OK;
    else return LV_RES_INV;
}

/**
 * Check whether a style is valid (initialized correctly)
 * @param style pointer to a style
 * @return true: valid
 */
bool lv_debug_check_style(const lv_style_t * style)
{
    if(style == NULL) return true;  /*NULL style is still valid*/

#if LV_USE_ASSERT_STYLE
    if(style->sentinel != LV_DEBUG_STYLE_SENTINEL_VALUE) {
        LV_LOG_WARN("Invalid style (local variable or not initialized?)");
        return false;
    }
#endif

    return true;
}

/**
 * Check whether a style list is valid (initialized correctly)
 * @param style pointer to a style
 * @return true: valid
 */
bool lv_debug_check_style_list(const lv_style_list_t * list)
{
    if(list == NULL) return true;  /*NULL list is still valid*/

#if LV_USE_ASSERT_STYLE
    if(list->sentinel != LV_DEBUG_STYLE_LIST_SENTINEL_VALUE) {
        LV_LOG_WARN("Invalid style (local variable or not initialized?)");
        return false;
    }
#endif

    return true;
}

/**********************
 *   STATIC FUNCTIONS
 **********************/

/**
 * Get a property's index (byte index in `style->map`) from a style.
 * Return best matching property's index considering the state of `prop`
 * @param style pointer to a style
 * @param prop a style property ORed with a state.
 * E.g. `LV_STYLE_TEXT_FONT | (LV_STATE_PRESSED << LV_STYLE_STATE_POS)`
 * @return
 */
LV_ATTRIBUTE_FAST_MEM static inline int32_t get_property_index(const lv_style_t * style, lv_style_property_t prop)
{
    LV_ASSERT_STYLE(style);

    if(style->map == NULL) return -1;

    uint8_t id_to_find = prop & 0xFF;
    lv_style_attr_t attr;
    attr = (prop >> 8) & 0xFF;

    int16_t weight = -1;
    int16_t id_guess = -1;

    size_t i = 0;

    uint8_t prop_id;
    while((prop_id = get_style_prop_id(style, i)) != _LV_STYLE_CLOSING_PROP) {
        if(prop_id == id_to_find) {
            lv_style_attr_t attr_i;
            attr_i = get_style_prop_attr(style, i);

            /*If the state perfectly matches return this property*/
            if(LV_STYLE_ATTR_GET_STATE(attr_i) == LV_STYLE_ATTR_GET_STATE(attr)) {
                return i;
            }
            /* Be sure the property not specifies other state than the requested.
             * E.g. For HOVER+PRESS, HOVER only is OK, but HOVER+FOCUS not*/
            else if((LV_STYLE_ATTR_GET_STATE(attr_i) & (~LV_STYLE_ATTR_GET_STATE(attr))) == 0) {
                /* Use this property if it describes better the requested state than the current candidate.
                 * E.g. for HOVER+FOCUS+PRESS prefer HOVER+FOCUS over FOCUS*/
                if(LV_STYLE_ATTR_GET_STATE(attr_i) > weight) {
                    weight = LV_STYLE_ATTR_GET_STATE(attr_i);
                    id_guess = i;
                }
            }
        }

        i = get_next_prop_index(prop_id, i);
    }

    return id_guess;
}

/**
 * Get he local style from a style list. Allocate it if not exists yet.
 * @param list pointer to a style list
 * @return pointer to the local style
 */
static lv_style_t * get_alloc_local_style(lv_style_list_t * list)
{
    LV_ASSERT_STYLE_LIST(list);

    if(list->has_local) return lv_style_list_get_style(list, list->has_trans ? 1 : 0);

    lv_style_t * local_style = lv_mem_alloc(sizeof(lv_style_t));
    LV_ASSERT_MEM(local_style);
    if(local_style == NULL) {
        LV_LOG_WARN("get_local_style: couldn't create local style");
        return NULL;
    }
    lv_style_init(local_style);

    /*Add the local style to the first place*/
    _lv_style_list_add_style(list, local_style);
    list->has_local = 1;

    return local_style;
}

/**
 * Resizes a style map. Useful entry point for debugging.
 * @param style pointer to the style to be resized.
 * @param size new size
 */
static inline void style_resize(lv_style_t * style, size_t sz)
{
    style->map = lv_mem_realloc(style->map, sz);
}

/**
 * Get style property in index.
 * @param style pointer to style.
 * @param idx index of the style in style->map
 * @return property in style->map + idx
 */
static inline lv_style_property_t get_style_prop(const lv_style_t * style, size_t idx)
{
    lv_style_property_t prop;
    uint8_t * prop_p = (uint8_t *)&prop;
    prop_p[0] = style->map[idx];
    prop_p[1] = style->map[idx + 1];
    return prop;
}

/**
 * Get style property id in index.
 * @param style pointer to style.
 * @param idx index of the style in style->map
 * @return id of property in style->map + idx
 */
static inline uint8_t get_style_prop_id(const lv_style_t * style, size_t idx)
{
    return get_style_prop(style, idx) & 0xFF;
}

/**
 * Get style property attributes for index.
 * @param style pointer to style.
 * @param idx index of the style in style->map
 * @return attribute of property in style->map + idx
 */
static inline uint8_t get_style_prop_attr(const lv_style_t * style, size_t idx)
{
    return ((get_style_prop(style, idx) >> 8) & 0xFFU);
}

/**
 * Get property size.
 * @param prop_id property id.
 * @param idx index of the style in style->map
 * @return attribute of property in style->map + idx
 */
static inline size_t get_prop_size(uint8_t prop_id)
{
    prop_id &= 0xF;
    size_t size = sizeof(lv_style_property_t);
    if(prop_id < LV_STYLE_ID_COLOR) size += sizeof(lv_style_int_t);
    else if(prop_id < LV_STYLE_ID_OPA) size += sizeof(lv_color_t);
    else if(prop_id < LV_STYLE_ID_PTR) size += sizeof(lv_opa_t);
    else size += sizeof(const void *);
    return size;
}

/**
 * Get next property index, given current property and index.
 * @param prop_id property id.
 * @param idx index of the style in style->map
 * @return index of next property in style->map
 */
static inline size_t get_next_prop_index(uint8_t prop_id, size_t idx)
{
    return idx + get_prop_size(prop_id);
}
=======
/**
 * @file lv_style.c
 *
 */

/*********************
 *      INCLUDES
 *********************/
#include "lv_obj.h"
#include "../lv_misc/lv_mem.h"
#include "../lv_misc/lv_anim.h"

/*********************
 *      DEFINES
 *********************/
#define STYLE_MIX_MAX 256
#define STYLE_MIX_SHIFT 8 /*log2(STYLE_MIX_MAX)*/

#define VAL_PROP(v1, v2, r) v1 + (((v2 - v1) * r) >> STYLE_MIX_SHIFT)
#define STYLE_ATTR_MIX(attr, r)                                                                                        \
    if(start->attr != end->attr) {                                                                                     \
        res->attr = VAL_PROP(start->attr, end->attr, r);                                                               \
    } else {                                                                                                           \
        res->attr = start->attr;                                                                                       \
    }

#define LV_STYLE_PROP_TO_ID(prop) (prop & 0xFF);
#define LV_STYLE_PROP_GET_TYPE(prop) ((prop >> 8) & 0xFF);

/**********************
 *      TYPEDEFS
 **********************/

/**********************
 *  STATIC PROTOTYPES
 **********************/
LV_ATTRIBUTE_FAST_MEM static inline int32_t get_property_index(const lv_style_t * style, lv_style_property_t prop);
static lv_style_t * get_alloc_local_style(lv_style_list_t * list);
static inline void style_resize(lv_style_t * style, size_t sz);
static inline lv_style_property_t get_style_prop(const lv_style_t * style, size_t idx);
static inline uint8_t get_style_prop_id(const lv_style_t * style, size_t idx);
static inline uint8_t get_style_prop_attr(const lv_style_t * style, size_t idx);
static inline size_t get_prop_size(uint8_t prop_id);
static inline size_t get_next_prop_index(uint8_t prop_id, size_t id);

/**********************
 *  GLOBAL VARIABLES
 **********************/

/**********************
 *  STATIC VARIABLES
 **********************/

/**********************
 *      MACROS
 **********************/

/**********************
 *   GLOBAL FUNCTIONS
 **********************/

/**
 * Initialize a style
 * @param style pointer to a style to initialize
 */
void lv_style_init(lv_style_t * style)
{
    _lv_memset_00(style, sizeof(lv_style_t));
#if LV_USE_ASSERT_STYLE
    style->sentinel = LV_DEBUG_STYLE_SENTINEL_VALUE;
#endif
}

/**
 * Copy a style with all its properties
 * @param style_dest pointer to the destination style. (Should be initialized with `lv_style_init()`)
 * @param style_src pointer to the source (to copy )style
 */
void lv_style_copy(lv_style_t * style_dest, const lv_style_t * style_src)
{
    if(style_src == NULL) return;

    LV_ASSERT_STYLE(style_dest);
    LV_ASSERT_STYLE(style_src);

    if(style_src->map == NULL) return;

    uint16_t size = _lv_style_get_mem_size(style_src);
    style_dest->map = lv_mem_alloc(size);
    _lv_memcpy(style_dest->map, style_src->map, size);
}

/**
 * Remove a property from a style
 * @param style pointer to a style
 * @param prop a style property ORed with a state.
 * E.g. `LV_STYLE_BORDER_WIDTH | (LV_STATE_PRESSED << LV_STYLE_STATE_POS)`
 * @return true: the property was found and removed; false: the property wasn't found
 */
bool lv_style_remove_prop(lv_style_t * style, lv_style_property_t prop)
{
    if(style == NULL) return false;
    LV_ASSERT_STYLE(style);

    int32_t id = get_property_index(style, prop);
    /*The property exists but not sure it's state is the same*/
    if(id >= 0) {
        lv_style_attr_t attr_found;
        lv_style_attr_t attr_goal;

        attr_found = get_style_prop_attr(style, id);
        attr_goal = (prop >> 8) & 0xFFU;

        if(LV_STYLE_ATTR_GET_STATE(attr_found) == LV_STYLE_ATTR_GET_STATE(attr_goal)) {
            uint32_t map_size = _lv_style_get_mem_size(style);
            uint8_t prop_size = get_prop_size(prop);

            /*Move the props to fill the space of the property to delete*/
            uint32_t i;
            for(i = id; i < map_size - prop_size; i++) {
                style->map[i] = style->map[i + prop_size];
            }

            style_resize(style, map_size - prop_size);

            return true;
        }
    }

    return false;
}

/**
 * Initialize a style list
 * @param list a style list to initialize
 */
void lv_style_list_init(lv_style_list_t * list)
{
    _lv_memset_00(list, sizeof(lv_style_list_t));
#if LV_USE_ASSERT_STYLE
    list->sentinel = LV_DEBUG_STYLE_LIST_SENTINEL_VALUE;
#endif
}

/**
 * Copy a style list with all its styles and local style properties
 * @param list_dest pointer to the destination style list. (should be initialized with `lv_style_list_init()`)
 * @param list_src pointer to the source (to copy) style list.
 */
void lv_style_list_copy(lv_style_list_t * list_dest, const lv_style_list_t * list_src)
{
    LV_ASSERT_STYLE_LIST(list_dest);
    LV_ASSERT_STYLE_LIST(list_src);

    _lv_style_list_reset(list_dest);

    if(list_src->style_list == NULL) return;

    /*Copy the styles but skip the transitions*/
    if(list_src->has_local == 0) {
        if(list_src->has_trans) {
            list_dest->style_list = lv_mem_alloc((list_src->style_cnt - 1) * sizeof(lv_style_t *));
            _lv_memcpy(list_dest->style_list, list_src->style_list + 1, (list_src->style_cnt - 1) * sizeof(lv_style_t *));
            list_dest->style_cnt = list_src->style_cnt - 1;
        }
        else {
            list_dest->style_list = lv_mem_alloc(list_src->style_cnt * sizeof(lv_style_t *));
            _lv_memcpy(list_dest->style_list, list_src->style_list, list_src->style_cnt * sizeof(lv_style_t *));
            list_dest->style_cnt = list_src->style_cnt;
        }
    }
    else {
        if(list_src->has_trans) {
            list_dest->style_list = lv_mem_alloc((list_src->style_cnt - 2) * sizeof(lv_style_t *));
            _lv_memcpy(list_dest->style_list, list_src->style_list + 2, (list_src->style_cnt - 2) * sizeof(lv_style_t *));
            list_dest->style_cnt = list_src->style_cnt - 2;
        }
        else {
            list_dest->style_list = lv_mem_alloc((list_src->style_cnt - 1) * sizeof(lv_style_t *));
            _lv_memcpy(list_dest->style_list, list_src->style_list + 1, (list_src->style_cnt - 1) * sizeof(lv_style_t *));
            list_dest->style_cnt = list_src->style_cnt - 1;
        }

        lv_style_t * local_style = get_alloc_local_style(list_dest);
        lv_style_copy(local_style, get_alloc_local_style((lv_style_list_t *)list_src));
    }
}

/**
 * Add a style to a style list.
 * Only the style pointer will be saved so the shouldn't be a local variable.
 * (It should be static, global or dynamically allocated)
 * @param list pointer to a style list
 * @param style pointer to a style to add
 */
void _lv_style_list_add_style(lv_style_list_t * list, lv_style_t * style)
{
    LV_ASSERT_STYLE_LIST(list);
    LV_ASSERT_STYLE(style);

    if(list == NULL) return;

    /*Remove the style first if already exists*/
    _lv_style_list_remove_style(list, style);

    lv_style_t ** new_classes;
    if(list->style_cnt == 0) new_classes = lv_mem_alloc(sizeof(lv_style_t *));
    else new_classes = lv_mem_realloc(list->style_list, sizeof(lv_style_t *) * (list->style_cnt + 1));
    LV_ASSERT_MEM(new_classes);
    if(new_classes == NULL) {
        LV_LOG_WARN("lv_style_list_add_style: couldn't add the class");
        return;
    }

    /*Make space for the new style at the beginning. Leave local and trans style if exists*/
    uint8_t i;
    uint8_t first_style = 0;
    if(list->has_trans) first_style++;
    if(list->has_local) first_style++;
    for(i = list->style_cnt; i > first_style; i--) {
        new_classes[i] = new_classes[i - 1];
    }

    new_classes[first_style] = style;
    list->style_cnt++;
    list->style_list = new_classes;
}

/**
 * Remove a style from a style list
 * @param style_list pointer to a style list
 * @param style pointer to a style to remove
 */
void _lv_style_list_remove_style(lv_style_list_t * list, lv_style_t * style)
{
    LV_ASSERT_STYLE_LIST(list);
    LV_ASSERT_STYLE(style);

    if(list->style_cnt == 0) return;

    /*Check if the style really exists here*/
    uint8_t i;
    bool found = false;
    for(i = 0; i < list->style_cnt; i++) {
        if(list->style_list[i] == style) {
            found = true;
            break;
        }
    }
    if(found == false) return;

    if(list->style_cnt == 1) {
        lv_mem_free(list->style_list);
        list->style_list = NULL;
        list->style_cnt = 0;
        list->has_local = 0;
        return;
    }

    lv_style_t ** new_classes = lv_mem_alloc(sizeof(lv_style_t *) * (list->style_cnt - 1));
    LV_ASSERT_MEM(new_classes);
    if(new_classes == NULL) {
        LV_LOG_WARN("lv_style_list_remove_style: couldn't reallocate class list");
        return;
    }
    uint8_t j;
    for(i = 0, j = 0; i < list->style_cnt; i++) {
        if(list->style_list[i] == style) continue;
        new_classes[j] = list->style_list[i];
        j++;

    }

    lv_mem_free(list->style_list);

    list->style_cnt--;
    list->style_list = new_classes;
}

/**
 * Remove all styles added from style list, clear the local style, transition style and free all allocated memories.
 * Leave `ignore_trans` flag as it is.
 * @param list pointer to a style list.
 */
void _lv_style_list_reset(lv_style_list_t * list)
{
    LV_ASSERT_STYLE_LIST(list);

    if(list == NULL) return;

    if(list->has_local) {
        lv_style_t * local = lv_style_list_get_local_style(list);
        if(local) {
            lv_style_reset(local);
            lv_mem_free(local);
        }
    }

    if(list->has_trans) {
        lv_style_t * trans = _lv_style_list_get_transition_style(list);
        if(trans) {
            lv_style_reset(trans);
            lv_mem_free(trans);
        }
    }

    if(list->style_cnt > 0) lv_mem_free(list->style_list);
    list->style_list = NULL;
    list->style_cnt = 0;
    list->has_local = 0;
    list->has_trans = 0;
    list->skip_trans = 0;

    /* Intentionally leave `ignore_trans` as it is,
     * because it's independent from the styles in the list*/
}

/**
 * Clear all properties from a style and all allocated memories.
 * @param style pointer to a style
 */
void lv_style_reset(lv_style_t * style)
{
    lv_mem_free(style->map);
    lv_style_init(style);
}

/**
 * Get the size of the properties in a style in bytes
 * @param style pointer to a style
 * @return size of the properties in bytes
 */
uint16_t _lv_style_get_mem_size(const lv_style_t * style)
{
    LV_ASSERT_STYLE(style);

    if(style->map == NULL) return 0;

    size_t i = 0;
    uint8_t prop_id;
    while((prop_id = get_style_prop_id(style, i)) != _LV_STYLE_CLOSING_PROP) {
        i = get_next_prop_index(prop_id, i);
    }

    return i + sizeof(lv_style_property_t);
}

/**
 * Set an integer typed property in a style.
 * @param style pointer to a style where the property should be set
 * @param prop a style property ORed with a state.
 * E.g. `LV_STYLE_BORDER_WIDTH | (LV_STATE_PRESSED << LV_STYLE_STATE_POS)`
 * @param value the value to set
 * @note shouldn't be used directly. Use the specific property set functions instead.
 *       For example: `lv_style_set_border_width()`
 * @note for performance reasons it's not checked if the property really has integer type
 */
void _lv_style_set_int(lv_style_t * style, lv_style_property_t prop, lv_style_int_t value)
{
    LV_ASSERT_STYLE(style);

    int32_t id = get_property_index(style, prop);
    /*The property already exists but not sure it's state is the same*/
    if(id >= 0) {
        lv_style_attr_t attr_found;
        lv_style_attr_t attr_goal;

        attr_found = get_style_prop_attr(style, id);
        attr_goal = (prop >> 8) & 0xFFU;

        if(LV_STYLE_ATTR_GET_STATE(attr_found) == LV_STYLE_ATTR_GET_STATE(attr_goal)) {
            _lv_memcpy_small(style->map + id + sizeof(lv_style_property_t), &value, sizeof(lv_style_int_t));
            return;
        }
    }

    /*Add new property if not exists yet*/
    uint8_t new_prop_size = (sizeof(lv_style_property_t) + sizeof(lv_style_int_t));
    lv_style_property_t end_mark = _LV_STYLE_CLOSING_PROP;
    uint8_t end_mark_size = sizeof(end_mark);

    uint16_t size = _lv_style_get_mem_size(style);
    if(size == 0) size += end_mark_size;
    size += sizeof(lv_style_property_t) + sizeof(lv_style_int_t);
    style_resize(style, size);
    LV_ASSERT_MEM(style->map);
    if(style == NULL) return;

    _lv_memcpy_small(style->map + size - new_prop_size - end_mark_size, &prop, sizeof(lv_style_property_t));
    _lv_memcpy_small(style->map + size - sizeof(lv_style_int_t) - end_mark_size, &value, sizeof(lv_style_int_t));
    _lv_memcpy_small(style->map + size - end_mark_size, &end_mark, sizeof(end_mark));
}

/**
 * Set a color typed property in a style.
 * @param style pointer to a style where the property should be set
 * @param prop a style property ORed with a state.
 * E.g. `LV_STYLE_BORDER_COLOR | (LV_STATE_PRESSED << LV_STYLE_STATE_POS)`
 * @param value the value to set
 * @note shouldn't be used directly. Use the specific property set functions instead.
 *       For example: `lv_style_set_border_color()`
 * @note for performance reasons it's not checked if the property really has color type
 */
void _lv_style_set_color(lv_style_t * style, lv_style_property_t prop, lv_color_t color)
{
    LV_ASSERT_STYLE(style);

    int32_t id = get_property_index(style, prop);
    /*The property already exists but not sure it's state is the same*/
    if(id >= 0) {
        lv_style_attr_t attr_found;
        lv_style_attr_t attr_goal;

        attr_found = get_style_prop_attr(style, id);
        attr_goal = (prop >> 8) & 0xFFU;

        if(LV_STYLE_ATTR_GET_STATE(attr_found) == LV_STYLE_ATTR_GET_STATE(attr_goal)) {
            _lv_memcpy_small(style->map + id + sizeof(lv_style_property_t), &color, sizeof(lv_color_t));
            return;
        }
    }

    /*Add new property if not exists yet*/
    uint8_t new_prop_size = (sizeof(lv_style_property_t) + sizeof(lv_color_t));
    lv_style_property_t end_mark = _LV_STYLE_CLOSING_PROP;
    uint8_t end_mark_size = sizeof(end_mark);

    uint16_t size = _lv_style_get_mem_size(style);
    if(size == 0) size += end_mark_size;

    size += sizeof(lv_style_property_t) + sizeof(lv_color_t);
    style_resize(style, size);
    LV_ASSERT_MEM(style->map);
    if(style == NULL) return;

    _lv_memcpy_small(style->map + size - new_prop_size - end_mark_size, &prop, sizeof(lv_style_property_t));
    _lv_memcpy_small(style->map + size - sizeof(lv_color_t) - end_mark_size, &color, sizeof(lv_color_t));
    _lv_memcpy_small(style->map + size - end_mark_size, &end_mark, sizeof(end_mark));
}

/**
 * Set an opacity typed property in a style.
 * @param style pointer to a style where the property should be set
 * @param prop a style property ORed with a state.
 * E.g. `LV_STYLE_BORDER_OPA | (LV_STATE_PRESSED << LV_STYLE_STATE_POS)`
 * @param value the value to set
 * @note shouldn't be used directly. Use the specific property set functions instead.
 *       For example: `lv_style_set_border_opa()`
 * @note for performance reasons it's not checked if the property really has opacity type
 */
void _lv_style_set_opa(lv_style_t * style, lv_style_property_t prop, lv_opa_t opa)
{
    LV_ASSERT_STYLE(style);

    int32_t id = get_property_index(style, prop);
    /*The property already exists but not sure it's state is the same*/
    if(id >= 0) {
        lv_style_attr_t attr_found;
        lv_style_attr_t attr_goal;

        attr_found = get_style_prop_attr(style, id);
        attr_goal = (prop >> 8) & 0xFFU;

        if(LV_STYLE_ATTR_GET_STATE(attr_found) == LV_STYLE_ATTR_GET_STATE(attr_goal)) {
            _lv_memcpy_small(style->map + id + sizeof(lv_style_property_t), &opa, sizeof(lv_opa_t));
            return;
        }
    }

    /*Add new property if not exists yet*/
    uint8_t new_prop_size = (sizeof(lv_style_property_t) + sizeof(lv_opa_t));
    lv_style_property_t end_mark = _LV_STYLE_CLOSING_PROP;
    uint8_t end_mark_size = sizeof(end_mark);

    uint16_t size = _lv_style_get_mem_size(style);
    if(size == 0) size += end_mark_size;

    size += sizeof(lv_style_property_t) + sizeof(lv_opa_t);
    style_resize(style, size);
    LV_ASSERT_MEM(style->map);
    if(style == NULL) return;

    _lv_memcpy_small(style->map + size - new_prop_size - end_mark_size, &prop, sizeof(lv_style_property_t));
    _lv_memcpy_small(style->map + size - sizeof(lv_opa_t) - end_mark_size, &opa, sizeof(lv_opa_t));
    _lv_memcpy_small(style->map + size - end_mark_size, &end_mark, sizeof(end_mark));
}

/**
 * Set a pointer typed property in a style.
 * @param style pointer to a style where the property should be set
 * @param prop a style property ORed with a state.
 * E.g. `LV_STYLE_TEXT_POINTER | (LV_STATE_PRESSED << LV_STYLE_STATE_POS)`
 * @param value the value to set
 * @note shouldn't be used directly. Use the specific property set functions instead.
 *       For example: `lv_style_set_border_width()`
 * @note for performance reasons it's not checked if the property is really has pointer type
 */
void _lv_style_set_ptr(lv_style_t * style, lv_style_property_t prop, const void * p)
{
    LV_ASSERT_STYLE(style);

    int32_t id = get_property_index(style, prop);
    /*The property already exists but not sure it's state is the same*/
    if(id >= 0) {
        lv_style_attr_t attr_found;
        lv_style_attr_t attr_goal;

        attr_found = get_style_prop_attr(style, id);
        attr_goal = (prop >> 8) & 0xFFU;

        if(LV_STYLE_ATTR_GET_STATE(attr_found) == LV_STYLE_ATTR_GET_STATE(attr_goal)) {
            _lv_memcpy_small(style->map + id + sizeof(lv_style_property_t), &p, sizeof(const void *));
            return;
        }
    }

    /*Add new property if not exists yet*/
    uint8_t new_prop_size = (sizeof(lv_style_property_t) + sizeof(const void *));
    lv_style_property_t end_mark = _LV_STYLE_CLOSING_PROP;
    uint8_t end_mark_size = sizeof(end_mark);

    uint16_t size = _lv_style_get_mem_size(style);
    if(size == 0) size += end_mark_size;

    size += sizeof(lv_style_property_t) + sizeof(const void *);
    style_resize(style, size);
    LV_ASSERT_MEM(style->map);
    if(style == NULL) return;

    _lv_memcpy_small(style->map + size - new_prop_size - end_mark_size, &prop, sizeof(lv_style_property_t));
    _lv_memcpy_small(style->map + size - sizeof(const void *) - end_mark_size, &p, sizeof(const void *));
    _lv_memcpy_small(style->map + size - end_mark_size, &end_mark, sizeof(end_mark));
}

/**
 * Get the a property from a style.
 * Take into account the style state and return the property which matches the best.
 * @param style pointer to a style where to search
 * @param prop the property, might contain ORed style states too
 * @param res buffer to store the result
 * @return the weight of the found property (how well it fits to the style state).
 *         Higher number is means better fit
 *         -1 if the not found (`res` will be undefined)
 */
int16_t _lv_style_get_int(const lv_style_t * style, lv_style_property_t prop, void * v_res)
{
    lv_style_int_t * res = (lv_style_int_t *)v_res;
    LV_ASSERT_STYLE(style);

    if(style == NULL) return -1;
    if(style->map == NULL) return -1;

    int32_t id = get_property_index(style, prop);
    if(id < 0) {
        return -1;
    }
    else {
        _lv_memcpy_small(res, &style->map[id + sizeof(lv_style_property_t)], sizeof(lv_style_int_t));
        lv_style_attr_t attr_act;
        attr_act = get_style_prop_attr(style, id);

        lv_style_attr_t attr_goal;
        attr_goal = (prop >> 8) & 0xFF;

        return LV_STYLE_ATTR_GET_STATE(attr_act) & LV_STYLE_ATTR_GET_STATE(attr_goal);
    }
}

/**
 * Get an opacity typed property from a style.
 * @param style pointer to a style from where the property should be get
 * @param prop a style property ORed with a state.
 * E.g. `LV_STYLE_BORDER_OPA | (LV_STATE_PRESSED << LV_STYLE_STATE_POS)`
 * @param res pointer to a buffer to store the result value
 * @return -1: the property wasn't found in the style.
 *         The matching state bits of the desired state (in `prop`) and the best matching property's state
 *         Higher value means match in higher precedence state.
 * @note shouldn't be used directly. Use the specific property get functions instead.
 *       For example: `lv_style_get_border_opa()`
 * @note for performance reasons it's not checked if the property really has opacity type
 */
int16_t _lv_style_get_opa(const lv_style_t * style, lv_style_property_t prop, void * v_res)
{
    lv_opa_t * res = (lv_opa_t *)v_res;
    LV_ASSERT_STYLE(style);

    if(style == NULL) return -1;
    if(style->map == NULL) return -1;

    int32_t id = get_property_index(style, prop);
    if(id < 0) {
        return -1;
    }
    else {
        _lv_memcpy_small(res, &style->map[id + sizeof(lv_style_property_t)], sizeof(lv_opa_t));
        lv_style_attr_t attr_act;
        attr_act = get_style_prop_attr(style, id);

        lv_style_attr_t attr_goal;
        attr_goal = (prop >> 8) & 0xFF;

        return LV_STYLE_ATTR_GET_STATE(attr_act) & LV_STYLE_ATTR_GET_STATE(attr_goal);
    }
}

/**
 * Get a color typed property from a style.
 * @param style pointer to a style from where the property should be get
 * @param prop a style property ORed with a state.
 * E.g. `LV_STYLE_BORDER_COLOR | (LV_STATE_PRESSED << LV_STYLE_STATE_POS)`
 * @param res pointer to a buffer to store the result value
 * @return -1: the property wasn't found in the style.
 *         The matching state bits of the desired state (in `prop`) and the best matching property's state
 *         Higher value means match in higher precedence state.
 * @note shouldn't be used directly. Use the specific property get functions instead.
 *       For example: `lv_style_get_border_color()`
 * @note for performance reasons it's not checked if the property really has color type
 */
int16_t _lv_style_get_color(const lv_style_t * style, lv_style_property_t prop, void * v_res)
{
    lv_color_t * res = (lv_color_t *)v_res;
    if(style == NULL) return -1;
    if(style->map == NULL) return -1;
    int32_t id = get_property_index(style, prop);
    if(id < 0) {
        return -1;
    }
    else {
        _lv_memcpy_small(res, &style->map[id + sizeof(lv_style_property_t)], sizeof(lv_color_t));
        lv_style_attr_t attr_act;
        attr_act = get_style_prop_attr(style, id);

        lv_style_attr_t attr_goal;
        attr_goal = (prop >> 8) & 0xFF;

        return LV_STYLE_ATTR_GET_STATE(attr_act) & LV_STYLE_ATTR_GET_STATE(attr_goal);
    }
}

/**
 * Get a pointer typed property from a style.
 * @param style pointer to a style from where the property should be get
 * @param prop a style property ORed with a state.
 * E.g. `LV_STYLE_TEXT_FONT | (LV_STATE_PRESSED << LV_STYLE_STATE_POS)`
 * @param res pointer to a buffer to store the result value
 * @return -1: the property wasn't found in the style.
 *         The matching state bits of the desired state (in `prop`) and the best matching property's state
 *         Higher value means match in higher precedence state.
 * @note shouldn't be used directly. Use the specific property get functions instead.
 *       For example: `lv_style_get_text_font()`
 * @note for performance reasons it's not checked if the property really has pointer type
 */
int16_t _lv_style_get_ptr(const lv_style_t * style, lv_style_property_t prop, void * v_res)
{
    const void ** res = (const void **)v_res;
    if(style == NULL) return -1;
    if(style->map == NULL) return -1;

    int32_t id = get_property_index(style, prop);
    if(id < 0) {
        return -1;
    }
    else {
        _lv_memcpy_small(res, &style->map[id + sizeof(lv_style_property_t)], sizeof(const void *));
        lv_style_attr_t attr_act;
        attr_act = get_style_prop_attr(style, id);

        lv_style_attr_t attr_goal;
        attr_goal = (prop >> 8) & 0xFF;

        return LV_STYLE_ATTR_GET_STATE(attr_act) & LV_STYLE_ATTR_GET_STATE(attr_goal);
    }
}

/**
 * Get the local style of a style list
 * @param list pointer to a style list where the local property should be set
 * @return pointer to the local style if exists else `NULL`.
 */
lv_style_t * lv_style_list_get_local_style(lv_style_list_t * list)
{
    LV_ASSERT_STYLE_LIST(list);

    if(!list->has_local) return NULL;
    if(list->has_trans) return list->style_list[1];
    else return list->style_list[0];
}

/**
 * Get the transition style of a style list
 * @param list pointer to a style list where the local property should be set
 * @return pointer to the transition style if exists else `NULL`.
 */
lv_style_t * _lv_style_list_get_transition_style(lv_style_list_t * list)
{
    LV_ASSERT_STYLE_LIST(list);

    if(!list->has_trans) return NULL;
    return list->style_list[0];
}

/**
 * Allocate the transition style in a style list. If already exists simply return it.
 * @param list pointer to a style list
 * @return the transition style of a style list
 */
lv_style_t * _lv_style_list_add_trans_style(lv_style_list_t * list)
{
    LV_ASSERT_STYLE_LIST(list);
    if(list->has_trans) return _lv_style_list_get_transition_style(list);

    lv_style_t * trans_style = lv_mem_alloc(sizeof(lv_style_t));
    LV_ASSERT_MEM(trans_style);
    if(trans_style == NULL) {
        LV_LOG_WARN("lv_style_list_add_trans_style: couldn't create transition style");
        return NULL;
    }

    lv_style_init(trans_style);

    _lv_style_list_add_style(list, trans_style);
    list->has_trans = 1;

    /*If the list has local style trans was added after it. But trans should be the first so swap them*/
    if(list->has_local) {
        lv_style_t * tmp = list->style_list[0];
        list->style_list[0] = list->style_list[1];
        list->style_list[1] = tmp;
    }
    return trans_style;
}

/**
 * Set a local integer typed property in a style list.
 * @param list pointer to a style list where the local property should be set
 * @param prop a style property ORed with a state.
 * E.g. `LV_STYLE_BORDER_WIDTH | (LV_STATE_PRESSED << LV_STYLE_STATE_POS)`
 * @param value the value to set
 * @note for performance reasons it's not checked if the property really has integer type
 */
void _lv_style_list_set_local_int(lv_style_list_t * list, lv_style_property_t prop, lv_style_int_t value)
{
    LV_ASSERT_STYLE_LIST(list);

    lv_style_t * local = get_alloc_local_style(list);
    _lv_style_set_int(local, prop, value);
}

/**
 * Set a local opacity typed property in a style list.
 * @param list pointer to a style list where the local property should be set
 * @param prop a style property ORed with a state.
 * E.g. `LV_STYLE_BORDER_OPA | (LV_STATE_PRESSED << LV_STYLE_STATE_POS)`
 * @param value the value to set
 * @note for performance reasons it's not checked if the property really has opacity type
 */
void _lv_style_list_set_local_opa(lv_style_list_t * list, lv_style_property_t prop, lv_opa_t value)
{
    LV_ASSERT_STYLE_LIST(list);

    lv_style_t * local = get_alloc_local_style(list);
    _lv_style_set_opa(local, prop, value);
}

/**
 * Set a local color typed property in a style list.
 * @param list pointer to a style list where the local property should be set
 * @param prop a style property ORed with a state.
 * E.g. `LV_STYLE_BORDER_COLOR | (LV_STATE_PRESSED << LV_STYLE_STATE_POS)`
 * @param value the value to set
 * @note for performance reasons it's not checked if the property really has color type
 */
void _lv_style_list_set_local_color(lv_style_list_t * list, lv_style_property_t prop, lv_color_t value)
{
    LV_ASSERT_STYLE_LIST(list);

    lv_style_t * local = get_alloc_local_style(list);
    _lv_style_set_color(local, prop, value);
}

/**
 * Set a local pointer typed property in a style list.
 * @param list pointer to a style list where the local property should be set
 * @param prop a style property ORed with a state.
 * E.g. `LV_STYLE_TEXT_FONT | (LV_STATE_PRESSED << LV_STYLE_STATE_POS)`
 * @param value the value to set
 * @note for performance reasons it's not checked if the property really has pointer type
 */
void _lv_style_list_set_local_ptr(lv_style_list_t * list, lv_style_property_t prop, const void * value)
{
    LV_ASSERT_STYLE_LIST(list);

    lv_style_t * local = get_alloc_local_style(list);
    _lv_style_set_ptr(local, prop, value);
}

/**
 * Get an integer typed property from a style list.
 * It will return the property which match best with given state.
 * @param list pointer to a style list from where the property should be get
 * @param prop a style property ORed with a state.
 * E.g. `LV_STYLE_BORDER_WIDTH | (LV_STATE_PRESSED << LV_STYLE_STATE_POS)`
 * @param res pointer to a buffer to store the result
 * @return LV_RES_OK: there was a matching property in the list
 *         LV_RES_INV: there was NO matching property in the list
 * @note for performance reasons it's not checked if the property really has integer type
 */
lv_res_t _lv_style_list_get_int(lv_style_list_t * list, lv_style_property_t prop, lv_style_int_t * res)
{
    LV_ASSERT_STYLE_LIST(list);

    if(list == NULL) return LV_RES_INV;
    if(list->style_list == NULL) return LV_RES_INV;

    lv_style_attr_t attr;
    attr = prop >> 8;
    int16_t weight_goal = attr;

    int16_t weight = -1;

    lv_style_int_t value_act = 0;

    int16_t ci;
    for(ci = 0; ci < list->style_cnt; ci++) {
        /* changed class to _class to allow compilation as c++ */
        lv_style_t * _class = lv_style_list_get_style(list, ci);
        int16_t weight_act = _lv_style_get_int(_class, prop, &value_act);

        /*On perfect match return the value immediately*/
        if(weight_act == weight_goal) {
            *res = value_act;
            return LV_RES_OK;
        }
        else if(list->has_trans && weight_act >= 0 && ci == 0 && !list->skip_trans) {
            *res = value_act;
            return LV_RES_OK;
        }
        /*If the found ID is better the current candidate then use it*/
        else if(weight_act > weight) {
            weight =  weight_act;
            *res = value_act;
        }
    }

    if(weight >= 0) return LV_RES_OK;
    else return LV_RES_INV;

}

/**
 * Get a color typed property from a style list.
 * It will return the property which match best with given state.
 * @param list pointer to a style list from where the property should be get
 * @param prop a style property ORed with a state.
 * E.g. `LV_STYLE_BORDER_COLOR | (LV_STATE_PRESSED << LV_STYLE_STATE_POS)`
 * @param res pointer to a buffer to store the result
 * @return LV_RES_OK: there was a matching property in the list
 *         LV_RES_INV: there was NO matching property in the list
 * @note for performance reasons it's not checked if the property really has color type
 */
lv_res_t _lv_style_list_get_color(lv_style_list_t * list, lv_style_property_t prop, lv_color_t * res)
{
    LV_ASSERT_STYLE_LIST(list);

    if(list == NULL) return LV_RES_INV;
    if(list->style_list == NULL) return LV_RES_INV;

    lv_style_attr_t attr;
    attr = prop >> 8;
    int16_t weight_goal = attr;

    int16_t weight = -1;

    lv_color_t value_act;
    value_act.full = 0;

    int16_t ci;
    for(ci = 0; ci < list->style_cnt; ci++) {
        lv_style_t * _class = lv_style_list_get_style(list, ci);
        int16_t weight_act = _lv_style_get_color(_class, prop, &value_act);
        /*On perfect match return the value immediately*/
        if(weight_act == weight_goal) {
            *res = value_act;
            return LV_RES_OK;
        }
        else if(list->has_trans && weight_act >= 0 && ci == 0 && !list->skip_trans) {
            *res = value_act;
            return LV_RES_OK;
        }
        /*If the found ID is better the current candidate then use it*/
        else if(weight_act > weight) {
            weight =  weight_act;
            *res = value_act;
        }
    }

    if(weight >= 0)  return LV_RES_OK;
    else return LV_RES_INV;
}

/**
 * Get an opacity typed property from a style list.
 * It will return the property which match best with given state.
 * @param list pointer to a style list from where the property should be get
 * @param prop a style property ORed with a state.
 * E.g. `LV_STYLE_BORDER_OPA| (LV_STATE_PRESSED << LV_STYLE_STATE_POS)`
 * @param res pointer to a buffer to store the result
 * @return LV_RES_OK: there was a matching property in the list
 *         LV_RES_INV: there was NO matching property in the list
 * @note for performance reasons it's not checked if the property really has opacity type
 */
lv_res_t _lv_style_list_get_opa(lv_style_list_t * list, lv_style_property_t prop, lv_opa_t * res)
{
    LV_ASSERT_STYLE_LIST(list);

    if(list == NULL) return LV_RES_INV;
    if(list->style_list == NULL) return LV_RES_INV;

    lv_style_attr_t attr;
    attr = prop >> 8;
    int16_t weight_goal = attr;

    int16_t weight = -1;

    lv_opa_t value_act = LV_OPA_TRANSP;

    int16_t ci;
    for(ci = 0; ci < list->style_cnt; ci++) {
        lv_style_t * _class = lv_style_list_get_style(list, ci);
        int16_t weight_act = _lv_style_get_opa(_class, prop, &value_act);
        /*On perfect match return the value immediately*/
        if(weight_act == weight_goal) {
            *res = value_act;
            return LV_RES_OK;
        }
        else if(list->has_trans && weight_act >= 0 && ci == 0 && !list->skip_trans) {
            *res = value_act;
            return LV_RES_OK;
        }
        /*If the found ID is better the current candidate then use it*/
        else if(weight_act > weight) {
            weight =  weight_act;
            *res = value_act;
        }
    }

    if(weight >= 0)  return LV_RES_OK;
    else return LV_RES_INV;
}

/**
 * Get a pointer typed property from a style list.
 * It will return the property which match best with given state.
 * @param list pointer to a style list from where the property should be get
 * @param prop a style property ORed with a state.
 * E.g. `LV_STYLE_TEXT_FONT | (LV_STATE_PRESSED << LV_STYLE_STATE_POS)`
 * @param res pointer to a buffer to store the result
 * @return LV_RES_OK: there was a matching property in the list
 *         LV_RES_INV: there was NO matching property in the list
 * @note for performance reasons it's not checked if the property really has pointer type
 */
lv_res_t _lv_style_list_get_ptr(lv_style_list_t * list, lv_style_property_t prop, const void ** res)
{
    LV_ASSERT_STYLE_LIST(list);

    if(list == NULL) return LV_RES_INV;
    if(list->style_list == NULL) return LV_RES_INV;

    lv_style_attr_t attr;
    attr = prop >> 8;
    int16_t weight_goal = attr;

    int16_t weight = -1;

    const void * value_act;

    int16_t ci;
    for(ci = 0; ci < list->style_cnt; ci++) {
        lv_style_t * _class = lv_style_list_get_style(list, ci);
        int16_t weight_act = _lv_style_get_ptr(_class, prop, &value_act);
        /*On perfect match return the value immediately*/
        if(weight_act == weight_goal) {
            *res = value_act;
            return LV_RES_OK;
        }
        else if(list->has_trans && weight_act >= 0 && ci == 0 && !list->skip_trans) {
            *res = value_act;
            return LV_RES_OK;
        }
        /*If the found ID is better the current candidate then use it*/
        else if(weight_act > weight) {
            weight =  weight_act;
            *res = value_act;
        }
    }

    if(weight >= 0)  return LV_RES_OK;
    else return LV_RES_INV;
}

/**
 * Check whether a style is valid (initialized correctly)
 * @param style pointer to a style
 * @return true: valid
 */
bool lv_debug_check_style(const lv_style_t * style)
{
    if(style == NULL) return true;  /*NULL style is still valid*/

#if LV_USE_ASSERT_STYLE
    if(style->sentinel != LV_DEBUG_STYLE_SENTINEL_VALUE) {
        LV_LOG_WARN("Invalid style (local variable or not initialized?)");
        return false;
    }
#endif

    return true;
}

/**
 * Check whether a style list is valid (initialized correctly)
 * @param style pointer to a style
 * @return true: valid
 */
bool lv_debug_check_style_list(const lv_style_list_t * list)
{
    if(list == NULL) return true;  /*NULL list is still valid*/

#if LV_USE_ASSERT_STYLE
    if(list->sentinel != LV_DEBUG_STYLE_LIST_SENTINEL_VALUE) {
        LV_LOG_WARN("Invalid style (local variable or not initialized?)");
        return false;
    }
#endif

    return true;
}

/**********************
 *   STATIC FUNCTIONS
 **********************/

/**
 * Get a property's index (byte index in `style->map`) from a style.
 * Return best matching property's index considering the state of `prop`
 * @param style pointer to a style
 * @param prop a style property ORed with a state.
 * E.g. `LV_STYLE_TEXT_FONT | (LV_STATE_PRESSED << LV_STYLE_STATE_POS)`
 * @return
 */
LV_ATTRIBUTE_FAST_MEM static inline int32_t get_property_index(const lv_style_t * style, lv_style_property_t prop)
{
    LV_ASSERT_STYLE(style);

    if(style->map == NULL) return -1;

    uint8_t id_to_find = prop & 0xFF;
    lv_style_attr_t attr;
    attr = (prop >> 8) & 0xFF;

    int16_t weight = -1;
    int16_t id_guess = -1;

    size_t i = 0;

    uint8_t prop_id;
    while((prop_id = get_style_prop_id(style, i)) != _LV_STYLE_CLOSING_PROP) {
        if(prop_id == id_to_find) {
            lv_style_attr_t attr_i;
            attr_i = get_style_prop_attr(style, i);

            /*If the state perfectly matches return this property*/
            if(LV_STYLE_ATTR_GET_STATE(attr_i) == LV_STYLE_ATTR_GET_STATE(attr)) {
                return i;
            }
            /* Be sure the property not specifies other state than the requested.
             * E.g. For HOVER+PRESS, HOVER only is OK, but HOVER+FOCUS not*/
            else if((LV_STYLE_ATTR_GET_STATE(attr_i) & (~LV_STYLE_ATTR_GET_STATE(attr))) == 0) {
                /* Use this property if it describes better the requested state than the current candidate.
                 * E.g. for HOVER+FOCUS+PRESS prefer HOVER+FOCUS over FOCUS*/
                if(LV_STYLE_ATTR_GET_STATE(attr_i) > weight) {
                    weight = LV_STYLE_ATTR_GET_STATE(attr_i);
                    id_guess = i;
                }
            }
        }

        i = get_next_prop_index(prop_id, i);
    }

    return id_guess;
}

/**
 * Get he local style from a style list. Allocate it if not exists yet.
 * @param list pointer to a style list
 * @return pointer to the local style
 */
static lv_style_t * get_alloc_local_style(lv_style_list_t * list)
{
    LV_ASSERT_STYLE_LIST(list);

    if(list->has_local) return lv_style_list_get_style(list, list->has_trans ? 1 : 0);

    lv_style_t * local_style = lv_mem_alloc(sizeof(lv_style_t));
    LV_ASSERT_MEM(local_style);
    if(local_style == NULL) {
        LV_LOG_WARN("get_local_style: couldn't create local style");
        return NULL;
    }
    lv_style_init(local_style);

    /*Add the local style to the first place*/
    _lv_style_list_add_style(list, local_style);
    list->has_local = 1;

    return local_style;
}

/**
 * Resizes a style map. Useful entry point for debugging.
 * @param style pointer to the style to be resized.
 * @param size new size
 */
static inline void style_resize(lv_style_t * style, size_t sz)
{
    style->map = lv_mem_realloc(style->map, sz);
}

/**
 * Get style property in index.
 * @param style pointer to style.
 * @param idx index of the style in style->map
 * @return property in style->map + idx
 */
static inline lv_style_property_t get_style_prop(const lv_style_t * style, size_t idx)
{
    lv_style_property_t prop;
    uint8_t * prop_p = (uint8_t *)&prop;
    prop_p[0] = style->map[idx];
    prop_p[1] = style->map[idx + 1];
    return prop;
}

/**
 * Get style property id in index.
 * @param style pointer to style.
 * @param idx index of the style in style->map
 * @return id of property in style->map + idx
 */
static inline uint8_t get_style_prop_id(const lv_style_t * style, size_t idx)
{
    return get_style_prop(style, idx) & 0xFF;
}

/**
 * Get style property attributes for index.
 * @param style pointer to style.
 * @param idx index of the style in style->map
 * @return attribute of property in style->map + idx
 */
static inline uint8_t get_style_prop_attr(const lv_style_t * style, size_t idx)
{
    return ((get_style_prop(style, idx) >> 8) & 0xFFU);
}

/**
 * Get property size.
 * @param prop_id property id.
 * @param idx index of the style in style->map
 * @return attribute of property in style->map + idx
 */
static inline size_t get_prop_size(uint8_t prop_id)
{
    prop_id &= 0xF;
    size_t size = sizeof(lv_style_property_t);
    if(prop_id < LV_STYLE_ID_COLOR) size += sizeof(lv_style_int_t);
    else if(prop_id < LV_STYLE_ID_OPA) size += sizeof(lv_color_t);
    else if(prop_id < LV_STYLE_ID_PTR) size += sizeof(lv_opa_t);
    else size += sizeof(const void *);
    return size;
}

/**
 * Get next property index, given current property and index.
 * @param prop_id property id.
 * @param idx index of the style in style->map
 * @return index of next property in style->map
 */
static inline size_t get_next_prop_index(uint8_t prop_id, size_t idx)
{
    return idx + get_prop_size(prop_id);
}
>>>>>>> de58ee27
<|MERGE_RESOLUTION|>--- conflicted
+++ resolved
@@ -1,4 +1,3 @@
-<<<<<<< HEAD
 /**
  * @file lv_style.c
  *
@@ -322,10 +321,8 @@
  */
 void lv_style_reset(lv_style_t * style)
 {
-    LV_ASSERT_STYLE(style);
-
     lv_mem_free(style->map);
-    style->map = NULL;
+    lv_style_init(style);
 }
 
 /**
@@ -1193,1199 +1190,4 @@
 static inline size_t get_next_prop_index(uint8_t prop_id, size_t idx)
 {
     return idx + get_prop_size(prop_id);
-}
-=======
-/**
- * @file lv_style.c
- *
- */
-
-/*********************
- *      INCLUDES
- *********************/
-#include "lv_obj.h"
-#include "../lv_misc/lv_mem.h"
-#include "../lv_misc/lv_anim.h"
-
-/*********************
- *      DEFINES
- *********************/
-#define STYLE_MIX_MAX 256
-#define STYLE_MIX_SHIFT 8 /*log2(STYLE_MIX_MAX)*/
-
-#define VAL_PROP(v1, v2, r) v1 + (((v2 - v1) * r) >> STYLE_MIX_SHIFT)
-#define STYLE_ATTR_MIX(attr, r)                                                                                        \
-    if(start->attr != end->attr) {                                                                                     \
-        res->attr = VAL_PROP(start->attr, end->attr, r);                                                               \
-    } else {                                                                                                           \
-        res->attr = start->attr;                                                                                       \
-    }
-
-#define LV_STYLE_PROP_TO_ID(prop) (prop & 0xFF);
-#define LV_STYLE_PROP_GET_TYPE(prop) ((prop >> 8) & 0xFF);
-
-/**********************
- *      TYPEDEFS
- **********************/
-
-/**********************
- *  STATIC PROTOTYPES
- **********************/
-LV_ATTRIBUTE_FAST_MEM static inline int32_t get_property_index(const lv_style_t * style, lv_style_property_t prop);
-static lv_style_t * get_alloc_local_style(lv_style_list_t * list);
-static inline void style_resize(lv_style_t * style, size_t sz);
-static inline lv_style_property_t get_style_prop(const lv_style_t * style, size_t idx);
-static inline uint8_t get_style_prop_id(const lv_style_t * style, size_t idx);
-static inline uint8_t get_style_prop_attr(const lv_style_t * style, size_t idx);
-static inline size_t get_prop_size(uint8_t prop_id);
-static inline size_t get_next_prop_index(uint8_t prop_id, size_t id);
-
-/**********************
- *  GLOBAL VARIABLES
- **********************/
-
-/**********************
- *  STATIC VARIABLES
- **********************/
-
-/**********************
- *      MACROS
- **********************/
-
-/**********************
- *   GLOBAL FUNCTIONS
- **********************/
-
-/**
- * Initialize a style
- * @param style pointer to a style to initialize
- */
-void lv_style_init(lv_style_t * style)
-{
-    _lv_memset_00(style, sizeof(lv_style_t));
-#if LV_USE_ASSERT_STYLE
-    style->sentinel = LV_DEBUG_STYLE_SENTINEL_VALUE;
-#endif
-}
-
-/**
- * Copy a style with all its properties
- * @param style_dest pointer to the destination style. (Should be initialized with `lv_style_init()`)
- * @param style_src pointer to the source (to copy )style
- */
-void lv_style_copy(lv_style_t * style_dest, const lv_style_t * style_src)
-{
-    if(style_src == NULL) return;
-
-    LV_ASSERT_STYLE(style_dest);
-    LV_ASSERT_STYLE(style_src);
-
-    if(style_src->map == NULL) return;
-
-    uint16_t size = _lv_style_get_mem_size(style_src);
-    style_dest->map = lv_mem_alloc(size);
-    _lv_memcpy(style_dest->map, style_src->map, size);
-}
-
-/**
- * Remove a property from a style
- * @param style pointer to a style
- * @param prop a style property ORed with a state.
- * E.g. `LV_STYLE_BORDER_WIDTH | (LV_STATE_PRESSED << LV_STYLE_STATE_POS)`
- * @return true: the property was found and removed; false: the property wasn't found
- */
-bool lv_style_remove_prop(lv_style_t * style, lv_style_property_t prop)
-{
-    if(style == NULL) return false;
-    LV_ASSERT_STYLE(style);
-
-    int32_t id = get_property_index(style, prop);
-    /*The property exists but not sure it's state is the same*/
-    if(id >= 0) {
-        lv_style_attr_t attr_found;
-        lv_style_attr_t attr_goal;
-
-        attr_found = get_style_prop_attr(style, id);
-        attr_goal = (prop >> 8) & 0xFFU;
-
-        if(LV_STYLE_ATTR_GET_STATE(attr_found) == LV_STYLE_ATTR_GET_STATE(attr_goal)) {
-            uint32_t map_size = _lv_style_get_mem_size(style);
-            uint8_t prop_size = get_prop_size(prop);
-
-            /*Move the props to fill the space of the property to delete*/
-            uint32_t i;
-            for(i = id; i < map_size - prop_size; i++) {
-                style->map[i] = style->map[i + prop_size];
-            }
-
-            style_resize(style, map_size - prop_size);
-
-            return true;
-        }
-    }
-
-    return false;
-}
-
-/**
- * Initialize a style list
- * @param list a style list to initialize
- */
-void lv_style_list_init(lv_style_list_t * list)
-{
-    _lv_memset_00(list, sizeof(lv_style_list_t));
-#if LV_USE_ASSERT_STYLE
-    list->sentinel = LV_DEBUG_STYLE_LIST_SENTINEL_VALUE;
-#endif
-}
-
-/**
- * Copy a style list with all its styles and local style properties
- * @param list_dest pointer to the destination style list. (should be initialized with `lv_style_list_init()`)
- * @param list_src pointer to the source (to copy) style list.
- */
-void lv_style_list_copy(lv_style_list_t * list_dest, const lv_style_list_t * list_src)
-{
-    LV_ASSERT_STYLE_LIST(list_dest);
-    LV_ASSERT_STYLE_LIST(list_src);
-
-    _lv_style_list_reset(list_dest);
-
-    if(list_src->style_list == NULL) return;
-
-    /*Copy the styles but skip the transitions*/
-    if(list_src->has_local == 0) {
-        if(list_src->has_trans) {
-            list_dest->style_list = lv_mem_alloc((list_src->style_cnt - 1) * sizeof(lv_style_t *));
-            _lv_memcpy(list_dest->style_list, list_src->style_list + 1, (list_src->style_cnt - 1) * sizeof(lv_style_t *));
-            list_dest->style_cnt = list_src->style_cnt - 1;
-        }
-        else {
-            list_dest->style_list = lv_mem_alloc(list_src->style_cnt * sizeof(lv_style_t *));
-            _lv_memcpy(list_dest->style_list, list_src->style_list, list_src->style_cnt * sizeof(lv_style_t *));
-            list_dest->style_cnt = list_src->style_cnt;
-        }
-    }
-    else {
-        if(list_src->has_trans) {
-            list_dest->style_list = lv_mem_alloc((list_src->style_cnt - 2) * sizeof(lv_style_t *));
-            _lv_memcpy(list_dest->style_list, list_src->style_list + 2, (list_src->style_cnt - 2) * sizeof(lv_style_t *));
-            list_dest->style_cnt = list_src->style_cnt - 2;
-        }
-        else {
-            list_dest->style_list = lv_mem_alloc((list_src->style_cnt - 1) * sizeof(lv_style_t *));
-            _lv_memcpy(list_dest->style_list, list_src->style_list + 1, (list_src->style_cnt - 1) * sizeof(lv_style_t *));
-            list_dest->style_cnt = list_src->style_cnt - 1;
-        }
-
-        lv_style_t * local_style = get_alloc_local_style(list_dest);
-        lv_style_copy(local_style, get_alloc_local_style((lv_style_list_t *)list_src));
-    }
-}
-
-/**
- * Add a style to a style list.
- * Only the style pointer will be saved so the shouldn't be a local variable.
- * (It should be static, global or dynamically allocated)
- * @param list pointer to a style list
- * @param style pointer to a style to add
- */
-void _lv_style_list_add_style(lv_style_list_t * list, lv_style_t * style)
-{
-    LV_ASSERT_STYLE_LIST(list);
-    LV_ASSERT_STYLE(style);
-
-    if(list == NULL) return;
-
-    /*Remove the style first if already exists*/
-    _lv_style_list_remove_style(list, style);
-
-    lv_style_t ** new_classes;
-    if(list->style_cnt == 0) new_classes = lv_mem_alloc(sizeof(lv_style_t *));
-    else new_classes = lv_mem_realloc(list->style_list, sizeof(lv_style_t *) * (list->style_cnt + 1));
-    LV_ASSERT_MEM(new_classes);
-    if(new_classes == NULL) {
-        LV_LOG_WARN("lv_style_list_add_style: couldn't add the class");
-        return;
-    }
-
-    /*Make space for the new style at the beginning. Leave local and trans style if exists*/
-    uint8_t i;
-    uint8_t first_style = 0;
-    if(list->has_trans) first_style++;
-    if(list->has_local) first_style++;
-    for(i = list->style_cnt; i > first_style; i--) {
-        new_classes[i] = new_classes[i - 1];
-    }
-
-    new_classes[first_style] = style;
-    list->style_cnt++;
-    list->style_list = new_classes;
-}
-
-/**
- * Remove a style from a style list
- * @param style_list pointer to a style list
- * @param style pointer to a style to remove
- */
-void _lv_style_list_remove_style(lv_style_list_t * list, lv_style_t * style)
-{
-    LV_ASSERT_STYLE_LIST(list);
-    LV_ASSERT_STYLE(style);
-
-    if(list->style_cnt == 0) return;
-
-    /*Check if the style really exists here*/
-    uint8_t i;
-    bool found = false;
-    for(i = 0; i < list->style_cnt; i++) {
-        if(list->style_list[i] == style) {
-            found = true;
-            break;
-        }
-    }
-    if(found == false) return;
-
-    if(list->style_cnt == 1) {
-        lv_mem_free(list->style_list);
-        list->style_list = NULL;
-        list->style_cnt = 0;
-        list->has_local = 0;
-        return;
-    }
-
-    lv_style_t ** new_classes = lv_mem_alloc(sizeof(lv_style_t *) * (list->style_cnt - 1));
-    LV_ASSERT_MEM(new_classes);
-    if(new_classes == NULL) {
-        LV_LOG_WARN("lv_style_list_remove_style: couldn't reallocate class list");
-        return;
-    }
-    uint8_t j;
-    for(i = 0, j = 0; i < list->style_cnt; i++) {
-        if(list->style_list[i] == style) continue;
-        new_classes[j] = list->style_list[i];
-        j++;
-
-    }
-
-    lv_mem_free(list->style_list);
-
-    list->style_cnt--;
-    list->style_list = new_classes;
-}
-
-/**
- * Remove all styles added from style list, clear the local style, transition style and free all allocated memories.
- * Leave `ignore_trans` flag as it is.
- * @param list pointer to a style list.
- */
-void _lv_style_list_reset(lv_style_list_t * list)
-{
-    LV_ASSERT_STYLE_LIST(list);
-
-    if(list == NULL) return;
-
-    if(list->has_local) {
-        lv_style_t * local = lv_style_list_get_local_style(list);
-        if(local) {
-            lv_style_reset(local);
-            lv_mem_free(local);
-        }
-    }
-
-    if(list->has_trans) {
-        lv_style_t * trans = _lv_style_list_get_transition_style(list);
-        if(trans) {
-            lv_style_reset(trans);
-            lv_mem_free(trans);
-        }
-    }
-
-    if(list->style_cnt > 0) lv_mem_free(list->style_list);
-    list->style_list = NULL;
-    list->style_cnt = 0;
-    list->has_local = 0;
-    list->has_trans = 0;
-    list->skip_trans = 0;
-
-    /* Intentionally leave `ignore_trans` as it is,
-     * because it's independent from the styles in the list*/
-}
-
-/**
- * Clear all properties from a style and all allocated memories.
- * @param style pointer to a style
- */
-void lv_style_reset(lv_style_t * style)
-{
-    lv_mem_free(style->map);
-    lv_style_init(style);
-}
-
-/**
- * Get the size of the properties in a style in bytes
- * @param style pointer to a style
- * @return size of the properties in bytes
- */
-uint16_t _lv_style_get_mem_size(const lv_style_t * style)
-{
-    LV_ASSERT_STYLE(style);
-
-    if(style->map == NULL) return 0;
-
-    size_t i = 0;
-    uint8_t prop_id;
-    while((prop_id = get_style_prop_id(style, i)) != _LV_STYLE_CLOSING_PROP) {
-        i = get_next_prop_index(prop_id, i);
-    }
-
-    return i + sizeof(lv_style_property_t);
-}
-
-/**
- * Set an integer typed property in a style.
- * @param style pointer to a style where the property should be set
- * @param prop a style property ORed with a state.
- * E.g. `LV_STYLE_BORDER_WIDTH | (LV_STATE_PRESSED << LV_STYLE_STATE_POS)`
- * @param value the value to set
- * @note shouldn't be used directly. Use the specific property set functions instead.
- *       For example: `lv_style_set_border_width()`
- * @note for performance reasons it's not checked if the property really has integer type
- */
-void _lv_style_set_int(lv_style_t * style, lv_style_property_t prop, lv_style_int_t value)
-{
-    LV_ASSERT_STYLE(style);
-
-    int32_t id = get_property_index(style, prop);
-    /*The property already exists but not sure it's state is the same*/
-    if(id >= 0) {
-        lv_style_attr_t attr_found;
-        lv_style_attr_t attr_goal;
-
-        attr_found = get_style_prop_attr(style, id);
-        attr_goal = (prop >> 8) & 0xFFU;
-
-        if(LV_STYLE_ATTR_GET_STATE(attr_found) == LV_STYLE_ATTR_GET_STATE(attr_goal)) {
-            _lv_memcpy_small(style->map + id + sizeof(lv_style_property_t), &value, sizeof(lv_style_int_t));
-            return;
-        }
-    }
-
-    /*Add new property if not exists yet*/
-    uint8_t new_prop_size = (sizeof(lv_style_property_t) + sizeof(lv_style_int_t));
-    lv_style_property_t end_mark = _LV_STYLE_CLOSING_PROP;
-    uint8_t end_mark_size = sizeof(end_mark);
-
-    uint16_t size = _lv_style_get_mem_size(style);
-    if(size == 0) size += end_mark_size;
-    size += sizeof(lv_style_property_t) + sizeof(lv_style_int_t);
-    style_resize(style, size);
-    LV_ASSERT_MEM(style->map);
-    if(style == NULL) return;
-
-    _lv_memcpy_small(style->map + size - new_prop_size - end_mark_size, &prop, sizeof(lv_style_property_t));
-    _lv_memcpy_small(style->map + size - sizeof(lv_style_int_t) - end_mark_size, &value, sizeof(lv_style_int_t));
-    _lv_memcpy_small(style->map + size - end_mark_size, &end_mark, sizeof(end_mark));
-}
-
-/**
- * Set a color typed property in a style.
- * @param style pointer to a style where the property should be set
- * @param prop a style property ORed with a state.
- * E.g. `LV_STYLE_BORDER_COLOR | (LV_STATE_PRESSED << LV_STYLE_STATE_POS)`
- * @param value the value to set
- * @note shouldn't be used directly. Use the specific property set functions instead.
- *       For example: `lv_style_set_border_color()`
- * @note for performance reasons it's not checked if the property really has color type
- */
-void _lv_style_set_color(lv_style_t * style, lv_style_property_t prop, lv_color_t color)
-{
-    LV_ASSERT_STYLE(style);
-
-    int32_t id = get_property_index(style, prop);
-    /*The property already exists but not sure it's state is the same*/
-    if(id >= 0) {
-        lv_style_attr_t attr_found;
-        lv_style_attr_t attr_goal;
-
-        attr_found = get_style_prop_attr(style, id);
-        attr_goal = (prop >> 8) & 0xFFU;
-
-        if(LV_STYLE_ATTR_GET_STATE(attr_found) == LV_STYLE_ATTR_GET_STATE(attr_goal)) {
-            _lv_memcpy_small(style->map + id + sizeof(lv_style_property_t), &color, sizeof(lv_color_t));
-            return;
-        }
-    }
-
-    /*Add new property if not exists yet*/
-    uint8_t new_prop_size = (sizeof(lv_style_property_t) + sizeof(lv_color_t));
-    lv_style_property_t end_mark = _LV_STYLE_CLOSING_PROP;
-    uint8_t end_mark_size = sizeof(end_mark);
-
-    uint16_t size = _lv_style_get_mem_size(style);
-    if(size == 0) size += end_mark_size;
-
-    size += sizeof(lv_style_property_t) + sizeof(lv_color_t);
-    style_resize(style, size);
-    LV_ASSERT_MEM(style->map);
-    if(style == NULL) return;
-
-    _lv_memcpy_small(style->map + size - new_prop_size - end_mark_size, &prop, sizeof(lv_style_property_t));
-    _lv_memcpy_small(style->map + size - sizeof(lv_color_t) - end_mark_size, &color, sizeof(lv_color_t));
-    _lv_memcpy_small(style->map + size - end_mark_size, &end_mark, sizeof(end_mark));
-}
-
-/**
- * Set an opacity typed property in a style.
- * @param style pointer to a style where the property should be set
- * @param prop a style property ORed with a state.
- * E.g. `LV_STYLE_BORDER_OPA | (LV_STATE_PRESSED << LV_STYLE_STATE_POS)`
- * @param value the value to set
- * @note shouldn't be used directly. Use the specific property set functions instead.
- *       For example: `lv_style_set_border_opa()`
- * @note for performance reasons it's not checked if the property really has opacity type
- */
-void _lv_style_set_opa(lv_style_t * style, lv_style_property_t prop, lv_opa_t opa)
-{
-    LV_ASSERT_STYLE(style);
-
-    int32_t id = get_property_index(style, prop);
-    /*The property already exists but not sure it's state is the same*/
-    if(id >= 0) {
-        lv_style_attr_t attr_found;
-        lv_style_attr_t attr_goal;
-
-        attr_found = get_style_prop_attr(style, id);
-        attr_goal = (prop >> 8) & 0xFFU;
-
-        if(LV_STYLE_ATTR_GET_STATE(attr_found) == LV_STYLE_ATTR_GET_STATE(attr_goal)) {
-            _lv_memcpy_small(style->map + id + sizeof(lv_style_property_t), &opa, sizeof(lv_opa_t));
-            return;
-        }
-    }
-
-    /*Add new property if not exists yet*/
-    uint8_t new_prop_size = (sizeof(lv_style_property_t) + sizeof(lv_opa_t));
-    lv_style_property_t end_mark = _LV_STYLE_CLOSING_PROP;
-    uint8_t end_mark_size = sizeof(end_mark);
-
-    uint16_t size = _lv_style_get_mem_size(style);
-    if(size == 0) size += end_mark_size;
-
-    size += sizeof(lv_style_property_t) + sizeof(lv_opa_t);
-    style_resize(style, size);
-    LV_ASSERT_MEM(style->map);
-    if(style == NULL) return;
-
-    _lv_memcpy_small(style->map + size - new_prop_size - end_mark_size, &prop, sizeof(lv_style_property_t));
-    _lv_memcpy_small(style->map + size - sizeof(lv_opa_t) - end_mark_size, &opa, sizeof(lv_opa_t));
-    _lv_memcpy_small(style->map + size - end_mark_size, &end_mark, sizeof(end_mark));
-}
-
-/**
- * Set a pointer typed property in a style.
- * @param style pointer to a style where the property should be set
- * @param prop a style property ORed with a state.
- * E.g. `LV_STYLE_TEXT_POINTER | (LV_STATE_PRESSED << LV_STYLE_STATE_POS)`
- * @param value the value to set
- * @note shouldn't be used directly. Use the specific property set functions instead.
- *       For example: `lv_style_set_border_width()`
- * @note for performance reasons it's not checked if the property is really has pointer type
- */
-void _lv_style_set_ptr(lv_style_t * style, lv_style_property_t prop, const void * p)
-{
-    LV_ASSERT_STYLE(style);
-
-    int32_t id = get_property_index(style, prop);
-    /*The property already exists but not sure it's state is the same*/
-    if(id >= 0) {
-        lv_style_attr_t attr_found;
-        lv_style_attr_t attr_goal;
-
-        attr_found = get_style_prop_attr(style, id);
-        attr_goal = (prop >> 8) & 0xFFU;
-
-        if(LV_STYLE_ATTR_GET_STATE(attr_found) == LV_STYLE_ATTR_GET_STATE(attr_goal)) {
-            _lv_memcpy_small(style->map + id + sizeof(lv_style_property_t), &p, sizeof(const void *));
-            return;
-        }
-    }
-
-    /*Add new property if not exists yet*/
-    uint8_t new_prop_size = (sizeof(lv_style_property_t) + sizeof(const void *));
-    lv_style_property_t end_mark = _LV_STYLE_CLOSING_PROP;
-    uint8_t end_mark_size = sizeof(end_mark);
-
-    uint16_t size = _lv_style_get_mem_size(style);
-    if(size == 0) size += end_mark_size;
-
-    size += sizeof(lv_style_property_t) + sizeof(const void *);
-    style_resize(style, size);
-    LV_ASSERT_MEM(style->map);
-    if(style == NULL) return;
-
-    _lv_memcpy_small(style->map + size - new_prop_size - end_mark_size, &prop, sizeof(lv_style_property_t));
-    _lv_memcpy_small(style->map + size - sizeof(const void *) - end_mark_size, &p, sizeof(const void *));
-    _lv_memcpy_small(style->map + size - end_mark_size, &end_mark, sizeof(end_mark));
-}
-
-/**
- * Get the a property from a style.
- * Take into account the style state and return the property which matches the best.
- * @param style pointer to a style where to search
- * @param prop the property, might contain ORed style states too
- * @param res buffer to store the result
- * @return the weight of the found property (how well it fits to the style state).
- *         Higher number is means better fit
- *         -1 if the not found (`res` will be undefined)
- */
-int16_t _lv_style_get_int(const lv_style_t * style, lv_style_property_t prop, void * v_res)
-{
-    lv_style_int_t * res = (lv_style_int_t *)v_res;
-    LV_ASSERT_STYLE(style);
-
-    if(style == NULL) return -1;
-    if(style->map == NULL) return -1;
-
-    int32_t id = get_property_index(style, prop);
-    if(id < 0) {
-        return -1;
-    }
-    else {
-        _lv_memcpy_small(res, &style->map[id + sizeof(lv_style_property_t)], sizeof(lv_style_int_t));
-        lv_style_attr_t attr_act;
-        attr_act = get_style_prop_attr(style, id);
-
-        lv_style_attr_t attr_goal;
-        attr_goal = (prop >> 8) & 0xFF;
-
-        return LV_STYLE_ATTR_GET_STATE(attr_act) & LV_STYLE_ATTR_GET_STATE(attr_goal);
-    }
-}
-
-/**
- * Get an opacity typed property from a style.
- * @param style pointer to a style from where the property should be get
- * @param prop a style property ORed with a state.
- * E.g. `LV_STYLE_BORDER_OPA | (LV_STATE_PRESSED << LV_STYLE_STATE_POS)`
- * @param res pointer to a buffer to store the result value
- * @return -1: the property wasn't found in the style.
- *         The matching state bits of the desired state (in `prop`) and the best matching property's state
- *         Higher value means match in higher precedence state.
- * @note shouldn't be used directly. Use the specific property get functions instead.
- *       For example: `lv_style_get_border_opa()`
- * @note for performance reasons it's not checked if the property really has opacity type
- */
-int16_t _lv_style_get_opa(const lv_style_t * style, lv_style_property_t prop, void * v_res)
-{
-    lv_opa_t * res = (lv_opa_t *)v_res;
-    LV_ASSERT_STYLE(style);
-
-    if(style == NULL) return -1;
-    if(style->map == NULL) return -1;
-
-    int32_t id = get_property_index(style, prop);
-    if(id < 0) {
-        return -1;
-    }
-    else {
-        _lv_memcpy_small(res, &style->map[id + sizeof(lv_style_property_t)], sizeof(lv_opa_t));
-        lv_style_attr_t attr_act;
-        attr_act = get_style_prop_attr(style, id);
-
-        lv_style_attr_t attr_goal;
-        attr_goal = (prop >> 8) & 0xFF;
-
-        return LV_STYLE_ATTR_GET_STATE(attr_act) & LV_STYLE_ATTR_GET_STATE(attr_goal);
-    }
-}
-
-/**
- * Get a color typed property from a style.
- * @param style pointer to a style from where the property should be get
- * @param prop a style property ORed with a state.
- * E.g. `LV_STYLE_BORDER_COLOR | (LV_STATE_PRESSED << LV_STYLE_STATE_POS)`
- * @param res pointer to a buffer to store the result value
- * @return -1: the property wasn't found in the style.
- *         The matching state bits of the desired state (in `prop`) and the best matching property's state
- *         Higher value means match in higher precedence state.
- * @note shouldn't be used directly. Use the specific property get functions instead.
- *       For example: `lv_style_get_border_color()`
- * @note for performance reasons it's not checked if the property really has color type
- */
-int16_t _lv_style_get_color(const lv_style_t * style, lv_style_property_t prop, void * v_res)
-{
-    lv_color_t * res = (lv_color_t *)v_res;
-    if(style == NULL) return -1;
-    if(style->map == NULL) return -1;
-    int32_t id = get_property_index(style, prop);
-    if(id < 0) {
-        return -1;
-    }
-    else {
-        _lv_memcpy_small(res, &style->map[id + sizeof(lv_style_property_t)], sizeof(lv_color_t));
-        lv_style_attr_t attr_act;
-        attr_act = get_style_prop_attr(style, id);
-
-        lv_style_attr_t attr_goal;
-        attr_goal = (prop >> 8) & 0xFF;
-
-        return LV_STYLE_ATTR_GET_STATE(attr_act) & LV_STYLE_ATTR_GET_STATE(attr_goal);
-    }
-}
-
-/**
- * Get a pointer typed property from a style.
- * @param style pointer to a style from where the property should be get
- * @param prop a style property ORed with a state.
- * E.g. `LV_STYLE_TEXT_FONT | (LV_STATE_PRESSED << LV_STYLE_STATE_POS)`
- * @param res pointer to a buffer to store the result value
- * @return -1: the property wasn't found in the style.
- *         The matching state bits of the desired state (in `prop`) and the best matching property's state
- *         Higher value means match in higher precedence state.
- * @note shouldn't be used directly. Use the specific property get functions instead.
- *       For example: `lv_style_get_text_font()`
- * @note for performance reasons it's not checked if the property really has pointer type
- */
-int16_t _lv_style_get_ptr(const lv_style_t * style, lv_style_property_t prop, void * v_res)
-{
-    const void ** res = (const void **)v_res;
-    if(style == NULL) return -1;
-    if(style->map == NULL) return -1;
-
-    int32_t id = get_property_index(style, prop);
-    if(id < 0) {
-        return -1;
-    }
-    else {
-        _lv_memcpy_small(res, &style->map[id + sizeof(lv_style_property_t)], sizeof(const void *));
-        lv_style_attr_t attr_act;
-        attr_act = get_style_prop_attr(style, id);
-
-        lv_style_attr_t attr_goal;
-        attr_goal = (prop >> 8) & 0xFF;
-
-        return LV_STYLE_ATTR_GET_STATE(attr_act) & LV_STYLE_ATTR_GET_STATE(attr_goal);
-    }
-}
-
-/**
- * Get the local style of a style list
- * @param list pointer to a style list where the local property should be set
- * @return pointer to the local style if exists else `NULL`.
- */
-lv_style_t * lv_style_list_get_local_style(lv_style_list_t * list)
-{
-    LV_ASSERT_STYLE_LIST(list);
-
-    if(!list->has_local) return NULL;
-    if(list->has_trans) return list->style_list[1];
-    else return list->style_list[0];
-}
-
-/**
- * Get the transition style of a style list
- * @param list pointer to a style list where the local property should be set
- * @return pointer to the transition style if exists else `NULL`.
- */
-lv_style_t * _lv_style_list_get_transition_style(lv_style_list_t * list)
-{
-    LV_ASSERT_STYLE_LIST(list);
-
-    if(!list->has_trans) return NULL;
-    return list->style_list[0];
-}
-
-/**
- * Allocate the transition style in a style list. If already exists simply return it.
- * @param list pointer to a style list
- * @return the transition style of a style list
- */
-lv_style_t * _lv_style_list_add_trans_style(lv_style_list_t * list)
-{
-    LV_ASSERT_STYLE_LIST(list);
-    if(list->has_trans) return _lv_style_list_get_transition_style(list);
-
-    lv_style_t * trans_style = lv_mem_alloc(sizeof(lv_style_t));
-    LV_ASSERT_MEM(trans_style);
-    if(trans_style == NULL) {
-        LV_LOG_WARN("lv_style_list_add_trans_style: couldn't create transition style");
-        return NULL;
-    }
-
-    lv_style_init(trans_style);
-
-    _lv_style_list_add_style(list, trans_style);
-    list->has_trans = 1;
-
-    /*If the list has local style trans was added after it. But trans should be the first so swap them*/
-    if(list->has_local) {
-        lv_style_t * tmp = list->style_list[0];
-        list->style_list[0] = list->style_list[1];
-        list->style_list[1] = tmp;
-    }
-    return trans_style;
-}
-
-/**
- * Set a local integer typed property in a style list.
- * @param list pointer to a style list where the local property should be set
- * @param prop a style property ORed with a state.
- * E.g. `LV_STYLE_BORDER_WIDTH | (LV_STATE_PRESSED << LV_STYLE_STATE_POS)`
- * @param value the value to set
- * @note for performance reasons it's not checked if the property really has integer type
- */
-void _lv_style_list_set_local_int(lv_style_list_t * list, lv_style_property_t prop, lv_style_int_t value)
-{
-    LV_ASSERT_STYLE_LIST(list);
-
-    lv_style_t * local = get_alloc_local_style(list);
-    _lv_style_set_int(local, prop, value);
-}
-
-/**
- * Set a local opacity typed property in a style list.
- * @param list pointer to a style list where the local property should be set
- * @param prop a style property ORed with a state.
- * E.g. `LV_STYLE_BORDER_OPA | (LV_STATE_PRESSED << LV_STYLE_STATE_POS)`
- * @param value the value to set
- * @note for performance reasons it's not checked if the property really has opacity type
- */
-void _lv_style_list_set_local_opa(lv_style_list_t * list, lv_style_property_t prop, lv_opa_t value)
-{
-    LV_ASSERT_STYLE_LIST(list);
-
-    lv_style_t * local = get_alloc_local_style(list);
-    _lv_style_set_opa(local, prop, value);
-}
-
-/**
- * Set a local color typed property in a style list.
- * @param list pointer to a style list where the local property should be set
- * @param prop a style property ORed with a state.
- * E.g. `LV_STYLE_BORDER_COLOR | (LV_STATE_PRESSED << LV_STYLE_STATE_POS)`
- * @param value the value to set
- * @note for performance reasons it's not checked if the property really has color type
- */
-void _lv_style_list_set_local_color(lv_style_list_t * list, lv_style_property_t prop, lv_color_t value)
-{
-    LV_ASSERT_STYLE_LIST(list);
-
-    lv_style_t * local = get_alloc_local_style(list);
-    _lv_style_set_color(local, prop, value);
-}
-
-/**
- * Set a local pointer typed property in a style list.
- * @param list pointer to a style list where the local property should be set
- * @param prop a style property ORed with a state.
- * E.g. `LV_STYLE_TEXT_FONT | (LV_STATE_PRESSED << LV_STYLE_STATE_POS)`
- * @param value the value to set
- * @note for performance reasons it's not checked if the property really has pointer type
- */
-void _lv_style_list_set_local_ptr(lv_style_list_t * list, lv_style_property_t prop, const void * value)
-{
-    LV_ASSERT_STYLE_LIST(list);
-
-    lv_style_t * local = get_alloc_local_style(list);
-    _lv_style_set_ptr(local, prop, value);
-}
-
-/**
- * Get an integer typed property from a style list.
- * It will return the property which match best with given state.
- * @param list pointer to a style list from where the property should be get
- * @param prop a style property ORed with a state.
- * E.g. `LV_STYLE_BORDER_WIDTH | (LV_STATE_PRESSED << LV_STYLE_STATE_POS)`
- * @param res pointer to a buffer to store the result
- * @return LV_RES_OK: there was a matching property in the list
- *         LV_RES_INV: there was NO matching property in the list
- * @note for performance reasons it's not checked if the property really has integer type
- */
-lv_res_t _lv_style_list_get_int(lv_style_list_t * list, lv_style_property_t prop, lv_style_int_t * res)
-{
-    LV_ASSERT_STYLE_LIST(list);
-
-    if(list == NULL) return LV_RES_INV;
-    if(list->style_list == NULL) return LV_RES_INV;
-
-    lv_style_attr_t attr;
-    attr = prop >> 8;
-    int16_t weight_goal = attr;
-
-    int16_t weight = -1;
-
-    lv_style_int_t value_act = 0;
-
-    int16_t ci;
-    for(ci = 0; ci < list->style_cnt; ci++) {
-        /* changed class to _class to allow compilation as c++ */
-        lv_style_t * _class = lv_style_list_get_style(list, ci);
-        int16_t weight_act = _lv_style_get_int(_class, prop, &value_act);
-
-        /*On perfect match return the value immediately*/
-        if(weight_act == weight_goal) {
-            *res = value_act;
-            return LV_RES_OK;
-        }
-        else if(list->has_trans && weight_act >= 0 && ci == 0 && !list->skip_trans) {
-            *res = value_act;
-            return LV_RES_OK;
-        }
-        /*If the found ID is better the current candidate then use it*/
-        else if(weight_act > weight) {
-            weight =  weight_act;
-            *res = value_act;
-        }
-    }
-
-    if(weight >= 0) return LV_RES_OK;
-    else return LV_RES_INV;
-
-}
-
-/**
- * Get a color typed property from a style list.
- * It will return the property which match best with given state.
- * @param list pointer to a style list from where the property should be get
- * @param prop a style property ORed with a state.
- * E.g. `LV_STYLE_BORDER_COLOR | (LV_STATE_PRESSED << LV_STYLE_STATE_POS)`
- * @param res pointer to a buffer to store the result
- * @return LV_RES_OK: there was a matching property in the list
- *         LV_RES_INV: there was NO matching property in the list
- * @note for performance reasons it's not checked if the property really has color type
- */
-lv_res_t _lv_style_list_get_color(lv_style_list_t * list, lv_style_property_t prop, lv_color_t * res)
-{
-    LV_ASSERT_STYLE_LIST(list);
-
-    if(list == NULL) return LV_RES_INV;
-    if(list->style_list == NULL) return LV_RES_INV;
-
-    lv_style_attr_t attr;
-    attr = prop >> 8;
-    int16_t weight_goal = attr;
-
-    int16_t weight = -1;
-
-    lv_color_t value_act;
-    value_act.full = 0;
-
-    int16_t ci;
-    for(ci = 0; ci < list->style_cnt; ci++) {
-        lv_style_t * _class = lv_style_list_get_style(list, ci);
-        int16_t weight_act = _lv_style_get_color(_class, prop, &value_act);
-        /*On perfect match return the value immediately*/
-        if(weight_act == weight_goal) {
-            *res = value_act;
-            return LV_RES_OK;
-        }
-        else if(list->has_trans && weight_act >= 0 && ci == 0 && !list->skip_trans) {
-            *res = value_act;
-            return LV_RES_OK;
-        }
-        /*If the found ID is better the current candidate then use it*/
-        else if(weight_act > weight) {
-            weight =  weight_act;
-            *res = value_act;
-        }
-    }
-
-    if(weight >= 0)  return LV_RES_OK;
-    else return LV_RES_INV;
-}
-
-/**
- * Get an opacity typed property from a style list.
- * It will return the property which match best with given state.
- * @param list pointer to a style list from where the property should be get
- * @param prop a style property ORed with a state.
- * E.g. `LV_STYLE_BORDER_OPA| (LV_STATE_PRESSED << LV_STYLE_STATE_POS)`
- * @param res pointer to a buffer to store the result
- * @return LV_RES_OK: there was a matching property in the list
- *         LV_RES_INV: there was NO matching property in the list
- * @note for performance reasons it's not checked if the property really has opacity type
- */
-lv_res_t _lv_style_list_get_opa(lv_style_list_t * list, lv_style_property_t prop, lv_opa_t * res)
-{
-    LV_ASSERT_STYLE_LIST(list);
-
-    if(list == NULL) return LV_RES_INV;
-    if(list->style_list == NULL) return LV_RES_INV;
-
-    lv_style_attr_t attr;
-    attr = prop >> 8;
-    int16_t weight_goal = attr;
-
-    int16_t weight = -1;
-
-    lv_opa_t value_act = LV_OPA_TRANSP;
-
-    int16_t ci;
-    for(ci = 0; ci < list->style_cnt; ci++) {
-        lv_style_t * _class = lv_style_list_get_style(list, ci);
-        int16_t weight_act = _lv_style_get_opa(_class, prop, &value_act);
-        /*On perfect match return the value immediately*/
-        if(weight_act == weight_goal) {
-            *res = value_act;
-            return LV_RES_OK;
-        }
-        else if(list->has_trans && weight_act >= 0 && ci == 0 && !list->skip_trans) {
-            *res = value_act;
-            return LV_RES_OK;
-        }
-        /*If the found ID is better the current candidate then use it*/
-        else if(weight_act > weight) {
-            weight =  weight_act;
-            *res = value_act;
-        }
-    }
-
-    if(weight >= 0)  return LV_RES_OK;
-    else return LV_RES_INV;
-}
-
-/**
- * Get a pointer typed property from a style list.
- * It will return the property which match best with given state.
- * @param list pointer to a style list from where the property should be get
- * @param prop a style property ORed with a state.
- * E.g. `LV_STYLE_TEXT_FONT | (LV_STATE_PRESSED << LV_STYLE_STATE_POS)`
- * @param res pointer to a buffer to store the result
- * @return LV_RES_OK: there was a matching property in the list
- *         LV_RES_INV: there was NO matching property in the list
- * @note for performance reasons it's not checked if the property really has pointer type
- */
-lv_res_t _lv_style_list_get_ptr(lv_style_list_t * list, lv_style_property_t prop, const void ** res)
-{
-    LV_ASSERT_STYLE_LIST(list);
-
-    if(list == NULL) return LV_RES_INV;
-    if(list->style_list == NULL) return LV_RES_INV;
-
-    lv_style_attr_t attr;
-    attr = prop >> 8;
-    int16_t weight_goal = attr;
-
-    int16_t weight = -1;
-
-    const void * value_act;
-
-    int16_t ci;
-    for(ci = 0; ci < list->style_cnt; ci++) {
-        lv_style_t * _class = lv_style_list_get_style(list, ci);
-        int16_t weight_act = _lv_style_get_ptr(_class, prop, &value_act);
-        /*On perfect match return the value immediately*/
-        if(weight_act == weight_goal) {
-            *res = value_act;
-            return LV_RES_OK;
-        }
-        else if(list->has_trans && weight_act >= 0 && ci == 0 && !list->skip_trans) {
-            *res = value_act;
-            return LV_RES_OK;
-        }
-        /*If the found ID is better the current candidate then use it*/
-        else if(weight_act > weight) {
-            weight =  weight_act;
-            *res = value_act;
-        }
-    }
-
-    if(weight >= 0)  return LV_RES_OK;
-    else return LV_RES_INV;
-}
-
-/**
- * Check whether a style is valid (initialized correctly)
- * @param style pointer to a style
- * @return true: valid
- */
-bool lv_debug_check_style(const lv_style_t * style)
-{
-    if(style == NULL) return true;  /*NULL style is still valid*/
-
-#if LV_USE_ASSERT_STYLE
-    if(style->sentinel != LV_DEBUG_STYLE_SENTINEL_VALUE) {
-        LV_LOG_WARN("Invalid style (local variable or not initialized?)");
-        return false;
-    }
-#endif
-
-    return true;
-}
-
-/**
- * Check whether a style list is valid (initialized correctly)
- * @param style pointer to a style
- * @return true: valid
- */
-bool lv_debug_check_style_list(const lv_style_list_t * list)
-{
-    if(list == NULL) return true;  /*NULL list is still valid*/
-
-#if LV_USE_ASSERT_STYLE
-    if(list->sentinel != LV_DEBUG_STYLE_LIST_SENTINEL_VALUE) {
-        LV_LOG_WARN("Invalid style (local variable or not initialized?)");
-        return false;
-    }
-#endif
-
-    return true;
-}
-
-/**********************
- *   STATIC FUNCTIONS
- **********************/
-
-/**
- * Get a property's index (byte index in `style->map`) from a style.
- * Return best matching property's index considering the state of `prop`
- * @param style pointer to a style
- * @param prop a style property ORed with a state.
- * E.g. `LV_STYLE_TEXT_FONT | (LV_STATE_PRESSED << LV_STYLE_STATE_POS)`
- * @return
- */
-LV_ATTRIBUTE_FAST_MEM static inline int32_t get_property_index(const lv_style_t * style, lv_style_property_t prop)
-{
-    LV_ASSERT_STYLE(style);
-
-    if(style->map == NULL) return -1;
-
-    uint8_t id_to_find = prop & 0xFF;
-    lv_style_attr_t attr;
-    attr = (prop >> 8) & 0xFF;
-
-    int16_t weight = -1;
-    int16_t id_guess = -1;
-
-    size_t i = 0;
-
-    uint8_t prop_id;
-    while((prop_id = get_style_prop_id(style, i)) != _LV_STYLE_CLOSING_PROP) {
-        if(prop_id == id_to_find) {
-            lv_style_attr_t attr_i;
-            attr_i = get_style_prop_attr(style, i);
-
-            /*If the state perfectly matches return this property*/
-            if(LV_STYLE_ATTR_GET_STATE(attr_i) == LV_STYLE_ATTR_GET_STATE(attr)) {
-                return i;
-            }
-            /* Be sure the property not specifies other state than the requested.
-             * E.g. For HOVER+PRESS, HOVER only is OK, but HOVER+FOCUS not*/
-            else if((LV_STYLE_ATTR_GET_STATE(attr_i) & (~LV_STYLE_ATTR_GET_STATE(attr))) == 0) {
-                /* Use this property if it describes better the requested state than the current candidate.
-                 * E.g. for HOVER+FOCUS+PRESS prefer HOVER+FOCUS over FOCUS*/
-                if(LV_STYLE_ATTR_GET_STATE(attr_i) > weight) {
-                    weight = LV_STYLE_ATTR_GET_STATE(attr_i);
-                    id_guess = i;
-                }
-            }
-        }
-
-        i = get_next_prop_index(prop_id, i);
-    }
-
-    return id_guess;
-}
-
-/**
- * Get he local style from a style list. Allocate it if not exists yet.
- * @param list pointer to a style list
- * @return pointer to the local style
- */
-static lv_style_t * get_alloc_local_style(lv_style_list_t * list)
-{
-    LV_ASSERT_STYLE_LIST(list);
-
-    if(list->has_local) return lv_style_list_get_style(list, list->has_trans ? 1 : 0);
-
-    lv_style_t * local_style = lv_mem_alloc(sizeof(lv_style_t));
-    LV_ASSERT_MEM(local_style);
-    if(local_style == NULL) {
-        LV_LOG_WARN("get_local_style: couldn't create local style");
-        return NULL;
-    }
-    lv_style_init(local_style);
-
-    /*Add the local style to the first place*/
-    _lv_style_list_add_style(list, local_style);
-    list->has_local = 1;
-
-    return local_style;
-}
-
-/**
- * Resizes a style map. Useful entry point for debugging.
- * @param style pointer to the style to be resized.
- * @param size new size
- */
-static inline void style_resize(lv_style_t * style, size_t sz)
-{
-    style->map = lv_mem_realloc(style->map, sz);
-}
-
-/**
- * Get style property in index.
- * @param style pointer to style.
- * @param idx index of the style in style->map
- * @return property in style->map + idx
- */
-static inline lv_style_property_t get_style_prop(const lv_style_t * style, size_t idx)
-{
-    lv_style_property_t prop;
-    uint8_t * prop_p = (uint8_t *)&prop;
-    prop_p[0] = style->map[idx];
-    prop_p[1] = style->map[idx + 1];
-    return prop;
-}
-
-/**
- * Get style property id in index.
- * @param style pointer to style.
- * @param idx index of the style in style->map
- * @return id of property in style->map + idx
- */
-static inline uint8_t get_style_prop_id(const lv_style_t * style, size_t idx)
-{
-    return get_style_prop(style, idx) & 0xFF;
-}
-
-/**
- * Get style property attributes for index.
- * @param style pointer to style.
- * @param idx index of the style in style->map
- * @return attribute of property in style->map + idx
- */
-static inline uint8_t get_style_prop_attr(const lv_style_t * style, size_t idx)
-{
-    return ((get_style_prop(style, idx) >> 8) & 0xFFU);
-}
-
-/**
- * Get property size.
- * @param prop_id property id.
- * @param idx index of the style in style->map
- * @return attribute of property in style->map + idx
- */
-static inline size_t get_prop_size(uint8_t prop_id)
-{
-    prop_id &= 0xF;
-    size_t size = sizeof(lv_style_property_t);
-    if(prop_id < LV_STYLE_ID_COLOR) size += sizeof(lv_style_int_t);
-    else if(prop_id < LV_STYLE_ID_OPA) size += sizeof(lv_color_t);
-    else if(prop_id < LV_STYLE_ID_PTR) size += sizeof(lv_opa_t);
-    else size += sizeof(const void *);
-    return size;
-}
-
-/**
- * Get next property index, given current property and index.
- * @param prop_id property id.
- * @param idx index of the style in style->map
- * @return index of next property in style->map
- */
-static inline size_t get_next_prop_index(uint8_t prop_id, size_t idx)
-{
-    return idx + get_prop_size(prop_id);
-}
->>>>>>> de58ee27
+}
<<<<<<< HEAD
/**
 * @file lv_api_map.h
 *
 */

#ifndef LV_API_MAP_H
#define LV_API_MAP_H

#ifdef __cplusplus
extern "C" {
#endif

/*********************
 *      INCLUDES
 *********************/
#include "../lvgl.h"

/*********************
 *      DEFINES
 *********************/

/**********************
 *      TYPEDEFS
 **********************/

/**********************
 * GLOBAL PROTOTYPES
 **********************/

/*---------------------
 * V6.0 COMPATIBILITY
 *--------------------*/
#if LV_USE_API_EXTENSION_V6

static inline void lv_task_once(lv_task_t * task)
{
    lv_task_set_repeat_count(task, 1);
}

#if LV_USE_CHECKBOX

#define lv_checkbox_set_static_text lv_checkbox_set_text_static

#endif

#if LV_USE_CHART

#define lv_chart_get_point_cnt lv_chart_get_point_count

#endif


#if LV_USE_DROPDOWN

static inline void lv_dropdown_set_draw_arrow(lv_obj_t * ddlist, bool en)
{
    if(en) lv_dropdown_set_symbol(ddlist, LV_SYMBOL_DOWN);
    else lv_dropdown_set_symbol(ddlist, NULL);
}

static inline bool lv_dropdown_get_draw_arrow(lv_obj_t * ddlist)
{
    if(lv_dropdown_get_symbol(ddlist)) return true;
    else return false;
}

#define lv_dropdown_set_static_options lv_dropdown_set_options_static

#endif

#if LV_USE_BAR

/**
 * Make the bar symmetric to zero. The indicator will grow from zero instead of the minimum
 * position.
 * @param bar pointer to a bar object
 * @param en true: enable disable symmetric behavior; false: disable
 * @deprecated As of v7.0, you should use `lv_bar_set_type` instead.
 */
static inline void lv_bar_set_sym(lv_obj_t * bar, bool en)
{
    if(en)
        lv_bar_set_type(bar, LV_BAR_TYPE_SYMMETRICAL);
    else
        lv_bar_set_type(bar, LV_BAR_TYPE_NORMAL);
}

/**
 * Get whether the bar is symmetric or not.
 * @param bar pointer to a bar object
 * @return true: symmetric is enabled; false: disable
 * @deprecated As of v7.0, you should use `lv_bar_get_type` instead.
 */
static inline bool lv_bar_get_sym(lv_obj_t * bar)
{
    return lv_bar_get_type(bar) == LV_BAR_TYPE_SYMMETRICAL;
}

#endif

#if LV_USE_LABEL

#define lv_label_set_static_text lv_label_set_text_static

#endif

#if LV_USE_SLIDER

/**
 * Make the slider symmetric to zero. The indicator will grow from zero instead of the minimum
 * position.
 * @param slider pointer to a bar object
 * @param en true: enable disable symmetric behavior; false: disable
 * @deprecated As of v7.0, you should use `lv_slider_set_type` instead.
 */
static inline void lv_slider_set_sym(lv_obj_t * slider, bool en)
{
    lv_bar_set_sym(slider, en);
}

/**
 * Get whether the slider is symmetric or not.
 * @param slider pointer to a slider object
 * @return true: symmetric is enabled; false: disable
 * @deprecated As of v7.0, you should use `lv_slider_get_type` instead.
 */
static inline bool lv_slider_get_sym(lv_obj_t * slider)
{
    return lv_bar_get_sym(slider);
}

#endif

#if LV_USE_ROLLER

/**
 * Set a fixed width for the roller.
 * @param roller pointer to a roller object
 * @param w width
 * @deprecated As of v7.0, you should use `lv_roller_set_auto_fit` and set the width normally instead.
 */
static inline void lv_roller_set_fix_width(lv_obj_t * roller, lv_coord_t w)
{
    lv_roller_set_auto_fit(roller, false);
    lv_obj_set_width(roller, w);
}


#endif


#if LV_USE_PAGE
#define lv_scrlbar_mode_t lv_scrollbar_mode_t

#define LV_SCRLBAR_MODE_OFF    LV_SCROLLBAR_MODE_OFF
#define LV_SCRLBAR_MODE_ON     LV_SCROLLBAR_MODE_ON
#define LV_SCRLBAR_MODE_DRAG   LV_SCROLLBAR_MODE_DRAG
#define LV_SCRLBAR_MODE_AUTO   LV_SCROLLBAR_MODE_AUTO
#define LV_SCRLBAR_MODE_HIDE   LV_SCROLLBAR_MODE_HIDE
#define LV_SCRLBAR_MODE_UNHIDE LV_SCROLLBAR_MODE_UNHIDE


static inline void lv_page_set_scrlbar_mode(lv_obj_t * page, lv_scrlbar_mode_t sb_mode)
{
    lv_page_set_scrollbar_mode(page, sb_mode);
}
static inline lv_scrollbar_mode_t lv_page_get_scrlbar_mode(lv_obj_t * page)
{
    return lv_page_get_scrollbar_mode(page);
}


static inline lv_obj_t * lv_page_get_scrl(lv_obj_t * page)
{
    return lv_page_get_scrollable(page);
}
#endif


#endif /*LV_USE_API_EXTENSION_V6*/




/*---------------------
 * V7.0 COMPATIBILITY
 *--------------------*/
#if LV_USE_API_EXTENSION_V7

#if LV_USE_ROLLER
#define LV_ROLLER_MODE_INIFINITE LV_ROLLER_MODE_INFINITE
#endif

#if LV_USE_WIN

static inline lv_obj_t * lv_win_add_btn(lv_obj_t * win, const void * img_src)
{
    return lv_win_add_btn_right(win, img_src);
}

#endif

#if LV_USE_CHART
static inline void lv_chart_set_range(lv_obj_t * chart, lv_coord_t ymin, lv_coord_t ymax)
{
    lv_chart_set_y_range(chart, LV_CHART_AXIS_PRIMARY_Y, ymin,  ymax);
}


static inline void lv_chart_clear_serie(lv_obj_t * chart, lv_chart_series_t * series)
{
    lv_chart_clear_series(chart, series);
}

#endif

static inline void lv_obj_align_origo(lv_obj_t * obj, const lv_obj_t * base, lv_align_t align, lv_coord_t x_ofs,
                                      lv_coord_t y_ofs)
{
    lv_obj_align_mid(obj, base, align, x_ofs, y_ofs);
}

static inline void lv_obj_align_origo_x(lv_obj_t * obj, const lv_obj_t * base, lv_align_t align, lv_coord_t x_ofs)
{
    lv_obj_align_mid_y(obj, base, align, x_ofs);
}

static inline void lv_obj_align_origo_y(lv_obj_t * obj, const lv_obj_t * base, lv_align_t align, lv_coord_t y_ofs)
{
    lv_obj_align_mid_y(obj, base, align, y_ofs);
}

#endif /*LV_USE_API_EXTENSION_V6*/
/**********************
 *      MACROS
 **********************/

#ifdef __cplusplus
} /* extern "C" */
#endif

#endif /*LV_API_MAP_H*/
=======
/**
 * @file lv_api_map.h
 *
 */

#ifndef LV_API_MAP_H
#define LV_API_MAP_H

#ifdef __cplusplus
extern "C" {
#endif

/*********************
 *      INCLUDES
 *********************/
#include "../lvgl.h"

/*********************
 *      DEFINES
 *********************/

/**********************
 *      TYPEDEFS
 **********************/

/**********************
 * GLOBAL PROTOTYPES
 **********************/

/*---------------------
 * V6.0 COMPATIBILITY
 *--------------------*/
#if LV_USE_API_EXTENSION_V6

static inline void lv_task_once(lv_task_t * task)
{
    lv_task_set_repeat_count(task, 1);
}

#if LV_USE_CHECKBOX

#define lv_checkbox_set_static_text lv_checkbox_set_text_static

#endif

#if LV_USE_CHART

#define lv_chart_get_point_cnt lv_chart_get_point_count

#endif

#if LV_USE_DROPDOWN

static inline void lv_dropdown_set_draw_arrow(lv_obj_t * ddlist, bool en)
{
    if(en) lv_dropdown_set_symbol(ddlist, LV_SYMBOL_DOWN);
    else lv_dropdown_set_symbol(ddlist, NULL);
}

static inline bool lv_dropdown_get_draw_arrow(lv_obj_t * ddlist)
{
    if(lv_dropdown_get_symbol(ddlist)) return true;
    else return false;
}

#define lv_dropdown_set_static_options lv_dropdown_set_options_static

#endif

#if LV_USE_BAR

/**
 * Make the bar symmetric to zero. The indicator will grow from zero instead of the minimum
 * position.
 * @param bar pointer to a bar object
 * @param en true: enable disable symmetric behavior; false: disable
 * @deprecated As of v7.0, you should use `lv_bar_set_type` instead.
 */
static inline void lv_bar_set_sym(lv_obj_t * bar, bool en)
{
    if(en)
        lv_bar_set_type(bar, LV_BAR_TYPE_SYMMETRICAL);
    else
        lv_bar_set_type(bar, LV_BAR_TYPE_NORMAL);
}

/**
 * Get whether the bar is symmetric or not.
 * @param bar pointer to a bar object
 * @return true: symmetric is enabled; false: disable
 * @deprecated As of v7.0, you should use `lv_bar_get_type` instead.
 */
static inline bool lv_bar_get_sym(lv_obj_t * bar)
{
    return lv_bar_get_type(bar) == LV_BAR_TYPE_SYMMETRICAL;
}

#endif

#if LV_USE_LABEL

#define lv_label_set_static_text lv_label_set_text_static

#endif

#if LV_USE_SLIDER

/**
 * Make the slider symmetric to zero. The indicator will grow from zero instead of the minimum
 * position.
 * @param slider pointer to a bar object
 * @param en true: enable disable symmetric behavior; false: disable
 * @deprecated As of v7.0, you should use `lv_slider_set_type` instead.
 */
static inline void lv_slider_set_sym(lv_obj_t * slider, bool en)
{
    lv_bar_set_sym(slider, en);
}

/**
 * Get whether the slider is symmetric or not.
 * @param slider pointer to a slider object
 * @return true: symmetric is enabled; false: disable
 * @deprecated As of v7.0, you should use `lv_slider_get_type` instead.
 */
static inline bool lv_slider_get_sym(lv_obj_t * slider)
{
    return lv_bar_get_sym(slider);
}

#endif

#if LV_USE_ROLLER

/**
 * Set a fixed width for the roller.
 * @param roller pointer to a roller object
 * @param w width
 * @deprecated As of v7.0, you should use `lv_roller_set_auto_fit` and set the width normally instead.
 */
static inline void lv_roller_set_fix_width(lv_obj_t * roller, lv_coord_t w)
{
    lv_roller_set_auto_fit(roller, false);
    lv_obj_set_width(roller, w);
}

#endif

#if LV_USE_PAGE
#define lv_scrlbar_mode_t lv_scrollbar_mode_t

#define LV_SCRLBAR_MODE_OFF    LV_SCROLLBAR_MODE_OFF
#define LV_SCRLBAR_MODE_ON     LV_SCROLLBAR_MODE_ON
#define LV_SCRLBAR_MODE_DRAG   LV_SCROLLBAR_MODE_DRAG
#define LV_SCRLBAR_MODE_AUTO   LV_SCROLLBAR_MODE_AUTO
#define LV_SCRLBAR_MODE_HIDE   LV_SCROLLBAR_MODE_HIDE
#define LV_SCRLBAR_MODE_UNHIDE LV_SCROLLBAR_MODE_UNHIDE

static inline void lv_page_set_scrlbar_mode(lv_obj_t * page, lv_scrlbar_mode_t sb_mode)
{
    lv_page_set_scrollbar_mode(page, sb_mode);
}
static inline lv_scrollbar_mode_t lv_page_get_scrlbar_mode(lv_obj_t * page)
{
    return lv_page_get_scrollbar_mode(page);
}

static inline lv_obj_t * lv_page_get_scrl(lv_obj_t * page)
{
    return lv_page_get_scrollable(page);
}
#endif

#endif /*LV_USE_API_EXTENSION_V6*/

/*---------------------
 * V7.0 COMPATIBILITY
 *--------------------*/
#if LV_USE_API_EXTENSION_V7

#if LV_USE_ROLLER
#define LV_ROLLER_MODE_INIFINITE LV_ROLLER_MODE_INFINITE
#endif

#if LV_USE_WIN

static inline lv_obj_t * lv_win_add_btn(lv_obj_t * win, const void * img_src)
{
    return lv_win_add_btn_right(win, img_src);
}

#endif

#if LV_USE_CHART
static inline void lv_chart_set_range(lv_obj_t * chart, lv_coord_t ymin, lv_coord_t ymax)
{
    lv_chart_set_y_range(chart, LV_CHART_AXIS_PRIMARY_Y, ymin,  ymax);
}

static inline void lv_chart_clear_serie(lv_obj_t * chart, lv_chart_series_t * series)
{
    lv_chart_clear_series(chart, series);
}

#endif

static inline void lv_obj_align_origo(lv_obj_t * obj, const lv_obj_t * base, lv_align_t align, lv_coord_t x_ofs,
                                      lv_coord_t y_ofs)
{
    lv_obj_align_mid(obj, base, align, x_ofs, y_ofs);
}

static inline void lv_obj_align_origo_x(lv_obj_t * obj, const lv_obj_t * base, lv_align_t align, lv_coord_t x_ofs)
{
    lv_obj_align_mid_y(obj, base, align, x_ofs);
}

static inline void lv_obj_align_origo_y(lv_obj_t * obj, const lv_obj_t * base, lv_align_t align, lv_coord_t y_ofs)
{
    lv_obj_align_mid_y(obj, base, align, y_ofs);
}

#endif /*LV_USE_API_EXTENSION_V6*/
/**********************
 *      MACROS
 **********************/

#ifdef __cplusplus
} /* extern "C" */
#endif

#endif /*LV_API_MAP_H*/
>>>>>>> 9003f4a9
<|MERGE_RESOLUTION|>--- conflicted
+++ resolved
@@ -1,477 +1,232 @@
-<<<<<<< HEAD
-/**
- * @file lv_api_map.h
- *
- */
-
-#ifndef LV_API_MAP_H
-#define LV_API_MAP_H
-
-#ifdef __cplusplus
-extern "C" {
-#endif
-
-/*********************
- *      INCLUDES
- *********************/
-#include "../lvgl.h"
-
-/*********************
- *      DEFINES
- *********************/
-
-/**********************
- *      TYPEDEFS
- **********************/
-
-/**********************
- * GLOBAL PROTOTYPES
- **********************/
-
-/*---------------------
- * V6.0 COMPATIBILITY
- *--------------------*/
-#if LV_USE_API_EXTENSION_V6
-
-static inline void lv_task_once(lv_task_t * task)
-{
-    lv_task_set_repeat_count(task, 1);
-}
-
-#if LV_USE_CHECKBOX
-
-#define lv_checkbox_set_static_text lv_checkbox_set_text_static
-
-#endif
-
-#if LV_USE_CHART
-
-#define lv_chart_get_point_cnt lv_chart_get_point_count
-
-#endif
-
-
-#if LV_USE_DROPDOWN
-
-static inline void lv_dropdown_set_draw_arrow(lv_obj_t * ddlist, bool en)
-{
-    if(en) lv_dropdown_set_symbol(ddlist, LV_SYMBOL_DOWN);
-    else lv_dropdown_set_symbol(ddlist, NULL);
-}
-
-static inline bool lv_dropdown_get_draw_arrow(lv_obj_t * ddlist)
-{
-    if(lv_dropdown_get_symbol(ddlist)) return true;
-    else return false;
-}
-
-#define lv_dropdown_set_static_options lv_dropdown_set_options_static
-
-#endif
-
-#if LV_USE_BAR
-
-/**
- * Make the bar symmetric to zero. The indicator will grow from zero instead of the minimum
- * position.
- * @param bar pointer to a bar object
- * @param en true: enable disable symmetric behavior; false: disable
- * @deprecated As of v7.0, you should use `lv_bar_set_type` instead.
- */
-static inline void lv_bar_set_sym(lv_obj_t * bar, bool en)
-{
-    if(en)
-        lv_bar_set_type(bar, LV_BAR_TYPE_SYMMETRICAL);
-    else
-        lv_bar_set_type(bar, LV_BAR_TYPE_NORMAL);
-}
-
-/**
- * Get whether the bar is symmetric or not.
- * @param bar pointer to a bar object
- * @return true: symmetric is enabled; false: disable
- * @deprecated As of v7.0, you should use `lv_bar_get_type` instead.
- */
-static inline bool lv_bar_get_sym(lv_obj_t * bar)
-{
-    return lv_bar_get_type(bar) == LV_BAR_TYPE_SYMMETRICAL;
-}
-
-#endif
-
-#if LV_USE_LABEL
-
-#define lv_label_set_static_text lv_label_set_text_static
-
-#endif
-
-#if LV_USE_SLIDER
-
-/**
- * Make the slider symmetric to zero. The indicator will grow from zero instead of the minimum
- * position.
- * @param slider pointer to a bar object
- * @param en true: enable disable symmetric behavior; false: disable
- * @deprecated As of v7.0, you should use `lv_slider_set_type` instead.
- */
-static inline void lv_slider_set_sym(lv_obj_t * slider, bool en)
-{
-    lv_bar_set_sym(slider, en);
-}
-
-/**
- * Get whether the slider is symmetric or not.
- * @param slider pointer to a slider object
- * @return true: symmetric is enabled; false: disable
- * @deprecated As of v7.0, you should use `lv_slider_get_type` instead.
- */
-static inline bool lv_slider_get_sym(lv_obj_t * slider)
-{
-    return lv_bar_get_sym(slider);
-}
-
-#endif
-
-#if LV_USE_ROLLER
-
-/**
- * Set a fixed width for the roller.
- * @param roller pointer to a roller object
- * @param w width
- * @deprecated As of v7.0, you should use `lv_roller_set_auto_fit` and set the width normally instead.
- */
-static inline void lv_roller_set_fix_width(lv_obj_t * roller, lv_coord_t w)
-{
-    lv_roller_set_auto_fit(roller, false);
-    lv_obj_set_width(roller, w);
-}
-
-
-#endif
-
-
-#if LV_USE_PAGE
-#define lv_scrlbar_mode_t lv_scrollbar_mode_t
-
-#define LV_SCRLBAR_MODE_OFF    LV_SCROLLBAR_MODE_OFF
-#define LV_SCRLBAR_MODE_ON     LV_SCROLLBAR_MODE_ON
-#define LV_SCRLBAR_MODE_DRAG   LV_SCROLLBAR_MODE_DRAG
-#define LV_SCRLBAR_MODE_AUTO   LV_SCROLLBAR_MODE_AUTO
-#define LV_SCRLBAR_MODE_HIDE   LV_SCROLLBAR_MODE_HIDE
-#define LV_SCRLBAR_MODE_UNHIDE LV_SCROLLBAR_MODE_UNHIDE
-
-
-static inline void lv_page_set_scrlbar_mode(lv_obj_t * page, lv_scrlbar_mode_t sb_mode)
-{
-    lv_page_set_scrollbar_mode(page, sb_mode);
-}
-static inline lv_scrollbar_mode_t lv_page_get_scrlbar_mode(lv_obj_t * page)
-{
-    return lv_page_get_scrollbar_mode(page);
-}
-
-
-static inline lv_obj_t * lv_page_get_scrl(lv_obj_t * page)
-{
-    return lv_page_get_scrollable(page);
-}
-#endif
-
-
-#endif /*LV_USE_API_EXTENSION_V6*/
-
-
-
-
-/*---------------------
- * V7.0 COMPATIBILITY
- *--------------------*/
-#if LV_USE_API_EXTENSION_V7
-
-#if LV_USE_ROLLER
-#define LV_ROLLER_MODE_INIFINITE LV_ROLLER_MODE_INFINITE
-#endif
-
-#if LV_USE_WIN
-
-static inline lv_obj_t * lv_win_add_btn(lv_obj_t * win, const void * img_src)
-{
-    return lv_win_add_btn_right(win, img_src);
-}
-
-#endif
-
-#if LV_USE_CHART
-static inline void lv_chart_set_range(lv_obj_t * chart, lv_coord_t ymin, lv_coord_t ymax)
-{
-    lv_chart_set_y_range(chart, LV_CHART_AXIS_PRIMARY_Y, ymin,  ymax);
-}
-
-
-static inline void lv_chart_clear_serie(lv_obj_t * chart, lv_chart_series_t * series)
-{
-    lv_chart_clear_series(chart, series);
-}
-
-#endif
-
-static inline void lv_obj_align_origo(lv_obj_t * obj, const lv_obj_t * base, lv_align_t align, lv_coord_t x_ofs,
-                                      lv_coord_t y_ofs)
-{
-    lv_obj_align_mid(obj, base, align, x_ofs, y_ofs);
-}
-
-static inline void lv_obj_align_origo_x(lv_obj_t * obj, const lv_obj_t * base, lv_align_t align, lv_coord_t x_ofs)
-{
-    lv_obj_align_mid_y(obj, base, align, x_ofs);
-}
-
-static inline void lv_obj_align_origo_y(lv_obj_t * obj, const lv_obj_t * base, lv_align_t align, lv_coord_t y_ofs)
-{
-    lv_obj_align_mid_y(obj, base, align, y_ofs);
-}
-
-#endif /*LV_USE_API_EXTENSION_V6*/
-/**********************
- *      MACROS
- **********************/
-
-#ifdef __cplusplus
-} /* extern "C" */
-#endif
-
-#endif /*LV_API_MAP_H*/
-=======
-/**
- * @file lv_api_map.h
- *
- */
-
-#ifndef LV_API_MAP_H
-#define LV_API_MAP_H
-
-#ifdef __cplusplus
-extern "C" {
-#endif
-
-/*********************
- *      INCLUDES
- *********************/
-#include "../lvgl.h"
-
-/*********************
- *      DEFINES
- *********************/
-
-/**********************
- *      TYPEDEFS
- **********************/
-
-/**********************
- * GLOBAL PROTOTYPES
- **********************/
-
-/*---------------------
- * V6.0 COMPATIBILITY
- *--------------------*/
-#if LV_USE_API_EXTENSION_V6
-
-static inline void lv_task_once(lv_task_t * task)
-{
-    lv_task_set_repeat_count(task, 1);
-}
-
-#if LV_USE_CHECKBOX
-
-#define lv_checkbox_set_static_text lv_checkbox_set_text_static
-
-#endif
-
-#if LV_USE_CHART
-
-#define lv_chart_get_point_cnt lv_chart_get_point_count
-
-#endif
-
-#if LV_USE_DROPDOWN
-
-static inline void lv_dropdown_set_draw_arrow(lv_obj_t * ddlist, bool en)
-{
-    if(en) lv_dropdown_set_symbol(ddlist, LV_SYMBOL_DOWN);
-    else lv_dropdown_set_symbol(ddlist, NULL);
-}
-
-static inline bool lv_dropdown_get_draw_arrow(lv_obj_t * ddlist)
-{
-    if(lv_dropdown_get_symbol(ddlist)) return true;
-    else return false;
-}
-
-#define lv_dropdown_set_static_options lv_dropdown_set_options_static
-
-#endif
-
-#if LV_USE_BAR
-
-/**
- * Make the bar symmetric to zero. The indicator will grow from zero instead of the minimum
- * position.
- * @param bar pointer to a bar object
- * @param en true: enable disable symmetric behavior; false: disable
- * @deprecated As of v7.0, you should use `lv_bar_set_type` instead.
- */
-static inline void lv_bar_set_sym(lv_obj_t * bar, bool en)
-{
-    if(en)
-        lv_bar_set_type(bar, LV_BAR_TYPE_SYMMETRICAL);
-    else
-        lv_bar_set_type(bar, LV_BAR_TYPE_NORMAL);
-}
-
-/**
- * Get whether the bar is symmetric or not.
- * @param bar pointer to a bar object
- * @return true: symmetric is enabled; false: disable
- * @deprecated As of v7.0, you should use `lv_bar_get_type` instead.
- */
-static inline bool lv_bar_get_sym(lv_obj_t * bar)
-{
-    return lv_bar_get_type(bar) == LV_BAR_TYPE_SYMMETRICAL;
-}
-
-#endif
-
-#if LV_USE_LABEL
-
-#define lv_label_set_static_text lv_label_set_text_static
-
-#endif
-
-#if LV_USE_SLIDER
-
-/**
- * Make the slider symmetric to zero. The indicator will grow from zero instead of the minimum
- * position.
- * @param slider pointer to a bar object
- * @param en true: enable disable symmetric behavior; false: disable
- * @deprecated As of v7.0, you should use `lv_slider_set_type` instead.
- */
-static inline void lv_slider_set_sym(lv_obj_t * slider, bool en)
-{
-    lv_bar_set_sym(slider, en);
-}
-
-/**
- * Get whether the slider is symmetric or not.
- * @param slider pointer to a slider object
- * @return true: symmetric is enabled; false: disable
- * @deprecated As of v7.0, you should use `lv_slider_get_type` instead.
- */
-static inline bool lv_slider_get_sym(lv_obj_t * slider)
-{
-    return lv_bar_get_sym(slider);
-}
-
-#endif
-
-#if LV_USE_ROLLER
-
-/**
- * Set a fixed width for the roller.
- * @param roller pointer to a roller object
- * @param w width
- * @deprecated As of v7.0, you should use `lv_roller_set_auto_fit` and set the width normally instead.
- */
-static inline void lv_roller_set_fix_width(lv_obj_t * roller, lv_coord_t w)
-{
-    lv_roller_set_auto_fit(roller, false);
-    lv_obj_set_width(roller, w);
-}
-
-#endif
-
-#if LV_USE_PAGE
-#define lv_scrlbar_mode_t lv_scrollbar_mode_t
-
-#define LV_SCRLBAR_MODE_OFF    LV_SCROLLBAR_MODE_OFF
-#define LV_SCRLBAR_MODE_ON     LV_SCROLLBAR_MODE_ON
-#define LV_SCRLBAR_MODE_DRAG   LV_SCROLLBAR_MODE_DRAG
-#define LV_SCRLBAR_MODE_AUTO   LV_SCROLLBAR_MODE_AUTO
-#define LV_SCRLBAR_MODE_HIDE   LV_SCROLLBAR_MODE_HIDE
-#define LV_SCRLBAR_MODE_UNHIDE LV_SCROLLBAR_MODE_UNHIDE
-
-static inline void lv_page_set_scrlbar_mode(lv_obj_t * page, lv_scrlbar_mode_t sb_mode)
-{
-    lv_page_set_scrollbar_mode(page, sb_mode);
-}
-static inline lv_scrollbar_mode_t lv_page_get_scrlbar_mode(lv_obj_t * page)
-{
-    return lv_page_get_scrollbar_mode(page);
-}
-
-static inline lv_obj_t * lv_page_get_scrl(lv_obj_t * page)
-{
-    return lv_page_get_scrollable(page);
-}
-#endif
-
-#endif /*LV_USE_API_EXTENSION_V6*/
-
-/*---------------------
- * V7.0 COMPATIBILITY
- *--------------------*/
-#if LV_USE_API_EXTENSION_V7
-
-#if LV_USE_ROLLER
-#define LV_ROLLER_MODE_INIFINITE LV_ROLLER_MODE_INFINITE
-#endif
-
-#if LV_USE_WIN
-
-static inline lv_obj_t * lv_win_add_btn(lv_obj_t * win, const void * img_src)
-{
-    return lv_win_add_btn_right(win, img_src);
-}
-
-#endif
-
-#if LV_USE_CHART
-static inline void lv_chart_set_range(lv_obj_t * chart, lv_coord_t ymin, lv_coord_t ymax)
-{
-    lv_chart_set_y_range(chart, LV_CHART_AXIS_PRIMARY_Y, ymin,  ymax);
-}
-
-static inline void lv_chart_clear_serie(lv_obj_t * chart, lv_chart_series_t * series)
-{
-    lv_chart_clear_series(chart, series);
-}
-
-#endif
-
-static inline void lv_obj_align_origo(lv_obj_t * obj, const lv_obj_t * base, lv_align_t align, lv_coord_t x_ofs,
-                                      lv_coord_t y_ofs)
-{
-    lv_obj_align_mid(obj, base, align, x_ofs, y_ofs);
-}
-
-static inline void lv_obj_align_origo_x(lv_obj_t * obj, const lv_obj_t * base, lv_align_t align, lv_coord_t x_ofs)
-{
-    lv_obj_align_mid_y(obj, base, align, x_ofs);
-}
-
-static inline void lv_obj_align_origo_y(lv_obj_t * obj, const lv_obj_t * base, lv_align_t align, lv_coord_t y_ofs)
-{
-    lv_obj_align_mid_y(obj, base, align, y_ofs);
-}
-
-#endif /*LV_USE_API_EXTENSION_V6*/
-/**********************
- *      MACROS
- **********************/
-
-#ifdef __cplusplus
-} /* extern "C" */
-#endif
-
-#endif /*LV_API_MAP_H*/
->>>>>>> 9003f4a9
+/**
+ * @file lv_api_map.h
+ *
+ */
+
+#ifndef LV_API_MAP_H
+#define LV_API_MAP_H
+
+#ifdef __cplusplus
+extern "C" {
+#endif
+
+/*********************
+ *      INCLUDES
+ *********************/
+#include "../lvgl.h"
+
+/*********************
+ *      DEFINES
+ *********************/
+
+/**********************
+ *      TYPEDEFS
+ **********************/
+
+/**********************
+ * GLOBAL PROTOTYPES
+ **********************/
+
+/*---------------------
+ * V6.0 COMPATIBILITY
+ *--------------------*/
+#if LV_USE_API_EXTENSION_V6
+
+static inline void lv_task_once(lv_task_t * task)
+{
+    lv_task_set_repeat_count(task, 1);
+}
+
+#if LV_USE_CHECKBOX
+
+#define lv_checkbox_set_static_text lv_checkbox_set_text_static
+
+#endif
+
+#if LV_USE_CHART
+
+#define lv_chart_get_point_cnt lv_chart_get_point_count
+
+#endif
+
+#if LV_USE_DROPDOWN
+
+static inline void lv_dropdown_set_draw_arrow(lv_obj_t * ddlist, bool en)
+{
+    if(en) lv_dropdown_set_symbol(ddlist, LV_SYMBOL_DOWN);
+    else lv_dropdown_set_symbol(ddlist, NULL);
+}
+
+static inline bool lv_dropdown_get_draw_arrow(lv_obj_t * ddlist)
+{
+    if(lv_dropdown_get_symbol(ddlist)) return true;
+    else return false;
+}
+
+#define lv_dropdown_set_static_options lv_dropdown_set_options_static
+
+#endif
+
+#if LV_USE_BAR
+
+/**
+ * Make the bar symmetric to zero. The indicator will grow from zero instead of the minimum
+ * position.
+ * @param bar pointer to a bar object
+ * @param en true: enable disable symmetric behavior; false: disable
+ * @deprecated As of v7.0, you should use `lv_bar_set_type` instead.
+ */
+static inline void lv_bar_set_sym(lv_obj_t * bar, bool en)
+{
+    if(en)
+        lv_bar_set_type(bar, LV_BAR_TYPE_SYMMETRICAL);
+    else
+        lv_bar_set_type(bar, LV_BAR_TYPE_NORMAL);
+}
+
+/**
+ * Get whether the bar is symmetric or not.
+ * @param bar pointer to a bar object
+ * @return true: symmetric is enabled; false: disable
+ * @deprecated As of v7.0, you should use `lv_bar_get_type` instead.
+ */
+static inline bool lv_bar_get_sym(lv_obj_t * bar)
+{
+    return lv_bar_get_type(bar) == LV_BAR_TYPE_SYMMETRICAL;
+}
+
+#endif
+
+#if LV_USE_LABEL
+
+#define lv_label_set_static_text lv_label_set_text_static
+
+#endif
+
+#if LV_USE_SLIDER
+
+/**
+ * Make the slider symmetric to zero. The indicator will grow from zero instead of the minimum
+ * position.
+ * @param slider pointer to a bar object
+ * @param en true: enable disable symmetric behavior; false: disable
+ * @deprecated As of v7.0, you should use `lv_slider_set_type` instead.
+ */
+static inline void lv_slider_set_sym(lv_obj_t * slider, bool en)
+{
+    lv_bar_set_sym(slider, en);
+}
+
+/**
+ * Get whether the slider is symmetric or not.
+ * @param slider pointer to a slider object
+ * @return true: symmetric is enabled; false: disable
+ * @deprecated As of v7.0, you should use `lv_slider_get_type` instead.
+ */
+static inline bool lv_slider_get_sym(lv_obj_t * slider)
+{
+    return lv_bar_get_sym(slider);
+}
+
+#endif
+
+#if LV_USE_ROLLER
+
+/**
+ * Set a fixed width for the roller.
+ * @param roller pointer to a roller object
+ * @param w width
+ * @deprecated As of v7.0, you should use `lv_roller_set_auto_fit` and set the width normally instead.
+ */
+static inline void lv_roller_set_fix_width(lv_obj_t * roller, lv_coord_t w)
+{
+    lv_roller_set_auto_fit(roller, false);
+    lv_obj_set_width(roller, w);
+}
+
+#endif
+
+#if LV_USE_PAGE
+#define lv_scrlbar_mode_t lv_scrollbar_mode_t
+
+#define LV_SCRLBAR_MODE_OFF    LV_SCROLLBAR_MODE_OFF
+#define LV_SCRLBAR_MODE_ON     LV_SCROLLBAR_MODE_ON
+#define LV_SCRLBAR_MODE_DRAG   LV_SCROLLBAR_MODE_DRAG
+#define LV_SCRLBAR_MODE_AUTO   LV_SCROLLBAR_MODE_AUTO
+#define LV_SCRLBAR_MODE_HIDE   LV_SCROLLBAR_MODE_HIDE
+#define LV_SCRLBAR_MODE_UNHIDE LV_SCROLLBAR_MODE_UNHIDE
+
+static inline void lv_page_set_scrlbar_mode(lv_obj_t * page, lv_scrlbar_mode_t sb_mode)
+{
+    lv_page_set_scrollbar_mode(page, sb_mode);
+}
+static inline lv_scrollbar_mode_t lv_page_get_scrlbar_mode(lv_obj_t * page)
+{
+    return lv_page_get_scrollbar_mode(page);
+}
+
+static inline lv_obj_t * lv_page_get_scrl(lv_obj_t * page)
+{
+    return lv_page_get_scrollable(page);
+}
+#endif
+
+#endif /*LV_USE_API_EXTENSION_V6*/
+
+/*---------------------
+ * V7.0 COMPATIBILITY
+ *--------------------*/
+#if LV_USE_API_EXTENSION_V7
+
+#if LV_USE_ROLLER
+#define LV_ROLLER_MODE_INIFINITE LV_ROLLER_MODE_INFINITE
+#endif
+
+#if LV_USE_WIN
+
+static inline lv_obj_t * lv_win_add_btn(lv_obj_t * win, const void * img_src)
+{
+    return lv_win_add_btn_right(win, img_src);
+}
+
+#endif
+
+#if LV_USE_CHART
+static inline void lv_chart_set_range(lv_obj_t * chart, lv_coord_t ymin, lv_coord_t ymax)
+{
+    lv_chart_set_y_range(chart, LV_CHART_AXIS_PRIMARY_Y, ymin,  ymax);
+}
+
+static inline void lv_chart_clear_serie(lv_obj_t * chart, lv_chart_series_t * series)
+{
+    lv_chart_clear_series(chart, series);
+}
+
+#endif
+
+static inline void lv_obj_align_origo(lv_obj_t * obj, const lv_obj_t * base, lv_align_t align, lv_coord_t x_ofs,
+                                      lv_coord_t y_ofs)
+{
+    lv_obj_align_mid(obj, base, align, x_ofs, y_ofs);
+}
+
+static inline void lv_obj_align_origo_x(lv_obj_t * obj, const lv_obj_t * base, lv_align_t align, lv_coord_t x_ofs)
+{
+    lv_obj_align_mid_y(obj, base, align, x_ofs);
+}
+
+static inline void lv_obj_align_origo_y(lv_obj_t * obj, const lv_obj_t * base, lv_align_t align, lv_coord_t y_ofs)
+{
+    lv_obj_align_mid_y(obj, base, align, y_ofs);
+}
+
+#endif /*LV_USE_API_EXTENSION_V6*/
+/**********************
+ *      MACROS
+ **********************/
+
+#ifdef __cplusplus
+} /* extern "C" */
+#endif
+
+#endif /*LV_API_MAP_H*/
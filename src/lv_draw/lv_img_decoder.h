--- conflicted
+++ resolved
@@ -20,10 +20,6 @@
 #include "../lv_misc/lv_fs.h"
 #include "../lv_misc/lv_types.h"
 #include "../lv_misc/lv_area.h"
-<<<<<<< HEAD
-#include "../lv_misc/lv_color.h"
-=======
->>>>>>> 5341cb73
 
 /*********************
  *      DEFINES

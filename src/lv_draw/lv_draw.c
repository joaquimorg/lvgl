/**
 * @file lv_draw.c
 *
 */

/*********************
 *      INCLUDES
 *********************/

#include <stdio.h>
#include <stdbool.h>
#include "lv_draw.h"
#include "../lv_core/lv_debug.h"
#include "../lv_misc/lv_math.h"
#include "../lv_misc/lv_log.h"
#include "../lv_misc/lv_math.h"
#include "../lv_misc/lv_mem.h"
#include "../lv_misc/lv_gc.h"

#if defined(LV_GC_INCLUDE)
#include LV_GC_INCLUDE
#endif /* LV_ENABLE_GC */

/*********************
 *      DEFINES
 *********************/

/**********************
 *      TYPEDEFS
 **********************/

/**********************
 *  STATIC PROTOTYPES
 **********************/

/**********************
 *  STATIC VARIABLES
 **********************/

/**********************
 *      MACROS
 **********************/

/**********************
 *   GLOBAL FUNCTIONS
 **********************/

/**
 * Give a buffer with the given to use during drawing.
 * Be careful to not use the buffer while other processes are using it.
 * @param size the required size
 */
void * lv_draw_buf_get(uint32_t size)
{
<<<<<<< HEAD
    /*Try to find a free buffer with suitable size */
    uint8_t i;
    for(i = 0; i < LV_DRAW_BUF_MAX_NUM; i++) {
        if(_lv_draw_buf[i].used == 0 && _lv_draw_buf[i].size >= size) {
            _lv_draw_buf[i].used = 1;
            return  _lv_draw_buf[i].p;
        }
    }

    /*Reallocate a free buffer*/
    for(i = 0; i < LV_DRAW_BUF_MAX_NUM; i++) {
        if(_lv_draw_buf[i].used == 0) {
            _lv_draw_buf[i].used = 1;
            _lv_draw_buf[i].size = size;
            _lv_draw_buf[i].p = lv_mem_realloc(_lv_draw_buf[i].p, size);
            lv_mem_assert(_lv_draw_buf[i].p);
            return  _lv_draw_buf[i].p;
        }
=======
    if(size <= draw_buf_size) return LV_GC_ROOT(_lv_draw_buf);

    LV_LOG_TRACE("lv_draw_get_buf: allocate");

    draw_buf_size = size;

    if(LV_GC_ROOT(_lv_draw_buf) == NULL) {
        LV_GC_ROOT(_lv_draw_buf) = lv_mem_alloc(size);
        LV_ASSERT_MEM(LV_GC_ROOT(_lv_draw_buf));
        return LV_GC_ROOT(_lv_draw_buf);
    }

    LV_GC_ROOT(_lv_draw_buf) = lv_mem_realloc(LV_GC_ROOT(_lv_draw_buf), size);
    LV_ASSERT_MEM(LV_GC_ROOT(_lv_draw_buf));
    return LV_GC_ROOT(_lv_draw_buf);
}

/**
 * Free the draw buffer
 */
void lv_draw_free_buf(void)
{
    if(LV_GC_ROOT(_lv_draw_buf)) {
        lv_mem_free(LV_GC_ROOT(_lv_draw_buf));
        LV_GC_ROOT(_lv_draw_buf) = NULL;
        draw_buf_size = 0;
>>>>>>> 0a9eeba4
    }

    LV_LOG_ERROR("lv_draw_buf_get: no free buffer. Increase LV_DRAW_BUF_MAX_NUM.");

    return NULL;
}

/**
 * Release the draw buffer
 * @param p buffer to release
 */
void lv_draw_buf_release(void * p)
{
    uint8_t i;
    for(i = 0; i < LV_DRAW_BUF_MAX_NUM; i++) {
        if(_lv_draw_buf[i].p == p) {
            _lv_draw_buf[i].used = 0;
            return;
        }
    }

    LV_LOG_ERROR("lv_draw_buf_release: p is not a known buffer")
}

/**
 * Free all draw buffers
 */
void lv_draw_buf_free_all(void)
{
    uint8_t i;
    for(i = 0; i < LV_DRAW_BUF_MAX_NUM; i++) {
        if(_lv_draw_buf[i].p) {
            lv_mem_free(_lv_draw_buf[i].p);
            _lv_draw_buf[i].p = NULL;
            _lv_draw_buf[i].used = 0;
            _lv_draw_buf[i].size = 0;
        }
    }
}

/**********************
 *   STATIC FUNCTIONS
 **********************/<|MERGE_RESOLUTION|>--- conflicted
+++ resolved
@@ -52,7 +52,6 @@
  */
 void * lv_draw_buf_get(uint32_t size)
 {
-<<<<<<< HEAD
     /*Try to find a free buffer with suitable size */
     uint8_t i;
     for(i = 0; i < LV_DRAW_BUF_MAX_NUM; i++) {
@@ -68,37 +67,9 @@
             _lv_draw_buf[i].used = 1;
             _lv_draw_buf[i].size = size;
             _lv_draw_buf[i].p = lv_mem_realloc(_lv_draw_buf[i].p, size);
-            lv_mem_assert(_lv_draw_buf[i].p);
+            LV_ASSERT_MEM(_lv_draw_buf[i].p);
             return  _lv_draw_buf[i].p;
         }
-=======
-    if(size <= draw_buf_size) return LV_GC_ROOT(_lv_draw_buf);
-
-    LV_LOG_TRACE("lv_draw_get_buf: allocate");
-
-    draw_buf_size = size;
-
-    if(LV_GC_ROOT(_lv_draw_buf) == NULL) {
-        LV_GC_ROOT(_lv_draw_buf) = lv_mem_alloc(size);
-        LV_ASSERT_MEM(LV_GC_ROOT(_lv_draw_buf));
-        return LV_GC_ROOT(_lv_draw_buf);
-    }
-
-    LV_GC_ROOT(_lv_draw_buf) = lv_mem_realloc(LV_GC_ROOT(_lv_draw_buf), size);
-    LV_ASSERT_MEM(LV_GC_ROOT(_lv_draw_buf));
-    return LV_GC_ROOT(_lv_draw_buf);
-}
-
-/**
- * Free the draw buffer
- */
-void lv_draw_free_buf(void)
-{
-    if(LV_GC_ROOT(_lv_draw_buf)) {
-        lv_mem_free(LV_GC_ROOT(_lv_draw_buf));
-        LV_GC_ROOT(_lv_draw_buf) = NULL;
-        draw_buf_size = 0;
->>>>>>> 0a9eeba4
     }
 
     LV_LOG_ERROR("lv_draw_buf_get: no free buffer. Increase LV_DRAW_BUF_MAX_NUM.");

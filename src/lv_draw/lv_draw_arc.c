--- conflicted
+++ resolved
@@ -1,850 +1,421 @@
-<<<<<<< HEAD
-/**
- * @file lv_draw_arc.c
- *
- */
-
-/*********************
- *      INCLUDES
- *********************/
-#include "lv_draw_arc.h"
-#include "lv_draw_rect.h"
-#include "lv_draw_mask.h"
-#include "../lv_misc/lv_math.h"
-
-/*********************
- *      DEFINES
- *********************/
-#define SPLIT_RADIUS_LIMIT 10  /*With radius greater then this the arc will drawn in quarters. A quarter is drawn only if there is arc in it */
-#define SPLIT_ANGLE_GAP_LIMIT 60  /*With small gaps in the arc don't bother with splitting because there is nothing to skip.*/
-
-/**********************
- *      TYPEDEFS
- **********************/
-typedef struct {
-    lv_coord_t center_x;
-    lv_coord_t center_y;
-    lv_coord_t radius;
-    uint16_t start_angle;
-    uint16_t end_angle;
-    uint16_t start_quarter;
-    uint16_t end_quarter;
-    lv_coord_t width;
-    lv_draw_rect_dsc_t * draw_dsc;
-    const lv_area_t * draw_area;
-    const lv_area_t * clip_area;
-} quarter_draw_dsc_t;
-
-
-/**********************
- *  STATIC PROTOTYPES
- **********************/
-static void draw_quarter_0(quarter_draw_dsc_t * q);
-static void draw_quarter_1(quarter_draw_dsc_t * q);
-static void draw_quarter_2(quarter_draw_dsc_t * q);
-static void draw_quarter_3(quarter_draw_dsc_t * q);
-static void get_rounded_area(int16_t angle, lv_coord_t radius, uint8_t thickness, lv_area_t * res_area);
-
-
-/**********************
- *  STATIC VARIABLES
- **********************/
-
-/**********************
- *      MACROS
- **********************/
-
-/**********************
- *   GLOBAL FUNCTIONS
- **********************/
-
-/**
- * Draw an arc. (Can draw pie too with great thickness.)
- * @param center_x the x coordinate of the center of the arc
- * @param center_y the y coordinate of the center of the arc
- * @param radius the radius of the arc
- * @param mask the arc will be drawn only in this mask
- * @param start_angle the start angle of the arc (0 deg on the bottom, 90 deg on the right)
- * @param end_angle the end angle of the arc
- * @param clip_area the arc will be drawn only in this area
- * @param dsc pointer to an initialized `lv_draw_line_dsc_t` variable
- */
-void lv_draw_arc(lv_coord_t center_x, lv_coord_t center_y, uint16_t radius,  uint16_t start_angle, uint16_t end_angle,
-                 const lv_area_t * clip_area, const lv_draw_line_dsc_t * dsc)
-{
-    if(dsc->opa <= LV_OPA_MIN) return;
-    if(dsc->width == 0) return;
-    if(start_angle == end_angle) return;
-
-    lv_style_int_t width = dsc->width;
-    if(width > radius) width = radius;
-
-    lv_draw_rect_dsc_t cir_dsc;
-    lv_draw_rect_dsc_init(&cir_dsc);
-    cir_dsc.radius = LV_RADIUS_CIRCLE;
-    cir_dsc.bg_opa = LV_OPA_TRANSP;
-    cir_dsc.border_opa = dsc->opa;
-    cir_dsc.border_color = dsc->color;
-    cir_dsc.border_width = width;
-    cir_dsc.border_blend_mode = dsc->blend_mode;
-
-    lv_area_t area;
-    area.x1 = center_x - radius;
-    area.y1 = center_y - radius;
-    area.x2 = center_x + radius - 1;  /*-1 because the center already belongs to the left/bottom part*/
-    area.y2 = center_y + radius - 1;
-
-    /*Draw a full ring*/
-    if(start_angle + 360 == end_angle || start_angle == end_angle + 360) {
-        lv_draw_rect(&area, clip_area, &cir_dsc);
-        return;
-    }
-
-    if(start_angle >= 360) start_angle -= 360;
-    if(end_angle >= 360) end_angle -= 360;
-
-    lv_draw_mask_angle_param_t mask_angle_param;
-    lv_draw_mask_angle_init(&mask_angle_param, center_x, center_y, start_angle, end_angle);
-
-    int16_t mask_angle_id = lv_draw_mask_add(&mask_angle_param, NULL);
-
-    int32_t angle_gap;
-    if(end_angle > start_angle) {
-        angle_gap = 360 - (end_angle - start_angle);
-    }
-    else {
-        angle_gap = start_angle - end_angle;
-    }
-    if(angle_gap > SPLIT_ANGLE_GAP_LIMIT && radius > SPLIT_RADIUS_LIMIT) {
-        /*Handle each quarter individually and skip which is empty*/
-        quarter_draw_dsc_t q_dsc;
-        q_dsc.center_x = center_x;
-        q_dsc.center_y = center_y;
-        q_dsc.radius = radius;
-        q_dsc.start_angle = start_angle;
-        q_dsc.end_angle = end_angle;
-        q_dsc.start_quarter = (start_angle / 90) & 0x3;
-        q_dsc.end_quarter = (end_angle / 90) & 0x3;
-        q_dsc.width = width;
-        q_dsc.draw_dsc =  &cir_dsc;
-        q_dsc.draw_area = &area;
-        q_dsc.clip_area = clip_area;
-
-        draw_quarter_0(&q_dsc);
-        draw_quarter_1(&q_dsc);
-        draw_quarter_2(&q_dsc);
-        draw_quarter_3(&q_dsc);
-    }
-    else {
-        lv_draw_rect(&area, clip_area, &cir_dsc);
-    }
-    lv_draw_mask_remove_id(mask_angle_id);
-
-    if(dsc->round_start || dsc->round_end) {
-        cir_dsc.bg_color        = dsc->color;
-        cir_dsc.bg_opa        = dsc->opa;
-        cir_dsc.bg_blend_mode = dsc->blend_mode;
-        cir_dsc.border_width = 0;
-
-        lv_area_t round_area;
-        if(dsc->round_start) {
-            get_rounded_area(start_angle, radius, width, &round_area);
-            round_area.x1 += center_x;
-            round_area.x2 += center_x;
-            round_area.y1 += center_y;
-            round_area.y2 += center_y;
-
-            lv_draw_rect(&round_area, clip_area, &cir_dsc);
-        }
-
-        if(dsc->round_end) {
-            get_rounded_area(end_angle, radius, width, &round_area);
-            round_area.x1 += center_x;
-            round_area.x2 += center_x;
-            round_area.y1 += center_y;
-            round_area.y2 += center_y;
-
-            lv_draw_rect(&round_area, clip_area, &cir_dsc);
-        }
-    }
-}
-
-/**********************
- *   STATIC FUNCTIONS
- **********************/
-
-static void draw_quarter_0(quarter_draw_dsc_t * q)
-{
-    lv_area_t quarter_area;
-
-    if(q->start_quarter == 0 && q->end_quarter == 0 && q->start_angle < q->end_angle) {
-        /*Small arc here*/
-        quarter_area.y1 = q->center_y + ((_lv_trigo_sin(q->start_angle) * (q->radius - q->width)) >> LV_TRIGO_SHIFT);
-        quarter_area.x2 = q->center_x + ((_lv_trigo_sin(q->start_angle + 90) * (q->radius)) >> LV_TRIGO_SHIFT);
-
-        quarter_area.y2 = q->center_y + ((_lv_trigo_sin(q->end_angle) * q->radius) >> LV_TRIGO_SHIFT);
-        quarter_area.x1 = q->center_x + ((_lv_trigo_sin(q->end_angle + 90) * (q->radius - q->width)) >> LV_TRIGO_SHIFT);
-
-        bool ok = _lv_area_intersect(&quarter_area, &quarter_area, q->clip_area);
-        if(ok) lv_draw_rect(q->draw_area, &quarter_area, q->draw_dsc);
-    }
-    else if(q->start_quarter == 0 || q->end_quarter == 0) {
-        /*Start and/or end arcs here*/
-        if(q->start_quarter == 0) {
-            quarter_area.x1 = q->center_x;
-            quarter_area.y2 = q->center_y + q->radius;
-
-            quarter_area.y1 = q->center_y + ((_lv_trigo_sin(q->start_angle) * (q->radius - q->width)) >> LV_TRIGO_SHIFT);
-            quarter_area.x2 = q->center_x + ((_lv_trigo_sin(q->start_angle + 90) * (q->radius)) >> LV_TRIGO_SHIFT);
-
-            bool ok = _lv_area_intersect(&quarter_area, &quarter_area, q->clip_area);
-            if(ok) lv_draw_rect(q->draw_area, &quarter_area, q->draw_dsc);
-        }
-        if(q->end_quarter == 0) {
-            quarter_area.x2 = q->center_x + q->radius;
-            quarter_area.y1 = q->center_y;
-
-            quarter_area.y2 = q->center_y + ((_lv_trigo_sin(q->end_angle) * q->radius) >> LV_TRIGO_SHIFT);
-            quarter_area.x1 = q->center_x + ((_lv_trigo_sin(q->end_angle + 90) * (q->radius - q->width)) >> LV_TRIGO_SHIFT);
-
-            bool ok = _lv_area_intersect(&quarter_area, &quarter_area, q->clip_area);
-            if(ok) lv_draw_rect(q->draw_area, &quarter_area, q->draw_dsc);
-        }
-    }
-    else if((q->start_quarter == q->end_quarter && q->start_quarter != 0 && q->end_angle < q->start_angle) ||
-            (q->start_quarter == 2 && q->end_quarter == 1) ||
-            (q->start_quarter == 3 && q->end_quarter == 2) ||
-            (q->start_quarter == 3 && q->end_quarter == 1)) {
-        /*Arc crosses here*/
-        quarter_area.x1 = q->center_x;
-        quarter_area.y1 = q->center_y;
-        quarter_area.x2 = q->center_x + q->radius;
-        quarter_area.y2 = q->center_y + q->radius;
-
-        bool ok = _lv_area_intersect(&quarter_area, &quarter_area, q->clip_area);
-        if(ok) lv_draw_rect(q->draw_area, &quarter_area, q->draw_dsc);
-    }
-}
-
-static void draw_quarter_1(quarter_draw_dsc_t * q)
-{
-    lv_area_t quarter_area;
-
-    if(q->start_quarter == 1 && q->end_quarter == 1 && q->start_angle < q->end_angle) {
-        /*Small arc here*/
-        quarter_area.y2 = q->center_y + ((_lv_trigo_sin(q->start_angle) * (q->radius)) >> LV_TRIGO_SHIFT);
-        quarter_area.x2 = q->center_x + ((_lv_trigo_sin(q->start_angle + 90) * (q->radius - q->width)) >> LV_TRIGO_SHIFT);
-
-        quarter_area.y1 = q->center_y + ((_lv_trigo_sin(q->end_angle) * (q->radius - q->width)) >> LV_TRIGO_SHIFT);
-        quarter_area.x1 = q->center_x + ((_lv_trigo_sin(q->end_angle + 90) * (q->radius)) >> LV_TRIGO_SHIFT);
-
-        bool ok = _lv_area_intersect(&quarter_area, &quarter_area, q->clip_area);
-        if(ok) lv_draw_rect(q->draw_area, &quarter_area, q->draw_dsc);
-    }
-    else if(q->start_quarter == 1 || q->end_quarter == 1) {
-        /*Start and/or end arcs here*/
-        if(q->start_quarter == 1) {
-            quarter_area.x1 = q->center_x - q->radius;
-            quarter_area.y1 = q->center_y;
-
-            quarter_area.y2 = q->center_y + ((_lv_trigo_sin(q->start_angle) * (q->radius)) >> LV_TRIGO_SHIFT);
-            quarter_area.x2 = q->center_x + ((_lv_trigo_sin(q->start_angle + 90) * (q->radius - q->width)) >> LV_TRIGO_SHIFT);
-
-            bool ok = _lv_area_intersect(&quarter_area, &quarter_area, q->clip_area);
-            if(ok) lv_draw_rect(q->draw_area, &quarter_area, q->draw_dsc);
-        }
-        if(q->end_quarter == 1) {
-            quarter_area.x2 = q->center_x - 1;
-            quarter_area.y2 = q->center_y + q->radius;
-
-            quarter_area.y1 = q->center_y + ((_lv_trigo_sin(q->end_angle) * (q->radius - q->width)) >> LV_TRIGO_SHIFT);
-            quarter_area.x1 = q->center_x + ((_lv_trigo_sin(q->end_angle + 90) * (q->radius)) >> LV_TRIGO_SHIFT);
-
-            bool ok = _lv_area_intersect(&quarter_area, &quarter_area, q->clip_area);
-            if(ok) lv_draw_rect(q->draw_area, &quarter_area, q->draw_dsc);
-        }
-    }
-    else if((q->start_quarter == q->end_quarter && q->start_quarter != 1 && q->end_angle < q->start_angle) ||
-            (q->start_quarter == 0 && q->end_quarter == 2) ||
-            (q->start_quarter == 0 && q->end_quarter == 3) ||
-            (q->start_quarter == 3 && q->end_quarter == 2)) {
-        /*Arc crosses here*/
-        quarter_area.x1 = q->center_x - q->radius;
-        quarter_area.y1 = q->center_y;
-        quarter_area.x2 = q->center_x - 1;
-        quarter_area.y2 = q->center_y + q->radius;
-
-        bool ok = _lv_area_intersect(&quarter_area, &quarter_area, q->clip_area);
-        if(ok) lv_draw_rect(q->draw_area, &quarter_area, q->draw_dsc);
-    }
-}
-
-static void draw_quarter_2(quarter_draw_dsc_t * q)
-{
-    lv_area_t quarter_area;
-
-    if(q->start_quarter == 2 && q->end_quarter == 2 && q->start_angle < q->end_angle) {
-        /*Small arc here*/
-        quarter_area.x1 = q->center_x + ((_lv_trigo_sin(q->start_angle + 90) * (q->radius)) >> LV_TRIGO_SHIFT);
-        quarter_area.y2 = q->center_y + ((_lv_trigo_sin(q->start_angle) * (q->radius - q->width)) >> LV_TRIGO_SHIFT);
-
-        quarter_area.y1 = q->center_y + ((_lv_trigo_sin(q->end_angle) * q->radius) >> LV_TRIGO_SHIFT);
-        quarter_area.x2 = q->center_x + ((_lv_trigo_sin(q->end_angle + 90) * (q->radius - q->width)) >> LV_TRIGO_SHIFT);
-
-        bool ok = _lv_area_intersect(&quarter_area, &quarter_area, q->clip_area);
-        if(ok) lv_draw_rect(q->draw_area, &quarter_area, q->draw_dsc);
-    }
-    else if(q->start_quarter == 2 || q->end_quarter == 2) {
-        /*Start and/or end arcs here*/
-        if(q->start_quarter == 2) {
-            quarter_area.x2 = q->center_x - 1;
-            quarter_area.y1 = q->center_y - q->radius;
-
-            quarter_area.x1 = q->center_x + ((_lv_trigo_sin(q->start_angle + 90) * (q->radius)) >> LV_TRIGO_SHIFT);
-            quarter_area.y2 = q->center_y + ((_lv_trigo_sin(q->start_angle) * (q->radius - q->width)) >> LV_TRIGO_SHIFT);
-
-            bool ok = _lv_area_intersect(&quarter_area, &quarter_area, q->clip_area);
-            if(ok) lv_draw_rect(q->draw_area, &quarter_area, q->draw_dsc);
-        }
-        if(q->end_quarter == 2) {
-            quarter_area.x1 = q->center_x - q->radius;
-            quarter_area.y2 = q->center_y - 1;
-
-            quarter_area.x2 = q->center_x + ((_lv_trigo_sin(q->end_angle + 90) * (q->radius - q->width)) >> LV_TRIGO_SHIFT);
-            quarter_area.y1 = q->center_y + ((_lv_trigo_sin(q->end_angle) * (q->radius)) >> LV_TRIGO_SHIFT);
-
-            bool ok = _lv_area_intersect(&quarter_area, &quarter_area, q->clip_area);
-            if(ok) lv_draw_rect(q->draw_area, &quarter_area, q->draw_dsc);
-        }
-    }
-    else if((q->start_quarter == q->end_quarter && q->start_quarter != 2 && q->end_angle < q->start_angle) ||
-            (q->start_quarter == 0 && q->end_quarter == 3) ||
-            (q->start_quarter == 1 && q->end_quarter == 3) ||
-            (q->start_quarter == 1 && q->end_quarter == 0)) {
-        /*Arc crosses here*/
-        quarter_area.x1 = q->center_x - q->radius;
-        quarter_area.y1 = q->center_y - q->radius;
-        quarter_area.x2 = q->center_x - 1;
-        quarter_area.y2 = q->center_y - 1;
-
-        bool ok = _lv_area_intersect(&quarter_area, &quarter_area, q->clip_area);
-        if(ok) lv_draw_rect(q->draw_area, &quarter_area, q->draw_dsc);
-    }
-}
-
-
-static void draw_quarter_3(quarter_draw_dsc_t * q)
-{
-    lv_area_t quarter_area;
-
-    if(q->start_quarter == 3 && q->end_quarter == 3 && q->start_angle < q->end_angle) {
-        /*Small arc here*/
-        quarter_area.x1 = q->center_x + ((_lv_trigo_sin(q->start_angle + 90) * (q->radius - q->width)) >> LV_TRIGO_SHIFT);
-        quarter_area.y1 = q->center_y + ((_lv_trigo_sin(q->start_angle) * (q->radius)) >> LV_TRIGO_SHIFT);
-
-        quarter_area.x2 = q->center_x + ((_lv_trigo_sin(q->end_angle + 90) * (q->radius)) >> LV_TRIGO_SHIFT);
-        quarter_area.y2 = q->center_y + ((_lv_trigo_sin(q->end_angle) * (q->radius - q->width)) >> LV_TRIGO_SHIFT);
-
-        bool ok = _lv_area_intersect(&quarter_area, &quarter_area, q->clip_area);
-        if(ok) lv_draw_rect(q->draw_area, &quarter_area, q->draw_dsc);
-    }
-    else if(q->start_quarter == 3 || q->end_quarter == 3) {
-        /*Start and/or end arcs here*/
-        if(q->start_quarter == 3) {
-            quarter_area.x2 = q->center_x + q->radius;
-            quarter_area.y2 = q->center_y - 1;
-
-            quarter_area.x1 = q->center_x + ((_lv_trigo_sin(q->start_angle + 90) * (q->radius - q->width)) >> LV_TRIGO_SHIFT);
-            quarter_area.y1 = q->center_y + ((_lv_trigo_sin(q->start_angle) * (q->radius)) >> LV_TRIGO_SHIFT);
-
-            bool ok = _lv_area_intersect(&quarter_area, &quarter_area, q->clip_area);
-            if(ok) lv_draw_rect(q->draw_area, &quarter_area, q->draw_dsc);
-        }
-        if(q->end_quarter == 3) {
-            quarter_area.x1 = q->center_x;
-            quarter_area.y1 = q->center_y - q->radius;
-
-            quarter_area.x2 = q->center_x + ((_lv_trigo_sin(q->end_angle + 90) * (q->radius)) >> LV_TRIGO_SHIFT);
-            quarter_area.y2 = q->center_y + ((_lv_trigo_sin(q->end_angle) * (q->radius - q->width)) >> LV_TRIGO_SHIFT);
-
-            bool ok = _lv_area_intersect(&quarter_area, &quarter_area, q->clip_area);
-            if(ok) lv_draw_rect(q->draw_area, &quarter_area, q->draw_dsc);
-        }
-    }
-    else if((q->start_quarter == q->end_quarter && q->start_quarter != 3 && q->end_angle < q->start_angle) ||
-            (q->start_quarter == 2 && q->end_quarter == 0) ||
-            (q->start_quarter == 1 && q->end_quarter == 0) ||
-            (q->start_quarter == 2 && q->end_quarter == 1)) {
-        /*Arc crosses here*/
-        quarter_area.x1 = q->center_x;
-        quarter_area.y1 = q->center_y - q->radius;
-        quarter_area.x2 = q->center_x + q->radius;
-        quarter_area.y2 = q->center_y - 1;
-
-        bool ok = _lv_area_intersect(&quarter_area, &quarter_area, q->clip_area);
-        if(ok) lv_draw_rect(q->draw_area, &quarter_area, q->draw_dsc);
-    }
-}
-
-
-static void get_rounded_area(int16_t angle, lv_coord_t radius, uint8_t thickness, lv_area_t * res_area)
-{
-    const uint8_t ps = 8;
-    const uint8_t pa = 127;
-
-    int32_t thick_half = thickness / 2;
-    uint8_t thick_corr = (thickness & 0x01) ? 0 : 1;
-
-    int32_t cir_x;
-    int32_t cir_y;
-
-    cir_x = ((radius - thick_half) * _lv_trigo_sin(90 - angle)) >> (LV_TRIGO_SHIFT - ps);
-    cir_y = ((radius - thick_half) * _lv_trigo_sin(angle)) >> (LV_TRIGO_SHIFT - ps);
-
-    /* Actually the center of the pixel need to be calculated so apply 1/2 px offset*/
-    if(cir_x > 0) {
-        cir_x = (cir_x - pa) >> ps;
-        res_area->x1 = cir_x - thick_half + thick_corr;
-        res_area->x2 = cir_x + thick_half;
-    }
-    else {
-        cir_x = (cir_x + pa) >> ps;
-        res_area->x1 = cir_x - thick_half;
-        res_area->x2 = cir_x + thick_half - thick_corr;
-    }
-
-    if(cir_y > 0) {
-        cir_y = (cir_y - pa) >> ps;
-        res_area->y1 = cir_y - thick_half + thick_corr;
-        res_area->y2 = cir_y + thick_half;
-    }
-    else {
-        cir_y = (cir_y + pa) >> ps;
-        res_area->y1 = cir_y - thick_half;
-        res_area->y2 = cir_y + thick_half - thick_corr;
-    }
-}
-
-=======
-/**
- * @file lv_draw_arc.c
- *
- */
-
-/*********************
- *      INCLUDES
- *********************/
-#include "lv_draw_arc.h"
-#include "lv_draw_rect.h"
-#include "lv_draw_mask.h"
-#include "../lv_misc/lv_math.h"
-
-/*********************
- *      DEFINES
- *********************/
-#define SPLIT_RADIUS_LIMIT 10  /*With radius greater then this the arc will drawn in quarters. A quarter is drawn only if there is arc in it */
-#define SPLIT_ANGLE_GAP_LIMIT 60  /*With small gaps in the arc don't bother with splitting because there is nothing to skip.*/
-
-/**********************
- *      TYPEDEFS
- **********************/
-typedef struct {
-    lv_coord_t center_x;
-    lv_coord_t center_y;
-    lv_coord_t radius;
-    uint16_t start_angle;
-    uint16_t end_angle;
-    uint16_t start_quarter;
-    uint16_t end_quarter;
-    lv_coord_t width;
-    lv_draw_rect_dsc_t * draw_dsc;
-    const lv_area_t * draw_area;
-    const lv_area_t * clip_area;
-} quarter_draw_dsc_t;
-
-/**********************
- *  STATIC PROTOTYPES
- **********************/
-static void draw_quarter_0(quarter_draw_dsc_t * q);
-static void draw_quarter_1(quarter_draw_dsc_t * q);
-static void draw_quarter_2(quarter_draw_dsc_t * q);
-static void draw_quarter_3(quarter_draw_dsc_t * q);
-static void get_rounded_area(int16_t angle, lv_coord_t radius, uint8_t thickness, lv_area_t * res_area);
-
-/**********************
- *  STATIC VARIABLES
- **********************/
-
-/**********************
- *      MACROS
- **********************/
-
-/**********************
- *   GLOBAL FUNCTIONS
- **********************/
-
-/**
- * Draw an arc. (Can draw pie too with great thickness.)
- * @param center_x the x coordinate of the center of the arc
- * @param center_y the y coordinate of the center of the arc
- * @param radius the radius of the arc
- * @param mask the arc will be drawn only in this mask
- * @param start_angle the start angle of the arc (0 deg on the bottom, 90 deg on the right)
- * @param end_angle the end angle of the arc
- * @param clip_area the arc will be drawn only in this area
- * @param dsc pointer to an initialized `lv_draw_line_dsc_t` variable
- */
-void lv_draw_arc(lv_coord_t center_x, lv_coord_t center_y, uint16_t radius,  uint16_t start_angle, uint16_t end_angle,
-                 const lv_area_t * clip_area, const lv_draw_line_dsc_t * dsc)
-{
-    if(dsc->opa <= LV_OPA_MIN) return;
-    if(dsc->width == 0) return;
-    if(start_angle == end_angle) return;
-
-    lv_style_int_t width = dsc->width;
-    if(width > radius) width = radius;
-
-    lv_draw_rect_dsc_t cir_dsc;
-    lv_draw_rect_dsc_init(&cir_dsc);
-    cir_dsc.radius = LV_RADIUS_CIRCLE;
-    cir_dsc.bg_opa = LV_OPA_TRANSP;
-    cir_dsc.border_opa = dsc->opa;
-    cir_dsc.border_color = dsc->color;
-    cir_dsc.border_width = width;
-    cir_dsc.border_blend_mode = dsc->blend_mode;
-
-    lv_area_t area;
-    area.x1 = center_x - radius;
-    area.y1 = center_y - radius;
-    area.x2 = center_x + radius - 1;  /*-1 because the center already belongs to the left/bottom part*/
-    area.y2 = center_y + radius - 1;
-
-    /*Draw a full ring*/
-    if(start_angle + 360 == end_angle || start_angle == end_angle + 360) {
-        lv_draw_rect(&area, clip_area, &cir_dsc);
-        return;
-    }
-
-    if(start_angle >= 360) start_angle -= 360;
-    if(end_angle >= 360) end_angle -= 360;
-
-    lv_draw_mask_angle_param_t mask_angle_param;
-    lv_draw_mask_angle_init(&mask_angle_param, center_x, center_y, start_angle, end_angle);
-
-    int16_t mask_angle_id = lv_draw_mask_add(&mask_angle_param, NULL);
-
-    int32_t angle_gap;
-    if(end_angle > start_angle) {
-        angle_gap = 360 - (end_angle - start_angle);
-    }
-    else {
-        angle_gap = start_angle - end_angle;
-    }
-    if(angle_gap > SPLIT_ANGLE_GAP_LIMIT && radius > SPLIT_RADIUS_LIMIT) {
-        /*Handle each quarter individually and skip which is empty*/
-        quarter_draw_dsc_t q_dsc;
-        q_dsc.center_x = center_x;
-        q_dsc.center_y = center_y;
-        q_dsc.radius = radius;
-        q_dsc.start_angle = start_angle;
-        q_dsc.end_angle = end_angle;
-        q_dsc.start_quarter = (start_angle / 90) & 0x3;
-        q_dsc.end_quarter = (end_angle / 90) & 0x3;
-        q_dsc.width = width;
-        q_dsc.draw_dsc =  &cir_dsc;
-        q_dsc.draw_area = &area;
-        q_dsc.clip_area = clip_area;
-
-        draw_quarter_0(&q_dsc);
-        draw_quarter_1(&q_dsc);
-        draw_quarter_2(&q_dsc);
-        draw_quarter_3(&q_dsc);
-    }
-    else {
-        lv_draw_rect(&area, clip_area, &cir_dsc);
-    }
-    lv_draw_mask_remove_id(mask_angle_id);
-
-    if(dsc->round_start || dsc->round_end) {
-        cir_dsc.bg_color        = dsc->color;
-        cir_dsc.bg_opa        = dsc->opa;
-        cir_dsc.bg_blend_mode = dsc->blend_mode;
-        cir_dsc.border_width = 0;
-
-        lv_area_t round_area;
-        if(dsc->round_start) {
-            get_rounded_area(start_angle, radius, width, &round_area);
-            round_area.x1 += center_x;
-            round_area.x2 += center_x;
-            round_area.y1 += center_y;
-            round_area.y2 += center_y;
-
-            lv_draw_rect(&round_area, clip_area, &cir_dsc);
-        }
-
-        if(dsc->round_end) {
-            get_rounded_area(end_angle, radius, width, &round_area);
-            round_area.x1 += center_x;
-            round_area.x2 += center_x;
-            round_area.y1 += center_y;
-            round_area.y2 += center_y;
-
-            lv_draw_rect(&round_area, clip_area, &cir_dsc);
-        }
-    }
-}
-
-/**********************
- *   STATIC FUNCTIONS
- **********************/
-
-static void draw_quarter_0(quarter_draw_dsc_t * q)
-{
-    lv_area_t quarter_area;
-
-    if(q->start_quarter == 0 && q->end_quarter == 0 && q->start_angle < q->end_angle) {
-        /*Small arc here*/
-        quarter_area.y1 = q->center_y + ((_lv_trigo_sin(q->start_angle) * (q->radius - q->width)) >> LV_TRIGO_SHIFT);
-        quarter_area.x2 = q->center_x + ((_lv_trigo_sin(q->start_angle + 90) * (q->radius)) >> LV_TRIGO_SHIFT);
-
-        quarter_area.y2 = q->center_y + ((_lv_trigo_sin(q->end_angle) * q->radius) >> LV_TRIGO_SHIFT);
-        quarter_area.x1 = q->center_x + ((_lv_trigo_sin(q->end_angle + 90) * (q->radius - q->width)) >> LV_TRIGO_SHIFT);
-
-        bool ok = _lv_area_intersect(&quarter_area, &quarter_area, q->clip_area);
-        if(ok) lv_draw_rect(q->draw_area, &quarter_area, q->draw_dsc);
-    }
-    else if(q->start_quarter == 0 || q->end_quarter == 0) {
-        /*Start and/or end arcs here*/
-        if(q->start_quarter == 0) {
-            quarter_area.x1 = q->center_x;
-            quarter_area.y2 = q->center_y + q->radius;
-
-            quarter_area.y1 = q->center_y + ((_lv_trigo_sin(q->start_angle) * (q->radius - q->width)) >> LV_TRIGO_SHIFT);
-            quarter_area.x2 = q->center_x + ((_lv_trigo_sin(q->start_angle + 90) * (q->radius)) >> LV_TRIGO_SHIFT);
-
-            bool ok = _lv_area_intersect(&quarter_area, &quarter_area, q->clip_area);
-            if(ok) lv_draw_rect(q->draw_area, &quarter_area, q->draw_dsc);
-        }
-        if(q->end_quarter == 0) {
-            quarter_area.x2 = q->center_x + q->radius;
-            quarter_area.y1 = q->center_y;
-
-            quarter_area.y2 = q->center_y + ((_lv_trigo_sin(q->end_angle) * q->radius) >> LV_TRIGO_SHIFT);
-            quarter_area.x1 = q->center_x + ((_lv_trigo_sin(q->end_angle + 90) * (q->radius - q->width)) >> LV_TRIGO_SHIFT);
-
-            bool ok = _lv_area_intersect(&quarter_area, &quarter_area, q->clip_area);
-            if(ok) lv_draw_rect(q->draw_area, &quarter_area, q->draw_dsc);
-        }
-    }
-    else if((q->start_quarter == q->end_quarter && q->start_quarter != 0 && q->end_angle < q->start_angle) ||
-            (q->start_quarter == 2 && q->end_quarter == 1) ||
-            (q->start_quarter == 3 && q->end_quarter == 2) ||
-            (q->start_quarter == 3 && q->end_quarter == 1)) {
-        /*Arc crosses here*/
-        quarter_area.x1 = q->center_x;
-        quarter_area.y1 = q->center_y;
-        quarter_area.x2 = q->center_x + q->radius;
-        quarter_area.y2 = q->center_y + q->radius;
-
-        bool ok = _lv_area_intersect(&quarter_area, &quarter_area, q->clip_area);
-        if(ok) lv_draw_rect(q->draw_area, &quarter_area, q->draw_dsc);
-    }
-}
-
-static void draw_quarter_1(quarter_draw_dsc_t * q)
-{
-    lv_area_t quarter_area;
-
-    if(q->start_quarter == 1 && q->end_quarter == 1 && q->start_angle < q->end_angle) {
-        /*Small arc here*/
-        quarter_area.y2 = q->center_y + ((_lv_trigo_sin(q->start_angle) * (q->radius)) >> LV_TRIGO_SHIFT);
-        quarter_area.x2 = q->center_x + ((_lv_trigo_sin(q->start_angle + 90) * (q->radius - q->width)) >> LV_TRIGO_SHIFT);
-
-        quarter_area.y1 = q->center_y + ((_lv_trigo_sin(q->end_angle) * (q->radius - q->width)) >> LV_TRIGO_SHIFT);
-        quarter_area.x1 = q->center_x + ((_lv_trigo_sin(q->end_angle + 90) * (q->radius)) >> LV_TRIGO_SHIFT);
-
-        bool ok = _lv_area_intersect(&quarter_area, &quarter_area, q->clip_area);
-        if(ok) lv_draw_rect(q->draw_area, &quarter_area, q->draw_dsc);
-    }
-    else if(q->start_quarter == 1 || q->end_quarter == 1) {
-        /*Start and/or end arcs here*/
-        if(q->start_quarter == 1) {
-            quarter_area.x1 = q->center_x - q->radius;
-            quarter_area.y1 = q->center_y;
-
-            quarter_area.y2 = q->center_y + ((_lv_trigo_sin(q->start_angle) * (q->radius)) >> LV_TRIGO_SHIFT);
-            quarter_area.x2 = q->center_x + ((_lv_trigo_sin(q->start_angle + 90) * (q->radius - q->width)) >> LV_TRIGO_SHIFT);
-
-            bool ok = _lv_area_intersect(&quarter_area, &quarter_area, q->clip_area);
-            if(ok) lv_draw_rect(q->draw_area, &quarter_area, q->draw_dsc);
-        }
-        if(q->end_quarter == 1) {
-            quarter_area.x2 = q->center_x - 1;
-            quarter_area.y2 = q->center_y + q->radius;
-
-            quarter_area.y1 = q->center_y + ((_lv_trigo_sin(q->end_angle) * (q->radius - q->width)) >> LV_TRIGO_SHIFT);
-            quarter_area.x1 = q->center_x + ((_lv_trigo_sin(q->end_angle + 90) * (q->radius)) >> LV_TRIGO_SHIFT);
-
-            bool ok = _lv_area_intersect(&quarter_area, &quarter_area, q->clip_area);
-            if(ok) lv_draw_rect(q->draw_area, &quarter_area, q->draw_dsc);
-        }
-    }
-    else if((q->start_quarter == q->end_quarter && q->start_quarter != 1 && q->end_angle < q->start_angle) ||
-            (q->start_quarter == 0 && q->end_quarter == 2) ||
-            (q->start_quarter == 0 && q->end_quarter == 3) ||
-            (q->start_quarter == 3 && q->end_quarter == 2)) {
-        /*Arc crosses here*/
-        quarter_area.x1 = q->center_x - q->radius;
-        quarter_area.y1 = q->center_y;
-        quarter_area.x2 = q->center_x - 1;
-        quarter_area.y2 = q->center_y + q->radius;
-
-        bool ok = _lv_area_intersect(&quarter_area, &quarter_area, q->clip_area);
-        if(ok) lv_draw_rect(q->draw_area, &quarter_area, q->draw_dsc);
-    }
-}
-
-static void draw_quarter_2(quarter_draw_dsc_t * q)
-{
-    lv_area_t quarter_area;
-
-    if(q->start_quarter == 2 && q->end_quarter == 2 && q->start_angle < q->end_angle) {
-        /*Small arc here*/
-        quarter_area.x1 = q->center_x + ((_lv_trigo_sin(q->start_angle + 90) * (q->radius)) >> LV_TRIGO_SHIFT);
-        quarter_area.y2 = q->center_y + ((_lv_trigo_sin(q->start_angle) * (q->radius - q->width)) >> LV_TRIGO_SHIFT);
-
-        quarter_area.y1 = q->center_y + ((_lv_trigo_sin(q->end_angle) * q->radius) >> LV_TRIGO_SHIFT);
-        quarter_area.x2 = q->center_x + ((_lv_trigo_sin(q->end_angle + 90) * (q->radius - q->width)) >> LV_TRIGO_SHIFT);
-
-        bool ok = _lv_area_intersect(&quarter_area, &quarter_area, q->clip_area);
-        if(ok) lv_draw_rect(q->draw_area, &quarter_area, q->draw_dsc);
-    }
-    else if(q->start_quarter == 2 || q->end_quarter == 2) {
-        /*Start and/or end arcs here*/
-        if(q->start_quarter == 2) {
-            quarter_area.x2 = q->center_x - 1;
-            quarter_area.y1 = q->center_y - q->radius;
-
-            quarter_area.x1 = q->center_x + ((_lv_trigo_sin(q->start_angle + 90) * (q->radius)) >> LV_TRIGO_SHIFT);
-            quarter_area.y2 = q->center_y + ((_lv_trigo_sin(q->start_angle) * (q->radius - q->width)) >> LV_TRIGO_SHIFT);
-
-            bool ok = _lv_area_intersect(&quarter_area, &quarter_area, q->clip_area);
-            if(ok) lv_draw_rect(q->draw_area, &quarter_area, q->draw_dsc);
-        }
-        if(q->end_quarter == 2) {
-            quarter_area.x1 = q->center_x - q->radius;
-            quarter_area.y2 = q->center_y - 1;
-
-            quarter_area.x2 = q->center_x + ((_lv_trigo_sin(q->end_angle + 90) * (q->radius - q->width)) >> LV_TRIGO_SHIFT);
-            quarter_area.y1 = q->center_y + ((_lv_trigo_sin(q->end_angle) * (q->radius)) >> LV_TRIGO_SHIFT);
-
-            bool ok = _lv_area_intersect(&quarter_area, &quarter_area, q->clip_area);
-            if(ok) lv_draw_rect(q->draw_area, &quarter_area, q->draw_dsc);
-        }
-    }
-    else if((q->start_quarter == q->end_quarter && q->start_quarter != 2 && q->end_angle < q->start_angle) ||
-            (q->start_quarter == 0 && q->end_quarter == 3) ||
-            (q->start_quarter == 1 && q->end_quarter == 3) ||
-            (q->start_quarter == 1 && q->end_quarter == 0)) {
-        /*Arc crosses here*/
-        quarter_area.x1 = q->center_x - q->radius;
-        quarter_area.y1 = q->center_y - q->radius;
-        quarter_area.x2 = q->center_x - 1;
-        quarter_area.y2 = q->center_y - 1;
-
-        bool ok = _lv_area_intersect(&quarter_area, &quarter_area, q->clip_area);
-        if(ok) lv_draw_rect(q->draw_area, &quarter_area, q->draw_dsc);
-    }
-}
-
-static void draw_quarter_3(quarter_draw_dsc_t * q)
-{
-    lv_area_t quarter_area;
-
-    if(q->start_quarter == 3 && q->end_quarter == 3 && q->start_angle < q->end_angle) {
-        /*Small arc here*/
-        quarter_area.x1 = q->center_x + ((_lv_trigo_sin(q->start_angle + 90) * (q->radius - q->width)) >> LV_TRIGO_SHIFT);
-        quarter_area.y1 = q->center_y + ((_lv_trigo_sin(q->start_angle) * (q->radius)) >> LV_TRIGO_SHIFT);
-
-        quarter_area.x2 = q->center_x + ((_lv_trigo_sin(q->end_angle + 90) * (q->radius)) >> LV_TRIGO_SHIFT);
-        quarter_area.y2 = q->center_y + ((_lv_trigo_sin(q->end_angle) * (q->radius - q->width)) >> LV_TRIGO_SHIFT);
-
-        bool ok = _lv_area_intersect(&quarter_area, &quarter_area, q->clip_area);
-        if(ok) lv_draw_rect(q->draw_area, &quarter_area, q->draw_dsc);
-    }
-    else if(q->start_quarter == 3 || q->end_quarter == 3) {
-        /*Start and/or end arcs here*/
-        if(q->start_quarter == 3) {
-            quarter_area.x2 = q->center_x + q->radius;
-            quarter_area.y2 = q->center_y - 1;
-
-            quarter_area.x1 = q->center_x + ((_lv_trigo_sin(q->start_angle + 90) * (q->radius - q->width)) >> LV_TRIGO_SHIFT);
-            quarter_area.y1 = q->center_y + ((_lv_trigo_sin(q->start_angle) * (q->radius)) >> LV_TRIGO_SHIFT);
-
-            bool ok = _lv_area_intersect(&quarter_area, &quarter_area, q->clip_area);
-            if(ok) lv_draw_rect(q->draw_area, &quarter_area, q->draw_dsc);
-        }
-        if(q->end_quarter == 3) {
-            quarter_area.x1 = q->center_x;
-            quarter_area.y1 = q->center_y - q->radius;
-
-            quarter_area.x2 = q->center_x + ((_lv_trigo_sin(q->end_angle + 90) * (q->radius)) >> LV_TRIGO_SHIFT);
-            quarter_area.y2 = q->center_y + ((_lv_trigo_sin(q->end_angle) * (q->radius - q->width)) >> LV_TRIGO_SHIFT);
-
-            bool ok = _lv_area_intersect(&quarter_area, &quarter_area, q->clip_area);
-            if(ok) lv_draw_rect(q->draw_area, &quarter_area, q->draw_dsc);
-        }
-    }
-    else if((q->start_quarter == q->end_quarter && q->start_quarter != 3 && q->end_angle < q->start_angle) ||
-            (q->start_quarter == 2 && q->end_quarter == 0) ||
-            (q->start_quarter == 1 && q->end_quarter == 0) ||
-            (q->start_quarter == 2 && q->end_quarter == 1)) {
-        /*Arc crosses here*/
-        quarter_area.x1 = q->center_x;
-        quarter_area.y1 = q->center_y - q->radius;
-        quarter_area.x2 = q->center_x + q->radius;
-        quarter_area.y2 = q->center_y - 1;
-
-        bool ok = _lv_area_intersect(&quarter_area, &quarter_area, q->clip_area);
-        if(ok) lv_draw_rect(q->draw_area, &quarter_area, q->draw_dsc);
-    }
-}
-
-static void get_rounded_area(int16_t angle, lv_coord_t radius, uint8_t thickness, lv_area_t * res_area)
-{
-    const uint8_t ps = 8;
-    const uint8_t pa = 127;
-
-    int32_t thick_half = thickness / 2;
-    uint8_t thick_corr = (thickness & 0x01) ? 0 : 1;
-
-    int32_t cir_x;
-    int32_t cir_y;
-
-    cir_x = ((radius - thick_half) * _lv_trigo_sin(90 - angle)) >> (LV_TRIGO_SHIFT - ps);
-    cir_y = ((radius - thick_half) * _lv_trigo_sin(angle)) >> (LV_TRIGO_SHIFT - ps);
-
-    /* Actually the center of the pixel need to be calculated so apply 1/2 px offset*/
-    if(cir_x > 0) {
-        cir_x = (cir_x - pa) >> ps;
-        res_area->x1 = cir_x - thick_half + thick_corr;
-        res_area->x2 = cir_x + thick_half;
-    }
-    else {
-        cir_x = (cir_x + pa) >> ps;
-        res_area->x1 = cir_x - thick_half;
-        res_area->x2 = cir_x + thick_half - thick_corr;
-    }
-
-    if(cir_y > 0) {
-        cir_y = (cir_y - pa) >> ps;
-        res_area->y1 = cir_y - thick_half + thick_corr;
-        res_area->y2 = cir_y + thick_half;
-    }
-    else {
-        cir_y = (cir_y + pa) >> ps;
-        res_area->y1 = cir_y - thick_half;
-        res_area->y2 = cir_y + thick_half - thick_corr;
-    }
-}
->>>>>>> 9003f4a9
+/**
+ * @file lv_draw_arc.c
+ *
+ */
+
+/*********************
+ *      INCLUDES
+ *********************/
+#include "lv_draw_arc.h"
+#include "lv_draw_rect.h"
+#include "lv_draw_mask.h"
+#include "../lv_misc/lv_math.h"
+
+/*********************
+ *      DEFINES
+ *********************/
+#define SPLIT_RADIUS_LIMIT 10  /*With radius greater then this the arc will drawn in quarters. A quarter is drawn only if there is arc in it */
+#define SPLIT_ANGLE_GAP_LIMIT 60  /*With small gaps in the arc don't bother with splitting because there is nothing to skip.*/
+
+/**********************
+ *      TYPEDEFS
+ **********************/
+typedef struct {
+    lv_coord_t center_x;
+    lv_coord_t center_y;
+    lv_coord_t radius;
+    uint16_t start_angle;
+    uint16_t end_angle;
+    uint16_t start_quarter;
+    uint16_t end_quarter;
+    lv_coord_t width;
+    lv_draw_rect_dsc_t * draw_dsc;
+    const lv_area_t * draw_area;
+    const lv_area_t * clip_area;
+} quarter_draw_dsc_t;
+
+/**********************
+ *  STATIC PROTOTYPES
+ **********************/
+static void draw_quarter_0(quarter_draw_dsc_t * q);
+static void draw_quarter_1(quarter_draw_dsc_t * q);
+static void draw_quarter_2(quarter_draw_dsc_t * q);
+static void draw_quarter_3(quarter_draw_dsc_t * q);
+static void get_rounded_area(int16_t angle, lv_coord_t radius, uint8_t thickness, lv_area_t * res_area);
+
+/**********************
+ *  STATIC VARIABLES
+ **********************/
+
+/**********************
+ *      MACROS
+ **********************/
+
+/**********************
+ *   GLOBAL FUNCTIONS
+ **********************/
+
+/**
+ * Draw an arc. (Can draw pie too with great thickness.)
+ * @param center_x the x coordinate of the center of the arc
+ * @param center_y the y coordinate of the center of the arc
+ * @param radius the radius of the arc
+ * @param mask the arc will be drawn only in this mask
+ * @param start_angle the start angle of the arc (0 deg on the bottom, 90 deg on the right)
+ * @param end_angle the end angle of the arc
+ * @param clip_area the arc will be drawn only in this area
+ * @param dsc pointer to an initialized `lv_draw_line_dsc_t` variable
+ */
+void lv_draw_arc(lv_coord_t center_x, lv_coord_t center_y, uint16_t radius,  uint16_t start_angle, uint16_t end_angle,
+                 const lv_area_t * clip_area, const lv_draw_line_dsc_t * dsc)
+{
+    if(dsc->opa <= LV_OPA_MIN) return;
+    if(dsc->width == 0) return;
+    if(start_angle == end_angle) return;
+
+    lv_style_int_t width = dsc->width;
+    if(width > radius) width = radius;
+
+    lv_draw_rect_dsc_t cir_dsc;
+    lv_draw_rect_dsc_init(&cir_dsc);
+    cir_dsc.radius = LV_RADIUS_CIRCLE;
+    cir_dsc.bg_opa = LV_OPA_TRANSP;
+    cir_dsc.border_opa = dsc->opa;
+    cir_dsc.border_color = dsc->color;
+    cir_dsc.border_width = width;
+    cir_dsc.border_blend_mode = dsc->blend_mode;
+
+    lv_area_t area;
+    area.x1 = center_x - radius;
+    area.y1 = center_y - radius;
+    area.x2 = center_x + radius - 1;  /*-1 because the center already belongs to the left/bottom part*/
+    area.y2 = center_y + radius - 1;
+
+    /*Draw a full ring*/
+    if(start_angle + 360 == end_angle || start_angle == end_angle + 360) {
+        lv_draw_rect(&area, clip_area, &cir_dsc);
+        return;
+    }
+
+    if(start_angle >= 360) start_angle -= 360;
+    if(end_angle >= 360) end_angle -= 360;
+
+    lv_draw_mask_angle_param_t mask_angle_param;
+    lv_draw_mask_angle_init(&mask_angle_param, center_x, center_y, start_angle, end_angle);
+
+    int16_t mask_angle_id = lv_draw_mask_add(&mask_angle_param, NULL);
+
+    int32_t angle_gap;
+    if(end_angle > start_angle) {
+        angle_gap = 360 - (end_angle - start_angle);
+    }
+    else {
+        angle_gap = start_angle - end_angle;
+    }
+    if(angle_gap > SPLIT_ANGLE_GAP_LIMIT && radius > SPLIT_RADIUS_LIMIT) {
+        /*Handle each quarter individually and skip which is empty*/
+        quarter_draw_dsc_t q_dsc;
+        q_dsc.center_x = center_x;
+        q_dsc.center_y = center_y;
+        q_dsc.radius = radius;
+        q_dsc.start_angle = start_angle;
+        q_dsc.end_angle = end_angle;
+        q_dsc.start_quarter = (start_angle / 90) & 0x3;
+        q_dsc.end_quarter = (end_angle / 90) & 0x3;
+        q_dsc.width = width;
+        q_dsc.draw_dsc =  &cir_dsc;
+        q_dsc.draw_area = &area;
+        q_dsc.clip_area = clip_area;
+
+        draw_quarter_0(&q_dsc);
+        draw_quarter_1(&q_dsc);
+        draw_quarter_2(&q_dsc);
+        draw_quarter_3(&q_dsc);
+    }
+    else {
+        lv_draw_rect(&area, clip_area, &cir_dsc);
+    }
+    lv_draw_mask_remove_id(mask_angle_id);
+
+    if(dsc->round_start || dsc->round_end) {
+        cir_dsc.bg_color        = dsc->color;
+        cir_dsc.bg_opa        = dsc->opa;
+        cir_dsc.bg_blend_mode = dsc->blend_mode;
+        cir_dsc.border_width = 0;
+
+        lv_area_t round_area;
+        if(dsc->round_start) {
+            get_rounded_area(start_angle, radius, width, &round_area);
+            round_area.x1 += center_x;
+            round_area.x2 += center_x;
+            round_area.y1 += center_y;
+            round_area.y2 += center_y;
+
+            lv_draw_rect(&round_area, clip_area, &cir_dsc);
+        }
+
+        if(dsc->round_end) {
+            get_rounded_area(end_angle, radius, width, &round_area);
+            round_area.x1 += center_x;
+            round_area.x2 += center_x;
+            round_area.y1 += center_y;
+            round_area.y2 += center_y;
+
+            lv_draw_rect(&round_area, clip_area, &cir_dsc);
+        }
+    }
+}
+
+/**********************
+ *   STATIC FUNCTIONS
+ **********************/
+
+static void draw_quarter_0(quarter_draw_dsc_t * q)
+{
+    lv_area_t quarter_area;
+
+    if(q->start_quarter == 0 && q->end_quarter == 0 && q->start_angle < q->end_angle) {
+        /*Small arc here*/
+        quarter_area.y1 = q->center_y + ((_lv_trigo_sin(q->start_angle) * (q->radius - q->width)) >> LV_TRIGO_SHIFT);
+        quarter_area.x2 = q->center_x + ((_lv_trigo_sin(q->start_angle + 90) * (q->radius)) >> LV_TRIGO_SHIFT);
+
+        quarter_area.y2 = q->center_y + ((_lv_trigo_sin(q->end_angle) * q->radius) >> LV_TRIGO_SHIFT);
+        quarter_area.x1 = q->center_x + ((_lv_trigo_sin(q->end_angle + 90) * (q->radius - q->width)) >> LV_TRIGO_SHIFT);
+
+        bool ok = _lv_area_intersect(&quarter_area, &quarter_area, q->clip_area);
+        if(ok) lv_draw_rect(q->draw_area, &quarter_area, q->draw_dsc);
+    }
+    else if(q->start_quarter == 0 || q->end_quarter == 0) {
+        /*Start and/or end arcs here*/
+        if(q->start_quarter == 0) {
+            quarter_area.x1 = q->center_x;
+            quarter_area.y2 = q->center_y + q->radius;
+
+            quarter_area.y1 = q->center_y + ((_lv_trigo_sin(q->start_angle) * (q->radius - q->width)) >> LV_TRIGO_SHIFT);
+            quarter_area.x2 = q->center_x + ((_lv_trigo_sin(q->start_angle + 90) * (q->radius)) >> LV_TRIGO_SHIFT);
+
+            bool ok = _lv_area_intersect(&quarter_area, &quarter_area, q->clip_area);
+            if(ok) lv_draw_rect(q->draw_area, &quarter_area, q->draw_dsc);
+        }
+        if(q->end_quarter == 0) {
+            quarter_area.x2 = q->center_x + q->radius;
+            quarter_area.y1 = q->center_y;
+
+            quarter_area.y2 = q->center_y + ((_lv_trigo_sin(q->end_angle) * q->radius) >> LV_TRIGO_SHIFT);
+            quarter_area.x1 = q->center_x + ((_lv_trigo_sin(q->end_angle + 90) * (q->radius - q->width)) >> LV_TRIGO_SHIFT);
+
+            bool ok = _lv_area_intersect(&quarter_area, &quarter_area, q->clip_area);
+            if(ok) lv_draw_rect(q->draw_area, &quarter_area, q->draw_dsc);
+        }
+    }
+    else if((q->start_quarter == q->end_quarter && q->start_quarter != 0 && q->end_angle < q->start_angle) ||
+            (q->start_quarter == 2 && q->end_quarter == 1) ||
+            (q->start_quarter == 3 && q->end_quarter == 2) ||
+            (q->start_quarter == 3 && q->end_quarter == 1)) {
+        /*Arc crosses here*/
+        quarter_area.x1 = q->center_x;
+        quarter_area.y1 = q->center_y;
+        quarter_area.x2 = q->center_x + q->radius;
+        quarter_area.y2 = q->center_y + q->radius;
+
+        bool ok = _lv_area_intersect(&quarter_area, &quarter_area, q->clip_area);
+        if(ok) lv_draw_rect(q->draw_area, &quarter_area, q->draw_dsc);
+    }
+}
+
+static void draw_quarter_1(quarter_draw_dsc_t * q)
+{
+    lv_area_t quarter_area;
+
+    if(q->start_quarter == 1 && q->end_quarter == 1 && q->start_angle < q->end_angle) {
+        /*Small arc here*/
+        quarter_area.y2 = q->center_y + ((_lv_trigo_sin(q->start_angle) * (q->radius)) >> LV_TRIGO_SHIFT);
+        quarter_area.x2 = q->center_x + ((_lv_trigo_sin(q->start_angle + 90) * (q->radius - q->width)) >> LV_TRIGO_SHIFT);
+
+        quarter_area.y1 = q->center_y + ((_lv_trigo_sin(q->end_angle) * (q->radius - q->width)) >> LV_TRIGO_SHIFT);
+        quarter_area.x1 = q->center_x + ((_lv_trigo_sin(q->end_angle + 90) * (q->radius)) >> LV_TRIGO_SHIFT);
+
+        bool ok = _lv_area_intersect(&quarter_area, &quarter_area, q->clip_area);
+        if(ok) lv_draw_rect(q->draw_area, &quarter_area, q->draw_dsc);
+    }
+    else if(q->start_quarter == 1 || q->end_quarter == 1) {
+        /*Start and/or end arcs here*/
+        if(q->start_quarter == 1) {
+            quarter_area.x1 = q->center_x - q->radius;
+            quarter_area.y1 = q->center_y;
+
+            quarter_area.y2 = q->center_y + ((_lv_trigo_sin(q->start_angle) * (q->radius)) >> LV_TRIGO_SHIFT);
+            quarter_area.x2 = q->center_x + ((_lv_trigo_sin(q->start_angle + 90) * (q->radius - q->width)) >> LV_TRIGO_SHIFT);
+
+            bool ok = _lv_area_intersect(&quarter_area, &quarter_area, q->clip_area);
+            if(ok) lv_draw_rect(q->draw_area, &quarter_area, q->draw_dsc);
+        }
+        if(q->end_quarter == 1) {
+            quarter_area.x2 = q->center_x - 1;
+            quarter_area.y2 = q->center_y + q->radius;
+
+            quarter_area.y1 = q->center_y + ((_lv_trigo_sin(q->end_angle) * (q->radius - q->width)) >> LV_TRIGO_SHIFT);
+            quarter_area.x1 = q->center_x + ((_lv_trigo_sin(q->end_angle + 90) * (q->radius)) >> LV_TRIGO_SHIFT);
+
+            bool ok = _lv_area_intersect(&quarter_area, &quarter_area, q->clip_area);
+            if(ok) lv_draw_rect(q->draw_area, &quarter_area, q->draw_dsc);
+        }
+    }
+    else if((q->start_quarter == q->end_quarter && q->start_quarter != 1 && q->end_angle < q->start_angle) ||
+            (q->start_quarter == 0 && q->end_quarter == 2) ||
+            (q->start_quarter == 0 && q->end_quarter == 3) ||
+            (q->start_quarter == 3 && q->end_quarter == 2)) {
+        /*Arc crosses here*/
+        quarter_area.x1 = q->center_x - q->radius;
+        quarter_area.y1 = q->center_y;
+        quarter_area.x2 = q->center_x - 1;
+        quarter_area.y2 = q->center_y + q->radius;
+
+        bool ok = _lv_area_intersect(&quarter_area, &quarter_area, q->clip_area);
+        if(ok) lv_draw_rect(q->draw_area, &quarter_area, q->draw_dsc);
+    }
+}
+
+static void draw_quarter_2(quarter_draw_dsc_t * q)
+{
+    lv_area_t quarter_area;
+
+    if(q->start_quarter == 2 && q->end_quarter == 2 && q->start_angle < q->end_angle) {
+        /*Small arc here*/
+        quarter_area.x1 = q->center_x + ((_lv_trigo_sin(q->start_angle + 90) * (q->radius)) >> LV_TRIGO_SHIFT);
+        quarter_area.y2 = q->center_y + ((_lv_trigo_sin(q->start_angle) * (q->radius - q->width)) >> LV_TRIGO_SHIFT);
+
+        quarter_area.y1 = q->center_y + ((_lv_trigo_sin(q->end_angle) * q->radius) >> LV_TRIGO_SHIFT);
+        quarter_area.x2 = q->center_x + ((_lv_trigo_sin(q->end_angle + 90) * (q->radius - q->width)) >> LV_TRIGO_SHIFT);
+
+        bool ok = _lv_area_intersect(&quarter_area, &quarter_area, q->clip_area);
+        if(ok) lv_draw_rect(q->draw_area, &quarter_area, q->draw_dsc);
+    }
+    else if(q->start_quarter == 2 || q->end_quarter == 2) {
+        /*Start and/or end arcs here*/
+        if(q->start_quarter == 2) {
+            quarter_area.x2 = q->center_x - 1;
+            quarter_area.y1 = q->center_y - q->radius;
+
+            quarter_area.x1 = q->center_x + ((_lv_trigo_sin(q->start_angle + 90) * (q->radius)) >> LV_TRIGO_SHIFT);
+            quarter_area.y2 = q->center_y + ((_lv_trigo_sin(q->start_angle) * (q->radius - q->width)) >> LV_TRIGO_SHIFT);
+
+            bool ok = _lv_area_intersect(&quarter_area, &quarter_area, q->clip_area);
+            if(ok) lv_draw_rect(q->draw_area, &quarter_area, q->draw_dsc);
+        }
+        if(q->end_quarter == 2) {
+            quarter_area.x1 = q->center_x - q->radius;
+            quarter_area.y2 = q->center_y - 1;
+
+            quarter_area.x2 = q->center_x + ((_lv_trigo_sin(q->end_angle + 90) * (q->radius - q->width)) >> LV_TRIGO_SHIFT);
+            quarter_area.y1 = q->center_y + ((_lv_trigo_sin(q->end_angle) * (q->radius)) >> LV_TRIGO_SHIFT);
+
+            bool ok = _lv_area_intersect(&quarter_area, &quarter_area, q->clip_area);
+            if(ok) lv_draw_rect(q->draw_area, &quarter_area, q->draw_dsc);
+        }
+    }
+    else if((q->start_quarter == q->end_quarter && q->start_quarter != 2 && q->end_angle < q->start_angle) ||
+            (q->start_quarter == 0 && q->end_quarter == 3) ||
+            (q->start_quarter == 1 && q->end_quarter == 3) ||
+            (q->start_quarter == 1 && q->end_quarter == 0)) {
+        /*Arc crosses here*/
+        quarter_area.x1 = q->center_x - q->radius;
+        quarter_area.y1 = q->center_y - q->radius;
+        quarter_area.x2 = q->center_x - 1;
+        quarter_area.y2 = q->center_y - 1;
+
+        bool ok = _lv_area_intersect(&quarter_area, &quarter_area, q->clip_area);
+        if(ok) lv_draw_rect(q->draw_area, &quarter_area, q->draw_dsc);
+    }
+}
+
+static void draw_quarter_3(quarter_draw_dsc_t * q)
+{
+    lv_area_t quarter_area;
+
+    if(q->start_quarter == 3 && q->end_quarter == 3 && q->start_angle < q->end_angle) {
+        /*Small arc here*/
+        quarter_area.x1 = q->center_x + ((_lv_trigo_sin(q->start_angle + 90) * (q->radius - q->width)) >> LV_TRIGO_SHIFT);
+        quarter_area.y1 = q->center_y + ((_lv_trigo_sin(q->start_angle) * (q->radius)) >> LV_TRIGO_SHIFT);
+
+        quarter_area.x2 = q->center_x + ((_lv_trigo_sin(q->end_angle + 90) * (q->radius)) >> LV_TRIGO_SHIFT);
+        quarter_area.y2 = q->center_y + ((_lv_trigo_sin(q->end_angle) * (q->radius - q->width)) >> LV_TRIGO_SHIFT);
+
+        bool ok = _lv_area_intersect(&quarter_area, &quarter_area, q->clip_area);
+        if(ok) lv_draw_rect(q->draw_area, &quarter_area, q->draw_dsc);
+    }
+    else if(q->start_quarter == 3 || q->end_quarter == 3) {
+        /*Start and/or end arcs here*/
+        if(q->start_quarter == 3) {
+            quarter_area.x2 = q->center_x + q->radius;
+            quarter_area.y2 = q->center_y - 1;
+
+            quarter_area.x1 = q->center_x + ((_lv_trigo_sin(q->start_angle + 90) * (q->radius - q->width)) >> LV_TRIGO_SHIFT);
+            quarter_area.y1 = q->center_y + ((_lv_trigo_sin(q->start_angle) * (q->radius)) >> LV_TRIGO_SHIFT);
+
+            bool ok = _lv_area_intersect(&quarter_area, &quarter_area, q->clip_area);
+            if(ok) lv_draw_rect(q->draw_area, &quarter_area, q->draw_dsc);
+        }
+        if(q->end_quarter == 3) {
+            quarter_area.x1 = q->center_x;
+            quarter_area.y1 = q->center_y - q->radius;
+
+            quarter_area.x2 = q->center_x + ((_lv_trigo_sin(q->end_angle + 90) * (q->radius)) >> LV_TRIGO_SHIFT);
+            quarter_area.y2 = q->center_y + ((_lv_trigo_sin(q->end_angle) * (q->radius - q->width)) >> LV_TRIGO_SHIFT);
+
+            bool ok = _lv_area_intersect(&quarter_area, &quarter_area, q->clip_area);
+            if(ok) lv_draw_rect(q->draw_area, &quarter_area, q->draw_dsc);
+        }
+    }
+    else if((q->start_quarter == q->end_quarter && q->start_quarter != 3 && q->end_angle < q->start_angle) ||
+            (q->start_quarter == 2 && q->end_quarter == 0) ||
+            (q->start_quarter == 1 && q->end_quarter == 0) ||
+            (q->start_quarter == 2 && q->end_quarter == 1)) {
+        /*Arc crosses here*/
+        quarter_area.x1 = q->center_x;
+        quarter_area.y1 = q->center_y - q->radius;
+        quarter_area.x2 = q->center_x + q->radius;
+        quarter_area.y2 = q->center_y - 1;
+
+        bool ok = _lv_area_intersect(&quarter_area, &quarter_area, q->clip_area);
+        if(ok) lv_draw_rect(q->draw_area, &quarter_area, q->draw_dsc);
+    }
+}
+
+static void get_rounded_area(int16_t angle, lv_coord_t radius, uint8_t thickness, lv_area_t * res_area)
+{
+    const uint8_t ps = 8;
+    const uint8_t pa = 127;
+
+    int32_t thick_half = thickness / 2;
+    uint8_t thick_corr = (thickness & 0x01) ? 0 : 1;
+
+    int32_t cir_x;
+    int32_t cir_y;
+
+    cir_x = ((radius - thick_half) * _lv_trigo_sin(90 - angle)) >> (LV_TRIGO_SHIFT - ps);
+    cir_y = ((radius - thick_half) * _lv_trigo_sin(angle)) >> (LV_TRIGO_SHIFT - ps);
+
+    /* Actually the center of the pixel need to be calculated so apply 1/2 px offset*/
+    if(cir_x > 0) {
+        cir_x = (cir_x - pa) >> ps;
+        res_area->x1 = cir_x - thick_half + thick_corr;
+        res_area->x2 = cir_x + thick_half;
+    }
+    else {
+        cir_x = (cir_x + pa) >> ps;
+        res_area->x1 = cir_x - thick_half;
+        res_area->x2 = cir_x + thick_half - thick_corr;
+    }
+
+    if(cir_y > 0) {
+        cir_y = (cir_y - pa) >> ps;
+        res_area->y1 = cir_y - thick_half + thick_corr;
+        res_area->y2 = cir_y + thick_half;
+    }
+    else {
+        cir_y = (cir_y + pa) >> ps;
+        res_area->y1 = cir_y - thick_half;
+        res_area->y2 = cir_y + thick_half - thick_corr;
+    }
+}
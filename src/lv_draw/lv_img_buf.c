--- conflicted
+++ resolved
@@ -159,73 +159,6 @@
     }
 
     return LV_OPA_COVER;
-}
-
-<<<<<<< HEAD
-
-
-=======
->>>>>>> e2921088
-/**
- * Set the color of a pixel of an image. The alpha channel won't be affected.
- * @param dsc pointer to an image descriptor
- * @param x x coordinate of the point to set
- * @param y x coordinate of the point to set
- * @param c color of the point
- * @param safe true: check out of bounds
- */
-void lv_img_buf_set_px_color(lv_img_dsc_t * dsc, lv_coord_t x, lv_coord_t y, lv_color_t c)
-{
-    uint8_t * buf_u8 = (uint8_t *)dsc->data;
-
-    if(dsc->header.cf == LV_IMG_CF_TRUE_COLOR || dsc->header.cf == LV_IMG_CF_TRUE_COLOR_CHROMA_KEYED) {
-        uint8_t px_size = lv_img_cf_get_px_size(dsc->header.cf) >> 3;
-        uint32_t px     = dsc->header.w * y * px_size + x * px_size;
-        memcpy(&buf_u8[px], &c, px_size);
-    } else if(dsc->header.cf == LV_IMG_CF_TRUE_COLOR_ALPHA) {
-        uint8_t px_size = lv_img_cf_get_px_size(dsc->header.cf) >> 3;
-        uint32_t px     = dsc->header.w * y * px_size + x * px_size;
-        memcpy(&buf_u8[px], &c, px_size - 1); /*-1 to not overwrite the alpha value*/
-    } else if(dsc->header.cf == LV_IMG_CF_INDEXED_1BIT) {
-        buf_u8 += sizeof(lv_color32_t) * 2; /*Skip the palette*/
-
-        uint8_t bit = x & 0x7;
-        x           = x >> 3;
-
-        /* Get the current pixel.
-         * dsc->header.w + 7 means rounding up to 8 because the lines are byte aligned
-         * so the possible real width are 8 ,16, 24 ...*/
-        uint32_t px = ((dsc->header.w + 7) >> 3) * y + x;
-        buf_u8[px]  = buf_u8[px] & ~(1 << (7 - bit));
-        buf_u8[px]  = buf_u8[px] | ((c.full & 0x1) << (7 - bit));
-    } else if(dsc->header.cf == LV_IMG_CF_INDEXED_2BIT) {
-        buf_u8 += sizeof(lv_color32_t) * 4; /*Skip the palette*/
-        uint8_t bit = (x & 0x3) * 2;
-        x           = x >> 2;
-
-        /* Get the current pixel.
-         * dsc->header.w + 3 means rounding up to 4 because the lines are byte aligned
-         * so the possible real width are 4, 8 ,12 ...*/
-        uint32_t px = ((dsc->header.w + 3) >> 2) * y + x;
-
-        buf_u8[px] = buf_u8[px] & ~(3 << (6 - bit));
-        buf_u8[px] = buf_u8[px] | ((c.full & 0x3) << (6 - bit));
-    } else if(dsc->header.cf == LV_IMG_CF_INDEXED_4BIT) {
-        buf_u8 += sizeof(lv_color32_t) * 16; /*Skip the palette*/
-        uint8_t bit = (x & 0x1) * 4;
-        x           = x >> 1;
-
-        /* Get the current pixel.
-         * dsc->header.w + 1 means rounding up to 2 because the lines are byte aligned
-         * so the possible real width are 2 ,4, 6 ...*/
-        uint32_t px = ((dsc->header.w + 1) >> 1) * y + x;
-        buf_u8[px]  = buf_u8[px] & ~(0xF << (4 - bit));
-        buf_u8[px]  = buf_u8[px] | ((c.full & 0xF) << (4 - bit));
-    } else if(dsc->header.cf == LV_IMG_CF_INDEXED_8BIT) {
-        buf_u8 += sizeof(lv_color32_t) * 256; /*Skip the palette*/
-        uint32_t px = dsc->header.w * y + x;
-        buf_u8[px]  = c.full;
-    }
 }
 
 /**

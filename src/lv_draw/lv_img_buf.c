/**
 * @file lv_img_buf.c
 *
 */

/*********************
 *      INCLUDES
 *********************/
#include <stddef.h>
#include <string.h>
#include "lv_img_buf.h"
#include "lv_draw_img.h"
#include "../lv_misc/lv_math.h"
#include "../lv_misc/lv_log.h"

/*********************
 *      DEFINES
 *********************/

/**********************
 *      TYPEDEFS
 **********************/

/**********************
 *  STATIC PROTOTYPES
 **********************/
static inline bool transform_anti_alias(lv_img_rotate_dsc_t * dsc);

/**********************
 *  STATIC VARIABLES
 **********************/

/**********************
 *      MACROS
 **********************/

/**********************
 *   GLOBAL FUNCTIONS
 **********************/


/**
 * Get the color of an image's pixel
 * @param dsc an image descriptor
 * @param x x coordinate of the point to get
 * @param y x coordinate of the point to get
 * @param color the color of the image. In case of `LV_IMG_CF_ALPHA_1/2/4/8` this color is used.
 * Not used in other cases.
 * @param safe true: check out of bounds
 * @return color of the point
 */
lv_color_t lv_img_buf_get_px_color(lv_img_dsc_t * dsc, lv_coord_t x, lv_coord_t y, lv_color_t color)
{
    lv_color_t p_color = LV_COLOR_BLACK;
    uint8_t * buf_u8 = (uint8_t *)dsc->data;

    if(dsc->header.cf == LV_IMG_CF_TRUE_COLOR || dsc->header.cf == LV_IMG_CF_TRUE_COLOR_CHROMA_KEYED ||
            dsc->header.cf == LV_IMG_CF_TRUE_COLOR_ALPHA) {
        uint8_t px_size = lv_img_cf_get_px_size(dsc->header.cf) >> 3;
        uint32_t px     = dsc->header.w * y * px_size + x * px_size;
        memcpy(&p_color, &buf_u8[px], sizeof(lv_color_t));
#if LV_COLOR_SIZE == 32
        p_color.ch.alpha = 0xFF; /*Only the color should be get so use a deafult alpha value*/
#endif
    } else if(dsc->header.cf == LV_IMG_CF_INDEXED_1BIT) {
        buf_u8 += 4 * 2;
        uint8_t bit = x & 0x7;
        x           = x >> 3;

        /* Get the current pixel.
         * dsc->header.w + 7 means rounding up to 8 because the lines are byte aligned
         * so the possible real width are 8, 16, 24 ...*/
        uint32_t px  = ((dsc->header.w + 7) >> 3) * y + x;
        p_color.full = (buf_u8[px] & (1 << (7 - bit))) >> (7 - bit);
    } else if(dsc->header.cf == LV_IMG_CF_INDEXED_2BIT) {
        buf_u8 += 4 * 4;
        uint8_t bit = (x & 0x3) * 2;
        x           = x >> 2;

        /* Get the current pixel.
         * dsc->header.w + 3 means rounding up to 4 because the lines are byte aligned
         * so the possible real width are 4, 8, 12 ...*/
        uint32_t px  = ((dsc->header.w + 3) >> 2) * y + x;
        p_color.full = (buf_u8[px] & (3 << (6 - bit))) >> (6 - bit);
    } else if(dsc->header.cf == LV_IMG_CF_INDEXED_4BIT) {
        buf_u8 += 4 * 16;
        uint8_t bit = (x & 0x1) * 4;
        x           = x >> 1;

        /* Get the current pixel.
         * dsc->header.w + 1 means rounding up to 2 because the lines are byte aligned
         * so the possible real width are 2, 4, 6 ...*/
        uint32_t px  = ((dsc->header.w + 1) >> 1) * y + x;
        p_color.full = (buf_u8[px] & (0xF << (4 - bit))) >> (4 - bit);
    } else if(dsc->header.cf == LV_IMG_CF_INDEXED_8BIT) {
        buf_u8 += 4 * 256;
        uint32_t px  = dsc->header.w * y + x;
        p_color.full = buf_u8[px];
    } else if(dsc->header.cf == LV_IMG_CF_ALPHA_1BIT || dsc->header.cf == LV_IMG_CF_ALPHA_2BIT ||
            dsc->header.cf == LV_IMG_CF_ALPHA_4BIT || dsc->header.cf == LV_IMG_CF_ALPHA_8BIT) {
        p_color = color;
    }
    return p_color;
}

/**
 * Get the alpha value of an image's pixel
 * @param dsc pointer to an image descriptor
 * @param x x coordinate of the point to set
 * @param y x coordinate of the point to set
 * @param safe true: check out of bounds
 * @return alpha value of the point
 */
lv_opa_t lv_img_buf_get_px_alpha(lv_img_dsc_t * dsc, lv_coord_t x, lv_coord_t y)
{
    uint8_t * buf_u8 = (uint8_t *)dsc->data;

    if(dsc->header.cf == LV_IMG_CF_TRUE_COLOR_ALPHA) {
        uint32_t px = dsc->header.w * y * LV_IMG_PX_SIZE_ALPHA_BYTE + x * LV_IMG_PX_SIZE_ALPHA_BYTE;
        return buf_u8[px + LV_IMG_PX_SIZE_ALPHA_BYTE - 1];
    } else if(dsc->header.cf == LV_IMG_CF_ALPHA_1BIT) {
        uint8_t bit = x & 0x7;
        x           = x >> 3;

        /* Get the current pixel.
         * dsc->header.w + 7 means rounding up to 8 because the lines are byte aligned
         * so the possible real width are 8 ,16, 24 ...*/
        uint32_t px    = ((dsc->header.w + 7) >> 3) * y + x;
        uint8_t px_opa = (buf_u8[px] & (1 << (7 - bit))) >> (7 - bit);
        return px_opa ? LV_OPA_TRANSP : LV_OPA_COVER;
    } else if(dsc->header.cf == LV_IMG_CF_ALPHA_2BIT) {
        const uint8_t opa_table[4] = {0, 85, 170, 255}; /*Opacity mapping with bpp = 2*/

        uint8_t bit = (x & 0x3) * 2;
        x           = x >> 2;

        /* Get the current pixel.
         * dsc->header.w + 4 means rounding up to 8 because the lines are byte aligned
         * so the possible real width are 4 ,8, 12 ...*/
        uint32_t px    = ((dsc->header.w + 3) >> 2) * y + x;
        uint8_t px_opa = (buf_u8[px] & (3 << (6 - bit))) >> (6 - bit);
        return opa_table[px_opa];
    } else if(dsc->header.cf == LV_IMG_CF_ALPHA_4BIT) {
        const uint8_t opa_table[16] = {0,  17, 34,  51, /*Opacity mapping with bpp = 4*/
                68, 85, 102, 119, 136, 153, 170, 187, 204, 221, 238, 255};

        uint8_t bit = (x & 0x1) * 4;
        x           = x >> 1;

        /* Get the current pixel.
         * dsc->header.w + 1 means rounding up to 8 because the lines are byte aligned
         * so the possible real width are 2 ,4, 6 ...*/
        uint32_t px    = ((dsc->header.w + 1) >> 1) * y + x;
        uint8_t px_opa = (buf_u8[px] & (0xF << (4 - bit))) >> (4 - bit);
        return opa_table[px_opa];
    } else if(dsc->header.cf == LV_IMG_CF_ALPHA_8BIT) {
        uint32_t px = dsc->header.w * y + x;
        return buf_u8[px];
    }

    return LV_OPA_COVER;
}

/**
 * Get the color of an image's pixel
 * @param dsc an image descriptor
 * @param x x coordinate of the point to get
 * @param y x coordinate of the point to get
 * @param color the color of the image. In case of `LV_IMG_CF_ALPHA_1/2/4/8` this color is used.
 * Not used in other cases.
 * @param safe true: check out of bounds
 * @return color of the point
 */
void lv_img_buf_get_px(lv_img_dsc_t * dsc, lv_coord_t x, lv_coord_t y, lv_color_t color, lv_color_t * px_color, lv_opa_t * px_opa)
{
    uint8_t * buf_u8 = (uint8_t *)dsc->data;

    if(dsc->header.cf == LV_IMG_CF_TRUE_COLOR || dsc->header.cf == LV_IMG_CF_TRUE_COLOR_CHROMA_KEYED) {
        uint32_t px     = dsc->header.w * y * sizeof(lv_color_t) + x * sizeof(lv_color_t);
        memcpy(px_color, &buf_u8[px], sizeof(lv_color_t));
        *px_opa = LV_OPA_COVER;
    } else if(dsc->header.cf == LV_IMG_CF_TRUE_COLOR_ALPHA) {
        uint32_t px     = dsc->header.w * y * LV_IMG_PX_SIZE_ALPHA_BYTE + x * LV_IMG_PX_SIZE_ALPHA_BYTE;
        memcpy(px_color, &buf_u8[px], sizeof(lv_color_t));
        *px_opa = buf_u8[px + LV_IMG_PX_SIZE_ALPHA_BYTE - 1];
#if LV_COLOR_SIZE == 32
        p_color.ch.alpha = 0xFF; /*Only the color should be get so use a default alpha value*/
#endif
    } else if(dsc->header.cf == LV_IMG_CF_INDEXED_1BIT) {
        buf_u8 += 4 * 2;
        uint8_t bit = x & 0x7;
        x           = x >> 3;

        /* Get the current pixel.
         * dsc->header.w + 7 means rounding up to 8 because the lines are byte aligned
         * so the possible real width are 8, 16, 24 ...*/
        uint32_t px  = ((dsc->header.w + 7) >> 3) * y + x;
        px_color->full = (buf_u8[px] & (1 << (7 - bit))) >> (7 - bit);
        *px_opa = LV_OPA_COVER;
    } else if(dsc->header.cf == LV_IMG_CF_INDEXED_2BIT) {
        buf_u8 += 4 * 4;
        uint8_t bit = (x & 0x3) * 2;
        x           = x >> 2;

        /* Get the current pixel.
         * dsc->header.w + 3 means rounding up to 4 because the lines are byte aligned
         * so the possible real width are 4, 8, 12 ...*/
        uint32_t px  = ((dsc->header.w + 3) >> 2) * y + x;
        px_color->full = (buf_u8[px] & (3 << (6 - bit))) >> (6 - bit);
        *px_opa = LV_OPA_COVER;
    } else if(dsc->header.cf == LV_IMG_CF_INDEXED_4BIT) {
        buf_u8 += 4 * 16;
        uint8_t bit = (x & 0x1) * 4;
        x           = x >> 1;

        /* Get the current pixel.
         * dsc->header.w + 1 means rounding up to 2 because the lines are byte aligned
         * so the possible real width are 2, 4, 6 ...*/
        uint32_t px  = ((dsc->header.w + 1) >> 1) * y + x;
        px_color->full = (buf_u8[px] & (0xF << (4 - bit))) >> (4 - bit);
        *px_opa = LV_OPA_COVER;
    } else if(dsc->header.cf == LV_IMG_CF_INDEXED_8BIT) {
        buf_u8 += 4 * 256;
        uint32_t px  = dsc->header.w * y + x;
        px_color->full = buf_u8[px];
    } else if(dsc->header.cf == LV_IMG_CF_ALPHA_1BIT || dsc->header.cf == LV_IMG_CF_ALPHA_2BIT ||
            dsc->header.cf == LV_IMG_CF_ALPHA_4BIT || dsc->header.cf == LV_IMG_CF_ALPHA_8BIT) {
        *px_color = color;
        *px_opa = LV_OPA_COVER;
    } else if(dsc->header.cf == LV_IMG_CF_ALPHA_1BIT) {
        uint8_t bit = x & 0x7;
        x           = x >> 3;

        /* Get the current pixel.
         * dsc->header.w + 7 means rounding up to 8 because the lines are byte aligned
         * so the possible real width are 8 ,16, 24 ...*/
        uint32_t px    = ((dsc->header.w + 7) >> 3) * y + x;
        uint8_t tmp = (buf_u8[px] & (1 << (7 - bit))) >> (7 - bit);
        *px_opa = tmp ? LV_OPA_TRANSP : LV_OPA_COVER;
        *px_color = color;
    } else if(dsc->header.cf == LV_IMG_CF_ALPHA_2BIT) {
        const uint8_t opa_table[4] = {0, 85, 170, 255}; /*Opacity mapping with bpp = 2*/

        uint8_t bit = (x & 0x3) * 2;
        x           = x >> 2;

        /* Get the current pixel.
         * dsc->header.w + 4 means rounding up to 8 because the lines are byte aligned
         * so the possible real width are 4 ,8, 12 ...*/
        uint32_t px    = ((dsc->header.w + 3) >> 2) * y + x;
        uint8_t tmp = (buf_u8[px] & (3 << (6 - bit))) >> (6 - bit);
        *px_opa = opa_table[tmp];
        *px_color = color;
    } else if(dsc->header.cf == LV_IMG_CF_ALPHA_4BIT) {
        const uint8_t opa_table[16] = {0,  17, 34,  51, /*Opacity mapping with bpp = 4*/
                68, 85, 102, 119, 136, 153, 170, 187, 204, 221, 238, 255};

        uint8_t bit = (x & 0x1) * 4;
        x           = x >> 1;

        /* Get the current pixel.
         * dsc->header.w + 1 means rounding up to 8 because the lines are byte aligned
         * so the possible real width are 2 ,4, 6 ...*/
        uint32_t px    = ((dsc->header.w + 1) >> 1) * y + x;
        uint8_t tmp = (buf_u8[px] & (0xF << (4 - bit))) >> (4 - bit);
        *px_opa = opa_table[tmp];
        *px_color = color;
    } else if(dsc->header.cf == LV_IMG_CF_ALPHA_8BIT) {
        uint32_t px = dsc->header.w * y + x;
        *px_opa =  buf_u8[px];
        *px_color = color;
    }
}


/**
 * Set the color of a pixel of an image. The alpha channel won't be affected.
 * @param dsc pointer to an image descriptor
 * @param x x coordinate of the point to set
 * @param y x coordinate of the point to set
 * @param c color of the point
 * @param safe true: check out of bounds
 */
void lv_img_buf_set_px_color(lv_img_dsc_t * dsc, lv_coord_t x, lv_coord_t y, lv_color_t c)
{
    uint8_t * buf_u8 = (uint8_t *)dsc->data;

    if(dsc->header.cf == LV_IMG_CF_TRUE_COLOR || dsc->header.cf == LV_IMG_CF_TRUE_COLOR_CHROMA_KEYED) {
        uint8_t px_size = lv_img_cf_get_px_size(dsc->header.cf) >> 3;
        uint32_t px     = dsc->header.w * y * px_size + x * px_size;
        memcpy(&buf_u8[px], &c, px_size);
    } else if(dsc->header.cf == LV_IMG_CF_TRUE_COLOR_ALPHA) {
        uint8_t px_size = lv_img_cf_get_px_size(dsc->header.cf) >> 3;
        uint32_t px     = dsc->header.w * y * px_size + x * px_size;
        memcpy(&buf_u8[px], &c, px_size - 1); /*-1 to not overwrite the alpha value*/
    } else if(dsc->header.cf == LV_IMG_CF_INDEXED_1BIT) {
        buf_u8 += sizeof(lv_color32_t) * 2; /*Skip the palette*/

        uint8_t bit = x & 0x7;
        x           = x >> 3;

        /* Get the current pixel.
         * dsc->header.w + 7 means rounding up to 8 because the lines are byte aligned
         * so the possible real width are 8 ,16, 24 ...*/
        uint32_t px = ((dsc->header.w + 7) >> 3) * y + x;
        buf_u8[px]  = buf_u8[px] & ~(1 << (7 - bit));
        buf_u8[px]  = buf_u8[px] | ((c.full & 0x1) << (7 - bit));
    } else if(dsc->header.cf == LV_IMG_CF_INDEXED_2BIT) {
        buf_u8 += sizeof(lv_color32_t) * 4; /*Skip the palette*/
        uint8_t bit = (x & 0x3) * 2;
        x           = x >> 2;

        /* Get the current pixel.
         * dsc->header.w + 3 means rounding up to 4 because the lines are byte aligned
         * so the possible real width are 4, 8 ,12 ...*/
        uint32_t px = ((dsc->header.w + 3) >> 2) * y + x;

        buf_u8[px] = buf_u8[px] & ~(3 << (6 - bit));
        buf_u8[px] = buf_u8[px] | ((c.full & 0x3) << (6 - bit));
    } else if(dsc->header.cf == LV_IMG_CF_INDEXED_4BIT) {
        buf_u8 += sizeof(lv_color32_t) * 16; /*Skip the palette*/
        uint8_t bit = (x & 0x1) * 4;
        x           = x >> 1;

        /* Get the current pixel.
         * dsc->header.w + 1 means rounding up to 2 because the lines are byte aligned
         * so the possible real width are 2 ,4, 6 ...*/
        uint32_t px = ((dsc->header.w + 1) >> 1) * y + x;
        buf_u8[px]  = buf_u8[px] & ~(0xF << (4 - bit));
        buf_u8[px]  = buf_u8[px] | ((c.full & 0xF) << (4 - bit));
    } else if(dsc->header.cf == LV_IMG_CF_INDEXED_8BIT) {
        buf_u8 += sizeof(lv_color32_t) * 256; /*Skip the palette*/
        uint32_t px = dsc->header.w * y + x;
        buf_u8[px]  = c.full;
    }
}

/**
 * Set the alpha value of a pixel of an image. The color won't be affected
 * @param dsc pointer to an image descriptor
 * @param x x coordinate of the point to set
 * @param y x coordinate of the point to set
 * @param opa the desired opacity
 * @param safe true: check out of bounds
 */
void lv_img_buf_set_px_alpha(lv_img_dsc_t * dsc, lv_coord_t x, lv_coord_t y, lv_opa_t opa)
{
    uint8_t * buf_u8 = (uint8_t *)dsc->data;

    if(dsc->header.cf == LV_IMG_CF_TRUE_COLOR_ALPHA) {
        uint8_t px_size          = lv_img_cf_get_px_size(dsc->header.cf) >> 3;
        uint32_t px              = dsc->header.w * y * px_size + x * px_size;
        buf_u8[px + px_size - 1] = opa;
    } else if(dsc->header.cf == LV_IMG_CF_ALPHA_1BIT) {
        opa         = opa >> 7; /*opa -> [0,1]*/
        uint8_t bit = x & 0x7;
        x           = x >> 3;

        /* Get the current pixel.
         * dsc->header.w + 7 means rounding up to 8 because the lines are byte aligned
         * so the possible real width are 8 ,16, 24 ...*/
        uint32_t px = ((dsc->header.w + 7) >> 3) * y + x;
        buf_u8[px]  = buf_u8[px] & ~(1 << (7 - bit));
        buf_u8[px]  = buf_u8[px] | ((opa & 0x1) << (7 - bit));
    } else if(dsc->header.cf == LV_IMG_CF_ALPHA_2BIT) {
        opa         = opa >> 6; /*opa -> [0,3]*/
        uint8_t bit = (x & 0x3) * 2;
        x           = x >> 2;

        /* Get the current pixel.
         * dsc->header.w + 4 means rounding up to 8 because the lines are byte aligned
         * so the possible real width are 4 ,8, 12 ...*/
        uint32_t px = ((dsc->header.w + 3) >> 2) * y + x;
        buf_u8[px]  = buf_u8[px] & ~(3 << (6 - bit));
        buf_u8[px]  = buf_u8[px] | ((opa & 0x3) << (6 - bit));
    } else if(dsc->header.cf == LV_IMG_CF_ALPHA_4BIT) {
        opa         = opa >> 4; /*opa -> [0,15]*/
        uint8_t bit = (x & 0x1) * 4;
        x           = x >> 1;

        /* Get the current pixel.
         * dsc->header.w + 1 means rounding up to 8 because the lines are byte aligned
         * so the possible real width are 2 ,4, 6 ...*/
        uint32_t px = ((dsc->header.w + 1) >> 1) * y + x;
        buf_u8[px]  = buf_u8[px] & ~(0xF << (4 - bit));
        buf_u8[px]  = buf_u8[px] | ((opa & 0xF) << (4 - bit));
    } else if(dsc->header.cf == LV_IMG_CF_ALPHA_8BIT) {
        uint32_t px = dsc->header.w * y + x;
        buf_u8[px]  = opa;
    }
}

/**
 * Set the palette color of an indexed image. Valid only for `LV_IMG_CF_INDEXED1/2/4/8`
 * @param dsc pointer to an image descriptor
 * @param id the palette color to set:
 *   - for `LV_IMG_CF_INDEXED1`: 0..1
 *   - for `LV_IMG_CF_INDEXED2`: 0..3
 *   - for `LV_IMG_CF_INDEXED4`: 0..15
 *   - for `LV_IMG_CF_INDEXED8`: 0..255
 * @param c the color to set
 */
void lv_img_buf_set_palette(lv_img_dsc_t * dsc, uint8_t id, lv_color_t c)
{
    if((dsc->header.cf == LV_IMG_CF_ALPHA_1BIT && id > 1) || (dsc->header.cf == LV_IMG_CF_ALPHA_2BIT && id > 3) ||
            (dsc->header.cf == LV_IMG_CF_ALPHA_4BIT && id > 15) || (dsc->header.cf == LV_IMG_CF_ALPHA_8BIT)) {
        LV_LOG_WARN("lv_img_buf_set_px_alpha: invalid 'id'");
        return;
    }

    lv_color32_t c32;
    c32.full      = lv_color_to32(c);
    uint8_t * buf = (uint8_t *)dsc->data;
    memcpy(&buf[id * sizeof(c32)], &c32, sizeof(c32));
}

/**
 * Allocate an image buffer in RAM
 * @param w width of image
 * @param h height of image
 * @param cf a color format (`LV_IMG_CF_...`)
 * @return an allocated image, or NULL on failure
 */
lv_img_dsc_t *lv_img_buf_alloc(lv_coord_t w, lv_coord_t h, lv_img_cf_t cf)
{
    /* Allocate image descriptor */
    lv_img_dsc_t *dsc = lv_mem_alloc(sizeof(lv_img_dsc_t));
    if(dsc == NULL)
        return NULL;

    memset(dsc, 0, sizeof(lv_img_dsc_t));

    /* Get image data size */
    dsc->data_size = lv_img_buf_get_img_size(w, h, cf);
    if(dsc->data_size == 0) {
        lv_mem_free(dsc);
        return NULL;
    }

    /* Allocate raw buffer */
    dsc->data = lv_mem_alloc(dsc->data_size);
    if(dsc->data == NULL) {
        lv_mem_free(dsc);
        return NULL;
    }
    memset((uint8_t *)dsc->data, 0, dsc->data_size);

    /* Fill in header */
    dsc->header.always_zero = 0;
    dsc->header.w = w;
    dsc->header.h = h;
    dsc->header.cf = cf;
    return dsc;
}

/**
 * Free an allocated image buffer
 * @param dsc image buffer to free
 */
void lv_img_buf_free(lv_img_dsc_t *dsc)
{
    if(dsc != NULL) {
        if(dsc->data != NULL)
            lv_mem_free(dsc->data);

        lv_mem_free(dsc);
    }
}

/**
 * Get the memory consumption of a raw bitmap, given color format and dimensions.
 * @param w width
 * @param h height
 * @param cf color format
 * @return size in bytes
 */
uint32_t lv_img_buf_get_img_size(lv_coord_t w, lv_coord_t h, lv_img_cf_t cf)
{
    switch(cf) {
    case LV_IMG_CF_TRUE_COLOR: return LV_IMG_BUF_SIZE_TRUE_COLOR(w, h);
    case LV_IMG_CF_TRUE_COLOR_ALPHA: return LV_IMG_BUF_SIZE_TRUE_COLOR_ALPHA(w, h);
    case LV_IMG_CF_TRUE_COLOR_CHROMA_KEYED: return LV_IMG_BUF_SIZE_TRUE_COLOR_CHROMA_KEYED(w, h);
    case LV_IMG_CF_ALPHA_1BIT: return LV_IMG_BUF_SIZE_ALPHA_1BIT(w, h);
    case LV_IMG_CF_ALPHA_2BIT: return LV_IMG_BUF_SIZE_ALPHA_2BIT(w, h);
    case LV_IMG_CF_ALPHA_4BIT: return LV_IMG_BUF_SIZE_ALPHA_4BIT(w, h);
    case LV_IMG_CF_ALPHA_8BIT: return LV_IMG_BUF_SIZE_ALPHA_8BIT(w, h);
    case LV_IMG_CF_INDEXED_1BIT: return LV_IMG_BUF_SIZE_INDEXED_1BIT(w, h);
    case LV_IMG_CF_INDEXED_2BIT: return LV_IMG_BUF_SIZE_INDEXED_2BIT(w, h);
    case LV_IMG_CF_INDEXED_4BIT: return LV_IMG_BUF_SIZE_INDEXED_4BIT(w, h);
    case LV_IMG_CF_INDEXED_8BIT: return LV_IMG_BUF_SIZE_INDEXED_8BIT(w, h);
    default: return 0;
    }
}

/**
 * Initialize a descriptor to rotate an image
 * @param dsc pointer to an `lv_img_rotate_dsc_t` variable
 * @param angle angle to rotate
 * @param src image source (array of pixels)
 * @param src_w width of the image to rotate
 * @param src_h height of the image to rotate
 * @param cf color format of the image to rotate
 * @param pivot_x pivot x
 * @param pivot_y pivot y
 * @param color a color used for `LV_IMG_CF_INDEXED_1/2/4/8BIT` color formats
 */
void lv_img_buf_rotate_init(lv_img_rotate_dsc_t * dsc, int16_t angle, const void * src, lv_coord_t src_w, lv_coord_t src_h,
        lv_img_cf_t cf, lv_coord_t pivot_x, lv_coord_t pivot_y, lv_color_t color)
{
    memset(dsc, 0x00, sizeof(lv_img_rotate_dsc_t));

    dsc->angle = angle;
    dsc->src = src;
    dsc->src_w = src_w;
    dsc->src_h = src_h;
    dsc->cf = cf;
    dsc->color = color;
    dsc->pivot_x = pivot_x;
    dsc->pivot_y = pivot_y;
    dsc->pivot_x_256 = pivot_x * 256;
    dsc->pivot_y_256 = pivot_y * 256;
    dsc->sinma = lv_trigo_sin(-angle);
    dsc->cosma = lv_trigo_sin(-angle + 90);

    dsc->chroma_keyed = lv_img_cf_is_chroma_keyed(cf) ? 1 : 0;
    dsc->has_alpha = lv_img_cf_has_alpha(cf) ? 1 : 0;
    if(cf == LV_IMG_CF_TRUE_COLOR || cf == LV_IMG_CF_TRUE_COLOR_ALPHA || cf == LV_IMG_CF_TRUE_COLOR_CHROMA_KEYED) {
        dsc->native_color = 0;
    }

    dsc->img_dsc.data = src;
    dsc->img_dsc.header.always_zero = 0;
    dsc->img_dsc.header.cf = cf;
    dsc->img_dsc.header.w = src_w;
    dsc->img_dsc.header.h = src_h;

    dsc->res_opa = LV_OPA_COVER;
}

/**
 * Get which color and opa would come to a pixel if it were rotated
 * @param dsc a descriptor initialized by `lv_img_buf_rotate_init`
 * @param x the coordinate which color and opa should be get
 * @param y the coordinate which color and opa should be get
 * @return true: there is valid pixel on these x/y coordinates; false: the rotated pixel was out of the image
 * @note the result is written back to `dsc->res_color` and `dsc->res_opa`
 */
bool lv_img_buf_get_px_rotated(lv_img_rotate_dsc_t * dsc, lv_coord_t x, lv_coord_t y)
{

    /*Get the target point relative coordinates to the pivot*/
    int32_t xt = x - dsc->pivot_x;
    int32_t yt = y - dsc->pivot_y;

<<<<<<< HEAD
    bool fast = false;
    bool zoomed = false;
    uint16_t zoom = 128;
    uint16_t zoom_inv = (256 / zoom) * 256;;
    int32_t xs;
    int32_t ys;
    if(!zoomed) {
        /*Get the source pixel from the upscaled image*/
        xs = ((dsc->cosma * xt - dsc->sinma * yt) >> (LV_TRIGO_SHIFT - 8)) + dsc->pivot_x_256;
        ys = ((dsc->sinma * xt + dsc->cosma * yt) >> (LV_TRIGO_SHIFT - 8)) + dsc->pivot_y_256;
    } else {
        xt *= zoom_inv;
        yt *= zoom_inv;
        xs = ((dsc->cosma * xt - dsc->sinma * yt) >> (LV_TRIGO_SHIFT)) + dsc->pivot_x_256;
        ys = ((dsc->sinma * xt + dsc->cosma * yt) >> (LV_TRIGO_SHIFT)) + dsc->pivot_y_256;

    }
=======

    //    xt = xt / 2;
    //    yt = yt / 2;

    /*Get the source pixel from the upscaled image*/
    int32_t xs = ((dsc->cosma * xt - dsc->sinma * yt) >> (LV_TRIGO_SHIFT - 8)) + dsc->pivot_x_256;
    int32_t ys = ((dsc->sinma * xt + dsc->cosma * yt) >> (LV_TRIGO_SHIFT - 8)) + dsc->pivot_y_256;
>>>>>>> 1e685324

    /*Get the integer part of the source pixel*/
    int xs_int = xs >> 8;
    int ys_int = ys >> 8;

    if(xs_int >= dsc->src_w) return false;
    else if(xs_int < 0) return false;

    if(ys_int >= dsc->src_h) return false;
    else if(ys_int < 0) return false;

    /* If the fractional < 0x70 mix the source pixel with the left/top pixel
     * If the fractional > 0x90 mix the source pixel with the right/bottom pixel
     * In the 0x70..0x90 range use the unchanged source pixel */

<<<<<<< HEAD
    uint8_t px_size;
    uint32_t pxi;
    if(dsc->native_color) {
        if(dsc->has_alpha == 0) {
            px_size = LV_COLOR_SIZE >> 3;

            pxi     = dsc->src_w * ys_int * px_size + xs_int * px_size;
            memcpy(&dsc->res_color, &src_u8[pxi], px_size);
        } else {
            px_size = LV_IMG_PX_SIZE_ALPHA_BYTE;
            pxi     = dsc->src_w * ys_int * px_size + xs_int * px_size;
            memcpy(&dsc->res_color, &src_u8[pxi], px_size - 1);
            dsc->res_opa = src_u8[pxi + px_size - 1];
        }
    } else {
        pxi = 0; /*unused*/
        px_size = 0;    /*unused*/
        dsc->res_color = lv_img_buf_get_px_color(&dsc->img_dsc, xs_int, ys_int, dsc->color, false);
        dsc->res_opa = lv_img_buf_get_px_alpha(&dsc->img_dsc, xs_int, ys_int, false);
    }

=======
    lv_color_t c_dest_int;
    lv_opa_t opa_dest_int = 0;

    lv_img_buf_get_px(&dsc->img_dsc, xs_int, ys_int, dsc->color, &c_dest_int, &opa_dest_int);
>>>>>>> 1e685324

    if(dsc->chroma_keyed) {
        lv_color_t ct = LV_COLOR_TRANSP;
        if(dsc->res_color.full == ct.full) return false;
    }


    if(fast) return true;

<<<<<<< HEAD
    dsc->xs = xs;
    dsc->ys = ys;
    dsc->xs_int = xs_int;
    dsc->ys_int = ys_int;
    dsc->pxi = pxi;
    dsc->px_size = px_size;

    bool ret;
=======
        xr = xs_fract + 0x80;
        lv_img_buf_get_px(&dsc->img_dsc, xn, ys_int, dsc->color, &c_dest_xn, &opa_dest_xn);
>>>>>>> 1e685324

    ret = transform_anti_alias(dsc);

    return ret;
}

<<<<<<< HEAD
/**********************
 *   STATIC FUNCTIONS
 **********************/
static inline bool transform_anti_alias(lv_img_rotate_dsc_t * dsc)
{
    const uint8_t * src_u8 = dsc->src;
=======
        lv_img_buf_get_px(&dsc->img_dsc, xn, ys_int, dsc->color, &c_dest_xn, &opa_dest_xn);
>>>>>>> 1e685324

    /*Get the fractional part of the source pixel*/
    int xs_fract = dsc->xs & 0xff;
    int ys_fract = dsc->ys & 0xff;
    int32_t xn;      /*x neightboor*/
    lv_opa_t xr; /*x mix ratio*/

    if(xs_fract < 0x70) {
          xn = - 1;
          if(dsc->xs_int + xn < 0) return false;
          xr = xs_fract + 0x80;
    } else if(xs_fract > 0x90) {
        xn =  1;
        if(dsc->xs_int + xn >= dsc->src_w) return false;
        xr = (0xFF - xs_fract) + 0x80;
    } else {
        xn = 0;
        xr = 0xFF;
    }

    int32_t yn;      /*x neightboor*/
    lv_opa_t yr; /*x mix ratio*/

    if(ys_fract < 0x70) {
          yn = - 1;
          if(dsc->ys_int + yn < 0) return false;

          yr = ys_fract + 0x80;
    } else if(ys_fract > 0x90) {
        yn =  1;
        if(dsc->ys_int + yn >= dsc->src_h) return false;

<<<<<<< HEAD
        yr = (0xFF - ys_fract) + 0x80;
    } else {
        yn = 0;
        yr = 0xFF;
    }
=======
        lv_img_buf_get_px(&dsc->img_dsc, xs_int, yn, dsc->color, &c_dest_yn, &opa_dest_yn);
>>>>>>> 1e685324


    lv_color_t c00 = dsc->res_color;
    lv_color_t c01;
    lv_color_t c10;
    lv_color_t c11;

    lv_opa_t a00 = dsc->res_opa;
    lv_opa_t a10;
    lv_opa_t a01;
    lv_opa_t a11;

<<<<<<< HEAD
    if(dsc->native_color) {
        memcpy(&c01, &src_u8[dsc->pxi + dsc->px_size * xn], sizeof(lv_color_t));
        memcpy(&c10, &src_u8[dsc->pxi + dsc->src_w * dsc->px_size * yn], sizeof(lv_color_t));
        memcpy(&c11, &src_u8[dsc->pxi + dsc->src_w * dsc->px_size * yn + dsc->px_size * xn], sizeof(lv_color_t));
        if(dsc->has_alpha) {
            a10 = src_u8[dsc->pxi + dsc->px_size * xn + dsc->px_size - 1];
            a01 = src_u8[dsc->pxi + dsc->src_w * dsc->px_size * yn + dsc->px_size - 1];
            a11 = src_u8[dsc->pxi + dsc->src_w * dsc->px_size * yn + dsc->px_size * xn + dsc->px_size - 1];
        }
    } else {
        c01 = lv_img_buf_get_px_color(&dsc->img_dsc, dsc->xs_int + xn, dsc->ys_int, dsc->color, false);
        c10 = lv_img_buf_get_px_color(&dsc->img_dsc, dsc->xs_int, dsc->ys_int + yn, dsc->color, false);
        c11 = lv_img_buf_get_px_color(&dsc->img_dsc, dsc->xs_int + xn, dsc->ys_int + yn, dsc->color, false);

        if(dsc->has_alpha) {
            a10 = lv_img_buf_get_px_alpha(&dsc->img_dsc, dsc->xs_int + xn, dsc->ys_int, false);
            a01 = lv_img_buf_get_px_alpha(&dsc->img_dsc, dsc->xs_int, dsc->ys_int + yn, false);
            a11 = lv_img_buf_get_px_alpha(&dsc->img_dsc, dsc->xs_int + xn, dsc->ys_int + yn, false);
        }

    }
=======
        lv_img_buf_get_px(&dsc->img_dsc, xs_int, yn, dsc->color, &c_dest_yn, &opa_dest_yn);
>>>>>>> 1e685324

    lv_opa_t a0;
    lv_opa_t a1;
    lv_opa_t xr0 = xr;
    lv_opa_t xr1 = xr;
    if(dsc->has_alpha) {
        a0 = (a00 * xr + (a10 * (255 - xr))) >> 8;
        a1 = (a01 * xr + (a11 * (255 - xr))) >> 8;
        dsc->res_opa = (a0 * yr + (a1 * (255 - yr))) >> 8;
    } else {
        xr0 = xr;
        xr1 = xr;
        dsc->res_opa = LV_OPA_COVER;
    }

    lv_color_t c0 = lv_color_mix(c00, c01, xr0);
    lv_color_t c1 = lv_color_mix(c10, c11, xr1);

    dsc->res_color = lv_color_mix(c0, c1, yr);

    return true;
}<|MERGE_RESOLUTION|>--- conflicted
+++ resolved
@@ -547,12 +547,12 @@
  */
 bool lv_img_buf_get_px_rotated(lv_img_rotate_dsc_t * dsc, lv_coord_t x, lv_coord_t y)
 {
+    const uint8_t * src_u8 = dsc->src;
 
     /*Get the target point relative coordinates to the pivot*/
     int32_t xt = x - dsc->pivot_x;
     int32_t yt = y - dsc->pivot_y;
 
-<<<<<<< HEAD
     bool fast = false;
     bool zoomed = false;
     uint16_t zoom = 128;
@@ -570,15 +570,9 @@
         ys = ((dsc->sinma * xt + dsc->cosma * yt) >> (LV_TRIGO_SHIFT)) + dsc->pivot_y_256;
 
     }
-=======
 
     //    xt = xt / 2;
     //    yt = yt / 2;
-
-    /*Get the source pixel from the upscaled image*/
-    int32_t xs = ((dsc->cosma * xt - dsc->sinma * yt) >> (LV_TRIGO_SHIFT - 8)) + dsc->pivot_x_256;
-    int32_t ys = ((dsc->sinma * xt + dsc->cosma * yt) >> (LV_TRIGO_SHIFT - 8)) + dsc->pivot_y_256;
->>>>>>> 1e685324
 
     /*Get the integer part of the source pixel*/
     int xs_int = xs >> 8;
@@ -594,7 +588,6 @@
      * If the fractional > 0x90 mix the source pixel with the right/bottom pixel
      * In the 0x70..0x90 range use the unchanged source pixel */
 
-<<<<<<< HEAD
     uint8_t px_size;
     uint32_t pxi;
     if(dsc->native_color) {
@@ -612,16 +605,9 @@
     } else {
         pxi = 0; /*unused*/
         px_size = 0;    /*unused*/
-        dsc->res_color = lv_img_buf_get_px_color(&dsc->img_dsc, xs_int, ys_int, dsc->color, false);
-        dsc->res_opa = lv_img_buf_get_px_alpha(&dsc->img_dsc, xs_int, ys_int, false);
-    }
-
-=======
-    lv_color_t c_dest_int;
-    lv_opa_t opa_dest_int = 0;
-
-    lv_img_buf_get_px(&dsc->img_dsc, xs_int, ys_int, dsc->color, &c_dest_int, &opa_dest_int);
->>>>>>> 1e685324
+        dsc->res_color = lv_img_buf_get_px_color(&dsc->img_dsc, xs_int, ys_int, dsc->color);
+        dsc->res_opa = lv_img_buf_get_px_alpha(&dsc->img_dsc, xs_int, ys_int);
+    }
 
     if(dsc->chroma_keyed) {
         lv_color_t ct = LV_COLOR_TRANSP;
@@ -631,7 +617,6 @@
 
     if(fast) return true;
 
-<<<<<<< HEAD
     dsc->xs = xs;
     dsc->ys = ys;
     dsc->xs_int = xs_int;
@@ -640,26 +625,18 @@
     dsc->px_size = px_size;
 
     bool ret;
-=======
-        xr = xs_fract + 0x80;
-        lv_img_buf_get_px(&dsc->img_dsc, xn, ys_int, dsc->color, &c_dest_xn, &opa_dest_xn);
->>>>>>> 1e685324
 
     ret = transform_anti_alias(dsc);
 
     return ret;
 }
 
-<<<<<<< HEAD
 /**********************
  *   STATIC FUNCTIONS
  **********************/
 static inline bool transform_anti_alias(lv_img_rotate_dsc_t * dsc)
 {
     const uint8_t * src_u8 = dsc->src;
-=======
-        lv_img_buf_get_px(&dsc->img_dsc, xn, ys_int, dsc->color, &c_dest_xn, &opa_dest_xn);
->>>>>>> 1e685324
 
     /*Get the fractional part of the source pixel*/
     int xs_fract = dsc->xs & 0xff;
@@ -692,16 +669,11 @@
         yn =  1;
         if(dsc->ys_int + yn >= dsc->src_h) return false;
 
-<<<<<<< HEAD
         yr = (0xFF - ys_fract) + 0x80;
     } else {
         yn = 0;
         yr = 0xFF;
     }
-=======
-        lv_img_buf_get_px(&dsc->img_dsc, xs_int, yn, dsc->color, &c_dest_yn, &opa_dest_yn);
->>>>>>> 1e685324
-
 
     lv_color_t c00 = dsc->res_color;
     lv_color_t c01;
@@ -713,7 +685,6 @@
     lv_opa_t a01;
     lv_opa_t a11;
 
-<<<<<<< HEAD
     if(dsc->native_color) {
         memcpy(&c01, &src_u8[dsc->pxi + dsc->px_size * xn], sizeof(lv_color_t));
         memcpy(&c10, &src_u8[dsc->pxi + dsc->src_w * dsc->px_size * yn], sizeof(lv_color_t));
@@ -724,20 +695,17 @@
             a11 = src_u8[dsc->pxi + dsc->src_w * dsc->px_size * yn + dsc->px_size * xn + dsc->px_size - 1];
         }
     } else {
-        c01 = lv_img_buf_get_px_color(&dsc->img_dsc, dsc->xs_int + xn, dsc->ys_int, dsc->color, false);
-        c10 = lv_img_buf_get_px_color(&dsc->img_dsc, dsc->xs_int, dsc->ys_int + yn, dsc->color, false);
-        c11 = lv_img_buf_get_px_color(&dsc->img_dsc, dsc->xs_int + xn, dsc->ys_int + yn, dsc->color, false);
+        c01 = lv_img_buf_get_px_color(&dsc->img_dsc, dsc->xs_int + xn, dsc->ys_int, dsc->color);
+        c10 = lv_img_buf_get_px_color(&dsc->img_dsc, dsc->xs_int, dsc->ys_int + yn, dsc->color);
+        c11 = lv_img_buf_get_px_color(&dsc->img_dsc, dsc->xs_int + xn, dsc->ys_int + yn, dsc->color);
 
         if(dsc->has_alpha) {
-            a10 = lv_img_buf_get_px_alpha(&dsc->img_dsc, dsc->xs_int + xn, dsc->ys_int, false);
-            a01 = lv_img_buf_get_px_alpha(&dsc->img_dsc, dsc->xs_int, dsc->ys_int + yn, false);
-            a11 = lv_img_buf_get_px_alpha(&dsc->img_dsc, dsc->xs_int + xn, dsc->ys_int + yn, false);
+            a10 = lv_img_buf_get_px_alpha(&dsc->img_dsc, dsc->xs_int + xn, dsc->ys_int);
+            a01 = lv_img_buf_get_px_alpha(&dsc->img_dsc, dsc->xs_int, dsc->ys_int + yn);
+            a11 = lv_img_buf_get_px_alpha(&dsc->img_dsc, dsc->xs_int + xn, dsc->ys_int + yn);
         }
 
     }
-=======
-        lv_img_buf_get_px(&dsc->img_dsc, xs_int, yn, dsc->color, &c_dest_yn, &opa_dest_yn);
->>>>>>> 1e685324
 
     lv_opa_t a0;
     lv_opa_t a1;

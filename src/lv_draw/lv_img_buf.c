--- conflicted
+++ resolved
@@ -1,1371 +1,682 @@
-<<<<<<< HEAD
-/**
- * @file lv_img_buf.c
- *
- */
-
-/*********************
- *      INCLUDES
- *********************/
-#include <stddef.h>
-#include <string.h>
-#include "lv_img_buf.h"
-#include "lv_draw_img.h"
-#include "../lv_misc/lv_math.h"
-#include "../lv_misc/lv_log.h"
-#include "../lv_misc/lv_mem.h"
-
-/*********************
- *      DEFINES
- *********************/
-
-/**********************
- *      TYPEDEFS
- **********************/
-
-/**********************
- *  STATIC PROTOTYPES
- **********************/
-
-/**********************
- *  STATIC VARIABLES
- **********************/
-
-/**********************
- *      MACROS
- **********************/
-
-/**********************
- *   GLOBAL FUNCTIONS
- **********************/
-
-
-/**
- * Get the color of an image's pixel
- * @param dsc an image descriptor
- * @param x x coordinate of the point to get
- * @param y x coordinate of the point to get
- * @param color the color of the image. In case of `LV_IMG_CF_ALPHA_1/2/4/8` this color is used.
- * Not used in other cases.
- * @param safe true: check out of bounds
- * @return color of the point
- */
-lv_color_t lv_img_buf_get_px_color(lv_img_dsc_t * dsc, lv_coord_t x, lv_coord_t y, lv_color_t color)
-{
-    lv_color_t p_color = LV_COLOR_BLACK;
-    uint8_t * buf_u8 = (uint8_t *)dsc->data;
-
-    if(dsc->header.cf == LV_IMG_CF_TRUE_COLOR || dsc->header.cf == LV_IMG_CF_TRUE_COLOR_CHROMA_KEYED ||
-       dsc->header.cf == LV_IMG_CF_TRUE_COLOR_ALPHA) {
-        uint8_t px_size = lv_img_cf_get_px_size(dsc->header.cf) >> 3;
-        uint32_t px     = dsc->header.w * y * px_size + x * px_size;
-        _lv_memcpy_small(&p_color, &buf_u8[px], sizeof(lv_color_t));
-#if LV_COLOR_SIZE == 32
-        p_color.ch.alpha = 0xFF; /*Only the color should be get so use a default alpha value*/
-#endif
-    }
-    else if(dsc->header.cf == LV_IMG_CF_INDEXED_1BIT) {
-        buf_u8 += 4 * 2;
-        uint8_t bit = x & 0x7;
-        x           = x >> 3;
-
-        /* Get the current pixel.
-         * dsc->header.w + 7 means rounding up to 8 because the lines are byte aligned
-         * so the possible real width are 8, 16, 24 ...*/
-        uint32_t px  = ((dsc->header.w + 7) >> 3) * y + x;
-        p_color.full = (buf_u8[px] & (1 << (7 - bit))) >> (7 - bit);
-    }
-    else if(dsc->header.cf == LV_IMG_CF_INDEXED_2BIT) {
-        buf_u8 += 4 * 4;
-        uint8_t bit = (x & 0x3) * 2;
-        x           = x >> 2;
-
-        /* Get the current pixel.
-         * dsc->header.w + 3 means rounding up to 4 because the lines are byte aligned
-         * so the possible real width are 4, 8, 12 ...*/
-        uint32_t px  = ((dsc->header.w + 3) >> 2) * y + x;
-        p_color.full = (buf_u8[px] & (3 << (6 - bit))) >> (6 - bit);
-    }
-    else if(dsc->header.cf == LV_IMG_CF_INDEXED_4BIT) {
-        buf_u8 += 4 * 16;
-        uint8_t bit = (x & 0x1) * 4;
-        x           = x >> 1;
-
-        /* Get the current pixel.
-         * dsc->header.w + 1 means rounding up to 2 because the lines are byte aligned
-         * so the possible real width are 2, 4, 6 ...*/
-        uint32_t px  = ((dsc->header.w + 1) >> 1) * y + x;
-        p_color.full = (buf_u8[px] & (0xF << (4 - bit))) >> (4 - bit);
-    }
-    else if(dsc->header.cf == LV_IMG_CF_INDEXED_8BIT) {
-        buf_u8 += 4 * 256;
-        uint32_t px  = dsc->header.w * y + x;
-        p_color.full = buf_u8[px];
-    }
-    else if(dsc->header.cf == LV_IMG_CF_ALPHA_1BIT || dsc->header.cf == LV_IMG_CF_ALPHA_2BIT ||
-            dsc->header.cf == LV_IMG_CF_ALPHA_4BIT || dsc->header.cf == LV_IMG_CF_ALPHA_8BIT) {
-        p_color = color;
-    }
-    return p_color;
-}
-
-/**
- * Get the alpha value of an image's pixel
- * @param dsc pointer to an image descriptor
- * @param x x coordinate of the point to set
- * @param y x coordinate of the point to set
- * @param safe true: check out of bounds
- * @return alpha value of the point
- */
-lv_opa_t lv_img_buf_get_px_alpha(lv_img_dsc_t * dsc, lv_coord_t x, lv_coord_t y)
-{
-    uint8_t * buf_u8 = (uint8_t *)dsc->data;
-
-    if(dsc->header.cf == LV_IMG_CF_TRUE_COLOR_ALPHA) {
-        uint32_t px = dsc->header.w * y * LV_IMG_PX_SIZE_ALPHA_BYTE + x * LV_IMG_PX_SIZE_ALPHA_BYTE;
-        return buf_u8[px + LV_IMG_PX_SIZE_ALPHA_BYTE - 1];
-    }
-    else if(dsc->header.cf == LV_IMG_CF_ALPHA_1BIT) {
-        uint8_t bit = x & 0x7;
-        x           = x >> 3;
-
-        /* Get the current pixel.
-         * dsc->header.w + 7 means rounding up to 8 because the lines are byte aligned
-         * so the possible real width are 8 ,16, 24 ...*/
-        uint32_t px    = ((dsc->header.w + 7) >> 3) * y + x;
-        uint8_t px_opa = (buf_u8[px] & (1 << (7 - bit))) >> (7 - bit);
-        return px_opa ? LV_OPA_TRANSP : LV_OPA_COVER;
-    }
-    else if(dsc->header.cf == LV_IMG_CF_ALPHA_2BIT) {
-        const uint8_t opa_table[4] = {0, 85, 170, 255}; /*Opacity mapping with bpp = 2*/
-
-        uint8_t bit = (x & 0x3) * 2;
-        x           = x >> 2;
-
-        /* Get the current pixel.
-         * dsc->header.w + 4 means rounding up to 8 because the lines are byte aligned
-         * so the possible real width are 4 ,8, 12 ...*/
-        uint32_t px    = ((dsc->header.w + 3) >> 2) * y + x;
-        uint8_t px_opa = (buf_u8[px] & (3 << (6 - bit))) >> (6 - bit);
-        return opa_table[px_opa];
-    }
-    else if(dsc->header.cf == LV_IMG_CF_ALPHA_4BIT) {
-        const uint8_t opa_table[16] = {0,  17, 34,  51, /*Opacity mapping with bpp = 4*/
-                                       68, 85, 102, 119, 136, 153, 170, 187, 204, 221, 238, 255
-                                      };
-
-        uint8_t bit = (x & 0x1) * 4;
-        x           = x >> 1;
-
-        /* Get the current pixel.
-         * dsc->header.w + 1 means rounding up to 8 because the lines are byte aligned
-         * so the possible real width are 2 ,4, 6 ...*/
-        uint32_t px    = ((dsc->header.w + 1) >> 1) * y + x;
-        uint8_t px_opa = (buf_u8[px] & (0xF << (4 - bit))) >> (4 - bit);
-        return opa_table[px_opa];
-    }
-    else if(dsc->header.cf == LV_IMG_CF_ALPHA_8BIT) {
-        uint32_t px = dsc->header.w * y + x;
-        return buf_u8[px];
-    }
-
-    return LV_OPA_COVER;
-}
-
-/**
- * Set the alpha value of a pixel of an image. The color won't be affected
- * @param dsc pointer to an image descriptor
- * @param x x coordinate of the point to set
- * @param y x coordinate of the point to set
- * @param opa the desired opacity
- * @param safe true: check out of bounds
- */
-void lv_img_buf_set_px_alpha(lv_img_dsc_t * dsc, lv_coord_t x, lv_coord_t y, lv_opa_t opa)
-{
-    uint8_t * buf_u8 = (uint8_t *)dsc->data;
-
-    if(dsc->header.cf == LV_IMG_CF_TRUE_COLOR_ALPHA) {
-        uint8_t px_size          = lv_img_cf_get_px_size(dsc->header.cf) >> 3;
-        uint32_t px              = dsc->header.w * y * px_size + x * px_size;
-        buf_u8[px + px_size - 1] = opa;
-    }
-    else if(dsc->header.cf == LV_IMG_CF_ALPHA_1BIT) {
-        opa         = opa >> 7; /*opa -> [0,1]*/
-        uint8_t bit = x & 0x7;
-        x           = x >> 3;
-
-        /* Get the current pixel.
-         * dsc->header.w + 7 means rounding up to 8 because the lines are byte aligned
-         * so the possible real width are 8 ,16, 24 ...*/
-        uint32_t px = ((dsc->header.w + 7) >> 3) * y + x;
-        buf_u8[px]  = buf_u8[px] & ~(1 << (7 - bit));
-        buf_u8[px]  = buf_u8[px] | ((opa & 0x1) << (7 - bit));
-    }
-    else if(dsc->header.cf == LV_IMG_CF_ALPHA_2BIT) {
-        opa         = opa >> 6; /*opa -> [0,3]*/
-        uint8_t bit = (x & 0x3) * 2;
-        x           = x >> 2;
-
-        /* Get the current pixel.
-         * dsc->header.w + 4 means rounding up to 8 because the lines are byte aligned
-         * so the possible real width are 4 ,8, 12 ...*/
-        uint32_t px = ((dsc->header.w + 3) >> 2) * y + x;
-        buf_u8[px]  = buf_u8[px] & ~(3 << (6 - bit));
-        buf_u8[px]  = buf_u8[px] | ((opa & 0x3) << (6 - bit));
-    }
-    else if(dsc->header.cf == LV_IMG_CF_ALPHA_4BIT) {
-        opa         = opa >> 4; /*opa -> [0,15]*/
-        uint8_t bit = (x & 0x1) * 4;
-        x           = x >> 1;
-
-        /* Get the current pixel.
-         * dsc->header.w + 1 means rounding up to 8 because the lines are byte aligned
-         * so the possible real width are 2 ,4, 6 ...*/
-        uint32_t px = ((dsc->header.w + 1) >> 1) * y + x;
-        buf_u8[px]  = buf_u8[px] & ~(0xF << (4 - bit));
-        buf_u8[px]  = buf_u8[px] | ((opa & 0xF) << (4 - bit));
-    }
-    else if(dsc->header.cf == LV_IMG_CF_ALPHA_8BIT) {
-        uint32_t px = dsc->header.w * y + x;
-        buf_u8[px]  = opa;
-    }
-}
-
-/**
- * Set the color of a pixel of an image. The alpha channel won't be affected.
- * @param dsc pointer to an image descriptor
- * @param x x coordinate of the point to set
- * @param y x coordinate of the point to set
- * @param c color of the point
- * @param safe true: check out of bounds
- */
-void lv_img_buf_set_px_color(lv_img_dsc_t * dsc, lv_coord_t x, lv_coord_t y, lv_color_t c)
-{
-    uint8_t * buf_u8 = (uint8_t *)dsc->data;
-
-    if(dsc->header.cf == LV_IMG_CF_TRUE_COLOR || dsc->header.cf == LV_IMG_CF_TRUE_COLOR_CHROMA_KEYED) {
-        uint8_t px_size = lv_img_cf_get_px_size(dsc->header.cf) >> 3;
-        uint32_t px     = dsc->header.w * y * px_size + x * px_size;
-        _lv_memcpy_small(&buf_u8[px], &c, px_size);
-    }
-    else if(dsc->header.cf == LV_IMG_CF_TRUE_COLOR_ALPHA) {
-        uint8_t px_size = lv_img_cf_get_px_size(dsc->header.cf) >> 3;
-        uint32_t px     = dsc->header.w * y * px_size + x * px_size;
-        _lv_memcpy_small(&buf_u8[px], &c, px_size - 1); /*-1 to not overwrite the alpha value*/
-    }
-    else if(dsc->header.cf == LV_IMG_CF_INDEXED_1BIT) {
-        buf_u8 += sizeof(lv_color32_t) * 2; /*Skip the palette*/
-
-        uint8_t bit = x & 0x7;
-        x           = x >> 3;
-
-        /* Get the current pixel.
-         * dsc->header.w + 7 means rounding up to 8 because the lines are byte aligned
-         * so the possible real width are 8 ,16, 24 ...*/
-        uint32_t px = ((dsc->header.w + 7) >> 3) * y + x;
-        buf_u8[px]  = buf_u8[px] & ~(1 << (7 - bit));
-        buf_u8[px]  = buf_u8[px] | ((c.full & 0x1) << (7 - bit));
-    }
-    else if(dsc->header.cf == LV_IMG_CF_INDEXED_2BIT) {
-        buf_u8 += sizeof(lv_color32_t) * 4; /*Skip the palette*/
-        uint8_t bit = (x & 0x3) * 2;
-        x           = x >> 2;
-
-        /* Get the current pixel.
-         * dsc->header.w + 3 means rounding up to 4 because the lines are byte aligned
-         * so the possible real width are 4, 8 ,12 ...*/
-        uint32_t px = ((dsc->header.w + 3) >> 2) * y + x;
-
-        buf_u8[px] = buf_u8[px] & ~(3 << (6 - bit));
-        buf_u8[px] = buf_u8[px] | ((c.full & 0x3) << (6 - bit));
-    }
-    else if(dsc->header.cf == LV_IMG_CF_INDEXED_4BIT) {
-        buf_u8 += sizeof(lv_color32_t) * 16; /*Skip the palette*/
-        uint8_t bit = (x & 0x1) * 4;
-        x           = x >> 1;
-
-        /* Get the current pixel.
-         * dsc->header.w + 1 means rounding up to 2 because the lines are byte aligned
-         * so the possible real width are 2 ,4, 6 ...*/
-        uint32_t px = ((dsc->header.w + 1) >> 1) * y + x;
-        buf_u8[px]  = buf_u8[px] & ~(0xF << (4 - bit));
-        buf_u8[px]  = buf_u8[px] | ((c.full & 0xF) << (4 - bit));
-    }
-    else if(dsc->header.cf == LV_IMG_CF_INDEXED_8BIT) {
-        buf_u8 += sizeof(lv_color32_t) * 256; /*Skip the palette*/
-        uint32_t px = dsc->header.w * y + x;
-        buf_u8[px]  = c.full;
-    }
-}
-
-/**
- * Set the palette color of an indexed image. Valid only for `LV_IMG_CF_INDEXED1/2/4/8`
- * @param dsc pointer to an image descriptor
- * @param id the palette color to set:
- *   - for `LV_IMG_CF_INDEXED1`: 0..1
- *   - for `LV_IMG_CF_INDEXED2`: 0..3
- *   - for `LV_IMG_CF_INDEXED4`: 0..15
- *   - for `LV_IMG_CF_INDEXED8`: 0..255
- * @param c the color to set
- */
-void lv_img_buf_set_palette(lv_img_dsc_t * dsc, uint8_t id, lv_color_t c)
-{
-    if((dsc->header.cf == LV_IMG_CF_ALPHA_1BIT && id > 1) || (dsc->header.cf == LV_IMG_CF_ALPHA_2BIT && id > 3) ||
-       (dsc->header.cf == LV_IMG_CF_ALPHA_4BIT && id > 15) || (dsc->header.cf == LV_IMG_CF_ALPHA_8BIT)) {
-        LV_LOG_WARN("lv_img_buf_set_px_alpha: invalid 'id'");
-        return;
-    }
-
-    lv_color32_t c32;
-    c32.full      = lv_color_to32(c);
-    uint8_t * buf = (uint8_t *)dsc->data;
-    _lv_memcpy_small(&buf[id * sizeof(c32)], &c32, sizeof(c32));
-}
-
-/**
- * Allocate an image buffer in RAM
- * @param w width of image
- * @param h height of image
- * @param cf a color format (`LV_IMG_CF_...`)
- * @return an allocated image, or NULL on failure
- */
-lv_img_dsc_t * lv_img_buf_alloc(lv_coord_t w, lv_coord_t h, lv_img_cf_t cf)
-{
-    /* Allocate image descriptor */
-    lv_img_dsc_t * dsc = lv_mem_alloc(sizeof(lv_img_dsc_t));
-    if(dsc == NULL)
-        return NULL;
-
-    _lv_memset_00(dsc, sizeof(lv_img_dsc_t));
-
-    /* Get image data size */
-    dsc->data_size = lv_img_buf_get_img_size(w, h, cf);
-    if(dsc->data_size == 0) {
-        lv_mem_free(dsc);
-        return NULL;
-    }
-
-    /* Allocate raw buffer */
-    dsc->data = lv_mem_alloc(dsc->data_size);
-    if(dsc->data == NULL) {
-        lv_mem_free(dsc);
-        return NULL;
-    }
-    _lv_memset_00((uint8_t *)dsc->data, dsc->data_size);
-
-    /* Fill in header */
-    dsc->header.always_zero = 0;
-    dsc->header.w = w;
-    dsc->header.h = h;
-    dsc->header.cf = cf;
-    return dsc;
-}
-
-/**
- * Free an allocated image buffer
- * @param dsc image buffer to free
- */
-void lv_img_buf_free(lv_img_dsc_t * dsc)
-{
-    if(dsc != NULL) {
-        if(dsc->data != NULL)
-            lv_mem_free(dsc->data);
-
-        lv_mem_free(dsc);
-    }
-}
-
-/**
- * Get the memory consumption of a raw bitmap, given color format and dimensions.
- * @param w width
- * @param h height
- * @param cf color format
- * @return size in bytes
- */
-uint32_t lv_img_buf_get_img_size(lv_coord_t w, lv_coord_t h, lv_img_cf_t cf)
-{
-    switch(cf) {
-        case LV_IMG_CF_TRUE_COLOR:
-            return LV_IMG_BUF_SIZE_TRUE_COLOR(w, h);
-        case LV_IMG_CF_TRUE_COLOR_ALPHA:
-            return LV_IMG_BUF_SIZE_TRUE_COLOR_ALPHA(w, h);
-        case LV_IMG_CF_TRUE_COLOR_CHROMA_KEYED:
-            return LV_IMG_BUF_SIZE_TRUE_COLOR_CHROMA_KEYED(w, h);
-        case LV_IMG_CF_ALPHA_1BIT:
-            return LV_IMG_BUF_SIZE_ALPHA_1BIT(w, h);
-        case LV_IMG_CF_ALPHA_2BIT:
-            return LV_IMG_BUF_SIZE_ALPHA_2BIT(w, h);
-        case LV_IMG_CF_ALPHA_4BIT:
-            return LV_IMG_BUF_SIZE_ALPHA_4BIT(w, h);
-        case LV_IMG_CF_ALPHA_8BIT:
-            return LV_IMG_BUF_SIZE_ALPHA_8BIT(w, h);
-        case LV_IMG_CF_INDEXED_1BIT:
-            return LV_IMG_BUF_SIZE_INDEXED_1BIT(w, h);
-        case LV_IMG_CF_INDEXED_2BIT:
-            return LV_IMG_BUF_SIZE_INDEXED_2BIT(w, h);
-        case LV_IMG_CF_INDEXED_4BIT:
-            return LV_IMG_BUF_SIZE_INDEXED_4BIT(w, h);
-        case LV_IMG_CF_INDEXED_8BIT:
-            return LV_IMG_BUF_SIZE_INDEXED_8BIT(w, h);
-        default:
-            return 0;
-    }
-}
-
-
-#if LV_USE_IMG_TRANSFORM
-/**
- * Initialize a descriptor to transform an image
- * @param dsc pointer to an `lv_img_transform_dsc_t` variable whose `cfg` field is initialized
- */
-void _lv_img_buf_transform_init(lv_img_transform_dsc_t * dsc)
-{
-    dsc->tmp.pivot_x_256 = dsc->cfg.pivot_x * 256;
-    dsc->tmp.pivot_y_256 = dsc->cfg.pivot_y * 256;
-
-    int32_t angle_low = dsc->cfg.angle / 10;
-    int32_t angle_high = angle_low + 1;
-    int32_t angle_rem = dsc->cfg.angle  - (angle_low * 10);
-
-    int32_t s1 = _lv_trigo_sin(-angle_low);
-    int32_t s2 = _lv_trigo_sin(-angle_high);
-
-    int32_t c1 = _lv_trigo_sin(-angle_low + 90);
-    int32_t c2 = _lv_trigo_sin(-angle_high + 90);
-
-    dsc->tmp.sinma = (s1 * (10 - angle_rem) + s2 * angle_rem) / 10;
-    dsc->tmp.cosma = (c1 * (10 - angle_rem) + c2 * angle_rem) / 10;
-
-    /*Use smaller value to avoid overflow*/
-    dsc->tmp.sinma = dsc->tmp.sinma >> (LV_TRIGO_SHIFT - _LV_TRANSFORM_TRIGO_SHIFT);
-    dsc->tmp.cosma = dsc->tmp.cosma >> (LV_TRIGO_SHIFT - _LV_TRANSFORM_TRIGO_SHIFT);
-
-    dsc->tmp.chroma_keyed = lv_img_cf_is_chroma_keyed(dsc->cfg.cf) ? 1 : 0;
-    dsc->tmp.has_alpha = lv_img_cf_has_alpha(dsc->cfg.cf) ? 1 : 0;
-    if(dsc->cfg.cf == LV_IMG_CF_TRUE_COLOR || dsc->cfg.cf == LV_IMG_CF_TRUE_COLOR_ALPHA ||
-       dsc->cfg.cf == LV_IMG_CF_TRUE_COLOR_CHROMA_KEYED) {
-        dsc->tmp.native_color = 1;
-    }
-    else {
-        dsc->tmp.native_color = 0;
-    }
-
-    dsc->tmp.img_dsc.data = dsc->cfg.src;
-    dsc->tmp.img_dsc.header.always_zero = 0;
-    dsc->tmp.img_dsc.header.cf = dsc->cfg.cf;
-    dsc->tmp.img_dsc.header.w = dsc->cfg.src_w;
-    dsc->tmp.img_dsc.header.h = dsc->cfg.src_h;
-
-    /* The inverse of the zoom will be sued during the transformation
-     *  + dsc->cfg.zoom / 2 for rounding*/
-    dsc->tmp.zoom_inv = (((256 * 256) << _LV_ZOOM_INV_UPSCALE) + dsc->cfg.zoom / 2) / dsc->cfg.zoom;
-
-    dsc->res.opa = LV_OPA_COVER;
-    dsc->res.color = dsc->cfg.color;
-}
-#endif
-
-/**
- * Get the area of a rectangle if its rotated and scaled
- * @param res store the coordinates here
- * @param w width of the rectangle to transform
- * @param h height of the rectangle to transform
- * @param angle angle of rotation
- * @param zoom zoom, (256 no zoom)
- * @param pivot x,y pivot coordinates of rotation
- */
-void _lv_img_buf_get_transformed_area(lv_area_t * res, lv_coord_t w, lv_coord_t h, int16_t angle, uint16_t zoom,
-                                      const lv_point_t * pivot)
-{
-#if LV_USE_IMG_TRANSFORM
-    if(angle == 0 && zoom == LV_IMG_ZOOM_NONE) {
-        res->x1 = 0;
-        res->y1 = 0;
-        res->x2 = w - 1;
-        res->y2 = h - 1;
-        return;
-    }
-
-
-    res->x1 = (((-pivot->x) * zoom) >> 8) - 1;
-    res->y1 = (((-pivot->y) * zoom) >> 8) - 1;
-    res->x2 = (((w - pivot->x) * zoom) >> 8) + 2;
-    res->y2 = (((h - pivot->y) * zoom) >> 8) + 2;
-
-    if(angle == 0) {
-        res->x1 += pivot->x;
-        res->y1 += pivot->y;
-        res->x2 += pivot->x;
-        res->y2 += pivot->y;
-        return;
-    }
-
-    int32_t angle_low = angle / 10;
-    int32_t angle_high = angle_low + 1;
-    int32_t angle_rem = angle  - (angle_low * 10);
-
-    int32_t s1 = _lv_trigo_sin(angle_low);
-    int32_t s2 = _lv_trigo_sin(angle_high);
-
-    int32_t c1 = _lv_trigo_sin(angle_low + 90);
-    int32_t c2 = _lv_trigo_sin(angle_high + 90);
-
-    int32_t sinma = (s1 * (10 - angle_rem) + s2 * angle_rem) / 10;
-    int32_t cosma = (c1 * (10 - angle_rem) + c2 * angle_rem) / 10;
-
-    /*Use smaller value to avoid overflow*/
-    sinma = sinma >> (LV_TRIGO_SHIFT - _LV_TRANSFORM_TRIGO_SHIFT);
-    cosma = cosma >> (LV_TRIGO_SHIFT - _LV_TRANSFORM_TRIGO_SHIFT);
-
-    lv_point_t lt;
-    lv_point_t rt;
-    lv_point_t lb;
-    lv_point_t rb;
-
-    lv_coord_t xt;
-    lv_coord_t yt;
-
-    xt = res->x1;
-    yt = res->y1;
-    lt.x = ((cosma * xt - sinma * yt) >> _LV_TRANSFORM_TRIGO_SHIFT) + pivot->x;
-    lt.y = ((sinma * xt + cosma * yt) >> _LV_TRANSFORM_TRIGO_SHIFT) + pivot->y;
-
-    xt = res->x2;
-    yt = res->y1;
-    rt.x = ((cosma * xt - sinma * yt) >> _LV_TRANSFORM_TRIGO_SHIFT) + pivot->x;
-    rt.y = ((sinma * xt + cosma * yt) >> _LV_TRANSFORM_TRIGO_SHIFT) + pivot->y;
-
-    xt = res->x1;
-    yt = res->y2;
-    lb.x = ((cosma * xt - sinma * yt) >> _LV_TRANSFORM_TRIGO_SHIFT) + pivot->x;
-    lb.y = ((sinma * xt + cosma * yt) >> _LV_TRANSFORM_TRIGO_SHIFT) + pivot->y;
-
-    xt = res->x2;
-    yt = res->y2;
-    rb.x = ((cosma * xt - sinma * yt) >> _LV_TRANSFORM_TRIGO_SHIFT) + pivot->x;
-    rb.y = ((sinma * xt + cosma * yt) >> _LV_TRANSFORM_TRIGO_SHIFT) + pivot->y;
-
-    res->x1 = LV_MATH_MIN4(lb.x, lt.x, rb.x, rt.x);
-    res->x2 = LV_MATH_MAX4(lb.x, lt.x, rb.x, rt.x);
-    res->y1 = LV_MATH_MIN4(lb.y, lt.y, rb.y, rt.y);
-    res->y2 = LV_MATH_MAX4(lb.y, lt.y, rb.y, rt.y);
-#else
-    LV_UNUSED(angle);
-    LV_UNUSED(zoom);
-    LV_UNUSED(pivot);
-    res->x1 = 0;
-    res->y1 = 0;
-    res->x2 = w - 1;
-    res->y2 = h - 1;
-#endif
-}
-
-#if LV_USE_IMG_TRANSFORM
-/**
- * Continue transformation by taking the neighbors into account
- * @param dsc pointer to the transformation descriptor
- */
-bool _lv_img_buf_transform_anti_alias(lv_img_transform_dsc_t * dsc)
-{
-    const uint8_t * src_u8 = dsc->cfg.src;
-
-    /*Get the fractional part of the source pixel*/
-    int xs_fract = dsc->tmp.xs & 0xff;
-    int ys_fract = dsc->tmp.ys & 0xff;
-    int32_t xn;      /*x neighbor*/
-    lv_opa_t xr; /*x mix ratio*/
-
-    if(xs_fract < 0x70) {
-        xn = - 1;
-        if(dsc->tmp.xs_int + xn < 0) xn = 0;
-        xr = xs_fract + 0x80;
-    }
-    else if(xs_fract > 0x90) {
-        xn =  1;
-        if(dsc->tmp.xs_int + xn >= dsc->cfg.src_w) xn = 0;
-        xr = (0xFF - xs_fract) + 0x80;
-    }
-    else {
-        xn = 0;
-        xr = 0xFF;
-    }
-
-    int32_t yn;      /*x neighbor*/
-    lv_opa_t yr; /*x mix ratio*/
-
-    if(ys_fract < 0x70) {
-        yn = - 1;
-        if(dsc->tmp.ys_int + yn < 0) yn = 0;
-
-        yr = ys_fract + 0x80;
-    }
-    else if(ys_fract > 0x90) {
-        yn =  1;
-        if(dsc->tmp.ys_int + yn >= dsc->cfg.src_h) yn = 0;
-
-        yr = (0xFF - ys_fract) + 0x80;
-    }
-    else {
-        yn = 0;
-        yr = 0xFF;
-    }
-
-    lv_color_t c00 = dsc->res.color;
-    lv_color_t c01;
-    lv_color_t c10;
-    lv_color_t c11;
-
-    lv_opa_t a00 = dsc->res.opa;
-    lv_opa_t a10 = 0;
-    lv_opa_t a01 = 0;
-    lv_opa_t a11 = 0;
-
-    if(dsc->tmp.native_color) {
-        _lv_memcpy_small(&c01, &src_u8[dsc->tmp.pxi + dsc->tmp.px_size * xn], sizeof(lv_color_t));
-        _lv_memcpy_small(&c10, &src_u8[dsc->tmp.pxi + dsc->cfg.src_w * dsc->tmp.px_size * yn], sizeof(lv_color_t));
-        _lv_memcpy_small(&c11, &src_u8[dsc->tmp.pxi + dsc->cfg.src_w * dsc->tmp.px_size * yn + dsc->tmp.px_size * xn],
-                         sizeof(lv_color_t));
-        if(dsc->tmp.has_alpha) {
-            a10 = src_u8[dsc->tmp.pxi + dsc->tmp.px_size * xn + dsc->tmp.px_size - 1];
-            a01 = src_u8[dsc->tmp.pxi + dsc->cfg.src_w * dsc->tmp.px_size * yn + dsc->tmp.px_size - 1];
-            a11 = src_u8[dsc->tmp.pxi + dsc->cfg.src_w * dsc->tmp.px_size * yn + dsc->tmp.px_size * xn + dsc->tmp.px_size - 1];
-        }
-    }
-    else {
-        c01 = lv_img_buf_get_px_color(&dsc->tmp.img_dsc, dsc->tmp.xs_int + xn, dsc->tmp.ys_int, dsc->cfg.color);
-        c10 = lv_img_buf_get_px_color(&dsc->tmp.img_dsc, dsc->tmp.xs_int, dsc->tmp.ys_int + yn, dsc->cfg.color);
-        c11 = lv_img_buf_get_px_color(&dsc->tmp.img_dsc, dsc->tmp.xs_int + xn, dsc->tmp.ys_int + yn, dsc->cfg.color);
-
-        if(dsc->tmp.has_alpha) {
-            a10 = lv_img_buf_get_px_alpha(&dsc->tmp.img_dsc, dsc->tmp.xs_int + xn, dsc->tmp.ys_int);
-            a01 = lv_img_buf_get_px_alpha(&dsc->tmp.img_dsc, dsc->tmp.xs_int, dsc->tmp.ys_int + yn);
-            a11 = lv_img_buf_get_px_alpha(&dsc->tmp.img_dsc, dsc->tmp.xs_int + xn, dsc->tmp.ys_int + yn);
-        }
-    }
-
-    lv_opa_t xr0 = xr;
-    lv_opa_t xr1 = xr;
-    if(dsc->tmp.has_alpha) {
-        lv_opa_t a0 = (a00 * xr + (a10 * (255 - xr))) >> 8;
-        lv_opa_t a1 = (a01 * xr + (a11 * (255 - xr))) >> 8;
-        dsc->res.opa = (a0 * yr + (a1 * (255 - yr))) >> 8;
-
-        if(a0 <= LV_OPA_MIN && a1 <= LV_OPA_MIN) return false;
-        if(a0 <= LV_OPA_MIN) yr = LV_OPA_TRANSP;
-        if(a1 <= LV_OPA_MIN) yr = LV_OPA_COVER;
-        if(a00 <= LV_OPA_MIN) xr0 = LV_OPA_TRANSP;
-        if(a10 <= LV_OPA_MIN) xr0 = LV_OPA_COVER;
-        if(a01 <= LV_OPA_MIN) xr1 = LV_OPA_TRANSP;
-        if(a11 <= LV_OPA_MIN) xr1 = LV_OPA_COVER;
-    }
-    else {
-        xr0 = xr;
-        xr1 = xr;
-        dsc->res.opa = LV_OPA_COVER;
-    }
-
-    lv_color_t c0;
-    if(xr0 == LV_OPA_TRANSP) c0 = c01;
-    else if(xr0 == LV_OPA_COVER) c0 = c00;
-    else c0 = lv_color_mix(c00, c01, xr0);
-
-    lv_color_t c1;
-    if(xr1 == LV_OPA_TRANSP) c1 = c11;
-    else if(xr1 == LV_OPA_COVER) c1 = c10;
-    else c1 = lv_color_mix(c10, c11, xr1);
-
-    if(yr == LV_OPA_TRANSP) dsc->res.color = c1;
-    else if(yr == LV_OPA_COVER) dsc->res.color = c0;
-    else dsc->res.color = lv_color_mix(c0, c1, yr);
-
-    return true;
-}
-#endif
-/**********************
- *   STATIC FUNCTIONS
- **********************/
-
-=======
-/**
- * @file lv_img_buf.c
- *
- */
-
-/*********************
- *      INCLUDES
- *********************/
-#include <stddef.h>
-#include <string.h>
-#include "lv_img_buf.h"
-#include "lv_draw_img.h"
-#include "../lv_misc/lv_math.h"
-#include "../lv_misc/lv_log.h"
-#include "../lv_misc/lv_mem.h"
-
-/*********************
- *      DEFINES
- *********************/
-
-/**********************
- *      TYPEDEFS
- **********************/
-
-/**********************
- *  STATIC PROTOTYPES
- **********************/
-
-/**********************
- *  STATIC VARIABLES
- **********************/
-
-/**********************
- *      MACROS
- **********************/
-
-/**********************
- *   GLOBAL FUNCTIONS
- **********************/
-
-/**
- * Get the color of an image's pixel
- * @param dsc an image descriptor
- * @param x x coordinate of the point to get
- * @param y x coordinate of the point to get
- * @param color the color of the image. In case of `LV_IMG_CF_ALPHA_1/2/4/8` this color is used.
- * Not used in other cases.
- * @param safe true: check out of bounds
- * @return color of the point
- */
-lv_color_t lv_img_buf_get_px_color(lv_img_dsc_t * dsc, lv_coord_t x, lv_coord_t y, lv_color_t color)
-{
-    lv_color_t p_color = LV_COLOR_BLACK;
-    uint8_t * buf_u8 = (uint8_t *)dsc->data;
-
-    if(dsc->header.cf == LV_IMG_CF_TRUE_COLOR || dsc->header.cf == LV_IMG_CF_TRUE_COLOR_CHROMA_KEYED ||
-       dsc->header.cf == LV_IMG_CF_TRUE_COLOR_ALPHA) {
-        uint8_t px_size = lv_img_cf_get_px_size(dsc->header.cf) >> 3;
-        uint32_t px     = dsc->header.w * y * px_size + x * px_size;
-        _lv_memcpy_small(&p_color, &buf_u8[px], sizeof(lv_color_t));
-#if LV_COLOR_SIZE == 32
-        p_color.ch.alpha = 0xFF; /*Only the color should be get so use a default alpha value*/
-#endif
-    }
-    else if(dsc->header.cf == LV_IMG_CF_INDEXED_1BIT) {
-        buf_u8 += 4 * 2;
-        uint8_t bit = x & 0x7;
-        x           = x >> 3;
-
-        /* Get the current pixel.
-         * dsc->header.w + 7 means rounding up to 8 because the lines are byte aligned
-         * so the possible real width are 8, 16, 24 ...*/
-        uint32_t px  = ((dsc->header.w + 7) >> 3) * y + x;
-        p_color.full = (buf_u8[px] & (1 << (7 - bit))) >> (7 - bit);
-    }
-    else if(dsc->header.cf == LV_IMG_CF_INDEXED_2BIT) {
-        buf_u8 += 4 * 4;
-        uint8_t bit = (x & 0x3) * 2;
-        x           = x >> 2;
-
-        /* Get the current pixel.
-         * dsc->header.w + 3 means rounding up to 4 because the lines are byte aligned
-         * so the possible real width are 4, 8, 12 ...*/
-        uint32_t px  = ((dsc->header.w + 3) >> 2) * y + x;
-        p_color.full = (buf_u8[px] & (3 << (6 - bit))) >> (6 - bit);
-    }
-    else if(dsc->header.cf == LV_IMG_CF_INDEXED_4BIT) {
-        buf_u8 += 4 * 16;
-        uint8_t bit = (x & 0x1) * 4;
-        x           = x >> 1;
-
-        /* Get the current pixel.
-         * dsc->header.w + 1 means rounding up to 2 because the lines are byte aligned
-         * so the possible real width are 2, 4, 6 ...*/
-        uint32_t px  = ((dsc->header.w + 1) >> 1) * y + x;
-        p_color.full = (buf_u8[px] & (0xF << (4 - bit))) >> (4 - bit);
-    }
-    else if(dsc->header.cf == LV_IMG_CF_INDEXED_8BIT) {
-        buf_u8 += 4 * 256;
-        uint32_t px  = dsc->header.w * y + x;
-        p_color.full = buf_u8[px];
-    }
-    else if(dsc->header.cf == LV_IMG_CF_ALPHA_1BIT || dsc->header.cf == LV_IMG_CF_ALPHA_2BIT ||
-            dsc->header.cf == LV_IMG_CF_ALPHA_4BIT || dsc->header.cf == LV_IMG_CF_ALPHA_8BIT) {
-        p_color = color;
-    }
-    return p_color;
-}
-
-/**
- * Get the alpha value of an image's pixel
- * @param dsc pointer to an image descriptor
- * @param x x coordinate of the point to set
- * @param y x coordinate of the point to set
- * @param safe true: check out of bounds
- * @return alpha value of the point
- */
-lv_opa_t lv_img_buf_get_px_alpha(lv_img_dsc_t * dsc, lv_coord_t x, lv_coord_t y)
-{
-    uint8_t * buf_u8 = (uint8_t *)dsc->data;
-
-    if(dsc->header.cf == LV_IMG_CF_TRUE_COLOR_ALPHA) {
-        uint32_t px = dsc->header.w * y * LV_IMG_PX_SIZE_ALPHA_BYTE + x * LV_IMG_PX_SIZE_ALPHA_BYTE;
-        return buf_u8[px + LV_IMG_PX_SIZE_ALPHA_BYTE - 1];
-    }
-    else if(dsc->header.cf == LV_IMG_CF_ALPHA_1BIT) {
-        uint8_t bit = x & 0x7;
-        x           = x >> 3;
-
-        /* Get the current pixel.
-         * dsc->header.w + 7 means rounding up to 8 because the lines are byte aligned
-         * so the possible real width are 8 ,16, 24 ...*/
-        uint32_t px    = ((dsc->header.w + 7) >> 3) * y + x;
-        uint8_t px_opa = (buf_u8[px] & (1 << (7 - bit))) >> (7 - bit);
-        return px_opa ? LV_OPA_TRANSP : LV_OPA_COVER;
-    }
-    else if(dsc->header.cf == LV_IMG_CF_ALPHA_2BIT) {
-        const uint8_t opa_table[4] = {0, 85, 170, 255}; /*Opacity mapping with bpp = 2*/
-
-        uint8_t bit = (x & 0x3) * 2;
-        x           = x >> 2;
-
-        /* Get the current pixel.
-         * dsc->header.w + 4 means rounding up to 8 because the lines are byte aligned
-         * so the possible real width are 4 ,8, 12 ...*/
-        uint32_t px    = ((dsc->header.w + 3) >> 2) * y + x;
-        uint8_t px_opa = (buf_u8[px] & (3 << (6 - bit))) >> (6 - bit);
-        return opa_table[px_opa];
-    }
-    else if(dsc->header.cf == LV_IMG_CF_ALPHA_4BIT) {
-        const uint8_t opa_table[16] = {0,  17, 34,  51, /*Opacity mapping with bpp = 4*/
-                                       68, 85, 102, 119, 136, 153, 170, 187, 204, 221, 238, 255
-                                      };
-
-        uint8_t bit = (x & 0x1) * 4;
-        x           = x >> 1;
-
-        /* Get the current pixel.
-         * dsc->header.w + 1 means rounding up to 8 because the lines are byte aligned
-         * so the possible real width are 2 ,4, 6 ...*/
-        uint32_t px    = ((dsc->header.w + 1) >> 1) * y + x;
-        uint8_t px_opa = (buf_u8[px] & (0xF << (4 - bit))) >> (4 - bit);
-        return opa_table[px_opa];
-    }
-    else if(dsc->header.cf == LV_IMG_CF_ALPHA_8BIT) {
-        uint32_t px = dsc->header.w * y + x;
-        return buf_u8[px];
-    }
-
-    return LV_OPA_COVER;
-}
-
-/**
- * Set the alpha value of a pixel of an image. The color won't be affected
- * @param dsc pointer to an image descriptor
- * @param x x coordinate of the point to set
- * @param y x coordinate of the point to set
- * @param opa the desired opacity
- * @param safe true: check out of bounds
- */
-void lv_img_buf_set_px_alpha(lv_img_dsc_t * dsc, lv_coord_t x, lv_coord_t y, lv_opa_t opa)
-{
-    uint8_t * buf_u8 = (uint8_t *)dsc->data;
-
-    if(dsc->header.cf == LV_IMG_CF_TRUE_COLOR_ALPHA) {
-        uint8_t px_size          = lv_img_cf_get_px_size(dsc->header.cf) >> 3;
-        uint32_t px              = dsc->header.w * y * px_size + x * px_size;
-        buf_u8[px + px_size - 1] = opa;
-    }
-    else if(dsc->header.cf == LV_IMG_CF_ALPHA_1BIT) {
-        opa         = opa >> 7; /*opa -> [0,1]*/
-        uint8_t bit = x & 0x7;
-        x           = x >> 3;
-
-        /* Get the current pixel.
-         * dsc->header.w + 7 means rounding up to 8 because the lines are byte aligned
-         * so the possible real width are 8 ,16, 24 ...*/
-        uint32_t px = ((dsc->header.w + 7) >> 3) * y + x;
-        buf_u8[px]  = buf_u8[px] & ~(1 << (7 - bit));
-        buf_u8[px]  = buf_u8[px] | ((opa & 0x1) << (7 - bit));
-    }
-    else if(dsc->header.cf == LV_IMG_CF_ALPHA_2BIT) {
-        opa         = opa >> 6; /*opa -> [0,3]*/
-        uint8_t bit = (x & 0x3) * 2;
-        x           = x >> 2;
-
-        /* Get the current pixel.
-         * dsc->header.w + 4 means rounding up to 8 because the lines are byte aligned
-         * so the possible real width are 4 ,8, 12 ...*/
-        uint32_t px = ((dsc->header.w + 3) >> 2) * y + x;
-        buf_u8[px]  = buf_u8[px] & ~(3 << (6 - bit));
-        buf_u8[px]  = buf_u8[px] | ((opa & 0x3) << (6 - bit));
-    }
-    else if(dsc->header.cf == LV_IMG_CF_ALPHA_4BIT) {
-        opa         = opa >> 4; /*opa -> [0,15]*/
-        uint8_t bit = (x & 0x1) * 4;
-        x           = x >> 1;
-
-        /* Get the current pixel.
-         * dsc->header.w + 1 means rounding up to 8 because the lines are byte aligned
-         * so the possible real width are 2 ,4, 6 ...*/
-        uint32_t px = ((dsc->header.w + 1) >> 1) * y + x;
-        buf_u8[px]  = buf_u8[px] & ~(0xF << (4 - bit));
-        buf_u8[px]  = buf_u8[px] | ((opa & 0xF) << (4 - bit));
-    }
-    else if(dsc->header.cf == LV_IMG_CF_ALPHA_8BIT) {
-        uint32_t px = dsc->header.w * y + x;
-        buf_u8[px]  = opa;
-    }
-}
-
-/**
- * Set the color of a pixel of an image. The alpha channel won't be affected.
- * @param dsc pointer to an image descriptor
- * @param x x coordinate of the point to set
- * @param y x coordinate of the point to set
- * @param c color of the point
- * @param safe true: check out of bounds
- */
-void lv_img_buf_set_px_color(lv_img_dsc_t * dsc, lv_coord_t x, lv_coord_t y, lv_color_t c)
-{
-    uint8_t * buf_u8 = (uint8_t *)dsc->data;
-
-    if(dsc->header.cf == LV_IMG_CF_TRUE_COLOR || dsc->header.cf == LV_IMG_CF_TRUE_COLOR_CHROMA_KEYED) {
-        uint8_t px_size = lv_img_cf_get_px_size(dsc->header.cf) >> 3;
-        uint32_t px     = dsc->header.w * y * px_size + x * px_size;
-        _lv_memcpy_small(&buf_u8[px], &c, px_size);
-    }
-    else if(dsc->header.cf == LV_IMG_CF_TRUE_COLOR_ALPHA) {
-        uint8_t px_size = lv_img_cf_get_px_size(dsc->header.cf) >> 3;
-        uint32_t px     = dsc->header.w * y * px_size + x * px_size;
-        _lv_memcpy_small(&buf_u8[px], &c, px_size - 1); /*-1 to not overwrite the alpha value*/
-    }
-    else if(dsc->header.cf == LV_IMG_CF_INDEXED_1BIT) {
-        buf_u8 += sizeof(lv_color32_t) * 2; /*Skip the palette*/
-
-        uint8_t bit = x & 0x7;
-        x           = x >> 3;
-
-        /* Get the current pixel.
-         * dsc->header.w + 7 means rounding up to 8 because the lines are byte aligned
-         * so the possible real width are 8 ,16, 24 ...*/
-        uint32_t px = ((dsc->header.w + 7) >> 3) * y + x;
-        buf_u8[px]  = buf_u8[px] & ~(1 << (7 - bit));
-        buf_u8[px]  = buf_u8[px] | ((c.full & 0x1) << (7 - bit));
-    }
-    else if(dsc->header.cf == LV_IMG_CF_INDEXED_2BIT) {
-        buf_u8 += sizeof(lv_color32_t) * 4; /*Skip the palette*/
-        uint8_t bit = (x & 0x3) * 2;
-        x           = x >> 2;
-
-        /* Get the current pixel.
-         * dsc->header.w + 3 means rounding up to 4 because the lines are byte aligned
-         * so the possible real width are 4, 8 ,12 ...*/
-        uint32_t px = ((dsc->header.w + 3) >> 2) * y + x;
-
-        buf_u8[px] = buf_u8[px] & ~(3 << (6 - bit));
-        buf_u8[px] = buf_u8[px] | ((c.full & 0x3) << (6 - bit));
-    }
-    else if(dsc->header.cf == LV_IMG_CF_INDEXED_4BIT) {
-        buf_u8 += sizeof(lv_color32_t) * 16; /*Skip the palette*/
-        uint8_t bit = (x & 0x1) * 4;
-        x           = x >> 1;
-
-        /* Get the current pixel.
-         * dsc->header.w + 1 means rounding up to 2 because the lines are byte aligned
-         * so the possible real width are 2 ,4, 6 ...*/
-        uint32_t px = ((dsc->header.w + 1) >> 1) * y + x;
-        buf_u8[px]  = buf_u8[px] & ~(0xF << (4 - bit));
-        buf_u8[px]  = buf_u8[px] | ((c.full & 0xF) << (4 - bit));
-    }
-    else if(dsc->header.cf == LV_IMG_CF_INDEXED_8BIT) {
-        buf_u8 += sizeof(lv_color32_t) * 256; /*Skip the palette*/
-        uint32_t px = dsc->header.w * y + x;
-        buf_u8[px]  = c.full;
-    }
-}
-
-/**
- * Set the palette color of an indexed image. Valid only for `LV_IMG_CF_INDEXED1/2/4/8`
- * @param dsc pointer to an image descriptor
- * @param id the palette color to set:
- *   - for `LV_IMG_CF_INDEXED1`: 0..1
- *   - for `LV_IMG_CF_INDEXED2`: 0..3
- *   - for `LV_IMG_CF_INDEXED4`: 0..15
- *   - for `LV_IMG_CF_INDEXED8`: 0..255
- * @param c the color to set
- */
-void lv_img_buf_set_palette(lv_img_dsc_t * dsc, uint8_t id, lv_color_t c)
-{
-    if((dsc->header.cf == LV_IMG_CF_ALPHA_1BIT && id > 1) || (dsc->header.cf == LV_IMG_CF_ALPHA_2BIT && id > 3) ||
-       (dsc->header.cf == LV_IMG_CF_ALPHA_4BIT && id > 15) || (dsc->header.cf == LV_IMG_CF_ALPHA_8BIT)) {
-        LV_LOG_WARN("lv_img_buf_set_px_alpha: invalid 'id'");
-        return;
-    }
-
-    lv_color32_t c32;
-    c32.full      = lv_color_to32(c);
-    uint8_t * buf = (uint8_t *)dsc->data;
-    _lv_memcpy_small(&buf[id * sizeof(c32)], &c32, sizeof(c32));
-}
-
-/**
- * Allocate an image buffer in RAM
- * @param w width of image
- * @param h height of image
- * @param cf a color format (`LV_IMG_CF_...`)
- * @return an allocated image, or NULL on failure
- */
-lv_img_dsc_t * lv_img_buf_alloc(lv_coord_t w, lv_coord_t h, lv_img_cf_t cf)
-{
-    /* Allocate image descriptor */
-    lv_img_dsc_t * dsc = lv_mem_alloc(sizeof(lv_img_dsc_t));
-    if(dsc == NULL)
-        return NULL;
-
-    _lv_memset_00(dsc, sizeof(lv_img_dsc_t));
-
-    /* Get image data size */
-    dsc->data_size = lv_img_buf_get_img_size(w, h, cf);
-    if(dsc->data_size == 0) {
-        lv_mem_free(dsc);
-        return NULL;
-    }
-
-    /* Allocate raw buffer */
-    dsc->data = lv_mem_alloc(dsc->data_size);
-    if(dsc->data == NULL) {
-        lv_mem_free(dsc);
-        return NULL;
-    }
-    _lv_memset_00((uint8_t *)dsc->data, dsc->data_size);
-
-    /* Fill in header */
-    dsc->header.always_zero = 0;
-    dsc->header.w = w;
-    dsc->header.h = h;
-    dsc->header.cf = cf;
-    return dsc;
-}
-
-/**
- * Free an allocated image buffer
- * @param dsc image buffer to free
- */
-void lv_img_buf_free(lv_img_dsc_t * dsc)
-{
-    if(dsc != NULL) {
-        if(dsc->data != NULL)
-            lv_mem_free(dsc->data);
-
-        lv_mem_free(dsc);
-    }
-}
-
-/**
- * Get the memory consumption of a raw bitmap, given color format and dimensions.
- * @param w width
- * @param h height
- * @param cf color format
- * @return size in bytes
- */
-uint32_t lv_img_buf_get_img_size(lv_coord_t w, lv_coord_t h, lv_img_cf_t cf)
-{
-    switch(cf) {
-        case LV_IMG_CF_TRUE_COLOR:
-            return LV_IMG_BUF_SIZE_TRUE_COLOR(w, h);
-        case LV_IMG_CF_TRUE_COLOR_ALPHA:
-            return LV_IMG_BUF_SIZE_TRUE_COLOR_ALPHA(w, h);
-        case LV_IMG_CF_TRUE_COLOR_CHROMA_KEYED:
-            return LV_IMG_BUF_SIZE_TRUE_COLOR_CHROMA_KEYED(w, h);
-        case LV_IMG_CF_ALPHA_1BIT:
-            return LV_IMG_BUF_SIZE_ALPHA_1BIT(w, h);
-        case LV_IMG_CF_ALPHA_2BIT:
-            return LV_IMG_BUF_SIZE_ALPHA_2BIT(w, h);
-        case LV_IMG_CF_ALPHA_4BIT:
-            return LV_IMG_BUF_SIZE_ALPHA_4BIT(w, h);
-        case LV_IMG_CF_ALPHA_8BIT:
-            return LV_IMG_BUF_SIZE_ALPHA_8BIT(w, h);
-        case LV_IMG_CF_INDEXED_1BIT:
-            return LV_IMG_BUF_SIZE_INDEXED_1BIT(w, h);
-        case LV_IMG_CF_INDEXED_2BIT:
-            return LV_IMG_BUF_SIZE_INDEXED_2BIT(w, h);
-        case LV_IMG_CF_INDEXED_4BIT:
-            return LV_IMG_BUF_SIZE_INDEXED_4BIT(w, h);
-        case LV_IMG_CF_INDEXED_8BIT:
-            return LV_IMG_BUF_SIZE_INDEXED_8BIT(w, h);
-        default:
-            return 0;
-    }
-}
-
-#if LV_USE_IMG_TRANSFORM
-/**
- * Initialize a descriptor to transform an image
- * @param dsc pointer to an `lv_img_transform_dsc_t` variable whose `cfg` field is initialized
- */
-void _lv_img_buf_transform_init(lv_img_transform_dsc_t * dsc)
-{
-    dsc->tmp.pivot_x_256 = dsc->cfg.pivot_x * 256;
-    dsc->tmp.pivot_y_256 = dsc->cfg.pivot_y * 256;
-
-    int32_t angle_low = dsc->cfg.angle / 10;
-    int32_t angle_high = angle_low + 1;
-    int32_t angle_rem = dsc->cfg.angle  - (angle_low * 10);
-
-    int32_t s1 = _lv_trigo_sin(-angle_low);
-    int32_t s2 = _lv_trigo_sin(-angle_high);
-
-    int32_t c1 = _lv_trigo_sin(-angle_low + 90);
-    int32_t c2 = _lv_trigo_sin(-angle_high + 90);
-
-    dsc->tmp.sinma = (s1 * (10 - angle_rem) + s2 * angle_rem) / 10;
-    dsc->tmp.cosma = (c1 * (10 - angle_rem) + c2 * angle_rem) / 10;
-
-    /*Use smaller value to avoid overflow*/
-    dsc->tmp.sinma = dsc->tmp.sinma >> (LV_TRIGO_SHIFT - _LV_TRANSFORM_TRIGO_SHIFT);
-    dsc->tmp.cosma = dsc->tmp.cosma >> (LV_TRIGO_SHIFT - _LV_TRANSFORM_TRIGO_SHIFT);
-
-    dsc->tmp.chroma_keyed = lv_img_cf_is_chroma_keyed(dsc->cfg.cf) ? 1 : 0;
-    dsc->tmp.has_alpha = lv_img_cf_has_alpha(dsc->cfg.cf) ? 1 : 0;
-    if(dsc->cfg.cf == LV_IMG_CF_TRUE_COLOR || dsc->cfg.cf == LV_IMG_CF_TRUE_COLOR_ALPHA ||
-       dsc->cfg.cf == LV_IMG_CF_TRUE_COLOR_CHROMA_KEYED) {
-        dsc->tmp.native_color = 1;
-    }
-    else {
-        dsc->tmp.native_color = 0;
-    }
-
-    dsc->tmp.img_dsc.data = dsc->cfg.src;
-    dsc->tmp.img_dsc.header.always_zero = 0;
-    dsc->tmp.img_dsc.header.cf = dsc->cfg.cf;
-    dsc->tmp.img_dsc.header.w = dsc->cfg.src_w;
-    dsc->tmp.img_dsc.header.h = dsc->cfg.src_h;
-
-    /* The inverse of the zoom will be sued during the transformation
-     *  + dsc->cfg.zoom / 2 for rounding*/
-    dsc->tmp.zoom_inv = (((256 * 256) << _LV_ZOOM_INV_UPSCALE) + dsc->cfg.zoom / 2) / dsc->cfg.zoom;
-
-    dsc->res.opa = LV_OPA_COVER;
-    dsc->res.color = dsc->cfg.color;
-}
-#endif
-
-/**
- * Get the area of a rectangle if its rotated and scaled
- * @param res store the coordinates here
- * @param w width of the rectangle to transform
- * @param h height of the rectangle to transform
- * @param angle angle of rotation
- * @param zoom zoom, (256 no zoom)
- * @param pivot x,y pivot coordinates of rotation
- */
-void _lv_img_buf_get_transformed_area(lv_area_t * res, lv_coord_t w, lv_coord_t h, int16_t angle, uint16_t zoom,
-                                      const lv_point_t * pivot)
-{
-#if LV_USE_IMG_TRANSFORM
-    if(angle == 0 && zoom == LV_IMG_ZOOM_NONE) {
-        res->x1 = 0;
-        res->y1 = 0;
-        res->x2 = w - 1;
-        res->y2 = h - 1;
-        return;
-    }
-
-    res->x1 = (((-pivot->x) * zoom) >> 8) - 1;
-    res->y1 = (((-pivot->y) * zoom) >> 8) - 1;
-    res->x2 = (((w - pivot->x) * zoom) >> 8) + 2;
-    res->y2 = (((h - pivot->y) * zoom) >> 8) + 2;
-
-    if(angle == 0) {
-        res->x1 += pivot->x;
-        res->y1 += pivot->y;
-        res->x2 += pivot->x;
-        res->y2 += pivot->y;
-        return;
-    }
-
-    int32_t angle_low = angle / 10;
-    int32_t angle_high = angle_low + 1;
-    int32_t angle_rem = angle  - (angle_low * 10);
-
-    int32_t s1 = _lv_trigo_sin(angle_low);
-    int32_t s2 = _lv_trigo_sin(angle_high);
-
-    int32_t c1 = _lv_trigo_sin(angle_low + 90);
-    int32_t c2 = _lv_trigo_sin(angle_high + 90);
-
-    int32_t sinma = (s1 * (10 - angle_rem) + s2 * angle_rem) / 10;
-    int32_t cosma = (c1 * (10 - angle_rem) + c2 * angle_rem) / 10;
-
-    /*Use smaller value to avoid overflow*/
-    sinma = sinma >> (LV_TRIGO_SHIFT - _LV_TRANSFORM_TRIGO_SHIFT);
-    cosma = cosma >> (LV_TRIGO_SHIFT - _LV_TRANSFORM_TRIGO_SHIFT);
-
-    lv_point_t lt;
-    lv_point_t rt;
-    lv_point_t lb;
-    lv_point_t rb;
-
-    lv_coord_t xt;
-    lv_coord_t yt;
-
-    xt = res->x1;
-    yt = res->y1;
-    lt.x = ((cosma * xt - sinma * yt) >> _LV_TRANSFORM_TRIGO_SHIFT) + pivot->x;
-    lt.y = ((sinma * xt + cosma * yt) >> _LV_TRANSFORM_TRIGO_SHIFT) + pivot->y;
-
-    xt = res->x2;
-    yt = res->y1;
-    rt.x = ((cosma * xt - sinma * yt) >> _LV_TRANSFORM_TRIGO_SHIFT) + pivot->x;
-    rt.y = ((sinma * xt + cosma * yt) >> _LV_TRANSFORM_TRIGO_SHIFT) + pivot->y;
-
-    xt = res->x1;
-    yt = res->y2;
-    lb.x = ((cosma * xt - sinma * yt) >> _LV_TRANSFORM_TRIGO_SHIFT) + pivot->x;
-    lb.y = ((sinma * xt + cosma * yt) >> _LV_TRANSFORM_TRIGO_SHIFT) + pivot->y;
-
-    xt = res->x2;
-    yt = res->y2;
-    rb.x = ((cosma * xt - sinma * yt) >> _LV_TRANSFORM_TRIGO_SHIFT) + pivot->x;
-    rb.y = ((sinma * xt + cosma * yt) >> _LV_TRANSFORM_TRIGO_SHIFT) + pivot->y;
-
-    res->x1 = LV_MATH_MIN4(lb.x, lt.x, rb.x, rt.x);
-    res->x2 = LV_MATH_MAX4(lb.x, lt.x, rb.x, rt.x);
-    res->y1 = LV_MATH_MIN4(lb.y, lt.y, rb.y, rt.y);
-    res->y2 = LV_MATH_MAX4(lb.y, lt.y, rb.y, rt.y);
-#else
-    LV_UNUSED(angle);
-    LV_UNUSED(zoom);
-    LV_UNUSED(pivot);
-    res->x1 = 0;
-    res->y1 = 0;
-    res->x2 = w - 1;
-    res->y2 = h - 1;
-#endif
-}
-
-#if LV_USE_IMG_TRANSFORM
-/**
- * Continue transformation by taking the neighbors into account
- * @param dsc pointer to the transformation descriptor
- */
-bool _lv_img_buf_transform_anti_alias(lv_img_transform_dsc_t * dsc)
-{
-    const uint8_t * src_u8 = dsc->cfg.src;
-
-    /*Get the fractional part of the source pixel*/
-    int xs_fract = dsc->tmp.xs & 0xff;
-    int ys_fract = dsc->tmp.ys & 0xff;
-    int32_t xn;      /*x neighbor*/
-    lv_opa_t xr; /*x mix ratio*/
-
-    if(xs_fract < 0x70) {
-        xn = - 1;
-        if(dsc->tmp.xs_int + xn < 0) xn = 0;
-        xr = xs_fract + 0x80;
-    }
-    else if(xs_fract > 0x90) {
-        xn =  1;
-        if(dsc->tmp.xs_int + xn >= dsc->cfg.src_w) xn = 0;
-        xr = (0xFF - xs_fract) + 0x80;
-    }
-    else {
-        xn = 0;
-        xr = 0xFF;
-    }
-
-    int32_t yn;      /*x neighbor*/
-    lv_opa_t yr; /*x mix ratio*/
-
-    if(ys_fract < 0x70) {
-        yn = - 1;
-        if(dsc->tmp.ys_int + yn < 0) yn = 0;
-
-        yr = ys_fract + 0x80;
-    }
-    else if(ys_fract > 0x90) {
-        yn =  1;
-        if(dsc->tmp.ys_int + yn >= dsc->cfg.src_h) yn = 0;
-
-        yr = (0xFF - ys_fract) + 0x80;
-    }
-    else {
-        yn = 0;
-        yr = 0xFF;
-    }
-
-    lv_color_t c00 = dsc->res.color;
-    lv_color_t c01;
-    lv_color_t c10;
-    lv_color_t c11;
-
-    lv_opa_t a00 = dsc->res.opa;
-    lv_opa_t a10 = 0;
-    lv_opa_t a01 = 0;
-    lv_opa_t a11 = 0;
-
-    if(dsc->tmp.native_color) {
-        _lv_memcpy_small(&c01, &src_u8[dsc->tmp.pxi + dsc->tmp.px_size * xn], sizeof(lv_color_t));
-        _lv_memcpy_small(&c10, &src_u8[dsc->tmp.pxi + dsc->cfg.src_w * dsc->tmp.px_size * yn], sizeof(lv_color_t));
-        _lv_memcpy_small(&c11, &src_u8[dsc->tmp.pxi + dsc->cfg.src_w * dsc->tmp.px_size * yn + dsc->tmp.px_size * xn],
-                         sizeof(lv_color_t));
-        if(dsc->tmp.has_alpha) {
-            a10 = src_u8[dsc->tmp.pxi + dsc->tmp.px_size * xn + dsc->tmp.px_size - 1];
-            a01 = src_u8[dsc->tmp.pxi + dsc->cfg.src_w * dsc->tmp.px_size * yn + dsc->tmp.px_size - 1];
-            a11 = src_u8[dsc->tmp.pxi + dsc->cfg.src_w * dsc->tmp.px_size * yn + dsc->tmp.px_size * xn + dsc->tmp.px_size - 1];
-        }
-    }
-    else {
-        c01 = lv_img_buf_get_px_color(&dsc->tmp.img_dsc, dsc->tmp.xs_int + xn, dsc->tmp.ys_int, dsc->cfg.color);
-        c10 = lv_img_buf_get_px_color(&dsc->tmp.img_dsc, dsc->tmp.xs_int, dsc->tmp.ys_int + yn, dsc->cfg.color);
-        c11 = lv_img_buf_get_px_color(&dsc->tmp.img_dsc, dsc->tmp.xs_int + xn, dsc->tmp.ys_int + yn, dsc->cfg.color);
-
-        if(dsc->tmp.has_alpha) {
-            a10 = lv_img_buf_get_px_alpha(&dsc->tmp.img_dsc, dsc->tmp.xs_int + xn, dsc->tmp.ys_int);
-            a01 = lv_img_buf_get_px_alpha(&dsc->tmp.img_dsc, dsc->tmp.xs_int, dsc->tmp.ys_int + yn);
-            a11 = lv_img_buf_get_px_alpha(&dsc->tmp.img_dsc, dsc->tmp.xs_int + xn, dsc->tmp.ys_int + yn);
-        }
-    }
-
-    lv_opa_t xr0 = xr;
-    lv_opa_t xr1 = xr;
-    if(dsc->tmp.has_alpha) {
-        lv_opa_t a0 = (a00 * xr + (a10 * (255 - xr))) >> 8;
-        lv_opa_t a1 = (a01 * xr + (a11 * (255 - xr))) >> 8;
-        dsc->res.opa = (a0 * yr + (a1 * (255 - yr))) >> 8;
-
-        if(a0 <= LV_OPA_MIN && a1 <= LV_OPA_MIN) return false;
-        if(a0 <= LV_OPA_MIN) yr = LV_OPA_TRANSP;
-        if(a1 <= LV_OPA_MIN) yr = LV_OPA_COVER;
-        if(a00 <= LV_OPA_MIN) xr0 = LV_OPA_TRANSP;
-        if(a10 <= LV_OPA_MIN) xr0 = LV_OPA_COVER;
-        if(a01 <= LV_OPA_MIN) xr1 = LV_OPA_TRANSP;
-        if(a11 <= LV_OPA_MIN) xr1 = LV_OPA_COVER;
-    }
-    else {
-        xr0 = xr;
-        xr1 = xr;
-        dsc->res.opa = LV_OPA_COVER;
-    }
-
-    lv_color_t c0;
-    if(xr0 == LV_OPA_TRANSP) c0 = c01;
-    else if(xr0 == LV_OPA_COVER) c0 = c00;
-    else c0 = lv_color_mix(c00, c01, xr0);
-
-    lv_color_t c1;
-    if(xr1 == LV_OPA_TRANSP) c1 = c11;
-    else if(xr1 == LV_OPA_COVER) c1 = c10;
-    else c1 = lv_color_mix(c10, c11, xr1);
-
-    if(yr == LV_OPA_TRANSP) dsc->res.color = c1;
-    else if(yr == LV_OPA_COVER) dsc->res.color = c0;
-    else dsc->res.color = lv_color_mix(c0, c1, yr);
-
-    return true;
-}
-#endif
-/**********************
- *   STATIC FUNCTIONS
- **********************/
->>>>>>> 9003f4a9
+/**
+ * @file lv_img_buf.c
+ *
+ */
+
+/*********************
+ *      INCLUDES
+ *********************/
+#include <stddef.h>
+#include <string.h>
+#include "lv_img_buf.h"
+#include "lv_draw_img.h"
+#include "../lv_misc/lv_math.h"
+#include "../lv_misc/lv_log.h"
+#include "../lv_misc/lv_mem.h"
+
+/*********************
+ *      DEFINES
+ *********************/
+
+/**********************
+ *      TYPEDEFS
+ **********************/
+
+/**********************
+ *  STATIC PROTOTYPES
+ **********************/
+
+/**********************
+ *  STATIC VARIABLES
+ **********************/
+
+/**********************
+ *      MACROS
+ **********************/
+
+/**********************
+ *   GLOBAL FUNCTIONS
+ **********************/
+
+/**
+ * Get the color of an image's pixel
+ * @param dsc an image descriptor
+ * @param x x coordinate of the point to get
+ * @param y x coordinate of the point to get
+ * @param color the color of the image. In case of `LV_IMG_CF_ALPHA_1/2/4/8` this color is used.
+ * Not used in other cases.
+ * @param safe true: check out of bounds
+ * @return color of the point
+ */
+lv_color_t lv_img_buf_get_px_color(lv_img_dsc_t * dsc, lv_coord_t x, lv_coord_t y, lv_color_t color)
+{
+    lv_color_t p_color = LV_COLOR_BLACK;
+    uint8_t * buf_u8 = (uint8_t *)dsc->data;
+
+    if(dsc->header.cf == LV_IMG_CF_TRUE_COLOR || dsc->header.cf == LV_IMG_CF_TRUE_COLOR_CHROMA_KEYED ||
+       dsc->header.cf == LV_IMG_CF_TRUE_COLOR_ALPHA) {
+        uint8_t px_size = lv_img_cf_get_px_size(dsc->header.cf) >> 3;
+        uint32_t px     = dsc->header.w * y * px_size + x * px_size;
+        _lv_memcpy_small(&p_color, &buf_u8[px], sizeof(lv_color_t));
+#if LV_COLOR_SIZE == 32
+        p_color.ch.alpha = 0xFF; /*Only the color should be get so use a default alpha value*/
+#endif
+    }
+    else if(dsc->header.cf == LV_IMG_CF_INDEXED_1BIT) {
+        buf_u8 += 4 * 2;
+        uint8_t bit = x & 0x7;
+        x           = x >> 3;
+
+        /* Get the current pixel.
+         * dsc->header.w + 7 means rounding up to 8 because the lines are byte aligned
+         * so the possible real width are 8, 16, 24 ...*/
+        uint32_t px  = ((dsc->header.w + 7) >> 3) * y + x;
+        p_color.full = (buf_u8[px] & (1 << (7 - bit))) >> (7 - bit);
+    }
+    else if(dsc->header.cf == LV_IMG_CF_INDEXED_2BIT) {
+        buf_u8 += 4 * 4;
+        uint8_t bit = (x & 0x3) * 2;
+        x           = x >> 2;
+
+        /* Get the current pixel.
+         * dsc->header.w + 3 means rounding up to 4 because the lines are byte aligned
+         * so the possible real width are 4, 8, 12 ...*/
+        uint32_t px  = ((dsc->header.w + 3) >> 2) * y + x;
+        p_color.full = (buf_u8[px] & (3 << (6 - bit))) >> (6 - bit);
+    }
+    else if(dsc->header.cf == LV_IMG_CF_INDEXED_4BIT) {
+        buf_u8 += 4 * 16;
+        uint8_t bit = (x & 0x1) * 4;
+        x           = x >> 1;
+
+        /* Get the current pixel.
+         * dsc->header.w + 1 means rounding up to 2 because the lines are byte aligned
+         * so the possible real width are 2, 4, 6 ...*/
+        uint32_t px  = ((dsc->header.w + 1) >> 1) * y + x;
+        p_color.full = (buf_u8[px] & (0xF << (4 - bit))) >> (4 - bit);
+    }
+    else if(dsc->header.cf == LV_IMG_CF_INDEXED_8BIT) {
+        buf_u8 += 4 * 256;
+        uint32_t px  = dsc->header.w * y + x;
+        p_color.full = buf_u8[px];
+    }
+    else if(dsc->header.cf == LV_IMG_CF_ALPHA_1BIT || dsc->header.cf == LV_IMG_CF_ALPHA_2BIT ||
+            dsc->header.cf == LV_IMG_CF_ALPHA_4BIT || dsc->header.cf == LV_IMG_CF_ALPHA_8BIT) {
+        p_color = color;
+    }
+    return p_color;
+}
+
+/**
+ * Get the alpha value of an image's pixel
+ * @param dsc pointer to an image descriptor
+ * @param x x coordinate of the point to set
+ * @param y x coordinate of the point to set
+ * @param safe true: check out of bounds
+ * @return alpha value of the point
+ */
+lv_opa_t lv_img_buf_get_px_alpha(lv_img_dsc_t * dsc, lv_coord_t x, lv_coord_t y)
+{
+    uint8_t * buf_u8 = (uint8_t *)dsc->data;
+
+    if(dsc->header.cf == LV_IMG_CF_TRUE_COLOR_ALPHA) {
+        uint32_t px = dsc->header.w * y * LV_IMG_PX_SIZE_ALPHA_BYTE + x * LV_IMG_PX_SIZE_ALPHA_BYTE;
+        return buf_u8[px + LV_IMG_PX_SIZE_ALPHA_BYTE - 1];
+    }
+    else if(dsc->header.cf == LV_IMG_CF_ALPHA_1BIT) {
+        uint8_t bit = x & 0x7;
+        x           = x >> 3;
+
+        /* Get the current pixel.
+         * dsc->header.w + 7 means rounding up to 8 because the lines are byte aligned
+         * so the possible real width are 8 ,16, 24 ...*/
+        uint32_t px    = ((dsc->header.w + 7) >> 3) * y + x;
+        uint8_t px_opa = (buf_u8[px] & (1 << (7 - bit))) >> (7 - bit);
+        return px_opa ? LV_OPA_TRANSP : LV_OPA_COVER;
+    }
+    else if(dsc->header.cf == LV_IMG_CF_ALPHA_2BIT) {
+        const uint8_t opa_table[4] = {0, 85, 170, 255}; /*Opacity mapping with bpp = 2*/
+
+        uint8_t bit = (x & 0x3) * 2;
+        x           = x >> 2;
+
+        /* Get the current pixel.
+         * dsc->header.w + 4 means rounding up to 8 because the lines are byte aligned
+         * so the possible real width are 4 ,8, 12 ...*/
+        uint32_t px    = ((dsc->header.w + 3) >> 2) * y + x;
+        uint8_t px_opa = (buf_u8[px] & (3 << (6 - bit))) >> (6 - bit);
+        return opa_table[px_opa];
+    }
+    else if(dsc->header.cf == LV_IMG_CF_ALPHA_4BIT) {
+        const uint8_t opa_table[16] = {0,  17, 34,  51, /*Opacity mapping with bpp = 4*/
+                                       68, 85, 102, 119, 136, 153, 170, 187, 204, 221, 238, 255
+                                      };
+
+        uint8_t bit = (x & 0x1) * 4;
+        x           = x >> 1;
+
+        /* Get the current pixel.
+         * dsc->header.w + 1 means rounding up to 8 because the lines are byte aligned
+         * so the possible real width are 2 ,4, 6 ...*/
+        uint32_t px    = ((dsc->header.w + 1) >> 1) * y + x;
+        uint8_t px_opa = (buf_u8[px] & (0xF << (4 - bit))) >> (4 - bit);
+        return opa_table[px_opa];
+    }
+    else if(dsc->header.cf == LV_IMG_CF_ALPHA_8BIT) {
+        uint32_t px = dsc->header.w * y + x;
+        return buf_u8[px];
+    }
+
+    return LV_OPA_COVER;
+}
+
+/**
+ * Set the alpha value of a pixel of an image. The color won't be affected
+ * @param dsc pointer to an image descriptor
+ * @param x x coordinate of the point to set
+ * @param y x coordinate of the point to set
+ * @param opa the desired opacity
+ * @param safe true: check out of bounds
+ */
+void lv_img_buf_set_px_alpha(lv_img_dsc_t * dsc, lv_coord_t x, lv_coord_t y, lv_opa_t opa)
+{
+    uint8_t * buf_u8 = (uint8_t *)dsc->data;
+
+    if(dsc->header.cf == LV_IMG_CF_TRUE_COLOR_ALPHA) {
+        uint8_t px_size          = lv_img_cf_get_px_size(dsc->header.cf) >> 3;
+        uint32_t px              = dsc->header.w * y * px_size + x * px_size;
+        buf_u8[px + px_size - 1] = opa;
+    }
+    else if(dsc->header.cf == LV_IMG_CF_ALPHA_1BIT) {
+        opa         = opa >> 7; /*opa -> [0,1]*/
+        uint8_t bit = x & 0x7;
+        x           = x >> 3;
+
+        /* Get the current pixel.
+         * dsc->header.w + 7 means rounding up to 8 because the lines are byte aligned
+         * so the possible real width are 8 ,16, 24 ...*/
+        uint32_t px = ((dsc->header.w + 7) >> 3) * y + x;
+        buf_u8[px]  = buf_u8[px] & ~(1 << (7 - bit));
+        buf_u8[px]  = buf_u8[px] | ((opa & 0x1) << (7 - bit));
+    }
+    else if(dsc->header.cf == LV_IMG_CF_ALPHA_2BIT) {
+        opa         = opa >> 6; /*opa -> [0,3]*/
+        uint8_t bit = (x & 0x3) * 2;
+        x           = x >> 2;
+
+        /* Get the current pixel.
+         * dsc->header.w + 4 means rounding up to 8 because the lines are byte aligned
+         * so the possible real width are 4 ,8, 12 ...*/
+        uint32_t px = ((dsc->header.w + 3) >> 2) * y + x;
+        buf_u8[px]  = buf_u8[px] & ~(3 << (6 - bit));
+        buf_u8[px]  = buf_u8[px] | ((opa & 0x3) << (6 - bit));
+    }
+    else if(dsc->header.cf == LV_IMG_CF_ALPHA_4BIT) {
+        opa         = opa >> 4; /*opa -> [0,15]*/
+        uint8_t bit = (x & 0x1) * 4;
+        x           = x >> 1;
+
+        /* Get the current pixel.
+         * dsc->header.w + 1 means rounding up to 8 because the lines are byte aligned
+         * so the possible real width are 2 ,4, 6 ...*/
+        uint32_t px = ((dsc->header.w + 1) >> 1) * y + x;
+        buf_u8[px]  = buf_u8[px] & ~(0xF << (4 - bit));
+        buf_u8[px]  = buf_u8[px] | ((opa & 0xF) << (4 - bit));
+    }
+    else if(dsc->header.cf == LV_IMG_CF_ALPHA_8BIT) {
+        uint32_t px = dsc->header.w * y + x;
+        buf_u8[px]  = opa;
+    }
+}
+
+/**
+ * Set the color of a pixel of an image. The alpha channel won't be affected.
+ * @param dsc pointer to an image descriptor
+ * @param x x coordinate of the point to set
+ * @param y x coordinate of the point to set
+ * @param c color of the point
+ * @param safe true: check out of bounds
+ */
+void lv_img_buf_set_px_color(lv_img_dsc_t * dsc, lv_coord_t x, lv_coord_t y, lv_color_t c)
+{
+    uint8_t * buf_u8 = (uint8_t *)dsc->data;
+
+    if(dsc->header.cf == LV_IMG_CF_TRUE_COLOR || dsc->header.cf == LV_IMG_CF_TRUE_COLOR_CHROMA_KEYED) {
+        uint8_t px_size = lv_img_cf_get_px_size(dsc->header.cf) >> 3;
+        uint32_t px     = dsc->header.w * y * px_size + x * px_size;
+        _lv_memcpy_small(&buf_u8[px], &c, px_size);
+    }
+    else if(dsc->header.cf == LV_IMG_CF_TRUE_COLOR_ALPHA) {
+        uint8_t px_size = lv_img_cf_get_px_size(dsc->header.cf) >> 3;
+        uint32_t px     = dsc->header.w * y * px_size + x * px_size;
+        _lv_memcpy_small(&buf_u8[px], &c, px_size - 1); /*-1 to not overwrite the alpha value*/
+    }
+    else if(dsc->header.cf == LV_IMG_CF_INDEXED_1BIT) {
+        buf_u8 += sizeof(lv_color32_t) * 2; /*Skip the palette*/
+
+        uint8_t bit = x & 0x7;
+        x           = x >> 3;
+
+        /* Get the current pixel.
+         * dsc->header.w + 7 means rounding up to 8 because the lines are byte aligned
+         * so the possible real width are 8 ,16, 24 ...*/
+        uint32_t px = ((dsc->header.w + 7) >> 3) * y + x;
+        buf_u8[px]  = buf_u8[px] & ~(1 << (7 - bit));
+        buf_u8[px]  = buf_u8[px] | ((c.full & 0x1) << (7 - bit));
+    }
+    else if(dsc->header.cf == LV_IMG_CF_INDEXED_2BIT) {
+        buf_u8 += sizeof(lv_color32_t) * 4; /*Skip the palette*/
+        uint8_t bit = (x & 0x3) * 2;
+        x           = x >> 2;
+
+        /* Get the current pixel.
+         * dsc->header.w + 3 means rounding up to 4 because the lines are byte aligned
+         * so the possible real width are 4, 8 ,12 ...*/
+        uint32_t px = ((dsc->header.w + 3) >> 2) * y + x;
+
+        buf_u8[px] = buf_u8[px] & ~(3 << (6 - bit));
+        buf_u8[px] = buf_u8[px] | ((c.full & 0x3) << (6 - bit));
+    }
+    else if(dsc->header.cf == LV_IMG_CF_INDEXED_4BIT) {
+        buf_u8 += sizeof(lv_color32_t) * 16; /*Skip the palette*/
+        uint8_t bit = (x & 0x1) * 4;
+        x           = x >> 1;
+
+        /* Get the current pixel.
+         * dsc->header.w + 1 means rounding up to 2 because the lines are byte aligned
+         * so the possible real width are 2 ,4, 6 ...*/
+        uint32_t px = ((dsc->header.w + 1) >> 1) * y + x;
+        buf_u8[px]  = buf_u8[px] & ~(0xF << (4 - bit));
+        buf_u8[px]  = buf_u8[px] | ((c.full & 0xF) << (4 - bit));
+    }
+    else if(dsc->header.cf == LV_IMG_CF_INDEXED_8BIT) {
+        buf_u8 += sizeof(lv_color32_t) * 256; /*Skip the palette*/
+        uint32_t px = dsc->header.w * y + x;
+        buf_u8[px]  = c.full;
+    }
+}
+
+/**
+ * Set the palette color of an indexed image. Valid only for `LV_IMG_CF_INDEXED1/2/4/8`
+ * @param dsc pointer to an image descriptor
+ * @param id the palette color to set:
+ *   - for `LV_IMG_CF_INDEXED1`: 0..1
+ *   - for `LV_IMG_CF_INDEXED2`: 0..3
+ *   - for `LV_IMG_CF_INDEXED4`: 0..15
+ *   - for `LV_IMG_CF_INDEXED8`: 0..255
+ * @param c the color to set
+ */
+void lv_img_buf_set_palette(lv_img_dsc_t * dsc, uint8_t id, lv_color_t c)
+{
+    if((dsc->header.cf == LV_IMG_CF_ALPHA_1BIT && id > 1) || (dsc->header.cf == LV_IMG_CF_ALPHA_2BIT && id > 3) ||
+       (dsc->header.cf == LV_IMG_CF_ALPHA_4BIT && id > 15) || (dsc->header.cf == LV_IMG_CF_ALPHA_8BIT)) {
+        LV_LOG_WARN("lv_img_buf_set_px_alpha: invalid 'id'");
+        return;
+    }
+
+    lv_color32_t c32;
+    c32.full      = lv_color_to32(c);
+    uint8_t * buf = (uint8_t *)dsc->data;
+    _lv_memcpy_small(&buf[id * sizeof(c32)], &c32, sizeof(c32));
+}
+
+/**
+ * Allocate an image buffer in RAM
+ * @param w width of image
+ * @param h height of image
+ * @param cf a color format (`LV_IMG_CF_...`)
+ * @return an allocated image, or NULL on failure
+ */
+lv_img_dsc_t * lv_img_buf_alloc(lv_coord_t w, lv_coord_t h, lv_img_cf_t cf)
+{
+    /* Allocate image descriptor */
+    lv_img_dsc_t * dsc = lv_mem_alloc(sizeof(lv_img_dsc_t));
+    if(dsc == NULL)
+        return NULL;
+
+    _lv_memset_00(dsc, sizeof(lv_img_dsc_t));
+
+    /* Get image data size */
+    dsc->data_size = lv_img_buf_get_img_size(w, h, cf);
+    if(dsc->data_size == 0) {
+        lv_mem_free(dsc);
+        return NULL;
+    }
+
+    /* Allocate raw buffer */
+    dsc->data = lv_mem_alloc(dsc->data_size);
+    if(dsc->data == NULL) {
+        lv_mem_free(dsc);
+        return NULL;
+    }
+    _lv_memset_00((uint8_t *)dsc->data, dsc->data_size);
+
+    /* Fill in header */
+    dsc->header.always_zero = 0;
+    dsc->header.w = w;
+    dsc->header.h = h;
+    dsc->header.cf = cf;
+    return dsc;
+}
+
+/**
+ * Free an allocated image buffer
+ * @param dsc image buffer to free
+ */
+void lv_img_buf_free(lv_img_dsc_t * dsc)
+{
+    if(dsc != NULL) {
+        if(dsc->data != NULL)
+            lv_mem_free(dsc->data);
+
+        lv_mem_free(dsc);
+    }
+}
+
+/**
+ * Get the memory consumption of a raw bitmap, given color format and dimensions.
+ * @param w width
+ * @param h height
+ * @param cf color format
+ * @return size in bytes
+ */
+uint32_t lv_img_buf_get_img_size(lv_coord_t w, lv_coord_t h, lv_img_cf_t cf)
+{
+    switch(cf) {
+        case LV_IMG_CF_TRUE_COLOR:
+            return LV_IMG_BUF_SIZE_TRUE_COLOR(w, h);
+        case LV_IMG_CF_TRUE_COLOR_ALPHA:
+            return LV_IMG_BUF_SIZE_TRUE_COLOR_ALPHA(w, h);
+        case LV_IMG_CF_TRUE_COLOR_CHROMA_KEYED:
+            return LV_IMG_BUF_SIZE_TRUE_COLOR_CHROMA_KEYED(w, h);
+        case LV_IMG_CF_ALPHA_1BIT:
+            return LV_IMG_BUF_SIZE_ALPHA_1BIT(w, h);
+        case LV_IMG_CF_ALPHA_2BIT:
+            return LV_IMG_BUF_SIZE_ALPHA_2BIT(w, h);
+        case LV_IMG_CF_ALPHA_4BIT:
+            return LV_IMG_BUF_SIZE_ALPHA_4BIT(w, h);
+        case LV_IMG_CF_ALPHA_8BIT:
+            return LV_IMG_BUF_SIZE_ALPHA_8BIT(w, h);
+        case LV_IMG_CF_INDEXED_1BIT:
+            return LV_IMG_BUF_SIZE_INDEXED_1BIT(w, h);
+        case LV_IMG_CF_INDEXED_2BIT:
+            return LV_IMG_BUF_SIZE_INDEXED_2BIT(w, h);
+        case LV_IMG_CF_INDEXED_4BIT:
+            return LV_IMG_BUF_SIZE_INDEXED_4BIT(w, h);
+        case LV_IMG_CF_INDEXED_8BIT:
+            return LV_IMG_BUF_SIZE_INDEXED_8BIT(w, h);
+        default:
+            return 0;
+    }
+}
+
+#if LV_USE_IMG_TRANSFORM
+/**
+ * Initialize a descriptor to transform an image
+ * @param dsc pointer to an `lv_img_transform_dsc_t` variable whose `cfg` field is initialized
+ */
+void _lv_img_buf_transform_init(lv_img_transform_dsc_t * dsc)
+{
+    dsc->tmp.pivot_x_256 = dsc->cfg.pivot_x * 256;
+    dsc->tmp.pivot_y_256 = dsc->cfg.pivot_y * 256;
+
+    int32_t angle_low = dsc->cfg.angle / 10;
+    int32_t angle_high = angle_low + 1;
+    int32_t angle_rem = dsc->cfg.angle  - (angle_low * 10);
+
+    int32_t s1 = _lv_trigo_sin(-angle_low);
+    int32_t s2 = _lv_trigo_sin(-angle_high);
+
+    int32_t c1 = _lv_trigo_sin(-angle_low + 90);
+    int32_t c2 = _lv_trigo_sin(-angle_high + 90);
+
+    dsc->tmp.sinma = (s1 * (10 - angle_rem) + s2 * angle_rem) / 10;
+    dsc->tmp.cosma = (c1 * (10 - angle_rem) + c2 * angle_rem) / 10;
+
+    /*Use smaller value to avoid overflow*/
+    dsc->tmp.sinma = dsc->tmp.sinma >> (LV_TRIGO_SHIFT - _LV_TRANSFORM_TRIGO_SHIFT);
+    dsc->tmp.cosma = dsc->tmp.cosma >> (LV_TRIGO_SHIFT - _LV_TRANSFORM_TRIGO_SHIFT);
+
+    dsc->tmp.chroma_keyed = lv_img_cf_is_chroma_keyed(dsc->cfg.cf) ? 1 : 0;
+    dsc->tmp.has_alpha = lv_img_cf_has_alpha(dsc->cfg.cf) ? 1 : 0;
+    if(dsc->cfg.cf == LV_IMG_CF_TRUE_COLOR || dsc->cfg.cf == LV_IMG_CF_TRUE_COLOR_ALPHA ||
+       dsc->cfg.cf == LV_IMG_CF_TRUE_COLOR_CHROMA_KEYED) {
+        dsc->tmp.native_color = 1;
+    }
+    else {
+        dsc->tmp.native_color = 0;
+    }
+
+    dsc->tmp.img_dsc.data = dsc->cfg.src;
+    dsc->tmp.img_dsc.header.always_zero = 0;
+    dsc->tmp.img_dsc.header.cf = dsc->cfg.cf;
+    dsc->tmp.img_dsc.header.w = dsc->cfg.src_w;
+    dsc->tmp.img_dsc.header.h = dsc->cfg.src_h;
+
+    /* The inverse of the zoom will be sued during the transformation
+     *  + dsc->cfg.zoom / 2 for rounding*/
+    dsc->tmp.zoom_inv = (((256 * 256) << _LV_ZOOM_INV_UPSCALE) + dsc->cfg.zoom / 2) / dsc->cfg.zoom;
+
+    dsc->res.opa = LV_OPA_COVER;
+    dsc->res.color = dsc->cfg.color;
+}
+#endif
+
+/**
+ * Get the area of a rectangle if its rotated and scaled
+ * @param res store the coordinates here
+ * @param w width of the rectangle to transform
+ * @param h height of the rectangle to transform
+ * @param angle angle of rotation
+ * @param zoom zoom, (256 no zoom)
+ * @param pivot x,y pivot coordinates of rotation
+ */
+void _lv_img_buf_get_transformed_area(lv_area_t * res, lv_coord_t w, lv_coord_t h, int16_t angle, uint16_t zoom,
+                                      const lv_point_t * pivot)
+{
+#if LV_USE_IMG_TRANSFORM
+    if(angle == 0 && zoom == LV_IMG_ZOOM_NONE) {
+        res->x1 = 0;
+        res->y1 = 0;
+        res->x2 = w - 1;
+        res->y2 = h - 1;
+        return;
+    }
+
+    res->x1 = (((-pivot->x) * zoom) >> 8) - 1;
+    res->y1 = (((-pivot->y) * zoom) >> 8) - 1;
+    res->x2 = (((w - pivot->x) * zoom) >> 8) + 2;
+    res->y2 = (((h - pivot->y) * zoom) >> 8) + 2;
+
+    if(angle == 0) {
+        res->x1 += pivot->x;
+        res->y1 += pivot->y;
+        res->x2 += pivot->x;
+        res->y2 += pivot->y;
+        return;
+    }
+
+    int32_t angle_low = angle / 10;
+    int32_t angle_high = angle_low + 1;
+    int32_t angle_rem = angle  - (angle_low * 10);
+
+    int32_t s1 = _lv_trigo_sin(angle_low);
+    int32_t s2 = _lv_trigo_sin(angle_high);
+
+    int32_t c1 = _lv_trigo_sin(angle_low + 90);
+    int32_t c2 = _lv_trigo_sin(angle_high + 90);
+
+    int32_t sinma = (s1 * (10 - angle_rem) + s2 * angle_rem) / 10;
+    int32_t cosma = (c1 * (10 - angle_rem) + c2 * angle_rem) / 10;
+
+    /*Use smaller value to avoid overflow*/
+    sinma = sinma >> (LV_TRIGO_SHIFT - _LV_TRANSFORM_TRIGO_SHIFT);
+    cosma = cosma >> (LV_TRIGO_SHIFT - _LV_TRANSFORM_TRIGO_SHIFT);
+
+    lv_point_t lt;
+    lv_point_t rt;
+    lv_point_t lb;
+    lv_point_t rb;
+
+    lv_coord_t xt;
+    lv_coord_t yt;
+
+    xt = res->x1;
+    yt = res->y1;
+    lt.x = ((cosma * xt - sinma * yt) >> _LV_TRANSFORM_TRIGO_SHIFT) + pivot->x;
+    lt.y = ((sinma * xt + cosma * yt) >> _LV_TRANSFORM_TRIGO_SHIFT) + pivot->y;
+
+    xt = res->x2;
+    yt = res->y1;
+    rt.x = ((cosma * xt - sinma * yt) >> _LV_TRANSFORM_TRIGO_SHIFT) + pivot->x;
+    rt.y = ((sinma * xt + cosma * yt) >> _LV_TRANSFORM_TRIGO_SHIFT) + pivot->y;
+
+    xt = res->x1;
+    yt = res->y2;
+    lb.x = ((cosma * xt - sinma * yt) >> _LV_TRANSFORM_TRIGO_SHIFT) + pivot->x;
+    lb.y = ((sinma * xt + cosma * yt) >> _LV_TRANSFORM_TRIGO_SHIFT) + pivot->y;
+
+    xt = res->x2;
+    yt = res->y2;
+    rb.x = ((cosma * xt - sinma * yt) >> _LV_TRANSFORM_TRIGO_SHIFT) + pivot->x;
+    rb.y = ((sinma * xt + cosma * yt) >> _LV_TRANSFORM_TRIGO_SHIFT) + pivot->y;
+
+    res->x1 = LV_MATH_MIN4(lb.x, lt.x, rb.x, rt.x);
+    res->x2 = LV_MATH_MAX4(lb.x, lt.x, rb.x, rt.x);
+    res->y1 = LV_MATH_MIN4(lb.y, lt.y, rb.y, rt.y);
+    res->y2 = LV_MATH_MAX4(lb.y, lt.y, rb.y, rt.y);
+#else
+    LV_UNUSED(angle);
+    LV_UNUSED(zoom);
+    LV_UNUSED(pivot);
+    res->x1 = 0;
+    res->y1 = 0;
+    res->x2 = w - 1;
+    res->y2 = h - 1;
+#endif
+}
+
+#if LV_USE_IMG_TRANSFORM
+/**
+ * Continue transformation by taking the neighbors into account
+ * @param dsc pointer to the transformation descriptor
+ */
+bool _lv_img_buf_transform_anti_alias(lv_img_transform_dsc_t * dsc)
+{
+    const uint8_t * src_u8 = dsc->cfg.src;
+
+    /*Get the fractional part of the source pixel*/
+    int xs_fract = dsc->tmp.xs & 0xff;
+    int ys_fract = dsc->tmp.ys & 0xff;
+    int32_t xn;      /*x neighbor*/
+    lv_opa_t xr; /*x mix ratio*/
+
+    if(xs_fract < 0x70) {
+        xn = - 1;
+        if(dsc->tmp.xs_int + xn < 0) xn = 0;
+        xr = xs_fract + 0x80;
+    }
+    else if(xs_fract > 0x90) {
+        xn =  1;
+        if(dsc->tmp.xs_int + xn >= dsc->cfg.src_w) xn = 0;
+        xr = (0xFF - xs_fract) + 0x80;
+    }
+    else {
+        xn = 0;
+        xr = 0xFF;
+    }
+
+    int32_t yn;      /*x neighbor*/
+    lv_opa_t yr; /*x mix ratio*/
+
+    if(ys_fract < 0x70) {
+        yn = - 1;
+        if(dsc->tmp.ys_int + yn < 0) yn = 0;
+
+        yr = ys_fract + 0x80;
+    }
+    else if(ys_fract > 0x90) {
+        yn =  1;
+        if(dsc->tmp.ys_int + yn >= dsc->cfg.src_h) yn = 0;
+
+        yr = (0xFF - ys_fract) + 0x80;
+    }
+    else {
+        yn = 0;
+        yr = 0xFF;
+    }
+
+    lv_color_t c00 = dsc->res.color;
+    lv_color_t c01;
+    lv_color_t c10;
+    lv_color_t c11;
+
+    lv_opa_t a00 = dsc->res.opa;
+    lv_opa_t a10 = 0;
+    lv_opa_t a01 = 0;
+    lv_opa_t a11 = 0;
+
+    if(dsc->tmp.native_color) {
+        _lv_memcpy_small(&c01, &src_u8[dsc->tmp.pxi + dsc->tmp.px_size * xn], sizeof(lv_color_t));
+        _lv_memcpy_small(&c10, &src_u8[dsc->tmp.pxi + dsc->cfg.src_w * dsc->tmp.px_size * yn], sizeof(lv_color_t));
+        _lv_memcpy_small(&c11, &src_u8[dsc->tmp.pxi + dsc->cfg.src_w * dsc->tmp.px_size * yn + dsc->tmp.px_size * xn],
+                         sizeof(lv_color_t));
+        if(dsc->tmp.has_alpha) {
+            a10 = src_u8[dsc->tmp.pxi + dsc->tmp.px_size * xn + dsc->tmp.px_size - 1];
+            a01 = src_u8[dsc->tmp.pxi + dsc->cfg.src_w * dsc->tmp.px_size * yn + dsc->tmp.px_size - 1];
+            a11 = src_u8[dsc->tmp.pxi + dsc->cfg.src_w * dsc->tmp.px_size * yn + dsc->tmp.px_size * xn + dsc->tmp.px_size - 1];
+        }
+    }
+    else {
+        c01 = lv_img_buf_get_px_color(&dsc->tmp.img_dsc, dsc->tmp.xs_int + xn, dsc->tmp.ys_int, dsc->cfg.color);
+        c10 = lv_img_buf_get_px_color(&dsc->tmp.img_dsc, dsc->tmp.xs_int, dsc->tmp.ys_int + yn, dsc->cfg.color);
+        c11 = lv_img_buf_get_px_color(&dsc->tmp.img_dsc, dsc->tmp.xs_int + xn, dsc->tmp.ys_int + yn, dsc->cfg.color);
+
+        if(dsc->tmp.has_alpha) {
+            a10 = lv_img_buf_get_px_alpha(&dsc->tmp.img_dsc, dsc->tmp.xs_int + xn, dsc->tmp.ys_int);
+            a01 = lv_img_buf_get_px_alpha(&dsc->tmp.img_dsc, dsc->tmp.xs_int, dsc->tmp.ys_int + yn);
+            a11 = lv_img_buf_get_px_alpha(&dsc->tmp.img_dsc, dsc->tmp.xs_int + xn, dsc->tmp.ys_int + yn);
+        }
+    }
+
+    lv_opa_t xr0 = xr;
+    lv_opa_t xr1 = xr;
+    if(dsc->tmp.has_alpha) {
+        lv_opa_t a0 = (a00 * xr + (a10 * (255 - xr))) >> 8;
+        lv_opa_t a1 = (a01 * xr + (a11 * (255 - xr))) >> 8;
+        dsc->res.opa = (a0 * yr + (a1 * (255 - yr))) >> 8;
+
+        if(a0 <= LV_OPA_MIN && a1 <= LV_OPA_MIN) return false;
+        if(a0 <= LV_OPA_MIN) yr = LV_OPA_TRANSP;
+        if(a1 <= LV_OPA_MIN) yr = LV_OPA_COVER;
+        if(a00 <= LV_OPA_MIN) xr0 = LV_OPA_TRANSP;
+        if(a10 <= LV_OPA_MIN) xr0 = LV_OPA_COVER;
+        if(a01 <= LV_OPA_MIN) xr1 = LV_OPA_TRANSP;
+        if(a11 <= LV_OPA_MIN) xr1 = LV_OPA_COVER;
+    }
+    else {
+        xr0 = xr;
+        xr1 = xr;
+        dsc->res.opa = LV_OPA_COVER;
+    }
+
+    lv_color_t c0;
+    if(xr0 == LV_OPA_TRANSP) c0 = c01;
+    else if(xr0 == LV_OPA_COVER) c0 = c00;
+    else c0 = lv_color_mix(c00, c01, xr0);
+
+    lv_color_t c1;
+    if(xr1 == LV_OPA_TRANSP) c1 = c11;
+    else if(xr1 == LV_OPA_COVER) c1 = c10;
+    else c1 = lv_color_mix(c10, c11, xr1);
+
+    if(yr == LV_OPA_TRANSP) dsc->res.color = c1;
+    else if(yr == LV_OPA_COVER) dsc->res.color = c0;
+    else dsc->res.color = lv_color_mix(c0, c1, yr);
+
+    return true;
+}
+#endif
+/**********************
+ *   STATIC FUNCTIONS
+ **********************/
--- conflicted
+++ resolved
@@ -1,4 +1,3 @@
-<<<<<<< HEAD
 /**
  * @file lv_draw_triangle.c
  *
@@ -126,7 +125,6 @@
     i_next_right = y_min_i + 1;
     if(i_next_right > point_cnt - 1) i_next_right = 0;
 
-
     /* Check if the order of points is inverted or not.
      * The normal case is when the left point is on `y_min_i - 1`
      * Explanation:
@@ -200,207 +198,4 @@
 
 /**********************
  *   STATIC FUNCTIONS
- **********************/
-=======
-/**
- * @file lv_draw_triangle.c
- *
- */
-
-/*********************
- *      INCLUDES
- *********************/
-#include "lv_draw_triangle.h"
-#include "../lv_misc/lv_math.h"
-#include "../lv_misc/lv_mem.h"
-
-/*********************
- *      DEFINES
- *********************/
-
-/**********************
- *      TYPEDEFS
- **********************/
-
-/**********************
- *  STATIC PROTOTYPES
- **********************/
-
-/**********************
- *  STATIC VARIABLES
- **********************/
-
-/**********************
- *      MACROS
- **********************/
-
-/**********************
- *   GLOBAL FUNCTIONS
- **********************/
-
-/**
- * Draw a triangle
- * @param points pointer to an array with 3 points
- * @param clip_area the triangle will be drawn only in this area
- * @param draw_dsc pointer to an initialized `lv_draw_rect_dsc_t` variable
- */
-void lv_draw_triangle(const lv_point_t points[], const lv_area_t * clip_area, const lv_draw_rect_dsc_t * draw_dsc)
-{
-    lv_draw_polygon(points, 3, clip_area, draw_dsc);
-}
-
-/**
- * Draw a polygon. Only convex polygons are supported
- * @param points an array of points
- * @param point_cnt number of points
- * @param clip_area polygon will be drawn only in this area
- * @param draw_dsc pointer to an initialized `lv_draw_rect_dsc_t` variable
- */
-void lv_draw_polygon(const lv_point_t points[], uint16_t point_cnt, const lv_area_t * clip_area,
-                     const lv_draw_rect_dsc_t * draw_dsc)
-{
-    if(point_cnt < 3) return;
-    if(points == NULL) return;
-
-    /*Join adjacent points if they are on the same coordinate*/
-    lv_point_t * p = _lv_mem_buf_get(point_cnt * sizeof(lv_point_t));
-    if(p == NULL) return;
-    uint16_t i;
-    uint16_t pcnt = 0;
-    p[0] = points[0];
-    for(i = 0; i < point_cnt - 1; i++) {
-        if(points[i].x != points[i + 1].x || points[i].y != points[i + 1].y) {
-            p[pcnt] = points[i];
-            pcnt++;
-        }
-    }
-    /*The first and the last points are also adjacent */
-    if(points[0].x != points[point_cnt - 1].x || points[0].y != points[point_cnt - 1].y) {
-        p[pcnt] = points[point_cnt - 1];
-        pcnt++;
-    }
-
-    point_cnt = pcnt;
-    if(point_cnt < 3) {
-        _lv_mem_buf_release(p);
-        return;
-    }
-
-    lv_area_t poly_coords = {.x1 = LV_COORD_MAX, .y1 = LV_COORD_MAX, .x2 = LV_COORD_MIN, .y2 = LV_COORD_MIN};
-
-    for(i = 0; i < point_cnt; i++) {
-        poly_coords.x1 = LV_MATH_MIN(poly_coords.x1, p[i].x);
-        poly_coords.y1 = LV_MATH_MIN(poly_coords.y1, p[i].y);
-        poly_coords.x2 = LV_MATH_MAX(poly_coords.x2, p[i].x);
-        poly_coords.y2 = LV_MATH_MAX(poly_coords.y2, p[i].y);
-    }
-
-    bool is_common;
-    lv_area_t poly_mask;
-    is_common = _lv_area_intersect(&poly_mask, &poly_coords, clip_area);
-    if(!is_common) {
-        _lv_mem_buf_release(p);
-        return;
-    }
-    /*Find the lowest point*/
-    lv_coord_t y_min = p[0].y;
-    int16_t y_min_i = 0;
-
-    for(i = 1; i < point_cnt; i++) {
-        if(p[i].y < y_min) {
-            y_min = p[i].y;
-            y_min_i = i;
-        }
-    }
-
-    lv_draw_mask_line_param_t * mp = _lv_mem_buf_get(sizeof(lv_draw_mask_line_param_t) * point_cnt);
-    lv_draw_mask_line_param_t * mp_next = mp;
-
-    int32_t i_prev_left = y_min_i;
-    int32_t i_prev_right = y_min_i;
-    int32_t i_next_left;
-    int32_t i_next_right;
-    uint32_t mask_cnt = 0;
-
-    /*Get the index of the left and right points*/
-    i_next_left = y_min_i - 1;
-    if(i_next_left < 0) i_next_left = point_cnt + i_next_left;
-
-    i_next_right = y_min_i + 1;
-    if(i_next_right > point_cnt - 1) i_next_right = 0;
-
-    /* Check if the order of points is inverted or not.
-     * The normal case is when the left point is on `y_min_i - 1`
-     * Explanation:
-     *   if angle(p_left) < angle(p_right) -> inverted
-     *   dy_left/dx_left < dy_right/dx_right
-     *   dy_left * dx_right < dy_right * dx_left
-     */
-    lv_coord_t dxl = p[i_next_left].x - p[y_min_i].x;
-    lv_coord_t dxr = p[i_next_right].x - p[y_min_i].x;
-    lv_coord_t dyl = p[i_next_left].y - p[y_min_i].y;
-    lv_coord_t dyr = p[i_next_right].y - p[y_min_i].y;
-
-    bool inv = false;
-    if(dyl * dxr < dyr * dxl) inv = true;
-
-    do {
-        if(!inv) {
-            i_next_left = i_prev_left - 1;
-            if(i_next_left < 0) i_next_left = point_cnt + i_next_left;
-
-            i_next_right = i_prev_right + 1;
-            if(i_next_right > point_cnt - 1) i_next_right = 0;
-        }
-        else {
-            i_next_left = i_prev_left + 1;
-            if(i_next_left > point_cnt - 1) i_next_left = 0;
-
-            i_next_right = i_prev_right - 1;
-            if(i_next_right < 0) i_next_right = point_cnt + i_next_right;
-        }
-
-        if(p[i_next_left].y >=  p[i_prev_left].y) {
-            if(p[i_next_left].y != p[i_prev_left].y &&
-               p[i_next_left].x !=  p[i_prev_left].x) {
-                lv_draw_mask_line_points_init(mp_next, p[i_prev_left].x, p[i_prev_left].y,
-                                              p[i_next_left].x, p[i_next_left].y,
-                                              LV_DRAW_MASK_LINE_SIDE_RIGHT);
-                lv_draw_mask_add(mp_next, mp);
-                mp_next++;
-            }
-            mask_cnt++;
-            i_prev_left = i_next_left;
-        }
-
-        if(mask_cnt == point_cnt) break;
-
-        if(p[i_next_right].y >=  p[i_prev_right].y) {
-            if(p[i_next_right].y != p[i_prev_right].y &&
-               p[i_next_right].x !=  p[i_prev_right].x) {
-
-                lv_draw_mask_line_points_init(mp_next, p[i_prev_right].x, p[i_prev_right].y,
-                                              p[i_next_right].x, p[i_next_right].y,
-                                              LV_DRAW_MASK_LINE_SIDE_LEFT);
-                lv_draw_mask_add(mp_next, mp);
-                mp_next++;
-            }
-            mask_cnt++;
-            i_prev_right = i_next_right;
-        }
-
-    } while(mask_cnt < point_cnt);
-
-    lv_draw_rect(&poly_coords, clip_area, draw_dsc);
-
-    lv_draw_mask_remove_custom(mp);
-
-    _lv_mem_buf_release(mp);
-    _lv_mem_buf_release(p);
-
-}
-
-/**********************
- *   STATIC FUNCTIONS
- **********************/
->>>>>>> 9003f4a9
+ **********************/
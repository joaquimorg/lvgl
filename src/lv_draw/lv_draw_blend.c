<<<<<<< HEAD
/**
 * @file lv_draw_blend.c
 *
 */

/*********************
 *      INCLUDES
 *********************/
#include "lv_draw_blend.h"
#include "lv_img_decoder.h"
#include "../lv_misc/lv_math.h"
#include "../lv_hal/lv_hal_disp.h"
#include "../lv_core/lv_refr.h"

#if LV_USE_GPU_NXP_PXP
    #include "../lv_gpu/lv_gpu_nxp_pxp.h"
#elif LV_USE_GPU_NXP_VG_LITE
    #include "../lv_gpu/lv_gpu_nxp_vglite.h"
#elif LV_USE_GPU_STM32_DMA2D
    #include "../lv_gpu/lv_gpu_stm32_dma2d.h"
#endif

/*********************
 *      DEFINES
 *********************/
#define GPU_SIZE_LIMIT      240

/**********************
 *      TYPEDEFS
 **********************/

/**********************
 *  STATIC PROTOTYPES
 **********************/

static void fill_set_px(const lv_area_t * disp_area, lv_color_t * disp_buf,  const lv_area_t * draw_area,
                        lv_color_t color, lv_opa_t opa,
                        const lv_opa_t * mask, lv_draw_mask_res_t mask_res);

LV_ATTRIBUTE_FAST_MEM static void fill_normal(const lv_area_t * disp_area, lv_color_t * disp_buf,
                                              const lv_area_t * draw_area,
                                              lv_color_t color, lv_opa_t opa,
                                              const lv_opa_t * mask, lv_draw_mask_res_t mask_res);

#if LV_USE_BLEND_MODES
static void fill_blended(const lv_area_t * disp_area, lv_color_t * disp_buf,  const lv_area_t * draw_area,
                         lv_color_t color, lv_opa_t opa,
                         const lv_opa_t * mask, lv_draw_mask_res_t mask_res, lv_blend_mode_t mode);
#endif

static void map_set_px(const lv_area_t * disp_area, lv_color_t * disp_buf,  const lv_area_t * draw_area,
                       const lv_area_t * map_area, const lv_color_t * map_buf, lv_opa_t opa,
                       const lv_opa_t * mask, lv_draw_mask_res_t mask_res);

LV_ATTRIBUTE_FAST_MEM static void map_normal(const lv_area_t * disp_area, lv_color_t * disp_buf,
                                             const lv_area_t * draw_area,
                                             const lv_area_t * map_area, const lv_color_t * map_buf, lv_opa_t opa,
                                             const lv_opa_t * mask, lv_draw_mask_res_t mask_res);

#if LV_USE_BLEND_MODES
static void map_blended(const lv_area_t * disp_area, lv_color_t * disp_buf,  const lv_area_t * draw_area,
                        const lv_area_t * map_area, const lv_color_t * map_buf, lv_opa_t opa,
                        const lv_opa_t * mask, lv_draw_mask_res_t mask_res, lv_blend_mode_t mode);

static inline lv_color_t color_blend_true_color_additive(lv_color_t fg, lv_color_t bg, lv_opa_t opa);
static inline lv_color_t color_blend_true_color_subtractive(lv_color_t fg, lv_color_t bg, lv_opa_t opa);
#endif

/**********************
 *  STATIC VARIABLES
 **********************/

#if LV_USE_GPU || LV_USE_GPU_STM32_DMA2D
    LV_ATTRIBUTE_DMA static lv_color_t blend_buf[LV_HOR_RES_MAX];
#endif

/**********************
 *      MACROS
 **********************/


#define FILL_NORMAL_MASK_PX(out_x,  color)                                                          \
    if(*mask_tmp_x) {          \
        if(*mask_tmp_x == LV_OPA_COVER) disp_buf_first[out_x] = color;                                 \
        else disp_buf_first[out_x] = lv_color_mix(color, disp_buf_first[out_x], *mask_tmp_x);            \
    }                                                                                               \
    mask_tmp_x++;


#define FILL_NORMAL_MASK_PX_SCR_TRANSP(out_x,  color)                                               \
    if(*mask_tmp_x) {          \
        if(*mask_tmp_x == LV_OPA_COVER) disp_buf_first[out_x] = color;                                 \
        else if(disp->driver.screen_transp) lv_color_mix_with_alpha(disp_buf_first[out_x], disp_buf_first[out_x].ch.alpha,              \
                                                                        color, *mask_tmp_x, &disp_buf_first[out_x], &disp_buf_first[out_x].ch.alpha);           \
        else disp_buf_first[out_x] = lv_color_mix(color, disp_buf_first[out_x], *mask_tmp_x);            \
    }                                                                                                      \
    mask_tmp_x++;


#define MAP_NORMAL_MASK_PX(x)                                                          \
    if(*mask_tmp_x) {          \
        if(*mask_tmp_x == LV_OPA_COVER) disp_buf_first[x] = map_buf_first[x];                                 \
        else disp_buf_first[x] = lv_color_mix(map_buf_first[x], disp_buf_first[x], *mask_tmp_x);            \
    }                                                                                               \
    mask_tmp_x++;

#define MAP_NORMAL_MASK_PX_SCR_TRANSP(x)                        \
    if(*mask_tmp_x) {          \
        if(*mask_tmp_x == LV_OPA_COVER) disp_buf_first[x] = map_buf_first[x];                                 \
        else if(disp->driver.screen_transp) lv_color_mix_with_alpha(disp_buf_first[x], disp_buf_first[x].ch.alpha,              \
                                                                        map_buf_first[x], *mask_tmp_x, &disp_buf_first[x], &disp_buf_first[x].ch.alpha);                  \
        else disp_buf_first[x] = lv_color_mix(map_buf_first[x], disp_buf_first[x], *mask_tmp_x);            \
    }                                                                                               \
    mask_tmp_x++;

/**********************
 *   GLOBAL FUNCTIONS
 **********************/


/**
 * Fill and area in the display buffer.
 * @param clip_area clip the fill to this area  (absolute coordinates)
 * @param fill_area fill this area  (absolute coordinates) (should be clipped)
 * @param color fill color
 * @param mask a mask to apply on the fill (uint8_t array with 0x00..0xff values).
 *             Relative to fill area but its width is truncated to clip area.
 * @param mask_res LV_MASK_RES_COVER: the mask has only 0xff values (no mask),
 *                 LV_MASK_RES_TRANSP: the mask has only 0x00 values (full transparent),
 *                 LV_MASK_RES_CHANGED: the mask has mixed values
 * @param opa overall opacity in 0x00..0xff range
 * @param mode blend mode from `lv_blend_mode_t`
 */
LV_ATTRIBUTE_FAST_MEM void _lv_blend_fill(const lv_area_t * clip_area, const lv_area_t * fill_area,
                                          lv_color_t color, lv_opa_t * mask, lv_draw_mask_res_t mask_res, lv_opa_t opa,
                                          lv_blend_mode_t mode)
{
    /*Do not draw transparent things*/
    if(opa < LV_OPA_MIN) return;
    if(mask_res == LV_DRAW_MASK_RES_TRANSP) return;

    lv_disp_t * disp = _lv_refr_get_disp_refreshing();
    lv_disp_buf_t * vdb = lv_disp_get_buf(disp);
    const lv_area_t * disp_area = &vdb->area;
    lv_color_t * disp_buf = vdb->buf_act;

    if(disp->driver.gpu_wait_cb) disp->driver.gpu_wait_cb(&disp->driver);

    /* Get clipped fill area which is the real draw area.
     * It is always the same or inside `fill_area` */
    lv_area_t draw_area;
    bool is_common;
    is_common = _lv_area_intersect(&draw_area, clip_area, fill_area);
    if(!is_common) return;

    /* Now `draw_area` has absolute coordinates.
     * Make it relative to `disp_area` to simplify draw to `disp_buf`*/
    draw_area.x1 -= disp_area->x1;
    draw_area.y1 -= disp_area->y1;
    draw_area.x2 -= disp_area->x1;
    draw_area.y2 -= disp_area->y1;

    /*Round the values in the mask if anti-aliasing is disabled*/
#if LV_ANTIALIAS
    if(mask && disp->driver.antialiasing == 0)
#else
    if(mask)
#endif
    {
        int32_t mask_w = lv_area_get_width(&draw_area);
        int32_t i;
        for(i = 0; i < mask_w; i++)  mask[i] = mask[i] > 128 ? LV_OPA_COVER : LV_OPA_TRANSP;
    }

    if(disp->driver.set_px_cb) {
        fill_set_px(disp_area, disp_buf, &draw_area, color, opa, mask, mask_res);
    }
    else if(mode == LV_BLEND_MODE_NORMAL) {
        fill_normal(disp_area, disp_buf, &draw_area, color, opa, mask, mask_res);
    }
#if LV_USE_BLEND_MODES
    else {
        fill_blended(disp_area, disp_buf, &draw_area, color, opa, mask, mask_res, mode);
    }
#endif
}

/**
 * Copy a map (image) to a display buffer.
 * @param clip_area clip the map to this area (absolute coordinates)
 * @param map_area area of the image  (absolute coordinates)
 * @param map_buf a pixels of the map (image)
 * @param mask a mask to apply on every pixel (uint8_t array with 0x00..0xff values).
 *                Relative to map area but its width is truncated to clip area.
 * @param mask_res LV_MASK_RES_COVER: the mask has only 0xff values (no mask),
 *                 LV_MASK_RES_TRANSP: the mask has only 0x00 values (full transparent),
 *                 LV_MASK_RES_CHANGED: the mask has mixed values
 * @param opa  overall opacity in 0x00..0xff range
 * @param mode blend mode from `lv_blend_mode_t`
 */
LV_ATTRIBUTE_FAST_MEM void _lv_blend_map(const lv_area_t * clip_area, const lv_area_t * map_area,
                                         const lv_color_t * map_buf,
                                         lv_opa_t * mask, lv_draw_mask_res_t mask_res,
                                         lv_opa_t opa, lv_blend_mode_t mode)
{
    /*Do not draw transparent things*/
    if(opa < LV_OPA_MIN) return;
    if(mask_res == LV_DRAW_MASK_RES_TRANSP) return;

    /* Get clipped fill area which is the real draw area.
     * It is always the same or inside `fill_area` */
    lv_area_t draw_area;
    bool is_common;
    is_common = _lv_area_intersect(&draw_area, clip_area, map_area);
    if(!is_common) return;

    lv_disp_t * disp = _lv_refr_get_disp_refreshing();
    lv_disp_buf_t * vdb = lv_disp_get_buf(disp);
    const lv_area_t * disp_area = &vdb->area;
    lv_color_t * disp_buf = vdb->buf_act;

    if(disp->driver.gpu_wait_cb) disp->driver.gpu_wait_cb(&disp->driver);

    /* Now `draw_area` has absolute coordinates.
     * Make it relative to `disp_area` to simplify draw to `disp_buf`*/
    draw_area.x1 -= disp_area->x1;
    draw_area.y1 -= disp_area->y1;
    draw_area.x2 -= disp_area->x1;
    draw_area.y2 -= disp_area->y1;

    /*Round the values in the mask if anti-aliasing is disabled*/
#if LV_ANTIALIAS
    if(mask && disp->driver.antialiasing == 0)
#else
    if(mask)
#endif
    {
        int32_t mask_w = lv_area_get_width(&draw_area);
        int32_t i;
        for(i = 0; i < mask_w; i++)  mask[i] = mask[i] > 128 ? LV_OPA_COVER : LV_OPA_TRANSP;
    }
    if(disp->driver.set_px_cb) {
        map_set_px(disp_area, disp_buf, &draw_area, map_area, map_buf, opa, mask, mask_res);
    }
    else if(mode == LV_BLEND_MODE_NORMAL) {
        map_normal(disp_area, disp_buf, &draw_area, map_area, map_buf, opa, mask, mask_res);
    }
#if LV_USE_BLEND_MODES
    else {
        map_blended(disp_area, disp_buf, &draw_area, map_area, map_buf, opa, mask, mask_res, mode);
    }
#endif
}


/**********************
 *   STATIC FUNCTIONS
 **********************/

static void fill_set_px(const lv_area_t * disp_area, lv_color_t * disp_buf,  const lv_area_t * draw_area,
                        lv_color_t color, lv_opa_t opa,
                        const lv_opa_t * mask, lv_draw_mask_res_t mask_res)
{

    lv_disp_t * disp = _lv_refr_get_disp_refreshing();

    /*Get the width of the `disp_area` it will be used to go to the next line*/
    int32_t disp_w = lv_area_get_width(disp_area);

    int32_t x;
    int32_t y;

    if(mask_res == LV_DRAW_MASK_RES_FULL_COVER) {
        for(y = draw_area->y1; y <= draw_area->y2; y++) {
            for(x = draw_area->x1; x <= draw_area->x2; x++) {
                disp->driver.set_px_cb(&disp->driver, (void *)disp_buf, disp_w, x, y, color, opa);
            }
        }
    }
    else {
        /* The mask is relative to the clipped area.
         * In the cycles below mask will be indexed from `draw_area.x1`
         * but it corresponds to zero index. So prepare `mask_tmp` accordingly. */
        const lv_opa_t * mask_tmp = mask - draw_area->x1;

        /*Get the width of the `draw_area` it will be used to go to the next line of the mask*/
        int32_t draw_area_w = lv_area_get_width(draw_area);

        for(y = draw_area->y1; y <= draw_area->y2; y++) {
            for(x = draw_area->x1; x <= draw_area->x2; x++) {
                if(mask_tmp[x]) {
                    disp->driver.set_px_cb(&disp->driver, (void *)disp_buf, disp_w, x, y, color,
                                           (uint32_t)((uint32_t)opa * mask_tmp[x]) >> 8);
                }
            }
            mask_tmp += draw_area_w;
        }
    }
}

/**
 * Fill an area with a color
 * @param disp_area the current display area (destination area)
 * @param disp_buf destination buffer
 * @param draw_area fill this area (relative to `disp_area`)
 * @param color fill color
 * @param opa overall opacity in 0x00..0xff range
 * @param mask a mask to apply on every pixel (uint8_t array with 0x00..0xff values).
 *                It fits into draw_area.
 * @param mask_res LV_MASK_RES_COVER: the mask has only 0xff values (no mask),
 *                 LV_MASK_RES_TRANSP: the mask has only 0x00 values (full transparent),
 *                 LV_MASK_RES_CHANGED: the mask has mixed values
 */
LV_ATTRIBUTE_FAST_MEM static void fill_normal(const lv_area_t * disp_area, lv_color_t * disp_buf,
                                              const lv_area_t * draw_area,
                                              lv_color_t color, lv_opa_t opa,
                                              const lv_opa_t * mask, lv_draw_mask_res_t mask_res)
{

#if LV_USE_GPU || LV_COLOR_SCREEN_TRANSP
    lv_disp_t * disp = _lv_refr_get_disp_refreshing();
#endif

    /*Get the width of the `disp_area` it will be used to go to the next line*/
    int32_t disp_w = lv_area_get_width(disp_area);

    int32_t draw_area_w = lv_area_get_width(draw_area);
    int32_t draw_area_h = lv_area_get_height(draw_area);

    /*Create a temp. disp_buf which always point to the first pixel of the destination area*/
    lv_color_t * disp_buf_first = disp_buf + disp_w * draw_area->y1 + draw_area->x1;

    int32_t x;
    int32_t y;

    /*Simple fill (maybe with opacity), no masking*/
    if(mask_res == LV_DRAW_MASK_RES_FULL_COVER) {
        if(opa > LV_OPA_MAX) {
#if LV_USE_GPU
            if(disp->driver.gpu_fill_cb && lv_area_get_size(draw_area) > GPU_SIZE_LIMIT) {
                disp->driver.gpu_fill_cb(&disp->driver, disp_buf, disp_w, draw_area, color);
                return;
            }
#elif LV_USE_GPU_NXP_PXP
            if(lv_area_get_size(draw_area) >= LV_GPU_NXP_PXP_FILL_SIZE_LIMIT) {
                lv_gpu_nxp_pxp_fill(disp_buf, disp_w, draw_area, color, opa);
                return;
            }
#elif LV_USE_GPU_NXP_VG_LITE
            if(lv_area_get_size(draw_area) >= LV_GPU_NXP_VG_LITE_FILL_SIZE_LIMIT) {
                if(lv_gpu_nxp_vglite_fill(disp_buf, disp_w, lv_area_get_height(disp_area), draw_area, color, opa) == LV_RES_OK) {
                    return;
                }
                /* Fall down to SW render in case of error */
            }
#elif LV_USE_GPU_STM32_DMA2D
            if(lv_area_get_size(draw_area) >= 240) {
                lv_gpu_stm32_dma2d_fill(disp_buf_first, disp_w, color, draw_area_w, draw_area_h);
                return;
            }
#endif
            /*Software rendering*/
            for(y = 0; y < draw_area_h; y++) {
                lv_color_fill(disp_buf_first, color, draw_area_w);
                disp_buf_first += disp_w;
            }
        }
        /*No mask with opacity*/
        else {

#if LV_USE_GPU_NXP_PXP
            if(lv_area_get_size(draw_area) >= LV_GPU_NXP_PXP_FILL_OPA_SIZE_LIMIT) {
                lv_gpu_nxp_pxp_fill(disp_buf, disp_w, draw_area, color, opa);
                return;
            }
#elif LV_USE_GPU_NXP_VG_LITE
            if(lv_area_get_size(draw_area) >= LV_GPU_NXP_VG_LITE_FILL_OPA_SIZE_LIMIT) {
                if(lv_gpu_nxp_vglite_fill(disp_buf, disp_w, lv_area_get_height(disp_area), draw_area, color, opa) == LV_RES_OK) {
                    return;
                }
                /* Fall down to SW render in case of error */
            }
#elif LV_USE_GPU
            if(disp->driver.gpu_blend_cb && lv_area_get_size(draw_area) > GPU_SIZE_LIMIT) {
                for(x = 0; x < draw_area_w ; x++) blend_buf[x].full = color.full;

                for(y = draw_area->y1; y <= draw_area->y2; y++) {
                    disp->driver.gpu_blend_cb(&disp->driver, disp_buf_first, blend_buf, draw_area_w, opa);
                    disp_buf_first += disp_w;
                }
                return;
            }
#endif


#if LV_USE_GPU_STM32_DMA2D
            if(lv_area_get_size(draw_area) >= 240) {
                if(blend_buf[0].full != color.full) lv_color_fill(blend_buf, color, LV_HOR_RES_MAX);

                lv_coord_t line_h = LV_HOR_RES_MAX / draw_area_w;
                for(y = 0; y <= draw_area_h - line_h; y += line_h) {
                    lv_gpu_stm32_dma2d_blend(disp_buf_first, disp_w, blend_buf, opa, draw_area_w, draw_area_w, line_h);
                    lv_gpu_stm32_dma2d_wait_cb(NULL);
                    disp_buf_first += disp_w * line_h;
                }

                if(y != draw_area_h) {
                    lv_gpu_stm32_dma2d_blend(disp_buf_first, disp_w, blend_buf, opa, draw_area_w, draw_area_w, draw_area_h - y);
                }

                return;
            }
#endif
            lv_color_t last_dest_color = LV_COLOR_BLACK;
            lv_color_t last_res_color = lv_color_mix(color, last_dest_color, opa);

            uint16_t color_premult[3];
            lv_color_premult(color, opa, color_premult);
            lv_opa_t opa_inv = 255 - opa;

            for(y = 0; y < draw_area_h; y++) {
                for(x = 0; x < draw_area_w; x++) {
                    if(last_dest_color.full != disp_buf_first[x].full) {
                        last_dest_color = disp_buf_first[x];

#if LV_COLOR_SCREEN_TRANSP
                        if(disp->driver.screen_transp) {
                            lv_color_mix_with_alpha(disp_buf_first[x], disp_buf_first[x].ch.alpha, color, opa, &last_res_color,
                                                    &last_res_color.ch.alpha);
                        }
                        else
#endif
                        {
                            last_res_color = lv_color_mix_premult(color_premult, disp_buf_first[x], opa_inv);
                        }
                    }
                    disp_buf_first[x] = last_res_color;
                }
                disp_buf_first += disp_w;
            }
        }
    }
    /*Masked*/
    else {
        /*DMA2D could be used here but it's much slower than software rendering*/
#if LV_USE_GPU_STM32_DMA2D && 0
        if(lv_area_get_size(draw_area) > 240) {
            lv_gpu_stm32_dma2d_fill_mask(disp_buf_first, disp_w, color, mask, opa, draw_area_w, draw_area_h);
            return;
        }
#endif


        /*Buffer the result color to avoid recalculating the same color*/
        lv_color_t last_dest_color;
        lv_color_t last_res_color;
        lv_opa_t last_mask = LV_OPA_TRANSP;
        last_dest_color.full = disp_buf_first[0].full;
        last_res_color.full = disp_buf_first[0].full;

        int32_t x_end4 = draw_area_w - 4;

        /*Only the mask matters*/
        if(opa > LV_OPA_MAX) {
            for(y = 0; y < draw_area_h; y++) {
                const lv_opa_t * mask_tmp_x = mask;
#if 0
                for(x = 0; x < draw_area_w; x++) {
#if LV_COLOR_SCREEN_TRANSP
                    FILL_NORMAL_MASK_PX_SCR_TRANSP(x, color)
#else
                    FILL_NORMAL_MASK_PX(x, color)
#endif
                }
#else
                for(x = 0; x < draw_area_w && ((lv_uintptr_t)mask_tmp_x & 0x3); x++) {
#if LV_COLOR_SCREEN_TRANSP
                    FILL_NORMAL_MASK_PX_SCR_TRANSP(x, color)
#else
                    FILL_NORMAL_MASK_PX(x, color)
#endif
                }

                uint32_t * mask32 = (uint32_t *) mask_tmp_x;
                for(; x <= x_end4; x += 4) {
                    if(*mask32) {
                        if((*mask32) == 0xFFFFFFFF) {
                            disp_buf_first[x] = color;
                            disp_buf_first[x + 1] = color;
                            disp_buf_first[x + 2] = color;
                            disp_buf_first[x + 3] = color;
                        }
                        else {
                            mask_tmp_x = (const lv_opa_t *)mask32;
#if LV_COLOR_SCREEN_TRANSP
                            FILL_NORMAL_MASK_PX_SCR_TRANSP(x, color)
                            FILL_NORMAL_MASK_PX_SCR_TRANSP(x + 1, color)
                            FILL_NORMAL_MASK_PX_SCR_TRANSP(x + 2, color)
                            FILL_NORMAL_MASK_PX_SCR_TRANSP(x + 3, color)
#else
                            FILL_NORMAL_MASK_PX(x, color)
                            FILL_NORMAL_MASK_PX(x + 1, color)
                            FILL_NORMAL_MASK_PX(x + 2, color)
                            FILL_NORMAL_MASK_PX(x + 3, color)
#endif
                        }
                    }
                    mask32++;
                }

                mask_tmp_x = (const lv_opa_t *)mask32;
                for(; x < draw_area_w ; x++) {
#if LV_COLOR_SCREEN_TRANSP
                    FILL_NORMAL_MASK_PX_SCR_TRANSP(x, color)
#else
                    FILL_NORMAL_MASK_PX(x, color)
#endif
                }
#endif
                disp_buf_first += disp_w;
                mask += draw_area_w;
            }
        }
        /*Handle opa and mask values too*/
        else {
            lv_opa_t opa_tmp = LV_OPA_TRANSP;
            for(y = draw_area->y1; y <= draw_area->y2; y++) {
                const lv_opa_t * mask_tmp_x = mask;
                for(x = 0; x < draw_area_w; x++) {
                    if(*mask_tmp_x) {
                        if(*mask_tmp_x != last_mask) opa_tmp = *mask_tmp_x == LV_OPA_COVER ? opa :
                                                                   (uint32_t)((uint32_t)(*mask_tmp_x) * opa) >> 8;
                        if(*mask_tmp_x != last_mask || last_dest_color.full != disp_buf_first[x].full) {
#if LV_COLOR_SCREEN_TRANSP
                            if(disp->driver.screen_transp) {
                                lv_color_mix_with_alpha(disp_buf_first[x], disp_buf_first[x].ch.alpha, color, opa_tmp, &last_res_color,
                                                        &last_res_color.ch.alpha);
                            }
                            else
#endif
                            {
                                if(opa_tmp == LV_OPA_COVER) last_res_color = color;
                                else last_res_color = lv_color_mix(color, disp_buf_first[x], opa_tmp);
                            }
                            last_mask = *mask_tmp_x;
                            last_dest_color.full = disp_buf_first[x].full;
                        }
                        disp_buf_first[x] = last_res_color;
                    }
                    mask_tmp_x++;
                }
                disp_buf_first += disp_w;
                mask += draw_area_w;
            }
        }
    }
}

#if LV_USE_BLEND_MODES
/**
 * Fill an area with a color but apply blending algorithms
 * @param disp_area the current display area (destination area)
 * @param disp_buf destination buffer
 * @param draw_area fill this area (relative to `disp_area`)
 * @param color fill color
 * @param opa overall opacity in 0x00..0xff range
 * @param mask a mask to apply on every pixel (uint8_t array with 0x00..0xff values).
 *                It fits into draw_area.
 * @param mask_res LV_MASK_RES_COVER: the mask has only 0xff values (no mask),
 *                 LV_MASK_RES_TRANSP: the mask has only 0x00 values (full transparent),
 *                 LV_MASK_RES_CHANGED: the mask has mixed values
 * @param mode blend mode from `lv_blend_mode_t`
 */
static void fill_blended(const lv_area_t * disp_area, lv_color_t * disp_buf,  const lv_area_t * draw_area,
                         lv_color_t color, lv_opa_t opa,
                         const lv_opa_t * mask, lv_draw_mask_res_t mask_res, lv_blend_mode_t mode)
{
    /*Get the width of the `disp_area` it will be used to go to the next line*/
    int32_t disp_w = lv_area_get_width(disp_area);

    /*Create a temp. disp_buf which always point to current line to draw*/
    lv_color_t * disp_buf_tmp = disp_buf + disp_w * draw_area->y1;


    lv_color_t (*blend_fp)(lv_color_t, lv_color_t, lv_opa_t);
    switch(mode) {
        case LV_BLEND_MODE_ADDITIVE:
            blend_fp = color_blend_true_color_additive;
            break;
        case LV_BLEND_MODE_SUBTRACTIVE:
            blend_fp = color_blend_true_color_subtractive;
            break;
        default:
            LV_LOG_WARN("fill_blended: unsupported blend mode");
            return;
    }

    int32_t x;
    int32_t y;

    /*Simple fill (maybe with opacity), no masking*/
    if(mask_res == LV_DRAW_MASK_RES_FULL_COVER) {
        lv_color_t last_dest_color = LV_COLOR_BLACK;
        lv_color_t last_res_color = lv_color_mix(color, last_dest_color, opa);
        for(y = draw_area->y1; y <= draw_area->y2; y++) {
            for(x = draw_area->x1; x <= draw_area->x2; x++) {
                if(last_dest_color.full != disp_buf_tmp[x].full) {
                    last_dest_color = disp_buf_tmp[x];
                    last_res_color = blend_fp(color, disp_buf_tmp[x], opa);
                }
                disp_buf_tmp[x] = last_res_color;
            }
            disp_buf_tmp += disp_w;
        }
    }
    /*Masked*/
    else {
        /*Get the width of the `draw_area` it will be used to go to the next line of the mask*/
        int32_t draw_area_w = lv_area_get_width(draw_area);

        /* The mask is relative to the clipped area.
         * In the cycles below mask will be indexed from `draw_area.x1`
         * but it corresponds to zero index. So prepare `mask_tmp` accordingly. */
        const lv_opa_t * mask_tmp = mask - draw_area->x1;

        /*Buffer the result color to avoid recalculating the same color*/
        lv_color_t last_dest_color;
        lv_color_t last_res_color;
        lv_opa_t last_mask = LV_OPA_TRANSP;
        last_dest_color.full = disp_buf_tmp[0].full;
        last_res_color.full = disp_buf_tmp[0].full;

        for(y = draw_area->y1; y <= draw_area->y2; y++) {
            for(x = draw_area->x1; x <= draw_area->x2; x++) {
                if(mask_tmp[x] == 0) continue;
                if(mask_tmp[x] != last_mask || last_dest_color.full != disp_buf_tmp[x].full) {
                    lv_opa_t opa_tmp = mask_tmp[x] >= LV_OPA_MAX ? opa : (uint32_t)((uint32_t)mask_tmp[x] * opa) >> 8;

                    last_res_color = blend_fp(color, disp_buf_tmp[x], opa_tmp);
                    last_mask = mask_tmp[x];
                    last_dest_color.full = disp_buf_tmp[x].full;
                }
                disp_buf_tmp[x] = last_res_color;
            }
            disp_buf_tmp += disp_w;
            mask_tmp += draw_area_w;
        }
    }
}
#endif

static void map_set_px(const lv_area_t * disp_area, lv_color_t * disp_buf,  const lv_area_t * draw_area,
                       const lv_area_t * map_area, const lv_color_t * map_buf, lv_opa_t opa,
                       const lv_opa_t * mask, lv_draw_mask_res_t mask_res)

{
    lv_disp_t * disp = _lv_refr_get_disp_refreshing();

    /*Get the width of the `disp_area` it will be used to go to the next line*/
    int32_t disp_w = lv_area_get_width(disp_area);

    /*Get the width of the `draw_area` it will be used to go to the next line of the mask*/
    int32_t draw_area_w = lv_area_get_width(draw_area);

    /*Get the width of the `mask_area` it will be used to go to the next line*/
    int32_t map_w = lv_area_get_width(map_area);

    /*Create a temp. map_buf which always point to current line to draw*/
    const lv_color_t * map_buf_tmp = map_buf + map_w * (draw_area->y1 - (map_area->y1 - disp_area->y1));

    map_buf_tmp += (draw_area->x1 - (map_area->x1 - disp_area->x1));
    map_buf_tmp -= draw_area->x1;
    int32_t x;
    int32_t y;

    if(mask_res == LV_DRAW_MASK_RES_FULL_COVER) {
        for(y = draw_area->y1; y <= draw_area->y2; y++) {
            for(x = draw_area->x1; x <= draw_area->x2; x++) {
                disp->driver.set_px_cb(&disp->driver, (void *)disp_buf, disp_w, x, y, map_buf_tmp[x], opa);
            }
            map_buf_tmp += map_w;
        }
    }
    else {
        /* The mask is relative to the clipped area.
         * In the cycles below mask will be indexed from `draw_area.x1`
         * but it corresponds to zero index. So prepare `mask_tmp` accordingly. */
        const lv_opa_t * mask_tmp = mask - draw_area->x1;

        for(y = draw_area->y1; y <= draw_area->y2; y++) {
            for(x = draw_area->x1; x <= draw_area->x2; x++) {
                if(mask_tmp[x]) {
                    disp->driver.set_px_cb(&disp->driver, (void *)disp_buf, disp_w, x, y, map_buf_tmp[x],
                                           (uint32_t)((uint32_t)opa * mask_tmp[x]) >> 8);
                }
            }
            mask_tmp += draw_area_w;
            map_buf_tmp += map_w;
        }
    }
}

/**
 * Copy an image to an area
 * @param disp_area the current display area (destination area)
 * @param disp_buf destination buffer
 * @param map_area coordinates of the map (image) to copy. (absolute coordinates)
 * @param map_buf the pixel of the image
 * @param opa overall opacity in 0x00..0xff range
 * @param mask a mask to apply on every pixel (uint8_t array with 0x00..0xff values).
 *                It fits into draw_area.
 * @param mask_res LV_MASK_RES_COVER: the mask has only 0xff values (no mask),
 *                 LV_MASK_RES_TRANSP: the mask has only 0x00 values (full transparent),
 *                 LV_MASK_RES_CHANGED: the mask has mixed values
 */
LV_ATTRIBUTE_FAST_MEM static void map_normal(const lv_area_t * disp_area, lv_color_t * disp_buf,
                                             const lv_area_t * draw_area,
                                             const lv_area_t * map_area, const lv_color_t * map_buf, lv_opa_t opa,
                                             const lv_opa_t * mask, lv_draw_mask_res_t mask_res)
{

    /*Get the width of the `disp_area` it will be used to go to the next line*/
    int32_t disp_w = lv_area_get_width(disp_area);

    int32_t draw_area_w = lv_area_get_width(draw_area);
    int32_t draw_area_h = lv_area_get_height(draw_area);

    /*Get the width of the `mask_area` it will be used to go to the next line*/
    int32_t map_w = lv_area_get_width(map_area);

    /*Create a temp. disp_buf which always point to first pixel to draw*/
    lv_color_t * disp_buf_first = disp_buf + disp_w * draw_area->y1 + draw_area->x1;

    /*Create a temp. map_buf which always point to first pixel to draw from the map*/
    const lv_color_t * map_buf_first = map_buf + map_w * (draw_area->y1 - (map_area->y1 - disp_area->y1));
    map_buf_first += (draw_area->x1 - (map_area->x1 - disp_area->x1));

#if LV_COLOR_SCREEN_TRANSP || LV_USE_GPU
    lv_disp_t * disp = _lv_refr_get_disp_refreshing();
#endif

    int32_t x;
    int32_t y;

    /*Simple fill (maybe with opacity), no masking*/
    if(mask_res == LV_DRAW_MASK_RES_FULL_COVER) {
#if LV_USE_GPU
        if(disp->driver.gpu_blend_cb && (lv_area_get_size(draw_area) > GPU_SIZE_LIMIT)) {
            for(y = draw_area->y1; y <= draw_area->y2; y++) {
                disp->driver.gpu_blend_cb(&disp->driver, disp_buf_first, map_buf_first, draw_area_w, opa);
                disp_buf_first += disp_w;
                map_buf_first += map_w;
            }
            return;
        }
#endif

        if(opa > LV_OPA_MAX) {
#if LV_USE_GPU_NXP_PXP
            if(lv_area_get_size(draw_area) >= GPU_NXP_PXP_BLIT_SIZE_LIMIT) {
                lv_gpu_nxp_pxp_blit(disp_buf_first, disp_w, map_buf_first, map_w, draw_area_w, draw_area_h, opa);
                return;
            }
#elif (LV_USE_GPU_NXP_VG_LITE)
            if(lv_area_get_size(draw_area) >= LV_GPU_NXP_VG_LITE_BLIT_SIZE_LIMIT) {

                lv_gpu_nxp_vglite_blit_info_t blit;

                blit.src = map_buf;
                blit.src_width = draw_area_w;
                blit.src_height = draw_area_h;
                blit.src_stride = lv_area_get_width(map_area) * sizeof(lv_color_t);
                blit.src_area.x1 = (draw_area->x1 - (map_area->x1 - disp_area->x1));
                blit.src_area.y1 = (draw_area->y1 - (map_area->y1 - disp_area->y1));
                blit.src_area.x2 = blit.src_area.x1 + draw_area_w;
                blit.src_area.y2 = blit.src_area.y1 + draw_area_h;


                blit.dst = disp_buf;
                blit.dst_width = lv_area_get_width(disp_area);
                blit.dst_height = lv_area_get_height(disp_area);
                blit.dst_stride = lv_area_get_width(disp_area) * sizeof(lv_color_t);
                blit.dst_area.x1 = draw_area->x1;
                blit.dst_area.y1 = draw_area->y1;
                blit.dst_area.x2 = blit.dst_area.x1 + draw_area_w;
                blit.dst_area.y2 = blit.dst_area.y1 + draw_area_h;

                blit.opa = opa;

                if(lv_gpu_nxp_vglite_blit(&blit) == LV_RES_OK) {
                    return;
                }
                /* Fall down to SW render in case of error */
            }
#elif LV_USE_GPU_STM32_DMA2D
            if(lv_area_get_size(draw_area) >= 240) {
                lv_gpu_stm32_dma2d_copy(disp_buf_first, disp_w, map_buf_first, map_w, draw_area_w, draw_area_h);
                return;
            }
#endif

            /*Software rendering*/
            for(y = 0; y < draw_area_h; y++) {
                _lv_memcpy(disp_buf_first, map_buf_first, draw_area_w * sizeof(lv_color_t));
                disp_buf_first += disp_w;
                map_buf_first += map_w;
            }
        }
        else {
#if LV_USE_GPU_NXP_PXP
            if(lv_area_get_size(draw_area) >= LV_GPU_NXP_PXP_BLIT_OPA_SIZE_LIMIT) {
                lv_gpu_nxp_pxp_blit(disp_buf_first, disp_w, map_buf_first, map_w, draw_area_w, draw_area_h, opa);
                return;
            }
#elif (LV_USE_GPU_NXP_VG_LITE)
            if(lv_area_get_size(draw_area) >= LV_GPU_NXP_VG_LITE_BLIT_OPA_SIZE_LIMIT) {

                lv_gpu_nxp_vglite_blit_info_t blit;

                blit.src = map_buf;
                blit.src_width = lv_area_get_width(map_area);
                blit.src_height = lv_area_get_height(map_area);
                blit.src_stride = lv_area_get_width(map_area) * sizeof(lv_color_t);
                blit.src_area.x1 = (draw_area->x1 - (map_area->x1 - disp_area->x1));
                blit.src_area.y1 = (draw_area->y1 - (map_area->y1 - disp_area->y1));
                blit.src_area.x2 = blit.src_area.x1 + draw_area_w;
                blit.src_area.y2 = blit.src_area.y1 + draw_area_h;


                blit.dst = disp_buf;
                blit.dst_width = lv_area_get_width(disp_area);
                blit.dst_height = lv_area_get_height(disp_area);
                blit.dst_stride = lv_area_get_width(disp_area) * sizeof(lv_color_t);
                blit.dst_area.x1 = draw_area->x1;
                blit.dst_area.y1 = draw_area->y1;
                blit.dst_area.x2 = blit.dst_area.x1 + draw_area_w;
                blit.dst_area.y2 = blit.dst_area.y1 + draw_area_h;

                blit.opa = opa;

                if(lv_gpu_nxp_vglite_blit(&blit) == LV_RES_OK) {
                    return;
                }
                /* Fall down to SW render in case of error */
            }
#elif LV_USE_GPU_STM32_DMA2D
            if(lv_area_get_size(draw_area) >= 240) {
                lv_gpu_stm32_dma2d_blend(disp_buf_first, disp_w, map_buf_first, opa, map_w, draw_area_w, draw_area_h);
                return;
            }
#endif

            /*Software rendering*/

            for(y = 0; y < draw_area_h; y++) {
                for(x = 0; x < draw_area_w; x++) {
#if LV_COLOR_SCREEN_TRANSP
                    if(disp->driver.screen_transp) {
                        lv_color_mix_with_alpha(disp_buf_first[x], disp_buf_first[x].ch.alpha, map_buf_first[x], opa, &disp_buf_first[x],
                                                &disp_buf_first[x].ch.alpha);
                    }
                    else
#endif
                    {
                        disp_buf_first[x] = lv_color_mix(map_buf_first[x], disp_buf_first[x], opa);
                    }
                }
                disp_buf_first += disp_w;
                map_buf_first += map_w;
            }
        }
    }
    /*Masked*/
    else {
        /*Only the mask matters*/
        if(opa > LV_OPA_MAX) {
            /*Go to the first pixel of the row */

            int32_t x_end4 = draw_area_w - 4;

            for(y = 0; y < draw_area_h; y++) {
                const lv_opa_t * mask_tmp_x = mask;
#if 0
                for(x = 0; x < draw_area_w; x++) {
                    MAP_NORMAL_MASK_PX(x);
                }
#else
                for(x = 0; x < draw_area_w && ((lv_uintptr_t)mask_tmp_x & 0x3); x++) {
#if LV_COLOR_SCREEN_TRANSP
                    MAP_NORMAL_MASK_PX_SCR_TRANSP(x)
#else
                    MAP_NORMAL_MASK_PX(x)
#endif
                }

                uint32_t * mask32 = (uint32_t *) mask_tmp_x;
                for(; x < x_end4; x += 4) {
                    if(*mask32) {
                        if((*mask32) == 0xFFFFFFFF) {
                            disp_buf_first[x] = map_buf_first[x];
                            disp_buf_first[x + 1] = map_buf_first[x + 1];
                            disp_buf_first[x + 2] = map_buf_first[x + 2];
                            disp_buf_first[x + 3] = map_buf_first[x + 3];
                        }
                        else {
                            mask_tmp_x = (const lv_opa_t *)mask32;
#if LV_COLOR_SCREEN_TRANSP
                            MAP_NORMAL_MASK_PX_SCR_TRANSP(x)
                            MAP_NORMAL_MASK_PX_SCR_TRANSP(x + 1)
                            MAP_NORMAL_MASK_PX_SCR_TRANSP(x + 2)
                            MAP_NORMAL_MASK_PX_SCR_TRANSP(x + 3)
#else
                            MAP_NORMAL_MASK_PX(x)
                            MAP_NORMAL_MASK_PX(x + 1)
                            MAP_NORMAL_MASK_PX(x + 2)
                            MAP_NORMAL_MASK_PX(x + 3)
#endif
                        }
                    }
                    mask32++;
                }

                mask_tmp_x = (const lv_opa_t *)mask32;
                for(; x < draw_area_w ; x++) {
#if LV_COLOR_SCREEN_TRANSP
                    MAP_NORMAL_MASK_PX_SCR_TRANSP(x)
#else
                    MAP_NORMAL_MASK_PX(x)
#endif
                }
#endif
                disp_buf_first += disp_w;
                mask += draw_area_w;
                map_buf_first += map_w;
            }
        }
        /*Handle opa and mask values too*/
        else {
            for(y = 0; y < draw_area_h; y++) {
                for(x = 0; x < draw_area_w; x++) {
                    if(mask[x]) {
                        lv_opa_t opa_tmp = mask[x] >= LV_OPA_MAX ? opa : ((opa * mask[x]) >> 8);
#if LV_COLOR_SCREEN_TRANSP
                        if(disp->driver.screen_transp) {
                            lv_color_mix_with_alpha(disp_buf_first[x], disp_buf_first[x].ch.alpha, map_buf_first[x], opa_tmp, &disp_buf_first[x],
                                                    &disp_buf_first[x].ch.alpha);
                        }
                        else
#endif
                        {
                            disp_buf_first[x] = lv_color_mix(map_buf_first[x], disp_buf_first[x], opa_tmp);
                        }
                    }
                }
                disp_buf_first += disp_w;
                mask += draw_area_w;
                map_buf_first += map_w;
            }
        }
    }
}
#if LV_USE_BLEND_MODES
static void map_blended(const lv_area_t * disp_area, lv_color_t * disp_buf,  const lv_area_t * draw_area,
                        const lv_area_t * map_area, const lv_color_t * map_buf, lv_opa_t opa,
                        const lv_opa_t * mask, lv_draw_mask_res_t mask_res, lv_blend_mode_t mode)
{

    /*Get the width of the `disp_area` it will be used to go to the next line*/
    int32_t disp_w = lv_area_get_width(disp_area);

    /*Get the width of the `draw_area` it will be used to go to the next line of the mask*/
    int32_t draw_area_w = lv_area_get_width(draw_area);

    /*Get the width of the `mask_area` it will be used to go to the next line*/
    int32_t map_w = lv_area_get_width(map_area);

    /*Create a temp. disp_buf which always point to current line to draw*/
    lv_color_t * disp_buf_tmp = disp_buf + disp_w * draw_area->y1;

    /*Create a temp. map_buf which always point to current line to draw*/
    const lv_color_t * map_buf_tmp = map_buf + map_w * (draw_area->y1 - (map_area->y1 - disp_area->y1));

    lv_color_t (*blend_fp)(lv_color_t, lv_color_t, lv_opa_t);
    switch(mode) {
        case LV_BLEND_MODE_ADDITIVE:
            blend_fp = color_blend_true_color_additive;
            break;
        case LV_BLEND_MODE_SUBTRACTIVE:
            blend_fp = color_blend_true_color_subtractive;
            break;
        default:
            LV_LOG_WARN("fill_blended: unsupported blend mode");
            return;
    }

    int32_t x;
    int32_t y;

    /*Simple fill (maybe with opacity), no masking*/
    if(mask_res == LV_DRAW_MASK_RES_FULL_COVER) {
        /*Go to the first px of the row*/
        map_buf_tmp += (draw_area->x1 - (map_area->x1 - disp_area->x1));

        /*The map will be indexed from `draw_area->x1` so compensate it.*/
        map_buf_tmp -= draw_area->x1;

        for(y = draw_area->y1; y <= draw_area->y2; y++) {
            for(x = draw_area->x1; x <= draw_area->x2; x++) {
                disp_buf_tmp[x] = blend_fp(map_buf_tmp[x], disp_buf_tmp[x], opa);
            }
            disp_buf_tmp += disp_w;
            map_buf_tmp += map_w;
        }
    }
    /*Masked*/
    else {
        /* The mask is relative to the clipped area.
         * In the cycles below mask will be indexed from `draw_area.x1`
         * but it corresponds to zero index. So prepare `mask_tmp` accordingly. */
        const lv_opa_t * mask_tmp = mask - draw_area->x1;

        map_buf_tmp -= draw_area->x1;
        for(y = draw_area->y1; y <= draw_area->y2; y++) {
            for(x = draw_area->x1; x <= draw_area->x2; x++) {
                if(mask_tmp[x] == 0) continue;
                lv_opa_t opa_tmp = mask_tmp[x] >= LV_OPA_MAX ? opa : ((opa * mask_tmp[x]) >> 8);
                disp_buf_tmp[x] = blend_fp(map_buf_tmp[x], disp_buf_tmp[x], opa_tmp);
            }
            disp_buf_tmp += disp_w;
            mask_tmp += draw_area_w;
            map_buf_tmp += map_w;
        }
    }
}

static inline lv_color_t color_blend_true_color_additive(lv_color_t fg, lv_color_t bg, lv_opa_t opa)
{

    if(opa <= LV_OPA_MIN) return bg;

    uint32_t tmp;
#if LV_COLOR_DEPTH == 1
    tmp = bg.full + fg.full;
    fg.full = LV_MATH_MIN(tmp, 1);
#else
    tmp = bg.ch.red + fg.ch.red;
#if LV_COLOR_DEPTH == 8
    fg.ch.red = LV_MATH_MIN(tmp, 7);
#elif LV_COLOR_DEPTH == 16
    fg.ch.red = LV_MATH_MIN(tmp, 31);
#elif LV_COLOR_DEPTH == 32
    fg.ch.red = LV_MATH_MIN(tmp, 255);
#endif

#if LV_COLOR_DEPTH == 8
    fg.ch.green = LV_MATH_MIN(tmp, 7);
#elif LV_COLOR_DEPTH == 16
#if LV_COLOR_16_SWAP == 0
    tmp = bg.ch.green + fg.ch.green;
    fg.ch.green = LV_MATH_MIN(tmp, 63);
#else
    tmp = (bg.ch.green_h << 3) + bg.ch.green_l + (fg.ch.green_h << 3) + fg.ch.green_l;
    tmp = LV_MATH_MIN(tmp, 63);
    fg.ch.green_h = tmp >> 3;
    fg.ch.green_l = tmp & 0x7;
#endif

#elif LV_COLOR_DEPTH == 32
    fg.ch.green = LV_MATH_MIN(tmp, 255);
#endif

    tmp = bg.ch.blue + fg.ch.blue;
#if LV_COLOR_DEPTH == 8
    fg.ch.blue = LV_MATH_MIN(tmp, 4);
#elif LV_COLOR_DEPTH == 16
    fg.ch.blue = LV_MATH_MIN(tmp, 31);
#elif LV_COLOR_DEPTH == 32
    fg.ch.blue = LV_MATH_MIN(tmp, 255);
#endif
#endif

    if(opa == LV_OPA_COVER) return fg;

    return lv_color_mix(fg, bg, opa);
}

static inline lv_color_t color_blend_true_color_subtractive(lv_color_t fg, lv_color_t bg, lv_opa_t opa)
{

    if(opa <= LV_OPA_MIN) return bg;

    int32_t tmp;
    tmp = bg.ch.red - fg.ch.red;
    fg.ch.red = LV_MATH_MAX(tmp, 0);

#if LV_COLOR_16_SWAP == 0
    tmp = bg.ch.green - fg.ch.green;
    fg.ch.green = LV_MATH_MAX(tmp, 0);
#else
    tmp = (bg.ch.green_h << 3) + bg.ch.green_l + (fg.ch.green_h << 3) + fg.ch.green_l;
    tmp = LV_MATH_MAX(tmp, 0);
    fg.ch.green_h = tmp >> 3;
    fg.ch.green_l = tmp & 0x7;
#endif

    tmp = bg.ch.blue - fg.ch.blue;
    fg.ch.blue = LV_MATH_MAX(tmp, 0);

    if(opa == LV_OPA_COVER) return fg;

    return lv_color_mix(fg, bg, opa);
}
#endif
=======
/**
 * @file lv_draw_blend.c
 *
 */

/*********************
 *      INCLUDES
 *********************/
#include "lv_draw_blend.h"
#include "lv_img_decoder.h"
#include "../lv_misc/lv_math.h"
#include "../lv_hal/lv_hal_disp.h"
#include "../lv_core/lv_refr.h"

#if LV_USE_GPU_NXP_PXP
    #include "../lv_gpu/lv_gpu_nxp_pxp.h"
#elif LV_USE_GPU_NXP_VG_LITE
    #include "../lv_gpu/lv_gpu_nxp_vglite.h"
#elif LV_USE_GPU_STM32_DMA2D
    #include "../lv_gpu/lv_gpu_stm32_dma2d.h"
#endif

/*********************
 *      DEFINES
 *********************/
#define GPU_SIZE_LIMIT      240

/**********************
 *      TYPEDEFS
 **********************/

/**********************
 *  STATIC PROTOTYPES
 **********************/

static void fill_set_px(const lv_area_t * disp_area, lv_color_t * disp_buf,  const lv_area_t * draw_area,
                        lv_color_t color, lv_opa_t opa,
                        const lv_opa_t * mask, lv_draw_mask_res_t mask_res);

LV_ATTRIBUTE_FAST_MEM static void fill_normal(const lv_area_t * disp_area, lv_color_t * disp_buf,
                                              const lv_area_t * draw_area,
                                              lv_color_t color, lv_opa_t opa,
                                              const lv_opa_t * mask, lv_draw_mask_res_t mask_res);

#if LV_USE_BLEND_MODES
static void fill_blended(const lv_area_t * disp_area, lv_color_t * disp_buf,  const lv_area_t * draw_area,
                         lv_color_t color, lv_opa_t opa,
                         const lv_opa_t * mask, lv_draw_mask_res_t mask_res, lv_blend_mode_t mode);
#endif

static void map_set_px(const lv_area_t * disp_area, lv_color_t * disp_buf,  const lv_area_t * draw_area,
                       const lv_area_t * map_area, const lv_color_t * map_buf, lv_opa_t opa,
                       const lv_opa_t * mask, lv_draw_mask_res_t mask_res);

LV_ATTRIBUTE_FAST_MEM static void map_normal(const lv_area_t * disp_area, lv_color_t * disp_buf,
                                             const lv_area_t * draw_area,
                                             const lv_area_t * map_area, const lv_color_t * map_buf, lv_opa_t opa,
                                             const lv_opa_t * mask, lv_draw_mask_res_t mask_res);

#if LV_USE_BLEND_MODES
static void map_blended(const lv_area_t * disp_area, lv_color_t * disp_buf,  const lv_area_t * draw_area,
                        const lv_area_t * map_area, const lv_color_t * map_buf, lv_opa_t opa,
                        const lv_opa_t * mask, lv_draw_mask_res_t mask_res, lv_blend_mode_t mode);

static inline lv_color_t color_blend_true_color_additive(lv_color_t fg, lv_color_t bg, lv_opa_t opa);
static inline lv_color_t color_blend_true_color_subtractive(lv_color_t fg, lv_color_t bg, lv_opa_t opa);
#endif

/**********************
 *  STATIC VARIABLES
 **********************/

#if (LV_USE_GPU || LV_USE_GPU_STM32_DMA2D) && (LV_USE_GPU_NXP_PXP == 0) && (LV_USE_GPU_NXP_VG_LITE == 0)
    LV_ATTRIBUTE_DMA static lv_color_t blend_buf[LV_HOR_RES_MAX];
#endif

/**********************
 *      MACROS
 **********************/

#define FILL_NORMAL_MASK_PX(out_x,  color)                                                          \
    if(*mask_tmp_x) {          \
        if(*mask_tmp_x == LV_OPA_COVER) disp_buf_first[out_x] = color;                                 \
        else disp_buf_first[out_x] = lv_color_mix(color, disp_buf_first[out_x], *mask_tmp_x);            \
    }                                                                                               \
    mask_tmp_x++;

#define FILL_NORMAL_MASK_PX_SCR_TRANSP(out_x,  color)                                               \
    if(*mask_tmp_x) {          \
        if(*mask_tmp_x == LV_OPA_COVER) disp_buf_first[out_x] = color;                                 \
        else if(disp->driver.screen_transp) lv_color_mix_with_alpha(disp_buf_first[out_x], disp_buf_first[out_x].ch.alpha,              \
                                                                        color, *mask_tmp_x, &disp_buf_first[out_x], &disp_buf_first[out_x].ch.alpha);           \
        else disp_buf_first[out_x] = lv_color_mix(color, disp_buf_first[out_x], *mask_tmp_x);            \
    }                                                                                                      \
    mask_tmp_x++;

#define MAP_NORMAL_MASK_PX(x)                                                          \
    if(*mask_tmp_x) {          \
        if(*mask_tmp_x == LV_OPA_COVER) disp_buf_first[x] = map_buf_first[x];                                 \
        else disp_buf_first[x] = lv_color_mix(map_buf_first[x], disp_buf_first[x], *mask_tmp_x);            \
    }                                                                                               \
    mask_tmp_x++;

#define MAP_NORMAL_MASK_PX_SCR_TRANSP(x)                        \
    if(*mask_tmp_x) {          \
        if(*mask_tmp_x == LV_OPA_COVER) disp_buf_first[x] = map_buf_first[x];                                 \
        else if(disp->driver.screen_transp) lv_color_mix_with_alpha(disp_buf_first[x], disp_buf_first[x].ch.alpha,              \
                                                                        map_buf_first[x], *mask_tmp_x, &disp_buf_first[x], &disp_buf_first[x].ch.alpha);                  \
        else disp_buf_first[x] = lv_color_mix(map_buf_first[x], disp_buf_first[x], *mask_tmp_x);            \
    }                                                                                               \
    mask_tmp_x++;

/**********************
 *   GLOBAL FUNCTIONS
 **********************/

/**
 * Fill and area in the display buffer.
 * @param clip_area clip the fill to this area  (absolute coordinates)
 * @param fill_area fill this area  (absolute coordinates) (should be clipped)
 * @param color fill color
 * @param mask a mask to apply on the fill (uint8_t array with 0x00..0xff values).
 *             Relative to fill area but its width is truncated to clip area.
 * @param mask_res LV_MASK_RES_COVER: the mask has only 0xff values (no mask),
 *                 LV_MASK_RES_TRANSP: the mask has only 0x00 values (full transparent),
 *                 LV_MASK_RES_CHANGED: the mask has mixed values
 * @param opa overall opacity in 0x00..0xff range
 * @param mode blend mode from `lv_blend_mode_t`
 */
LV_ATTRIBUTE_FAST_MEM void _lv_blend_fill(const lv_area_t * clip_area, const lv_area_t * fill_area,
                                          lv_color_t color, lv_opa_t * mask, lv_draw_mask_res_t mask_res, lv_opa_t opa,
                                          lv_blend_mode_t mode)
{
    /*Do not draw transparent things*/
    if(opa < LV_OPA_MIN) return;
    if(mask_res == LV_DRAW_MASK_RES_TRANSP) return;

    lv_disp_t * disp = _lv_refr_get_disp_refreshing();
    lv_disp_buf_t * vdb = lv_disp_get_buf(disp);
    const lv_area_t * disp_area = &vdb->area;
    lv_color_t * disp_buf = vdb->buf_act;

    if(disp->driver.gpu_wait_cb) disp->driver.gpu_wait_cb(&disp->driver);

    /* Get clipped fill area which is the real draw area.
     * It is always the same or inside `fill_area` */
    lv_area_t draw_area;
    bool is_common;
    is_common = _lv_area_intersect(&draw_area, clip_area, fill_area);
    if(!is_common) return;

    /* Now `draw_area` has absolute coordinates.
     * Make it relative to `disp_area` to simplify draw to `disp_buf`*/
    draw_area.x1 -= disp_area->x1;
    draw_area.y1 -= disp_area->y1;
    draw_area.x2 -= disp_area->x1;
    draw_area.y2 -= disp_area->y1;

    /*Round the values in the mask if anti-aliasing is disabled*/
#if LV_ANTIALIAS
    if(mask && disp->driver.antialiasing == 0)
#else
    if(mask)
#endif
    {
        int32_t mask_w = lv_area_get_width(&draw_area);
        int32_t i;
        for(i = 0; i < mask_w; i++)  mask[i] = mask[i] > 128 ? LV_OPA_COVER : LV_OPA_TRANSP;
    }

    if(disp->driver.set_px_cb) {
        fill_set_px(disp_area, disp_buf, &draw_area, color, opa, mask, mask_res);
    }
    else if(mode == LV_BLEND_MODE_NORMAL) {
        fill_normal(disp_area, disp_buf, &draw_area, color, opa, mask, mask_res);
    }
#if LV_USE_BLEND_MODES
    else {
        fill_blended(disp_area, disp_buf, &draw_area, color, opa, mask, mask_res, mode);
    }
#endif
}

/**
 * Copy a map (image) to a display buffer.
 * @param clip_area clip the map to this area (absolute coordinates)
 * @param map_area area of the image  (absolute coordinates)
 * @param map_buf a pixels of the map (image)
 * @param mask a mask to apply on every pixel (uint8_t array with 0x00..0xff values).
 *                Relative to map area but its width is truncated to clip area.
 * @param mask_res LV_MASK_RES_COVER: the mask has only 0xff values (no mask),
 *                 LV_MASK_RES_TRANSP: the mask has only 0x00 values (full transparent),
 *                 LV_MASK_RES_CHANGED: the mask has mixed values
 * @param opa overall opacity in 0x00..0xff range
 * @param mode blend mode from `lv_blend_mode_t`
 */
LV_ATTRIBUTE_FAST_MEM void _lv_blend_map(const lv_area_t * clip_area, const lv_area_t * map_area,
                                         const lv_color_t * map_buf,
                                         lv_opa_t * mask, lv_draw_mask_res_t mask_res,
                                         lv_opa_t opa, lv_blend_mode_t mode)
{
    /*Do not draw transparent things*/
    if(opa < LV_OPA_MIN) return;
    if(mask_res == LV_DRAW_MASK_RES_TRANSP) return;

    /* Get clipped fill area which is the real draw area.
     * It is always the same or inside `fill_area` */
    lv_area_t draw_area;
    bool is_common;
    is_common = _lv_area_intersect(&draw_area, clip_area, map_area);
    if(!is_common) return;

    lv_disp_t * disp = _lv_refr_get_disp_refreshing();
    lv_disp_buf_t * vdb = lv_disp_get_buf(disp);
    const lv_area_t * disp_area = &vdb->area;
    lv_color_t * disp_buf = vdb->buf_act;

    if(disp->driver.gpu_wait_cb) disp->driver.gpu_wait_cb(&disp->driver);

    /* Now `draw_area` has absolute coordinates.
     * Make it relative to `disp_area` to simplify draw to `disp_buf`*/
    draw_area.x1 -= disp_area->x1;
    draw_area.y1 -= disp_area->y1;
    draw_area.x2 -= disp_area->x1;
    draw_area.y2 -= disp_area->y1;

    /*Round the values in the mask if anti-aliasing is disabled*/
#if LV_ANTIALIAS
    if(mask && disp->driver.antialiasing == 0)
#else
    if(mask)
#endif
    {
        int32_t mask_w = lv_area_get_width(&draw_area);
        int32_t i;
        for(i = 0; i < mask_w; i++)  mask[i] = mask[i] > 128 ? LV_OPA_COVER : LV_OPA_TRANSP;
    }
    if(disp->driver.set_px_cb) {
        map_set_px(disp_area, disp_buf, &draw_area, map_area, map_buf, opa, mask, mask_res);
    }
    else if(mode == LV_BLEND_MODE_NORMAL) {
        map_normal(disp_area, disp_buf, &draw_area, map_area, map_buf, opa, mask, mask_res);
    }
#if LV_USE_BLEND_MODES
    else {
        map_blended(disp_area, disp_buf, &draw_area, map_area, map_buf, opa, mask, mask_res, mode);
    }
#endif
}

/**********************
 *   STATIC FUNCTIONS
 **********************/

static void fill_set_px(const lv_area_t * disp_area, lv_color_t * disp_buf,  const lv_area_t * draw_area,
                        lv_color_t color, lv_opa_t opa,
                        const lv_opa_t * mask, lv_draw_mask_res_t mask_res)
{

    lv_disp_t * disp = _lv_refr_get_disp_refreshing();

    /*Get the width of the `disp_area` it will be used to go to the next line*/
    int32_t disp_w = lv_area_get_width(disp_area);

    int32_t x;
    int32_t y;

    if(mask_res == LV_DRAW_MASK_RES_FULL_COVER) {
        for(y = draw_area->y1; y <= draw_area->y2; y++) {
            for(x = draw_area->x1; x <= draw_area->x2; x++) {
                disp->driver.set_px_cb(&disp->driver, (void *)disp_buf, disp_w, x, y, color, opa);
            }
        }
    }
    else {
        /* The mask is relative to the clipped area.
         * In the cycles below mask will be indexed from `draw_area.x1`
         * but it corresponds to zero index. So prepare `mask_tmp` accordingly. */
        const lv_opa_t * mask_tmp = mask - draw_area->x1;

        /*Get the width of the `draw_area` it will be used to go to the next line of the mask*/
        int32_t draw_area_w = lv_area_get_width(draw_area);

        for(y = draw_area->y1; y <= draw_area->y2; y++) {
            for(x = draw_area->x1; x <= draw_area->x2; x++) {
                if(mask_tmp[x]) {
                    disp->driver.set_px_cb(&disp->driver, (void *)disp_buf, disp_w, x, y, color,
                                           (uint32_t)((uint32_t)opa * mask_tmp[x]) >> 8);
                }
            }
            mask_tmp += draw_area_w;
        }
    }
}

/**
 * Fill an area with a color
 * @param disp_area the current display area (destination area)
 * @param disp_buf destination buffer
 * @param draw_area fill this area (relative to `disp_area`)
 * @param color fill color
 * @param opa overall opacity in 0x00..0xff range
 * @param mask a mask to apply on every pixel (uint8_t array with 0x00..0xff values).
 *                It fits into draw_area.
 * @param mask_res LV_MASK_RES_COVER: the mask has only 0xff values (no mask),
 *                 LV_MASK_RES_TRANSP: the mask has only 0x00 values (full transparent),
 *                 LV_MASK_RES_CHANGED: the mask has mixed values
 */
LV_ATTRIBUTE_FAST_MEM static void fill_normal(const lv_area_t * disp_area, lv_color_t * disp_buf,
                                              const lv_area_t * draw_area,
                                              lv_color_t color, lv_opa_t opa,
                                              const lv_opa_t * mask, lv_draw_mask_res_t mask_res)
{

#if LV_USE_GPU || LV_COLOR_SCREEN_TRANSP
    lv_disp_t * disp = _lv_refr_get_disp_refreshing();
#endif

    /*Get the width of the `disp_area` it will be used to go to the next line*/
    int32_t disp_w = lv_area_get_width(disp_area);

    int32_t draw_area_w = lv_area_get_width(draw_area);
    int32_t draw_area_h = lv_area_get_height(draw_area);

    /*Create a temp. disp_buf which always point to the first pixel of the destination area*/
    lv_color_t * disp_buf_first = disp_buf + disp_w * draw_area->y1 + draw_area->x1;

    int32_t x;
    int32_t y;

    /*Simple fill (maybe with opacity), no masking*/
    if(mask_res == LV_DRAW_MASK_RES_FULL_COVER) {
        if(opa > LV_OPA_MAX) {
#if LV_USE_GPU_NXP_PXP
            if(lv_area_get_size(draw_area) >= LV_GPU_NXP_PXP_FILL_SIZE_LIMIT) {
                lv_gpu_nxp_pxp_fill(disp_buf, disp_w, draw_area, color, opa);
                return;
            }
#elif LV_USE_GPU_NXP_VG_LITE
            if(lv_area_get_size(draw_area) >= LV_GPU_NXP_VG_LITE_FILL_SIZE_LIMIT) {
                if(lv_gpu_nxp_vglite_fill(disp_buf, disp_w, lv_area_get_height(disp_area), draw_area, color, opa) == LV_RES_OK) {
                    return;
                }
                /* Fall down to SW render in case of error */
            }
#elif LV_USE_GPU_STM32_DMA2D
            if(lv_area_get_size(draw_area) >= 240) {
                lv_gpu_stm32_dma2d_fill(disp_buf_first, disp_w, color, draw_area_w, draw_area_h);
                return;
            }
#elif LV_USE_GPU
            if(disp->driver.gpu_fill_cb && lv_area_get_size(draw_area) > GPU_SIZE_LIMIT) {
                disp->driver.gpu_fill_cb(&disp->driver, disp_buf, disp_w, draw_area, color);
                return;
            }
#endif
            /*Software rendering*/
            for(y = 0; y < draw_area_h; y++) {
                lv_color_fill(disp_buf_first, color, draw_area_w);
                disp_buf_first += disp_w;
            }
        }
        /*No mask with opacity*/
        else {

#if LV_USE_GPU_NXP_PXP
            if(lv_area_get_size(draw_area) >= LV_GPU_NXP_PXP_FILL_OPA_SIZE_LIMIT) {
                lv_gpu_nxp_pxp_fill(disp_buf, disp_w, draw_area, color, opa);
                return;
            }
#elif LV_USE_GPU_NXP_VG_LITE
            if(lv_area_get_size(draw_area) >= LV_GPU_NXP_VG_LITE_FILL_OPA_SIZE_LIMIT) {
                if(lv_gpu_nxp_vglite_fill(disp_buf, disp_w, lv_area_get_height(disp_area), draw_area, color, opa) == LV_RES_OK) {
                    return;
                }
                /* Fall down to SW render in case of error */
            }
#elif LV_USE_GPU
            if(disp->driver.gpu_blend_cb && lv_area_get_size(draw_area) > GPU_SIZE_LIMIT) {
                for(x = 0; x < draw_area_w ; x++) blend_buf[x].full = color.full;

                for(y = draw_area->y1; y <= draw_area->y2; y++) {
                    disp->driver.gpu_blend_cb(&disp->driver, disp_buf_first, blend_buf, draw_area_w, opa);
                    disp_buf_first += disp_w;
                }
                return;
            }
#endif

#if LV_USE_GPU_STM32_DMA2D
            if(lv_area_get_size(draw_area) >= 240) {
                if(blend_buf[0].full != color.full) lv_color_fill(blend_buf, color, LV_HOR_RES_MAX);

                lv_coord_t line_h = LV_HOR_RES_MAX / draw_area_w;
                for(y = 0; y <= draw_area_h - line_h; y += line_h) {
                    lv_gpu_stm32_dma2d_blend(disp_buf_first, disp_w, blend_buf, opa, draw_area_w, draw_area_w, line_h);
                    lv_gpu_stm32_dma2d_wait_cb(NULL);
                    disp_buf_first += disp_w * line_h;
                }

                if(y != draw_area_h) {
                    lv_gpu_stm32_dma2d_blend(disp_buf_first, disp_w, blend_buf, opa, draw_area_w, draw_area_w, draw_area_h - y);
                }

                return;
            }
#endif
            lv_color_t last_dest_color = LV_COLOR_BLACK;
            lv_color_t last_res_color = lv_color_mix(color, last_dest_color, opa);

            uint16_t color_premult[3];
            lv_color_premult(color, opa, color_premult);
            lv_opa_t opa_inv = 255 - opa;

            for(y = 0; y < draw_area_h; y++) {
                for(x = 0; x < draw_area_w; x++) {
                    if(last_dest_color.full != disp_buf_first[x].full) {
                        last_dest_color = disp_buf_first[x];

#if LV_COLOR_SCREEN_TRANSP
                        if(disp->driver.screen_transp) {
                            lv_color_mix_with_alpha(disp_buf_first[x], disp_buf_first[x].ch.alpha, color, opa, &last_res_color,
                                                    &last_res_color.ch.alpha);
                        }
                        else
#endif
                        {
                            last_res_color = lv_color_mix_premult(color_premult, disp_buf_first[x], opa_inv);
                        }
                    }
                    disp_buf_first[x] = last_res_color;
                }
                disp_buf_first += disp_w;
            }
        }
    }
    /*Masked*/
    else {
        /*DMA2D could be used here but it's much slower than software rendering*/
#if LV_USE_GPU_STM32_DMA2D && 0
        if(lv_area_get_size(draw_area) > 240) {
            lv_gpu_stm32_dma2d_fill_mask(disp_buf_first, disp_w, color, mask, opa, draw_area_w, draw_area_h);
            return;
        }
#endif

        /*Buffer the result color to avoid recalculating the same color*/
        lv_color_t last_dest_color;
        lv_color_t last_res_color;
        lv_opa_t last_mask = LV_OPA_TRANSP;
        last_dest_color.full = disp_buf_first[0].full;
        last_res_color.full = disp_buf_first[0].full;

        int32_t x_end4 = draw_area_w - 4;

        /*Only the mask matters*/
        if(opa > LV_OPA_MAX) {
            for(y = 0; y < draw_area_h; y++) {
                const lv_opa_t * mask_tmp_x = mask;
#if 0
                for(x = 0; x < draw_area_w; x++) {
#if LV_COLOR_SCREEN_TRANSP
                    FILL_NORMAL_MASK_PX_SCR_TRANSP(x, color)
#else
                    FILL_NORMAL_MASK_PX(x, color)
#endif
                }
#else
                for(x = 0; x < draw_area_w && ((lv_uintptr_t)mask_tmp_x & 0x3); x++) {
#if LV_COLOR_SCREEN_TRANSP
                    FILL_NORMAL_MASK_PX_SCR_TRANSP(x, color)
#else
                    FILL_NORMAL_MASK_PX(x, color)
#endif
                }

                uint32_t * mask32 = (uint32_t *) mask_tmp_x;
                for(; x <= x_end4; x += 4) {
                    if(*mask32) {
                        if((*mask32) == 0xFFFFFFFF) {
                            disp_buf_first[x] = color;
                            disp_buf_first[x + 1] = color;
                            disp_buf_first[x + 2] = color;
                            disp_buf_first[x + 3] = color;
                        }
                        else {
                            mask_tmp_x = (const lv_opa_t *)mask32;
#if LV_COLOR_SCREEN_TRANSP
                            FILL_NORMAL_MASK_PX_SCR_TRANSP(x, color)
                            FILL_NORMAL_MASK_PX_SCR_TRANSP(x + 1, color)
                            FILL_NORMAL_MASK_PX_SCR_TRANSP(x + 2, color)
                            FILL_NORMAL_MASK_PX_SCR_TRANSP(x + 3, color)
#else
                            FILL_NORMAL_MASK_PX(x, color)
                            FILL_NORMAL_MASK_PX(x + 1, color)
                            FILL_NORMAL_MASK_PX(x + 2, color)
                            FILL_NORMAL_MASK_PX(x + 3, color)
#endif
                        }
                    }
                    mask32++;
                }

                mask_tmp_x = (const lv_opa_t *)mask32;
                for(; x < draw_area_w ; x++) {
#if LV_COLOR_SCREEN_TRANSP
                    FILL_NORMAL_MASK_PX_SCR_TRANSP(x, color)
#else
                    FILL_NORMAL_MASK_PX(x, color)
#endif
                }
#endif
                disp_buf_first += disp_w;
                mask += draw_area_w;
            }
        }
        /*Handle opa and mask values too*/
        else {
            lv_opa_t opa_tmp = LV_OPA_TRANSP;
            for(y = draw_area->y1; y <= draw_area->y2; y++) {
                const lv_opa_t * mask_tmp_x = mask;
                for(x = 0; x < draw_area_w; x++) {
                    if(*mask_tmp_x) {
                        if(*mask_tmp_x != last_mask) opa_tmp = *mask_tmp_x == LV_OPA_COVER ? opa :
                                                                   (uint32_t)((uint32_t)(*mask_tmp_x) * opa) >> 8;
                        if(*mask_tmp_x != last_mask || last_dest_color.full != disp_buf_first[x].full) {
#if LV_COLOR_SCREEN_TRANSP
                            if(disp->driver.screen_transp) {
                                lv_color_mix_with_alpha(disp_buf_first[x], disp_buf_first[x].ch.alpha, color, opa_tmp, &last_res_color,
                                                        &last_res_color.ch.alpha);
                            }
                            else
#endif
                            {
                                if(opa_tmp == LV_OPA_COVER) last_res_color = color;
                                else last_res_color = lv_color_mix(color, disp_buf_first[x], opa_tmp);
                            }
                            last_mask = *mask_tmp_x;
                            last_dest_color.full = disp_buf_first[x].full;
                        }
                        disp_buf_first[x] = last_res_color;
                    }
                    mask_tmp_x++;
                }
                disp_buf_first += disp_w;
                mask += draw_area_w;
            }
        }
    }
}

#if LV_USE_BLEND_MODES
/**
 * Fill an area with a color but apply blending algorithms
 * @param disp_area the current display area (destination area)
 * @param disp_buf destination buffer
 * @param draw_area fill this area (relative to `disp_area`)
 * @param color fill color
 * @param opa overall opacity in 0x00..0xff range
 * @param mask a mask to apply on every pixel (uint8_t array with 0x00..0xff values).
 *                It fits into draw_area.
 * @param mask_res LV_MASK_RES_COVER: the mask has only 0xff values (no mask),
 *                 LV_MASK_RES_TRANSP: the mask has only 0x00 values (full transparent),
 *                 LV_MASK_RES_CHANGED: the mask has mixed values
 * @param mode blend mode from `lv_blend_mode_t`
 */
static void fill_blended(const lv_area_t * disp_area, lv_color_t * disp_buf,  const lv_area_t * draw_area,
                         lv_color_t color, lv_opa_t opa,
                         const lv_opa_t * mask, lv_draw_mask_res_t mask_res, lv_blend_mode_t mode)
{
    /*Get the width of the `disp_area` it will be used to go to the next line*/
    int32_t disp_w = lv_area_get_width(disp_area);

    /*Create a temp. disp_buf which always point to current line to draw*/
    lv_color_t * disp_buf_tmp = disp_buf + disp_w * draw_area->y1;

    lv_color_t (*blend_fp)(lv_color_t, lv_color_t, lv_opa_t);
    switch(mode) {
        case LV_BLEND_MODE_ADDITIVE:
            blend_fp = color_blend_true_color_additive;
            break;
        case LV_BLEND_MODE_SUBTRACTIVE:
            blend_fp = color_blend_true_color_subtractive;
            break;
        default:
            LV_LOG_WARN("fill_blended: unsupported blend mode");
            return;
    }

    int32_t x;
    int32_t y;

    /*Simple fill (maybe with opacity), no masking*/
    if(mask_res == LV_DRAW_MASK_RES_FULL_COVER) {
        lv_color_t last_dest_color = LV_COLOR_BLACK;
        lv_color_t last_res_color = lv_color_mix(color, last_dest_color, opa);
        for(y = draw_area->y1; y <= draw_area->y2; y++) {
            for(x = draw_area->x1; x <= draw_area->x2; x++) {
                if(last_dest_color.full != disp_buf_tmp[x].full) {
                    last_dest_color = disp_buf_tmp[x];
                    last_res_color = blend_fp(color, disp_buf_tmp[x], opa);
                }
                disp_buf_tmp[x] = last_res_color;
            }
            disp_buf_tmp += disp_w;
        }
    }
    /*Masked*/
    else {
        /*Get the width of the `draw_area` it will be used to go to the next line of the mask*/
        int32_t draw_area_w = lv_area_get_width(draw_area);

        /* The mask is relative to the clipped area.
         * In the cycles below mask will be indexed from `draw_area.x1`
         * but it corresponds to zero index. So prepare `mask_tmp` accordingly. */
        const lv_opa_t * mask_tmp = mask - draw_area->x1;

        /*Buffer the result color to avoid recalculating the same color*/
        lv_color_t last_dest_color;
        lv_color_t last_res_color;
        lv_opa_t last_mask = LV_OPA_TRANSP;
        last_dest_color.full = disp_buf_tmp[0].full;
        last_res_color.full = disp_buf_tmp[0].full;

        for(y = draw_area->y1; y <= draw_area->y2; y++) {
            for(x = draw_area->x1; x <= draw_area->x2; x++) {
                if(mask_tmp[x] == 0) continue;
                if(mask_tmp[x] != last_mask || last_dest_color.full != disp_buf_tmp[x].full) {
                    lv_opa_t opa_tmp = mask_tmp[x] >= LV_OPA_MAX ? opa : (uint32_t)((uint32_t)mask_tmp[x] * opa) >> 8;

                    last_res_color = blend_fp(color, disp_buf_tmp[x], opa_tmp);
                    last_mask = mask_tmp[x];
                    last_dest_color.full = disp_buf_tmp[x].full;
                }
                disp_buf_tmp[x] = last_res_color;
            }
            disp_buf_tmp += disp_w;
            mask_tmp += draw_area_w;
        }
    }
}
#endif

static void map_set_px(const lv_area_t * disp_area, lv_color_t * disp_buf,  const lv_area_t * draw_area,
                       const lv_area_t * map_area, const lv_color_t * map_buf, lv_opa_t opa,
                       const lv_opa_t * mask, lv_draw_mask_res_t mask_res)

{
    lv_disp_t * disp = _lv_refr_get_disp_refreshing();

    /*Get the width of the `disp_area` it will be used to go to the next line*/
    int32_t disp_w = lv_area_get_width(disp_area);

    /*Get the width of the `draw_area` it will be used to go to the next line of the mask*/
    int32_t draw_area_w = lv_area_get_width(draw_area);

    /*Get the width of the `mask_area` it will be used to go to the next line*/
    int32_t map_w = lv_area_get_width(map_area);

    /*Create a temp. map_buf which always point to current line to draw*/
    const lv_color_t * map_buf_tmp = map_buf + map_w * (draw_area->y1 - (map_area->y1 - disp_area->y1));

    map_buf_tmp += (draw_area->x1 - (map_area->x1 - disp_area->x1));
    map_buf_tmp -= draw_area->x1;
    int32_t x;
    int32_t y;

    if(mask_res == LV_DRAW_MASK_RES_FULL_COVER) {
        for(y = draw_area->y1; y <= draw_area->y2; y++) {
            for(x = draw_area->x1; x <= draw_area->x2; x++) {
                disp->driver.set_px_cb(&disp->driver, (void *)disp_buf, disp_w, x, y, map_buf_tmp[x], opa);
            }
            map_buf_tmp += map_w;
        }
    }
    else {
        /* The mask is relative to the clipped area.
         * In the cycles below mask will be indexed from `draw_area.x1`
         * but it corresponds to zero index. So prepare `mask_tmp` accordingly. */
        const lv_opa_t * mask_tmp = mask - draw_area->x1;

        for(y = draw_area->y1; y <= draw_area->y2; y++) {
            for(x = draw_area->x1; x <= draw_area->x2; x++) {
                if(mask_tmp[x]) {
                    disp->driver.set_px_cb(&disp->driver, (void *)disp_buf, disp_w, x, y, map_buf_tmp[x],
                                           (uint32_t)((uint32_t)opa * mask_tmp[x]) >> 8);
                }
            }
            mask_tmp += draw_area_w;
            map_buf_tmp += map_w;
        }
    }
}

/**
 * Copy an image to an area
 * @param disp_area the current display area (destination area)
 * @param disp_buf destination buffer
 * @param map_area coordinates of the map (image) to copy. (absolute coordinates)
 * @param map_buf the pixel of the image
 * @param opa overall opacity in 0x00..0xff range
 * @param mask a mask to apply on every pixel (uint8_t array with 0x00..0xff values).
 *                It fits into draw_area.
 * @param mask_res LV_MASK_RES_COVER: the mask has only 0xff values (no mask),
 *                 LV_MASK_RES_TRANSP: the mask has only 0x00 values (full transparent),
 *                 LV_MASK_RES_CHANGED: the mask has mixed values
 */
LV_ATTRIBUTE_FAST_MEM static void map_normal(const lv_area_t * disp_area, lv_color_t * disp_buf,
                                             const lv_area_t * draw_area,
                                             const lv_area_t * map_area, const lv_color_t * map_buf, lv_opa_t opa,
                                             const lv_opa_t * mask, lv_draw_mask_res_t mask_res)
{

    /*Get the width of the `disp_area` it will be used to go to the next line*/
    int32_t disp_w = lv_area_get_width(disp_area);

    int32_t draw_area_w = lv_area_get_width(draw_area);
    int32_t draw_area_h = lv_area_get_height(draw_area);

    /*Get the width of the `mask_area` it will be used to go to the next line*/
    int32_t map_w = lv_area_get_width(map_area);

    /*Create a temp. disp_buf which always point to first pixel to draw*/
    lv_color_t * disp_buf_first = disp_buf + disp_w * draw_area->y1 + draw_area->x1;

    /*Create a temp. map_buf which always point to first pixel to draw from the map*/
    const lv_color_t * map_buf_first = map_buf + map_w * (draw_area->y1 - (map_area->y1 - disp_area->y1));
    map_buf_first += (draw_area->x1 - (map_area->x1 - disp_area->x1));

#if LV_COLOR_SCREEN_TRANSP || LV_USE_GPU
    lv_disp_t * disp = _lv_refr_get_disp_refreshing();
#endif

    int32_t x;
    int32_t y;

    /*Simple fill (maybe with opacity), no masking*/
    if(mask_res == LV_DRAW_MASK_RES_FULL_COVER) {
#if LV_USE_GPU
        if(disp->driver.gpu_blend_cb && (lv_area_get_size(draw_area) > GPU_SIZE_LIMIT)) {
            for(y = draw_area->y1; y <= draw_area->y2; y++) {
                disp->driver.gpu_blend_cb(&disp->driver, disp_buf_first, map_buf_first, draw_area_w, opa);
                disp_buf_first += disp_w;
                map_buf_first += map_w;
            }
            return;
        }
#endif

        if(opa > LV_OPA_MAX) {
#if LV_USE_GPU_NXP_PXP
            if(lv_area_get_size(draw_area) >= LV_GPU_NXP_PXP_BLIT_SIZE_LIMIT) {
                lv_gpu_nxp_pxp_blit(disp_buf_first, disp_w, map_buf_first, map_w, draw_area_w, draw_area_h, opa);
                return;
            }
#elif (LV_USE_GPU_NXP_VG_LITE)
            if(lv_area_get_size(draw_area) >= LV_GPU_NXP_VG_LITE_BLIT_SIZE_LIMIT) {

                lv_gpu_nxp_vglite_blit_info_t blit;

                blit.src = map_buf;
                blit.src_width = draw_area_w;
                blit.src_height = draw_area_h;
                blit.src_stride = lv_area_get_width(map_area) * sizeof(lv_color_t);
                blit.src_area.x1 = (draw_area->x1 - (map_area->x1 - disp_area->x1));
                blit.src_area.y1 = (draw_area->y1 - (map_area->y1 - disp_area->y1));
                blit.src_area.x2 = blit.src_area.x1 + draw_area_w;
                blit.src_area.y2 = blit.src_area.y1 + draw_area_h;

                blit.dst = disp_buf;
                blit.dst_width = lv_area_get_width(disp_area);
                blit.dst_height = lv_area_get_height(disp_area);
                blit.dst_stride = lv_area_get_width(disp_area) * sizeof(lv_color_t);
                blit.dst_area.x1 = draw_area->x1;
                blit.dst_area.y1 = draw_area->y1;
                blit.dst_area.x2 = blit.dst_area.x1 + draw_area_w;
                blit.dst_area.y2 = blit.dst_area.y1 + draw_area_h;

                blit.opa = opa;

                if(lv_gpu_nxp_vglite_blit(&blit) == LV_RES_OK) {
                    return;
                }
                /* Fall down to SW render in case of error */
            }
#elif LV_USE_GPU_STM32_DMA2D
            if(lv_area_get_size(draw_area) >= 240) {
                lv_gpu_stm32_dma2d_copy(disp_buf_first, disp_w, map_buf_first, map_w, draw_area_w, draw_area_h);
                return;
            }
#endif

            /*Software rendering*/
            for(y = 0; y < draw_area_h; y++) {
                _lv_memcpy(disp_buf_first, map_buf_first, draw_area_w * sizeof(lv_color_t));
                disp_buf_first += disp_w;
                map_buf_first += map_w;
            }
        }
        else {
#if LV_USE_GPU_NXP_PXP
            if(lv_area_get_size(draw_area) >= LV_GPU_NXP_PXP_BLIT_OPA_SIZE_LIMIT) {
                lv_gpu_nxp_pxp_blit(disp_buf_first, disp_w, map_buf_first, map_w, draw_area_w, draw_area_h, opa);
                return;
            }
#elif (LV_USE_GPU_NXP_VG_LITE)
            if(lv_area_get_size(draw_area) >= LV_GPU_NXP_VG_LITE_BLIT_OPA_SIZE_LIMIT) {

                lv_gpu_nxp_vglite_blit_info_t blit;

                blit.src = map_buf;
                blit.src_width = lv_area_get_width(map_area);
                blit.src_height = lv_area_get_height(map_area);
                blit.src_stride = lv_area_get_width(map_area) * sizeof(lv_color_t);
                blit.src_area.x1 = (draw_area->x1 - (map_area->x1 - disp_area->x1));
                blit.src_area.y1 = (draw_area->y1 - (map_area->y1 - disp_area->y1));
                blit.src_area.x2 = blit.src_area.x1 + draw_area_w;
                blit.src_area.y2 = blit.src_area.y1 + draw_area_h;

                blit.dst = disp_buf;
                blit.dst_width = lv_area_get_width(disp_area);
                blit.dst_height = lv_area_get_height(disp_area);
                blit.dst_stride = lv_area_get_width(disp_area) * sizeof(lv_color_t);
                blit.dst_area.x1 = draw_area->x1;
                blit.dst_area.y1 = draw_area->y1;
                blit.dst_area.x2 = blit.dst_area.x1 + draw_area_w;
                blit.dst_area.y2 = blit.dst_area.y1 + draw_area_h;

                blit.opa = opa;

                if(lv_gpu_nxp_vglite_blit(&blit) == LV_RES_OK) {
                    return;
                }
                /* Fall down to SW render in case of error */
            }
#elif LV_USE_GPU_STM32_DMA2D
            if(lv_area_get_size(draw_area) >= 240) {
                lv_gpu_stm32_dma2d_blend(disp_buf_first, disp_w, map_buf_first, opa, map_w, draw_area_w, draw_area_h);
                return;
            }
#endif

            /*Software rendering*/

            for(y = 0; y < draw_area_h; y++) {
                for(x = 0; x < draw_area_w; x++) {
#if LV_COLOR_SCREEN_TRANSP
                    if(disp->driver.screen_transp) {
                        lv_color_mix_with_alpha(disp_buf_first[x], disp_buf_first[x].ch.alpha, map_buf_first[x], opa, &disp_buf_first[x],
                                                &disp_buf_first[x].ch.alpha);
                    }
                    else
#endif
                    {
                        disp_buf_first[x] = lv_color_mix(map_buf_first[x], disp_buf_first[x], opa);
                    }
                }
                disp_buf_first += disp_w;
                map_buf_first += map_w;
            }
        }
    }
    /*Masked*/
    else {
        /*Only the mask matters*/
        if(opa > LV_OPA_MAX) {
            /*Go to the first pixel of the row */

            int32_t x_end4 = draw_area_w - 4;

            for(y = 0; y < draw_area_h; y++) {
                const lv_opa_t * mask_tmp_x = mask;
#if 0
                for(x = 0; x < draw_area_w; x++) {
                    MAP_NORMAL_MASK_PX(x);
                }
#else
                for(x = 0; x < draw_area_w && ((lv_uintptr_t)mask_tmp_x & 0x3); x++) {
#if LV_COLOR_SCREEN_TRANSP
                    MAP_NORMAL_MASK_PX_SCR_TRANSP(x)
#else
                    MAP_NORMAL_MASK_PX(x)
#endif
                }

                uint32_t * mask32 = (uint32_t *) mask_tmp_x;
                for(; x < x_end4; x += 4) {
                    if(*mask32) {
                        if((*mask32) == 0xFFFFFFFF) {
                            disp_buf_first[x] = map_buf_first[x];
                            disp_buf_first[x + 1] = map_buf_first[x + 1];
                            disp_buf_first[x + 2] = map_buf_first[x + 2];
                            disp_buf_first[x + 3] = map_buf_first[x + 3];
                        }
                        else {
                            mask_tmp_x = (const lv_opa_t *)mask32;
#if LV_COLOR_SCREEN_TRANSP
                            MAP_NORMAL_MASK_PX_SCR_TRANSP(x)
                            MAP_NORMAL_MASK_PX_SCR_TRANSP(x + 1)
                            MAP_NORMAL_MASK_PX_SCR_TRANSP(x + 2)
                            MAP_NORMAL_MASK_PX_SCR_TRANSP(x + 3)
#else
                            MAP_NORMAL_MASK_PX(x)
                            MAP_NORMAL_MASK_PX(x + 1)
                            MAP_NORMAL_MASK_PX(x + 2)
                            MAP_NORMAL_MASK_PX(x + 3)
#endif
                        }
                    }
                    mask32++;
                }

                mask_tmp_x = (const lv_opa_t *)mask32;
                for(; x < draw_area_w ; x++) {
#if LV_COLOR_SCREEN_TRANSP
                    MAP_NORMAL_MASK_PX_SCR_TRANSP(x)
#else
                    MAP_NORMAL_MASK_PX(x)
#endif
                }
#endif
                disp_buf_first += disp_w;
                mask += draw_area_w;
                map_buf_first += map_w;
            }
        }
        /*Handle opa and mask values too*/
        else {
            for(y = 0; y < draw_area_h; y++) {
                for(x = 0; x < draw_area_w; x++) {
                    if(mask[x]) {
                        lv_opa_t opa_tmp = mask[x] >= LV_OPA_MAX ? opa : ((opa * mask[x]) >> 8);
#if LV_COLOR_SCREEN_TRANSP
                        if(disp->driver.screen_transp) {
                            lv_color_mix_with_alpha(disp_buf_first[x], disp_buf_first[x].ch.alpha, map_buf_first[x], opa_tmp, &disp_buf_first[x],
                                                    &disp_buf_first[x].ch.alpha);
                        }
                        else
#endif
                        {
                            disp_buf_first[x] = lv_color_mix(map_buf_first[x], disp_buf_first[x], opa_tmp);
                        }
                    }
                }
                disp_buf_first += disp_w;
                mask += draw_area_w;
                map_buf_first += map_w;
            }
        }
    }
}
#if LV_USE_BLEND_MODES
static void map_blended(const lv_area_t * disp_area, lv_color_t * disp_buf,  const lv_area_t * draw_area,
                        const lv_area_t * map_area, const lv_color_t * map_buf, lv_opa_t opa,
                        const lv_opa_t * mask, lv_draw_mask_res_t mask_res, lv_blend_mode_t mode)
{

    /*Get the width of the `disp_area` it will be used to go to the next line*/
    int32_t disp_w = lv_area_get_width(disp_area);

    /*Get the width of the `draw_area` it will be used to go to the next line of the mask*/
    int32_t draw_area_w = lv_area_get_width(draw_area);

    /*Get the width of the `mask_area` it will be used to go to the next line*/
    int32_t map_w = lv_area_get_width(map_area);

    /*Create a temp. disp_buf which always point to current line to draw*/
    lv_color_t * disp_buf_tmp = disp_buf + disp_w * draw_area->y1;

    /*Create a temp. map_buf which always point to current line to draw*/
    const lv_color_t * map_buf_tmp = map_buf + map_w * (draw_area->y1 - (map_area->y1 - disp_area->y1));

    lv_color_t (*blend_fp)(lv_color_t, lv_color_t, lv_opa_t);
    switch(mode) {
        case LV_BLEND_MODE_ADDITIVE:
            blend_fp = color_blend_true_color_additive;
            break;
        case LV_BLEND_MODE_SUBTRACTIVE:
            blend_fp = color_blend_true_color_subtractive;
            break;
        default:
            LV_LOG_WARN("fill_blended: unsupported blend mode");
            return;
    }

    int32_t x;
    int32_t y;

    /*Simple fill (maybe with opacity), no masking*/
    if(mask_res == LV_DRAW_MASK_RES_FULL_COVER) {
        /*Go to the first px of the row*/
        map_buf_tmp += (draw_area->x1 - (map_area->x1 - disp_area->x1));

        /*The map will be indexed from `draw_area->x1` so compensate it.*/
        map_buf_tmp -= draw_area->x1;

        for(y = draw_area->y1; y <= draw_area->y2; y++) {
            for(x = draw_area->x1; x <= draw_area->x2; x++) {
                disp_buf_tmp[x] = blend_fp(map_buf_tmp[x], disp_buf_tmp[x], opa);
            }
            disp_buf_tmp += disp_w;
            map_buf_tmp += map_w;
        }
    }
    /*Masked*/
    else {
        /* The mask is relative to the clipped area.
         * In the cycles below mask will be indexed from `draw_area.x1`
         * but it corresponds to zero index. So prepare `mask_tmp` accordingly. */
        const lv_opa_t * mask_tmp = mask - draw_area->x1;

        map_buf_tmp -= draw_area->x1;
        for(y = draw_area->y1; y <= draw_area->y2; y++) {
            for(x = draw_area->x1; x <= draw_area->x2; x++) {
                if(mask_tmp[x] == 0) continue;
                lv_opa_t opa_tmp = mask_tmp[x] >= LV_OPA_MAX ? opa : ((opa * mask_tmp[x]) >> 8);
                disp_buf_tmp[x] = blend_fp(map_buf_tmp[x], disp_buf_tmp[x], opa_tmp);
            }
            disp_buf_tmp += disp_w;
            mask_tmp += draw_area_w;
            map_buf_tmp += map_w;
        }
    }
}

static inline lv_color_t color_blend_true_color_additive(lv_color_t fg, lv_color_t bg, lv_opa_t opa)
{

    if(opa <= LV_OPA_MIN) return bg;

    uint32_t tmp;
#if LV_COLOR_DEPTH == 1
    tmp = bg.full + fg.full;
    fg.full = LV_MATH_MIN(tmp, 1);
#else
    tmp = bg.ch.red + fg.ch.red;
#if LV_COLOR_DEPTH == 8
    fg.ch.red = LV_MATH_MIN(tmp, 7);
#elif LV_COLOR_DEPTH == 16
    fg.ch.red = LV_MATH_MIN(tmp, 31);
#elif LV_COLOR_DEPTH == 32
    fg.ch.red = LV_MATH_MIN(tmp, 255);
#endif

#if LV_COLOR_DEPTH == 8
    fg.ch.green = LV_MATH_MIN(tmp, 7);
#elif LV_COLOR_DEPTH == 16
#if LV_COLOR_16_SWAP == 0
    tmp = bg.ch.green + fg.ch.green;
    fg.ch.green = LV_MATH_MIN(tmp, 63);
#else
    tmp = (bg.ch.green_h << 3) + bg.ch.green_l + (fg.ch.green_h << 3) + fg.ch.green_l;
    tmp = LV_MATH_MIN(tmp, 63);
    fg.ch.green_h = tmp >> 3;
    fg.ch.green_l = tmp & 0x7;
#endif

#elif LV_COLOR_DEPTH == 32
    fg.ch.green = LV_MATH_MIN(tmp, 255);
#endif

    tmp = bg.ch.blue + fg.ch.blue;
#if LV_COLOR_DEPTH == 8
    fg.ch.blue = LV_MATH_MIN(tmp, 4);
#elif LV_COLOR_DEPTH == 16
    fg.ch.blue = LV_MATH_MIN(tmp, 31);
#elif LV_COLOR_DEPTH == 32
    fg.ch.blue = LV_MATH_MIN(tmp, 255);
#endif
#endif

    if(opa == LV_OPA_COVER) return fg;

    return lv_color_mix(fg, bg, opa);
}

static inline lv_color_t color_blend_true_color_subtractive(lv_color_t fg, lv_color_t bg, lv_opa_t opa)
{

    if(opa <= LV_OPA_MIN) return bg;

    int32_t tmp;
    tmp = bg.ch.red - fg.ch.red;
    fg.ch.red = LV_MATH_MAX(tmp, 0);

#if LV_COLOR_16_SWAP == 0
    tmp = bg.ch.green - fg.ch.green;
    fg.ch.green = LV_MATH_MAX(tmp, 0);
#else
    tmp = (bg.ch.green_h << 3) + bg.ch.green_l + (fg.ch.green_h << 3) + fg.ch.green_l;
    tmp = LV_MATH_MAX(tmp, 0);
    fg.ch.green_h = tmp >> 3;
    fg.ch.green_l = tmp & 0x7;
#endif

    tmp = bg.ch.blue - fg.ch.blue;
    fg.ch.blue = LV_MATH_MAX(tmp, 0);

    if(opa == LV_OPA_COVER) return fg;

    return lv_color_mix(fg, bg, opa);
}
#endif
>>>>>>> 9003f4a9
<|MERGE_RESOLUTION|>--- conflicted
+++ resolved
@@ -1,2219 +1,1103 @@
-<<<<<<< HEAD
-/**
- * @file lv_draw_blend.c
- *
- */
-
-/*********************
- *      INCLUDES
- *********************/
-#include "lv_draw_blend.h"
-#include "lv_img_decoder.h"
-#include "../lv_misc/lv_math.h"
-#include "../lv_hal/lv_hal_disp.h"
-#include "../lv_core/lv_refr.h"
-
-#if LV_USE_GPU_NXP_PXP
-    #include "../lv_gpu/lv_gpu_nxp_pxp.h"
-#elif LV_USE_GPU_NXP_VG_LITE
-    #include "../lv_gpu/lv_gpu_nxp_vglite.h"
-#elif LV_USE_GPU_STM32_DMA2D
-    #include "../lv_gpu/lv_gpu_stm32_dma2d.h"
-#endif
-
-/*********************
- *      DEFINES
- *********************/
-#define GPU_SIZE_LIMIT      240
-
-/**********************
- *      TYPEDEFS
- **********************/
-
-/**********************
- *  STATIC PROTOTYPES
- **********************/
-
-static void fill_set_px(const lv_area_t * disp_area, lv_color_t * disp_buf,  const lv_area_t * draw_area,
-                        lv_color_t color, lv_opa_t opa,
-                        const lv_opa_t * mask, lv_draw_mask_res_t mask_res);
-
-LV_ATTRIBUTE_FAST_MEM static void fill_normal(const lv_area_t * disp_area, lv_color_t * disp_buf,
-                                              const lv_area_t * draw_area,
-                                              lv_color_t color, lv_opa_t opa,
-                                              const lv_opa_t * mask, lv_draw_mask_res_t mask_res);
-
-#if LV_USE_BLEND_MODES
-static void fill_blended(const lv_area_t * disp_area, lv_color_t * disp_buf,  const lv_area_t * draw_area,
-                         lv_color_t color, lv_opa_t opa,
-                         const lv_opa_t * mask, lv_draw_mask_res_t mask_res, lv_blend_mode_t mode);
-#endif
-
-static void map_set_px(const lv_area_t * disp_area, lv_color_t * disp_buf,  const lv_area_t * draw_area,
-                       const lv_area_t * map_area, const lv_color_t * map_buf, lv_opa_t opa,
-                       const lv_opa_t * mask, lv_draw_mask_res_t mask_res);
-
-LV_ATTRIBUTE_FAST_MEM static void map_normal(const lv_area_t * disp_area, lv_color_t * disp_buf,
-                                             const lv_area_t * draw_area,
-                                             const lv_area_t * map_area, const lv_color_t * map_buf, lv_opa_t opa,
-                                             const lv_opa_t * mask, lv_draw_mask_res_t mask_res);
-
-#if LV_USE_BLEND_MODES
-static void map_blended(const lv_area_t * disp_area, lv_color_t * disp_buf,  const lv_area_t * draw_area,
-                        const lv_area_t * map_area, const lv_color_t * map_buf, lv_opa_t opa,
-                        const lv_opa_t * mask, lv_draw_mask_res_t mask_res, lv_blend_mode_t mode);
-
-static inline lv_color_t color_blend_true_color_additive(lv_color_t fg, lv_color_t bg, lv_opa_t opa);
-static inline lv_color_t color_blend_true_color_subtractive(lv_color_t fg, lv_color_t bg, lv_opa_t opa);
-#endif
-
-/**********************
- *  STATIC VARIABLES
- **********************/
-
-#if LV_USE_GPU || LV_USE_GPU_STM32_DMA2D
-    LV_ATTRIBUTE_DMA static lv_color_t blend_buf[LV_HOR_RES_MAX];
-#endif
-
-/**********************
- *      MACROS
- **********************/
-
-
-#define FILL_NORMAL_MASK_PX(out_x,  color)                                                          \
-    if(*mask_tmp_x) {          \
-        if(*mask_tmp_x == LV_OPA_COVER) disp_buf_first[out_x] = color;                                 \
-        else disp_buf_first[out_x] = lv_color_mix(color, disp_buf_first[out_x], *mask_tmp_x);            \
-    }                                                                                               \
-    mask_tmp_x++;
-
-
-#define FILL_NORMAL_MASK_PX_SCR_TRANSP(out_x,  color)                                               \
-    if(*mask_tmp_x) {          \
-        if(*mask_tmp_x == LV_OPA_COVER) disp_buf_first[out_x] = color;                                 \
-        else if(disp->driver.screen_transp) lv_color_mix_with_alpha(disp_buf_first[out_x], disp_buf_first[out_x].ch.alpha,              \
-                                                                        color, *mask_tmp_x, &disp_buf_first[out_x], &disp_buf_first[out_x].ch.alpha);           \
-        else disp_buf_first[out_x] = lv_color_mix(color, disp_buf_first[out_x], *mask_tmp_x);            \
-    }                                                                                                      \
-    mask_tmp_x++;
-
-
-#define MAP_NORMAL_MASK_PX(x)                                                          \
-    if(*mask_tmp_x) {          \
-        if(*mask_tmp_x == LV_OPA_COVER) disp_buf_first[x] = map_buf_first[x];                                 \
-        else disp_buf_first[x] = lv_color_mix(map_buf_first[x], disp_buf_first[x], *mask_tmp_x);            \
-    }                                                                                               \
-    mask_tmp_x++;
-
-#define MAP_NORMAL_MASK_PX_SCR_TRANSP(x)                        \
-    if(*mask_tmp_x) {          \
-        if(*mask_tmp_x == LV_OPA_COVER) disp_buf_first[x] = map_buf_first[x];                                 \
-        else if(disp->driver.screen_transp) lv_color_mix_with_alpha(disp_buf_first[x], disp_buf_first[x].ch.alpha,              \
-                                                                        map_buf_first[x], *mask_tmp_x, &disp_buf_first[x], &disp_buf_first[x].ch.alpha);                  \
-        else disp_buf_first[x] = lv_color_mix(map_buf_first[x], disp_buf_first[x], *mask_tmp_x);            \
-    }                                                                                               \
-    mask_tmp_x++;
-
-/**********************
- *   GLOBAL FUNCTIONS
- **********************/
-
-
-/**
- * Fill and area in the display buffer.
- * @param clip_area clip the fill to this area  (absolute coordinates)
- * @param fill_area fill this area  (absolute coordinates) (should be clipped)
- * @param color fill color
- * @param mask a mask to apply on the fill (uint8_t array with 0x00..0xff values).
- *             Relative to fill area but its width is truncated to clip area.
- * @param mask_res LV_MASK_RES_COVER: the mask has only 0xff values (no mask),
- *                 LV_MASK_RES_TRANSP: the mask has only 0x00 values (full transparent),
- *                 LV_MASK_RES_CHANGED: the mask has mixed values
- * @param opa overall opacity in 0x00..0xff range
- * @param mode blend mode from `lv_blend_mode_t`
- */
-LV_ATTRIBUTE_FAST_MEM void _lv_blend_fill(const lv_area_t * clip_area, const lv_area_t * fill_area,
-                                          lv_color_t color, lv_opa_t * mask, lv_draw_mask_res_t mask_res, lv_opa_t opa,
-                                          lv_blend_mode_t mode)
-{
-    /*Do not draw transparent things*/
-    if(opa < LV_OPA_MIN) return;
-    if(mask_res == LV_DRAW_MASK_RES_TRANSP) return;
-
-    lv_disp_t * disp = _lv_refr_get_disp_refreshing();
-    lv_disp_buf_t * vdb = lv_disp_get_buf(disp);
-    const lv_area_t * disp_area = &vdb->area;
-    lv_color_t * disp_buf = vdb->buf_act;
-
-    if(disp->driver.gpu_wait_cb) disp->driver.gpu_wait_cb(&disp->driver);
-
-    /* Get clipped fill area which is the real draw area.
-     * It is always the same or inside `fill_area` */
-    lv_area_t draw_area;
-    bool is_common;
-    is_common = _lv_area_intersect(&draw_area, clip_area, fill_area);
-    if(!is_common) return;
-
-    /* Now `draw_area` has absolute coordinates.
-     * Make it relative to `disp_area` to simplify draw to `disp_buf`*/
-    draw_area.x1 -= disp_area->x1;
-    draw_area.y1 -= disp_area->y1;
-    draw_area.x2 -= disp_area->x1;
-    draw_area.y2 -= disp_area->y1;
-
-    /*Round the values in the mask if anti-aliasing is disabled*/
-#if LV_ANTIALIAS
-    if(mask && disp->driver.antialiasing == 0)
-#else
-    if(mask)
-#endif
-    {
-        int32_t mask_w = lv_area_get_width(&draw_area);
-        int32_t i;
-        for(i = 0; i < mask_w; i++)  mask[i] = mask[i] > 128 ? LV_OPA_COVER : LV_OPA_TRANSP;
-    }
-
-    if(disp->driver.set_px_cb) {
-        fill_set_px(disp_area, disp_buf, &draw_area, color, opa, mask, mask_res);
-    }
-    else if(mode == LV_BLEND_MODE_NORMAL) {
-        fill_normal(disp_area, disp_buf, &draw_area, color, opa, mask, mask_res);
-    }
-#if LV_USE_BLEND_MODES
-    else {
-        fill_blended(disp_area, disp_buf, &draw_area, color, opa, mask, mask_res, mode);
-    }
-#endif
-}
-
-/**
- * Copy a map (image) to a display buffer.
- * @param clip_area clip the map to this area (absolute coordinates)
- * @param map_area area of the image  (absolute coordinates)
- * @param map_buf a pixels of the map (image)
- * @param mask a mask to apply on every pixel (uint8_t array with 0x00..0xff values).
- *                Relative to map area but its width is truncated to clip area.
- * @param mask_res LV_MASK_RES_COVER: the mask has only 0xff values (no mask),
- *                 LV_MASK_RES_TRANSP: the mask has only 0x00 values (full transparent),
- *                 LV_MASK_RES_CHANGED: the mask has mixed values
- * @param opa  overall opacity in 0x00..0xff range
- * @param mode blend mode from `lv_blend_mode_t`
- */
-LV_ATTRIBUTE_FAST_MEM void _lv_blend_map(const lv_area_t * clip_area, const lv_area_t * map_area,
-                                         const lv_color_t * map_buf,
-                                         lv_opa_t * mask, lv_draw_mask_res_t mask_res,
-                                         lv_opa_t opa, lv_blend_mode_t mode)
-{
-    /*Do not draw transparent things*/
-    if(opa < LV_OPA_MIN) return;
-    if(mask_res == LV_DRAW_MASK_RES_TRANSP) return;
-
-    /* Get clipped fill area which is the real draw area.
-     * It is always the same or inside `fill_area` */
-    lv_area_t draw_area;
-    bool is_common;
-    is_common = _lv_area_intersect(&draw_area, clip_area, map_area);
-    if(!is_common) return;
-
-    lv_disp_t * disp = _lv_refr_get_disp_refreshing();
-    lv_disp_buf_t * vdb = lv_disp_get_buf(disp);
-    const lv_area_t * disp_area = &vdb->area;
-    lv_color_t * disp_buf = vdb->buf_act;
-
-    if(disp->driver.gpu_wait_cb) disp->driver.gpu_wait_cb(&disp->driver);
-
-    /* Now `draw_area` has absolute coordinates.
-     * Make it relative to `disp_area` to simplify draw to `disp_buf`*/
-    draw_area.x1 -= disp_area->x1;
-    draw_area.y1 -= disp_area->y1;
-    draw_area.x2 -= disp_area->x1;
-    draw_area.y2 -= disp_area->y1;
-
-    /*Round the values in the mask if anti-aliasing is disabled*/
-#if LV_ANTIALIAS
-    if(mask && disp->driver.antialiasing == 0)
-#else
-    if(mask)
-#endif
-    {
-        int32_t mask_w = lv_area_get_width(&draw_area);
-        int32_t i;
-        for(i = 0; i < mask_w; i++)  mask[i] = mask[i] > 128 ? LV_OPA_COVER : LV_OPA_TRANSP;
-    }
-    if(disp->driver.set_px_cb) {
-        map_set_px(disp_area, disp_buf, &draw_area, map_area, map_buf, opa, mask, mask_res);
-    }
-    else if(mode == LV_BLEND_MODE_NORMAL) {
-        map_normal(disp_area, disp_buf, &draw_area, map_area, map_buf, opa, mask, mask_res);
-    }
-#if LV_USE_BLEND_MODES
-    else {
-        map_blended(disp_area, disp_buf, &draw_area, map_area, map_buf, opa, mask, mask_res, mode);
-    }
-#endif
-}
-
-
-/**********************
- *   STATIC FUNCTIONS
- **********************/
-
-static void fill_set_px(const lv_area_t * disp_area, lv_color_t * disp_buf,  const lv_area_t * draw_area,
-                        lv_color_t color, lv_opa_t opa,
-                        const lv_opa_t * mask, lv_draw_mask_res_t mask_res)
-{
-
-    lv_disp_t * disp = _lv_refr_get_disp_refreshing();
-
-    /*Get the width of the `disp_area` it will be used to go to the next line*/
-    int32_t disp_w = lv_area_get_width(disp_area);
-
-    int32_t x;
-    int32_t y;
-
-    if(mask_res == LV_DRAW_MASK_RES_FULL_COVER) {
-        for(y = draw_area->y1; y <= draw_area->y2; y++) {
-            for(x = draw_area->x1; x <= draw_area->x2; x++) {
-                disp->driver.set_px_cb(&disp->driver, (void *)disp_buf, disp_w, x, y, color, opa);
-            }
-        }
-    }
-    else {
-        /* The mask is relative to the clipped area.
-         * In the cycles below mask will be indexed from `draw_area.x1`
-         * but it corresponds to zero index. So prepare `mask_tmp` accordingly. */
-        const lv_opa_t * mask_tmp = mask - draw_area->x1;
-
-        /*Get the width of the `draw_area` it will be used to go to the next line of the mask*/
-        int32_t draw_area_w = lv_area_get_width(draw_area);
-
-        for(y = draw_area->y1; y <= draw_area->y2; y++) {
-            for(x = draw_area->x1; x <= draw_area->x2; x++) {
-                if(mask_tmp[x]) {
-                    disp->driver.set_px_cb(&disp->driver, (void *)disp_buf, disp_w, x, y, color,
-                                           (uint32_t)((uint32_t)opa * mask_tmp[x]) >> 8);
-                }
-            }
-            mask_tmp += draw_area_w;
-        }
-    }
-}
-
-/**
- * Fill an area with a color
- * @param disp_area the current display area (destination area)
- * @param disp_buf destination buffer
- * @param draw_area fill this area (relative to `disp_area`)
- * @param color fill color
- * @param opa overall opacity in 0x00..0xff range
- * @param mask a mask to apply on every pixel (uint8_t array with 0x00..0xff values).
- *                It fits into draw_area.
- * @param mask_res LV_MASK_RES_COVER: the mask has only 0xff values (no mask),
- *                 LV_MASK_RES_TRANSP: the mask has only 0x00 values (full transparent),
- *                 LV_MASK_RES_CHANGED: the mask has mixed values
- */
-LV_ATTRIBUTE_FAST_MEM static void fill_normal(const lv_area_t * disp_area, lv_color_t * disp_buf,
-                                              const lv_area_t * draw_area,
-                                              lv_color_t color, lv_opa_t opa,
-                                              const lv_opa_t * mask, lv_draw_mask_res_t mask_res)
-{
-
-#if LV_USE_GPU || LV_COLOR_SCREEN_TRANSP
-    lv_disp_t * disp = _lv_refr_get_disp_refreshing();
-#endif
-
-    /*Get the width of the `disp_area` it will be used to go to the next line*/
-    int32_t disp_w = lv_area_get_width(disp_area);
-
-    int32_t draw_area_w = lv_area_get_width(draw_area);
-    int32_t draw_area_h = lv_area_get_height(draw_area);
-
-    /*Create a temp. disp_buf which always point to the first pixel of the destination area*/
-    lv_color_t * disp_buf_first = disp_buf + disp_w * draw_area->y1 + draw_area->x1;
-
-    int32_t x;
-    int32_t y;
-
-    /*Simple fill (maybe with opacity), no masking*/
-    if(mask_res == LV_DRAW_MASK_RES_FULL_COVER) {
-        if(opa > LV_OPA_MAX) {
-#if LV_USE_GPU
-            if(disp->driver.gpu_fill_cb && lv_area_get_size(draw_area) > GPU_SIZE_LIMIT) {
-                disp->driver.gpu_fill_cb(&disp->driver, disp_buf, disp_w, draw_area, color);
-                return;
-            }
-#elif LV_USE_GPU_NXP_PXP
-            if(lv_area_get_size(draw_area) >= LV_GPU_NXP_PXP_FILL_SIZE_LIMIT) {
-                lv_gpu_nxp_pxp_fill(disp_buf, disp_w, draw_area, color, opa);
-                return;
-            }
-#elif LV_USE_GPU_NXP_VG_LITE
-            if(lv_area_get_size(draw_area) >= LV_GPU_NXP_VG_LITE_FILL_SIZE_LIMIT) {
-                if(lv_gpu_nxp_vglite_fill(disp_buf, disp_w, lv_area_get_height(disp_area), draw_area, color, opa) == LV_RES_OK) {
-                    return;
-                }
-                /* Fall down to SW render in case of error */
-            }
-#elif LV_USE_GPU_STM32_DMA2D
-            if(lv_area_get_size(draw_area) >= 240) {
-                lv_gpu_stm32_dma2d_fill(disp_buf_first, disp_w, color, draw_area_w, draw_area_h);
-                return;
-            }
-#endif
-            /*Software rendering*/
-            for(y = 0; y < draw_area_h; y++) {
-                lv_color_fill(disp_buf_first, color, draw_area_w);
-                disp_buf_first += disp_w;
-            }
-        }
-        /*No mask with opacity*/
-        else {
-
-#if LV_USE_GPU_NXP_PXP
-            if(lv_area_get_size(draw_area) >= LV_GPU_NXP_PXP_FILL_OPA_SIZE_LIMIT) {
-                lv_gpu_nxp_pxp_fill(disp_buf, disp_w, draw_area, color, opa);
-                return;
-            }
-#elif LV_USE_GPU_NXP_VG_LITE
-            if(lv_area_get_size(draw_area) >= LV_GPU_NXP_VG_LITE_FILL_OPA_SIZE_LIMIT) {
-                if(lv_gpu_nxp_vglite_fill(disp_buf, disp_w, lv_area_get_height(disp_area), draw_area, color, opa) == LV_RES_OK) {
-                    return;
-                }
-                /* Fall down to SW render in case of error */
-            }
-#elif LV_USE_GPU
-            if(disp->driver.gpu_blend_cb && lv_area_get_size(draw_area) > GPU_SIZE_LIMIT) {
-                for(x = 0; x < draw_area_w ; x++) blend_buf[x].full = color.full;
-
-                for(y = draw_area->y1; y <= draw_area->y2; y++) {
-                    disp->driver.gpu_blend_cb(&disp->driver, disp_buf_first, blend_buf, draw_area_w, opa);
-                    disp_buf_first += disp_w;
-                }
-                return;
-            }
-#endif
-
-
-#if LV_USE_GPU_STM32_DMA2D
-            if(lv_area_get_size(draw_area) >= 240) {
-                if(blend_buf[0].full != color.full) lv_color_fill(blend_buf, color, LV_HOR_RES_MAX);
-
-                lv_coord_t line_h = LV_HOR_RES_MAX / draw_area_w;
-                for(y = 0; y <= draw_area_h - line_h; y += line_h) {
-                    lv_gpu_stm32_dma2d_blend(disp_buf_first, disp_w, blend_buf, opa, draw_area_w, draw_area_w, line_h);
-                    lv_gpu_stm32_dma2d_wait_cb(NULL);
-                    disp_buf_first += disp_w * line_h;
-                }
-
-                if(y != draw_area_h) {
-                    lv_gpu_stm32_dma2d_blend(disp_buf_first, disp_w, blend_buf, opa, draw_area_w, draw_area_w, draw_area_h - y);
-                }
-
-                return;
-            }
-#endif
-            lv_color_t last_dest_color = LV_COLOR_BLACK;
-            lv_color_t last_res_color = lv_color_mix(color, last_dest_color, opa);
-
-            uint16_t color_premult[3];
-            lv_color_premult(color, opa, color_premult);
-            lv_opa_t opa_inv = 255 - opa;
-
-            for(y = 0; y < draw_area_h; y++) {
-                for(x = 0; x < draw_area_w; x++) {
-                    if(last_dest_color.full != disp_buf_first[x].full) {
-                        last_dest_color = disp_buf_first[x];
-
-#if LV_COLOR_SCREEN_TRANSP
-                        if(disp->driver.screen_transp) {
-                            lv_color_mix_with_alpha(disp_buf_first[x], disp_buf_first[x].ch.alpha, color, opa, &last_res_color,
-                                                    &last_res_color.ch.alpha);
-                        }
-                        else
-#endif
-                        {
-                            last_res_color = lv_color_mix_premult(color_premult, disp_buf_first[x], opa_inv);
-                        }
-                    }
-                    disp_buf_first[x] = last_res_color;
-                }
-                disp_buf_first += disp_w;
-            }
-        }
-    }
-    /*Masked*/
-    else {
-        /*DMA2D could be used here but it's much slower than software rendering*/
-#if LV_USE_GPU_STM32_DMA2D && 0
-        if(lv_area_get_size(draw_area) > 240) {
-            lv_gpu_stm32_dma2d_fill_mask(disp_buf_first, disp_w, color, mask, opa, draw_area_w, draw_area_h);
-            return;
-        }
-#endif
-
-
-        /*Buffer the result color to avoid recalculating the same color*/
-        lv_color_t last_dest_color;
-        lv_color_t last_res_color;
-        lv_opa_t last_mask = LV_OPA_TRANSP;
-        last_dest_color.full = disp_buf_first[0].full;
-        last_res_color.full = disp_buf_first[0].full;
-
-        int32_t x_end4 = draw_area_w - 4;
-
-        /*Only the mask matters*/
-        if(opa > LV_OPA_MAX) {
-            for(y = 0; y < draw_area_h; y++) {
-                const lv_opa_t * mask_tmp_x = mask;
-#if 0
-                for(x = 0; x < draw_area_w; x++) {
-#if LV_COLOR_SCREEN_TRANSP
-                    FILL_NORMAL_MASK_PX_SCR_TRANSP(x, color)
-#else
-                    FILL_NORMAL_MASK_PX(x, color)
-#endif
-                }
-#else
-                for(x = 0; x < draw_area_w && ((lv_uintptr_t)mask_tmp_x & 0x3); x++) {
-#if LV_COLOR_SCREEN_TRANSP
-                    FILL_NORMAL_MASK_PX_SCR_TRANSP(x, color)
-#else
-                    FILL_NORMAL_MASK_PX(x, color)
-#endif
-                }
-
-                uint32_t * mask32 = (uint32_t *) mask_tmp_x;
-                for(; x <= x_end4; x += 4) {
-                    if(*mask32) {
-                        if((*mask32) == 0xFFFFFFFF) {
-                            disp_buf_first[x] = color;
-                            disp_buf_first[x + 1] = color;
-                            disp_buf_first[x + 2] = color;
-                            disp_buf_first[x + 3] = color;
-                        }
-                        else {
-                            mask_tmp_x = (const lv_opa_t *)mask32;
-#if LV_COLOR_SCREEN_TRANSP
-                            FILL_NORMAL_MASK_PX_SCR_TRANSP(x, color)
-                            FILL_NORMAL_MASK_PX_SCR_TRANSP(x + 1, color)
-                            FILL_NORMAL_MASK_PX_SCR_TRANSP(x + 2, color)
-                            FILL_NORMAL_MASK_PX_SCR_TRANSP(x + 3, color)
-#else
-                            FILL_NORMAL_MASK_PX(x, color)
-                            FILL_NORMAL_MASK_PX(x + 1, color)
-                            FILL_NORMAL_MASK_PX(x + 2, color)
-                            FILL_NORMAL_MASK_PX(x + 3, color)
-#endif
-                        }
-                    }
-                    mask32++;
-                }
-
-                mask_tmp_x = (const lv_opa_t *)mask32;
-                for(; x < draw_area_w ; x++) {
-#if LV_COLOR_SCREEN_TRANSP
-                    FILL_NORMAL_MASK_PX_SCR_TRANSP(x, color)
-#else
-                    FILL_NORMAL_MASK_PX(x, color)
-#endif
-                }
-#endif
-                disp_buf_first += disp_w;
-                mask += draw_area_w;
-            }
-        }
-        /*Handle opa and mask values too*/
-        else {
-            lv_opa_t opa_tmp = LV_OPA_TRANSP;
-            for(y = draw_area->y1; y <= draw_area->y2; y++) {
-                const lv_opa_t * mask_tmp_x = mask;
-                for(x = 0; x < draw_area_w; x++) {
-                    if(*mask_tmp_x) {
-                        if(*mask_tmp_x != last_mask) opa_tmp = *mask_tmp_x == LV_OPA_COVER ? opa :
-                                                                   (uint32_t)((uint32_t)(*mask_tmp_x) * opa) >> 8;
-                        if(*mask_tmp_x != last_mask || last_dest_color.full != disp_buf_first[x].full) {
-#if LV_COLOR_SCREEN_TRANSP
-                            if(disp->driver.screen_transp) {
-                                lv_color_mix_with_alpha(disp_buf_first[x], disp_buf_first[x].ch.alpha, color, opa_tmp, &last_res_color,
-                                                        &last_res_color.ch.alpha);
-                            }
-                            else
-#endif
-                            {
-                                if(opa_tmp == LV_OPA_COVER) last_res_color = color;
-                                else last_res_color = lv_color_mix(color, disp_buf_first[x], opa_tmp);
-                            }
-                            last_mask = *mask_tmp_x;
-                            last_dest_color.full = disp_buf_first[x].full;
-                        }
-                        disp_buf_first[x] = last_res_color;
-                    }
-                    mask_tmp_x++;
-                }
-                disp_buf_first += disp_w;
-                mask += draw_area_w;
-            }
-        }
-    }
-}
-
-#if LV_USE_BLEND_MODES
-/**
- * Fill an area with a color but apply blending algorithms
- * @param disp_area the current display area (destination area)
- * @param disp_buf destination buffer
- * @param draw_area fill this area (relative to `disp_area`)
- * @param color fill color
- * @param opa overall opacity in 0x00..0xff range
- * @param mask a mask to apply on every pixel (uint8_t array with 0x00..0xff values).
- *                It fits into draw_area.
- * @param mask_res LV_MASK_RES_COVER: the mask has only 0xff values (no mask),
- *                 LV_MASK_RES_TRANSP: the mask has only 0x00 values (full transparent),
- *                 LV_MASK_RES_CHANGED: the mask has mixed values
- * @param mode blend mode from `lv_blend_mode_t`
- */
-static void fill_blended(const lv_area_t * disp_area, lv_color_t * disp_buf,  const lv_area_t * draw_area,
-                         lv_color_t color, lv_opa_t opa,
-                         const lv_opa_t * mask, lv_draw_mask_res_t mask_res, lv_blend_mode_t mode)
-{
-    /*Get the width of the `disp_area` it will be used to go to the next line*/
-    int32_t disp_w = lv_area_get_width(disp_area);
-
-    /*Create a temp. disp_buf which always point to current line to draw*/
-    lv_color_t * disp_buf_tmp = disp_buf + disp_w * draw_area->y1;
-
-
-    lv_color_t (*blend_fp)(lv_color_t, lv_color_t, lv_opa_t);
-    switch(mode) {
-        case LV_BLEND_MODE_ADDITIVE:
-            blend_fp = color_blend_true_color_additive;
-            break;
-        case LV_BLEND_MODE_SUBTRACTIVE:
-            blend_fp = color_blend_true_color_subtractive;
-            break;
-        default:
-            LV_LOG_WARN("fill_blended: unsupported blend mode");
-            return;
-    }
-
-    int32_t x;
-    int32_t y;
-
-    /*Simple fill (maybe with opacity), no masking*/
-    if(mask_res == LV_DRAW_MASK_RES_FULL_COVER) {
-        lv_color_t last_dest_color = LV_COLOR_BLACK;
-        lv_color_t last_res_color = lv_color_mix(color, last_dest_color, opa);
-        for(y = draw_area->y1; y <= draw_area->y2; y++) {
-            for(x = draw_area->x1; x <= draw_area->x2; x++) {
-                if(last_dest_color.full != disp_buf_tmp[x].full) {
-                    last_dest_color = disp_buf_tmp[x];
-                    last_res_color = blend_fp(color, disp_buf_tmp[x], opa);
-                }
-                disp_buf_tmp[x] = last_res_color;
-            }
-            disp_buf_tmp += disp_w;
-        }
-    }
-    /*Masked*/
-    else {
-        /*Get the width of the `draw_area` it will be used to go to the next line of the mask*/
-        int32_t draw_area_w = lv_area_get_width(draw_area);
-
-        /* The mask is relative to the clipped area.
-         * In the cycles below mask will be indexed from `draw_area.x1`
-         * but it corresponds to zero index. So prepare `mask_tmp` accordingly. */
-        const lv_opa_t * mask_tmp = mask - draw_area->x1;
-
-        /*Buffer the result color to avoid recalculating the same color*/
-        lv_color_t last_dest_color;
-        lv_color_t last_res_color;
-        lv_opa_t last_mask = LV_OPA_TRANSP;
-        last_dest_color.full = disp_buf_tmp[0].full;
-        last_res_color.full = disp_buf_tmp[0].full;
-
-        for(y = draw_area->y1; y <= draw_area->y2; y++) {
-            for(x = draw_area->x1; x <= draw_area->x2; x++) {
-                if(mask_tmp[x] == 0) continue;
-                if(mask_tmp[x] != last_mask || last_dest_color.full != disp_buf_tmp[x].full) {
-                    lv_opa_t opa_tmp = mask_tmp[x] >= LV_OPA_MAX ? opa : (uint32_t)((uint32_t)mask_tmp[x] * opa) >> 8;
-
-                    last_res_color = blend_fp(color, disp_buf_tmp[x], opa_tmp);
-                    last_mask = mask_tmp[x];
-                    last_dest_color.full = disp_buf_tmp[x].full;
-                }
-                disp_buf_tmp[x] = last_res_color;
-            }
-            disp_buf_tmp += disp_w;
-            mask_tmp += draw_area_w;
-        }
-    }
-}
-#endif
-
-static void map_set_px(const lv_area_t * disp_area, lv_color_t * disp_buf,  const lv_area_t * draw_area,
-                       const lv_area_t * map_area, const lv_color_t * map_buf, lv_opa_t opa,
-                       const lv_opa_t * mask, lv_draw_mask_res_t mask_res)
-
-{
-    lv_disp_t * disp = _lv_refr_get_disp_refreshing();
-
-    /*Get the width of the `disp_area` it will be used to go to the next line*/
-    int32_t disp_w = lv_area_get_width(disp_area);
-
-    /*Get the width of the `draw_area` it will be used to go to the next line of the mask*/
-    int32_t draw_area_w = lv_area_get_width(draw_area);
-
-    /*Get the width of the `mask_area` it will be used to go to the next line*/
-    int32_t map_w = lv_area_get_width(map_area);
-
-    /*Create a temp. map_buf which always point to current line to draw*/
-    const lv_color_t * map_buf_tmp = map_buf + map_w * (draw_area->y1 - (map_area->y1 - disp_area->y1));
-
-    map_buf_tmp += (draw_area->x1 - (map_area->x1 - disp_area->x1));
-    map_buf_tmp -= draw_area->x1;
-    int32_t x;
-    int32_t y;
-
-    if(mask_res == LV_DRAW_MASK_RES_FULL_COVER) {
-        for(y = draw_area->y1; y <= draw_area->y2; y++) {
-            for(x = draw_area->x1; x <= draw_area->x2; x++) {
-                disp->driver.set_px_cb(&disp->driver, (void *)disp_buf, disp_w, x, y, map_buf_tmp[x], opa);
-            }
-            map_buf_tmp += map_w;
-        }
-    }
-    else {
-        /* The mask is relative to the clipped area.
-         * In the cycles below mask will be indexed from `draw_area.x1`
-         * but it corresponds to zero index. So prepare `mask_tmp` accordingly. */
-        const lv_opa_t * mask_tmp = mask - draw_area->x1;
-
-        for(y = draw_area->y1; y <= draw_area->y2; y++) {
-            for(x = draw_area->x1; x <= draw_area->x2; x++) {
-                if(mask_tmp[x]) {
-                    disp->driver.set_px_cb(&disp->driver, (void *)disp_buf, disp_w, x, y, map_buf_tmp[x],
-                                           (uint32_t)((uint32_t)opa * mask_tmp[x]) >> 8);
-                }
-            }
-            mask_tmp += draw_area_w;
-            map_buf_tmp += map_w;
-        }
-    }
-}
-
-/**
- * Copy an image to an area
- * @param disp_area the current display area (destination area)
- * @param disp_buf destination buffer
- * @param map_area coordinates of the map (image) to copy. (absolute coordinates)
- * @param map_buf the pixel of the image
- * @param opa overall opacity in 0x00..0xff range
- * @param mask a mask to apply on every pixel (uint8_t array with 0x00..0xff values).
- *                It fits into draw_area.
- * @param mask_res LV_MASK_RES_COVER: the mask has only 0xff values (no mask),
- *                 LV_MASK_RES_TRANSP: the mask has only 0x00 values (full transparent),
- *                 LV_MASK_RES_CHANGED: the mask has mixed values
- */
-LV_ATTRIBUTE_FAST_MEM static void map_normal(const lv_area_t * disp_area, lv_color_t * disp_buf,
-                                             const lv_area_t * draw_area,
-                                             const lv_area_t * map_area, const lv_color_t * map_buf, lv_opa_t opa,
-                                             const lv_opa_t * mask, lv_draw_mask_res_t mask_res)
-{
-
-    /*Get the width of the `disp_area` it will be used to go to the next line*/
-    int32_t disp_w = lv_area_get_width(disp_area);
-
-    int32_t draw_area_w = lv_area_get_width(draw_area);
-    int32_t draw_area_h = lv_area_get_height(draw_area);
-
-    /*Get the width of the `mask_area` it will be used to go to the next line*/
-    int32_t map_w = lv_area_get_width(map_area);
-
-    /*Create a temp. disp_buf which always point to first pixel to draw*/
-    lv_color_t * disp_buf_first = disp_buf + disp_w * draw_area->y1 + draw_area->x1;
-
-    /*Create a temp. map_buf which always point to first pixel to draw from the map*/
-    const lv_color_t * map_buf_first = map_buf + map_w * (draw_area->y1 - (map_area->y1 - disp_area->y1));
-    map_buf_first += (draw_area->x1 - (map_area->x1 - disp_area->x1));
-
-#if LV_COLOR_SCREEN_TRANSP || LV_USE_GPU
-    lv_disp_t * disp = _lv_refr_get_disp_refreshing();
-#endif
-
-    int32_t x;
-    int32_t y;
-
-    /*Simple fill (maybe with opacity), no masking*/
-    if(mask_res == LV_DRAW_MASK_RES_FULL_COVER) {
-#if LV_USE_GPU
-        if(disp->driver.gpu_blend_cb && (lv_area_get_size(draw_area) > GPU_SIZE_LIMIT)) {
-            for(y = draw_area->y1; y <= draw_area->y2; y++) {
-                disp->driver.gpu_blend_cb(&disp->driver, disp_buf_first, map_buf_first, draw_area_w, opa);
-                disp_buf_first += disp_w;
-                map_buf_first += map_w;
-            }
-            return;
-        }
-#endif
-
-        if(opa > LV_OPA_MAX) {
-#if LV_USE_GPU_NXP_PXP
-            if(lv_area_get_size(draw_area) >= GPU_NXP_PXP_BLIT_SIZE_LIMIT) {
-                lv_gpu_nxp_pxp_blit(disp_buf_first, disp_w, map_buf_first, map_w, draw_area_w, draw_area_h, opa);
-                return;
-            }
-#elif (LV_USE_GPU_NXP_VG_LITE)
-            if(lv_area_get_size(draw_area) >= LV_GPU_NXP_VG_LITE_BLIT_SIZE_LIMIT) {
-
-                lv_gpu_nxp_vglite_blit_info_t blit;
-
-                blit.src = map_buf;
-                blit.src_width = draw_area_w;
-                blit.src_height = draw_area_h;
-                blit.src_stride = lv_area_get_width(map_area) * sizeof(lv_color_t);
-                blit.src_area.x1 = (draw_area->x1 - (map_area->x1 - disp_area->x1));
-                blit.src_area.y1 = (draw_area->y1 - (map_area->y1 - disp_area->y1));
-                blit.src_area.x2 = blit.src_area.x1 + draw_area_w;
-                blit.src_area.y2 = blit.src_area.y1 + draw_area_h;
-
-
-                blit.dst = disp_buf;
-                blit.dst_width = lv_area_get_width(disp_area);
-                blit.dst_height = lv_area_get_height(disp_area);
-                blit.dst_stride = lv_area_get_width(disp_area) * sizeof(lv_color_t);
-                blit.dst_area.x1 = draw_area->x1;
-                blit.dst_area.y1 = draw_area->y1;
-                blit.dst_area.x2 = blit.dst_area.x1 + draw_area_w;
-                blit.dst_area.y2 = blit.dst_area.y1 + draw_area_h;
-
-                blit.opa = opa;
-
-                if(lv_gpu_nxp_vglite_blit(&blit) == LV_RES_OK) {
-                    return;
-                }
-                /* Fall down to SW render in case of error */
-            }
-#elif LV_USE_GPU_STM32_DMA2D
-            if(lv_area_get_size(draw_area) >= 240) {
-                lv_gpu_stm32_dma2d_copy(disp_buf_first, disp_w, map_buf_first, map_w, draw_area_w, draw_area_h);
-                return;
-            }
-#endif
-
-            /*Software rendering*/
-            for(y = 0; y < draw_area_h; y++) {
-                _lv_memcpy(disp_buf_first, map_buf_first, draw_area_w * sizeof(lv_color_t));
-                disp_buf_first += disp_w;
-                map_buf_first += map_w;
-            }
-        }
-        else {
-#if LV_USE_GPU_NXP_PXP
-            if(lv_area_get_size(draw_area) >= LV_GPU_NXP_PXP_BLIT_OPA_SIZE_LIMIT) {
-                lv_gpu_nxp_pxp_blit(disp_buf_first, disp_w, map_buf_first, map_w, draw_area_w, draw_area_h, opa);
-                return;
-            }
-#elif (LV_USE_GPU_NXP_VG_LITE)
-            if(lv_area_get_size(draw_area) >= LV_GPU_NXP_VG_LITE_BLIT_OPA_SIZE_LIMIT) {
-
-                lv_gpu_nxp_vglite_blit_info_t blit;
-
-                blit.src = map_buf;
-                blit.src_width = lv_area_get_width(map_area);
-                blit.src_height = lv_area_get_height(map_area);
-                blit.src_stride = lv_area_get_width(map_area) * sizeof(lv_color_t);
-                blit.src_area.x1 = (draw_area->x1 - (map_area->x1 - disp_area->x1));
-                blit.src_area.y1 = (draw_area->y1 - (map_area->y1 - disp_area->y1));
-                blit.src_area.x2 = blit.src_area.x1 + draw_area_w;
-                blit.src_area.y2 = blit.src_area.y1 + draw_area_h;
-
-
-                blit.dst = disp_buf;
-                blit.dst_width = lv_area_get_width(disp_area);
-                blit.dst_height = lv_area_get_height(disp_area);
-                blit.dst_stride = lv_area_get_width(disp_area) * sizeof(lv_color_t);
-                blit.dst_area.x1 = draw_area->x1;
-                blit.dst_area.y1 = draw_area->y1;
-                blit.dst_area.x2 = blit.dst_area.x1 + draw_area_w;
-                blit.dst_area.y2 = blit.dst_area.y1 + draw_area_h;
-
-                blit.opa = opa;
-
-                if(lv_gpu_nxp_vglite_blit(&blit) == LV_RES_OK) {
-                    return;
-                }
-                /* Fall down to SW render in case of error */
-            }
-#elif LV_USE_GPU_STM32_DMA2D
-            if(lv_area_get_size(draw_area) >= 240) {
-                lv_gpu_stm32_dma2d_blend(disp_buf_first, disp_w, map_buf_first, opa, map_w, draw_area_w, draw_area_h);
-                return;
-            }
-#endif
-
-            /*Software rendering*/
-
-            for(y = 0; y < draw_area_h; y++) {
-                for(x = 0; x < draw_area_w; x++) {
-#if LV_COLOR_SCREEN_TRANSP
-                    if(disp->driver.screen_transp) {
-                        lv_color_mix_with_alpha(disp_buf_first[x], disp_buf_first[x].ch.alpha, map_buf_first[x], opa, &disp_buf_first[x],
-                                                &disp_buf_first[x].ch.alpha);
-                    }
-                    else
-#endif
-                    {
-                        disp_buf_first[x] = lv_color_mix(map_buf_first[x], disp_buf_first[x], opa);
-                    }
-                }
-                disp_buf_first += disp_w;
-                map_buf_first += map_w;
-            }
-        }
-    }
-    /*Masked*/
-    else {
-        /*Only the mask matters*/
-        if(opa > LV_OPA_MAX) {
-            /*Go to the first pixel of the row */
-
-            int32_t x_end4 = draw_area_w - 4;
-
-            for(y = 0; y < draw_area_h; y++) {
-                const lv_opa_t * mask_tmp_x = mask;
-#if 0
-                for(x = 0; x < draw_area_w; x++) {
-                    MAP_NORMAL_MASK_PX(x);
-                }
-#else
-                for(x = 0; x < draw_area_w && ((lv_uintptr_t)mask_tmp_x & 0x3); x++) {
-#if LV_COLOR_SCREEN_TRANSP
-                    MAP_NORMAL_MASK_PX_SCR_TRANSP(x)
-#else
-                    MAP_NORMAL_MASK_PX(x)
-#endif
-                }
-
-                uint32_t * mask32 = (uint32_t *) mask_tmp_x;
-                for(; x < x_end4; x += 4) {
-                    if(*mask32) {
-                        if((*mask32) == 0xFFFFFFFF) {
-                            disp_buf_first[x] = map_buf_first[x];
-                            disp_buf_first[x + 1] = map_buf_first[x + 1];
-                            disp_buf_first[x + 2] = map_buf_first[x + 2];
-                            disp_buf_first[x + 3] = map_buf_first[x + 3];
-                        }
-                        else {
-                            mask_tmp_x = (const lv_opa_t *)mask32;
-#if LV_COLOR_SCREEN_TRANSP
-                            MAP_NORMAL_MASK_PX_SCR_TRANSP(x)
-                            MAP_NORMAL_MASK_PX_SCR_TRANSP(x + 1)
-                            MAP_NORMAL_MASK_PX_SCR_TRANSP(x + 2)
-                            MAP_NORMAL_MASK_PX_SCR_TRANSP(x + 3)
-#else
-                            MAP_NORMAL_MASK_PX(x)
-                            MAP_NORMAL_MASK_PX(x + 1)
-                            MAP_NORMAL_MASK_PX(x + 2)
-                            MAP_NORMAL_MASK_PX(x + 3)
-#endif
-                        }
-                    }
-                    mask32++;
-                }
-
-                mask_tmp_x = (const lv_opa_t *)mask32;
-                for(; x < draw_area_w ; x++) {
-#if LV_COLOR_SCREEN_TRANSP
-                    MAP_NORMAL_MASK_PX_SCR_TRANSP(x)
-#else
-                    MAP_NORMAL_MASK_PX(x)
-#endif
-                }
-#endif
-                disp_buf_first += disp_w;
-                mask += draw_area_w;
-                map_buf_first += map_w;
-            }
-        }
-        /*Handle opa and mask values too*/
-        else {
-            for(y = 0; y < draw_area_h; y++) {
-                for(x = 0; x < draw_area_w; x++) {
-                    if(mask[x]) {
-                        lv_opa_t opa_tmp = mask[x] >= LV_OPA_MAX ? opa : ((opa * mask[x]) >> 8);
-#if LV_COLOR_SCREEN_TRANSP
-                        if(disp->driver.screen_transp) {
-                            lv_color_mix_with_alpha(disp_buf_first[x], disp_buf_first[x].ch.alpha, map_buf_first[x], opa_tmp, &disp_buf_first[x],
-                                                    &disp_buf_first[x].ch.alpha);
-                        }
-                        else
-#endif
-                        {
-                            disp_buf_first[x] = lv_color_mix(map_buf_first[x], disp_buf_first[x], opa_tmp);
-                        }
-                    }
-                }
-                disp_buf_first += disp_w;
-                mask += draw_area_w;
-                map_buf_first += map_w;
-            }
-        }
-    }
-}
-#if LV_USE_BLEND_MODES
-static void map_blended(const lv_area_t * disp_area, lv_color_t * disp_buf,  const lv_area_t * draw_area,
-                        const lv_area_t * map_area, const lv_color_t * map_buf, lv_opa_t opa,
-                        const lv_opa_t * mask, lv_draw_mask_res_t mask_res, lv_blend_mode_t mode)
-{
-
-    /*Get the width of the `disp_area` it will be used to go to the next line*/
-    int32_t disp_w = lv_area_get_width(disp_area);
-
-    /*Get the width of the `draw_area` it will be used to go to the next line of the mask*/
-    int32_t draw_area_w = lv_area_get_width(draw_area);
-
-    /*Get the width of the `mask_area` it will be used to go to the next line*/
-    int32_t map_w = lv_area_get_width(map_area);
-
-    /*Create a temp. disp_buf which always point to current line to draw*/
-    lv_color_t * disp_buf_tmp = disp_buf + disp_w * draw_area->y1;
-
-    /*Create a temp. map_buf which always point to current line to draw*/
-    const lv_color_t * map_buf_tmp = map_buf + map_w * (draw_area->y1 - (map_area->y1 - disp_area->y1));
-
-    lv_color_t (*blend_fp)(lv_color_t, lv_color_t, lv_opa_t);
-    switch(mode) {
-        case LV_BLEND_MODE_ADDITIVE:
-            blend_fp = color_blend_true_color_additive;
-            break;
-        case LV_BLEND_MODE_SUBTRACTIVE:
-            blend_fp = color_blend_true_color_subtractive;
-            break;
-        default:
-            LV_LOG_WARN("fill_blended: unsupported blend mode");
-            return;
-    }
-
-    int32_t x;
-    int32_t y;
-
-    /*Simple fill (maybe with opacity), no masking*/
-    if(mask_res == LV_DRAW_MASK_RES_FULL_COVER) {
-        /*Go to the first px of the row*/
-        map_buf_tmp += (draw_area->x1 - (map_area->x1 - disp_area->x1));
-
-        /*The map will be indexed from `draw_area->x1` so compensate it.*/
-        map_buf_tmp -= draw_area->x1;
-
-        for(y = draw_area->y1; y <= draw_area->y2; y++) {
-            for(x = draw_area->x1; x <= draw_area->x2; x++) {
-                disp_buf_tmp[x] = blend_fp(map_buf_tmp[x], disp_buf_tmp[x], opa);
-            }
-            disp_buf_tmp += disp_w;
-            map_buf_tmp += map_w;
-        }
-    }
-    /*Masked*/
-    else {
-        /* The mask is relative to the clipped area.
-         * In the cycles below mask will be indexed from `draw_area.x1`
-         * but it corresponds to zero index. So prepare `mask_tmp` accordingly. */
-        const lv_opa_t * mask_tmp = mask - draw_area->x1;
-
-        map_buf_tmp -= draw_area->x1;
-        for(y = draw_area->y1; y <= draw_area->y2; y++) {
-            for(x = draw_area->x1; x <= draw_area->x2; x++) {
-                if(mask_tmp[x] == 0) continue;
-                lv_opa_t opa_tmp = mask_tmp[x] >= LV_OPA_MAX ? opa : ((opa * mask_tmp[x]) >> 8);
-                disp_buf_tmp[x] = blend_fp(map_buf_tmp[x], disp_buf_tmp[x], opa_tmp);
-            }
-            disp_buf_tmp += disp_w;
-            mask_tmp += draw_area_w;
-            map_buf_tmp += map_w;
-        }
-    }
-}
-
-static inline lv_color_t color_blend_true_color_additive(lv_color_t fg, lv_color_t bg, lv_opa_t opa)
-{
-
-    if(opa <= LV_OPA_MIN) return bg;
-
-    uint32_t tmp;
-#if LV_COLOR_DEPTH == 1
-    tmp = bg.full + fg.full;
-    fg.full = LV_MATH_MIN(tmp, 1);
-#else
-    tmp = bg.ch.red + fg.ch.red;
-#if LV_COLOR_DEPTH == 8
-    fg.ch.red = LV_MATH_MIN(tmp, 7);
-#elif LV_COLOR_DEPTH == 16
-    fg.ch.red = LV_MATH_MIN(tmp, 31);
-#elif LV_COLOR_DEPTH == 32
-    fg.ch.red = LV_MATH_MIN(tmp, 255);
-#endif
-
-#if LV_COLOR_DEPTH == 8
-    fg.ch.green = LV_MATH_MIN(tmp, 7);
-#elif LV_COLOR_DEPTH == 16
-#if LV_COLOR_16_SWAP == 0
-    tmp = bg.ch.green + fg.ch.green;
-    fg.ch.green = LV_MATH_MIN(tmp, 63);
-#else
-    tmp = (bg.ch.green_h << 3) + bg.ch.green_l + (fg.ch.green_h << 3) + fg.ch.green_l;
-    tmp = LV_MATH_MIN(tmp, 63);
-    fg.ch.green_h = tmp >> 3;
-    fg.ch.green_l = tmp & 0x7;
-#endif
-
-#elif LV_COLOR_DEPTH == 32
-    fg.ch.green = LV_MATH_MIN(tmp, 255);
-#endif
-
-    tmp = bg.ch.blue + fg.ch.blue;
-#if LV_COLOR_DEPTH == 8
-    fg.ch.blue = LV_MATH_MIN(tmp, 4);
-#elif LV_COLOR_DEPTH == 16
-    fg.ch.blue = LV_MATH_MIN(tmp, 31);
-#elif LV_COLOR_DEPTH == 32
-    fg.ch.blue = LV_MATH_MIN(tmp, 255);
-#endif
-#endif
-
-    if(opa == LV_OPA_COVER) return fg;
-
-    return lv_color_mix(fg, bg, opa);
-}
-
-static inline lv_color_t color_blend_true_color_subtractive(lv_color_t fg, lv_color_t bg, lv_opa_t opa)
-{
-
-    if(opa <= LV_OPA_MIN) return bg;
-
-    int32_t tmp;
-    tmp = bg.ch.red - fg.ch.red;
-    fg.ch.red = LV_MATH_MAX(tmp, 0);
-
-#if LV_COLOR_16_SWAP == 0
-    tmp = bg.ch.green - fg.ch.green;
-    fg.ch.green = LV_MATH_MAX(tmp, 0);
-#else
-    tmp = (bg.ch.green_h << 3) + bg.ch.green_l + (fg.ch.green_h << 3) + fg.ch.green_l;
-    tmp = LV_MATH_MAX(tmp, 0);
-    fg.ch.green_h = tmp >> 3;
-    fg.ch.green_l = tmp & 0x7;
-#endif
-
-    tmp = bg.ch.blue - fg.ch.blue;
-    fg.ch.blue = LV_MATH_MAX(tmp, 0);
-
-    if(opa == LV_OPA_COVER) return fg;
-
-    return lv_color_mix(fg, bg, opa);
-}
-#endif
-=======
-/**
- * @file lv_draw_blend.c
- *
- */
-
-/*********************
- *      INCLUDES
- *********************/
-#include "lv_draw_blend.h"
-#include "lv_img_decoder.h"
-#include "../lv_misc/lv_math.h"
-#include "../lv_hal/lv_hal_disp.h"
-#include "../lv_core/lv_refr.h"
-
-#if LV_USE_GPU_NXP_PXP
-    #include "../lv_gpu/lv_gpu_nxp_pxp.h"
-#elif LV_USE_GPU_NXP_VG_LITE
-    #include "../lv_gpu/lv_gpu_nxp_vglite.h"
-#elif LV_USE_GPU_STM32_DMA2D
-    #include "../lv_gpu/lv_gpu_stm32_dma2d.h"
-#endif
-
-/*********************
- *      DEFINES
- *********************/
-#define GPU_SIZE_LIMIT      240
-
-/**********************
- *      TYPEDEFS
- **********************/
-
-/**********************
- *  STATIC PROTOTYPES
- **********************/
-
-static void fill_set_px(const lv_area_t * disp_area, lv_color_t * disp_buf,  const lv_area_t * draw_area,
-                        lv_color_t color, lv_opa_t opa,
-                        const lv_opa_t * mask, lv_draw_mask_res_t mask_res);
-
-LV_ATTRIBUTE_FAST_MEM static void fill_normal(const lv_area_t * disp_area, lv_color_t * disp_buf,
-                                              const lv_area_t * draw_area,
-                                              lv_color_t color, lv_opa_t opa,
-                                              const lv_opa_t * mask, lv_draw_mask_res_t mask_res);
-
-#if LV_USE_BLEND_MODES
-static void fill_blended(const lv_area_t * disp_area, lv_color_t * disp_buf,  const lv_area_t * draw_area,
-                         lv_color_t color, lv_opa_t opa,
-                         const lv_opa_t * mask, lv_draw_mask_res_t mask_res, lv_blend_mode_t mode);
-#endif
-
-static void map_set_px(const lv_area_t * disp_area, lv_color_t * disp_buf,  const lv_area_t * draw_area,
-                       const lv_area_t * map_area, const lv_color_t * map_buf, lv_opa_t opa,
-                       const lv_opa_t * mask, lv_draw_mask_res_t mask_res);
-
-LV_ATTRIBUTE_FAST_MEM static void map_normal(const lv_area_t * disp_area, lv_color_t * disp_buf,
-                                             const lv_area_t * draw_area,
-                                             const lv_area_t * map_area, const lv_color_t * map_buf, lv_opa_t opa,
-                                             const lv_opa_t * mask, lv_draw_mask_res_t mask_res);
-
-#if LV_USE_BLEND_MODES
-static void map_blended(const lv_area_t * disp_area, lv_color_t * disp_buf,  const lv_area_t * draw_area,
-                        const lv_area_t * map_area, const lv_color_t * map_buf, lv_opa_t opa,
-                        const lv_opa_t * mask, lv_draw_mask_res_t mask_res, lv_blend_mode_t mode);
-
-static inline lv_color_t color_blend_true_color_additive(lv_color_t fg, lv_color_t bg, lv_opa_t opa);
-static inline lv_color_t color_blend_true_color_subtractive(lv_color_t fg, lv_color_t bg, lv_opa_t opa);
-#endif
-
-/**********************
- *  STATIC VARIABLES
- **********************/
-
-#if (LV_USE_GPU || LV_USE_GPU_STM32_DMA2D) && (LV_USE_GPU_NXP_PXP == 0) && (LV_USE_GPU_NXP_VG_LITE == 0)
-    LV_ATTRIBUTE_DMA static lv_color_t blend_buf[LV_HOR_RES_MAX];
-#endif
-
-/**********************
- *      MACROS
- **********************/
-
-#define FILL_NORMAL_MASK_PX(out_x,  color)                                                          \
-    if(*mask_tmp_x) {          \
-        if(*mask_tmp_x == LV_OPA_COVER) disp_buf_first[out_x] = color;                                 \
-        else disp_buf_first[out_x] = lv_color_mix(color, disp_buf_first[out_x], *mask_tmp_x);            \
-    }                                                                                               \
-    mask_tmp_x++;
-
-#define FILL_NORMAL_MASK_PX_SCR_TRANSP(out_x,  color)                                               \
-    if(*mask_tmp_x) {          \
-        if(*mask_tmp_x == LV_OPA_COVER) disp_buf_first[out_x] = color;                                 \
-        else if(disp->driver.screen_transp) lv_color_mix_with_alpha(disp_buf_first[out_x], disp_buf_first[out_x].ch.alpha,              \
-                                                                        color, *mask_tmp_x, &disp_buf_first[out_x], &disp_buf_first[out_x].ch.alpha);           \
-        else disp_buf_first[out_x] = lv_color_mix(color, disp_buf_first[out_x], *mask_tmp_x);            \
-    }                                                                                                      \
-    mask_tmp_x++;
-
-#define MAP_NORMAL_MASK_PX(x)                                                          \
-    if(*mask_tmp_x) {          \
-        if(*mask_tmp_x == LV_OPA_COVER) disp_buf_first[x] = map_buf_first[x];                                 \
-        else disp_buf_first[x] = lv_color_mix(map_buf_first[x], disp_buf_first[x], *mask_tmp_x);            \
-    }                                                                                               \
-    mask_tmp_x++;
-
-#define MAP_NORMAL_MASK_PX_SCR_TRANSP(x)                        \
-    if(*mask_tmp_x) {          \
-        if(*mask_tmp_x == LV_OPA_COVER) disp_buf_first[x] = map_buf_first[x];                                 \
-        else if(disp->driver.screen_transp) lv_color_mix_with_alpha(disp_buf_first[x], disp_buf_first[x].ch.alpha,              \
-                                                                        map_buf_first[x], *mask_tmp_x, &disp_buf_first[x], &disp_buf_first[x].ch.alpha);                  \
-        else disp_buf_first[x] = lv_color_mix(map_buf_first[x], disp_buf_first[x], *mask_tmp_x);            \
-    }                                                                                               \
-    mask_tmp_x++;
-
-/**********************
- *   GLOBAL FUNCTIONS
- **********************/
-
-/**
- * Fill and area in the display buffer.
- * @param clip_area clip the fill to this area  (absolute coordinates)
- * @param fill_area fill this area  (absolute coordinates) (should be clipped)
- * @param color fill color
- * @param mask a mask to apply on the fill (uint8_t array with 0x00..0xff values).
- *             Relative to fill area but its width is truncated to clip area.
- * @param mask_res LV_MASK_RES_COVER: the mask has only 0xff values (no mask),
- *                 LV_MASK_RES_TRANSP: the mask has only 0x00 values (full transparent),
- *                 LV_MASK_RES_CHANGED: the mask has mixed values
- * @param opa overall opacity in 0x00..0xff range
- * @param mode blend mode from `lv_blend_mode_t`
- */
-LV_ATTRIBUTE_FAST_MEM void _lv_blend_fill(const lv_area_t * clip_area, const lv_area_t * fill_area,
-                                          lv_color_t color, lv_opa_t * mask, lv_draw_mask_res_t mask_res, lv_opa_t opa,
-                                          lv_blend_mode_t mode)
-{
-    /*Do not draw transparent things*/
-    if(opa < LV_OPA_MIN) return;
-    if(mask_res == LV_DRAW_MASK_RES_TRANSP) return;
-
-    lv_disp_t * disp = _lv_refr_get_disp_refreshing();
-    lv_disp_buf_t * vdb = lv_disp_get_buf(disp);
-    const lv_area_t * disp_area = &vdb->area;
-    lv_color_t * disp_buf = vdb->buf_act;
-
-    if(disp->driver.gpu_wait_cb) disp->driver.gpu_wait_cb(&disp->driver);
-
-    /* Get clipped fill area which is the real draw area.
-     * It is always the same or inside `fill_area` */
-    lv_area_t draw_area;
-    bool is_common;
-    is_common = _lv_area_intersect(&draw_area, clip_area, fill_area);
-    if(!is_common) return;
-
-    /* Now `draw_area` has absolute coordinates.
-     * Make it relative to `disp_area` to simplify draw to `disp_buf`*/
-    draw_area.x1 -= disp_area->x1;
-    draw_area.y1 -= disp_area->y1;
-    draw_area.x2 -= disp_area->x1;
-    draw_area.y2 -= disp_area->y1;
-
-    /*Round the values in the mask if anti-aliasing is disabled*/
-#if LV_ANTIALIAS
-    if(mask && disp->driver.antialiasing == 0)
-#else
-    if(mask)
-#endif
-    {
-        int32_t mask_w = lv_area_get_width(&draw_area);
-        int32_t i;
-        for(i = 0; i < mask_w; i++)  mask[i] = mask[i] > 128 ? LV_OPA_COVER : LV_OPA_TRANSP;
-    }
-
-    if(disp->driver.set_px_cb) {
-        fill_set_px(disp_area, disp_buf, &draw_area, color, opa, mask, mask_res);
-    }
-    else if(mode == LV_BLEND_MODE_NORMAL) {
-        fill_normal(disp_area, disp_buf, &draw_area, color, opa, mask, mask_res);
-    }
-#if LV_USE_BLEND_MODES
-    else {
-        fill_blended(disp_area, disp_buf, &draw_area, color, opa, mask, mask_res, mode);
-    }
-#endif
-}
-
-/**
- * Copy a map (image) to a display buffer.
- * @param clip_area clip the map to this area (absolute coordinates)
- * @param map_area area of the image  (absolute coordinates)
- * @param map_buf a pixels of the map (image)
- * @param mask a mask to apply on every pixel (uint8_t array with 0x00..0xff values).
- *                Relative to map area but its width is truncated to clip area.
- * @param mask_res LV_MASK_RES_COVER: the mask has only 0xff values (no mask),
- *                 LV_MASK_RES_TRANSP: the mask has only 0x00 values (full transparent),
- *                 LV_MASK_RES_CHANGED: the mask has mixed values
- * @param opa overall opacity in 0x00..0xff range
- * @param mode blend mode from `lv_blend_mode_t`
- */
-LV_ATTRIBUTE_FAST_MEM void _lv_blend_map(const lv_area_t * clip_area, const lv_area_t * map_area,
-                                         const lv_color_t * map_buf,
-                                         lv_opa_t * mask, lv_draw_mask_res_t mask_res,
-                                         lv_opa_t opa, lv_blend_mode_t mode)
-{
-    /*Do not draw transparent things*/
-    if(opa < LV_OPA_MIN) return;
-    if(mask_res == LV_DRAW_MASK_RES_TRANSP) return;
-
-    /* Get clipped fill area which is the real draw area.
-     * It is always the same or inside `fill_area` */
-    lv_area_t draw_area;
-    bool is_common;
-    is_common = _lv_area_intersect(&draw_area, clip_area, map_area);
-    if(!is_common) return;
-
-    lv_disp_t * disp = _lv_refr_get_disp_refreshing();
-    lv_disp_buf_t * vdb = lv_disp_get_buf(disp);
-    const lv_area_t * disp_area = &vdb->area;
-    lv_color_t * disp_buf = vdb->buf_act;
-
-    if(disp->driver.gpu_wait_cb) disp->driver.gpu_wait_cb(&disp->driver);
-
-    /* Now `draw_area` has absolute coordinates.
-     * Make it relative to `disp_area` to simplify draw to `disp_buf`*/
-    draw_area.x1 -= disp_area->x1;
-    draw_area.y1 -= disp_area->y1;
-    draw_area.x2 -= disp_area->x1;
-    draw_area.y2 -= disp_area->y1;
-
-    /*Round the values in the mask if anti-aliasing is disabled*/
-#if LV_ANTIALIAS
-    if(mask && disp->driver.antialiasing == 0)
-#else
-    if(mask)
-#endif
-    {
-        int32_t mask_w = lv_area_get_width(&draw_area);
-        int32_t i;
-        for(i = 0; i < mask_w; i++)  mask[i] = mask[i] > 128 ? LV_OPA_COVER : LV_OPA_TRANSP;
-    }
-    if(disp->driver.set_px_cb) {
-        map_set_px(disp_area, disp_buf, &draw_area, map_area, map_buf, opa, mask, mask_res);
-    }
-    else if(mode == LV_BLEND_MODE_NORMAL) {
-        map_normal(disp_area, disp_buf, &draw_area, map_area, map_buf, opa, mask, mask_res);
-    }
-#if LV_USE_BLEND_MODES
-    else {
-        map_blended(disp_area, disp_buf, &draw_area, map_area, map_buf, opa, mask, mask_res, mode);
-    }
-#endif
-}
-
-/**********************
- *   STATIC FUNCTIONS
- **********************/
-
-static void fill_set_px(const lv_area_t * disp_area, lv_color_t * disp_buf,  const lv_area_t * draw_area,
-                        lv_color_t color, lv_opa_t opa,
-                        const lv_opa_t * mask, lv_draw_mask_res_t mask_res)
-{
-
-    lv_disp_t * disp = _lv_refr_get_disp_refreshing();
-
-    /*Get the width of the `disp_area` it will be used to go to the next line*/
-    int32_t disp_w = lv_area_get_width(disp_area);
-
-    int32_t x;
-    int32_t y;
-
-    if(mask_res == LV_DRAW_MASK_RES_FULL_COVER) {
-        for(y = draw_area->y1; y <= draw_area->y2; y++) {
-            for(x = draw_area->x1; x <= draw_area->x2; x++) {
-                disp->driver.set_px_cb(&disp->driver, (void *)disp_buf, disp_w, x, y, color, opa);
-            }
-        }
-    }
-    else {
-        /* The mask is relative to the clipped area.
-         * In the cycles below mask will be indexed from `draw_area.x1`
-         * but it corresponds to zero index. So prepare `mask_tmp` accordingly. */
-        const lv_opa_t * mask_tmp = mask - draw_area->x1;
-
-        /*Get the width of the `draw_area` it will be used to go to the next line of the mask*/
-        int32_t draw_area_w = lv_area_get_width(draw_area);
-
-        for(y = draw_area->y1; y <= draw_area->y2; y++) {
-            for(x = draw_area->x1; x <= draw_area->x2; x++) {
-                if(mask_tmp[x]) {
-                    disp->driver.set_px_cb(&disp->driver, (void *)disp_buf, disp_w, x, y, color,
-                                           (uint32_t)((uint32_t)opa * mask_tmp[x]) >> 8);
-                }
-            }
-            mask_tmp += draw_area_w;
-        }
-    }
-}
-
-/**
- * Fill an area with a color
- * @param disp_area the current display area (destination area)
- * @param disp_buf destination buffer
- * @param draw_area fill this area (relative to `disp_area`)
- * @param color fill color
- * @param opa overall opacity in 0x00..0xff range
- * @param mask a mask to apply on every pixel (uint8_t array with 0x00..0xff values).
- *                It fits into draw_area.
- * @param mask_res LV_MASK_RES_COVER: the mask has only 0xff values (no mask),
- *                 LV_MASK_RES_TRANSP: the mask has only 0x00 values (full transparent),
- *                 LV_MASK_RES_CHANGED: the mask has mixed values
- */
-LV_ATTRIBUTE_FAST_MEM static void fill_normal(const lv_area_t * disp_area, lv_color_t * disp_buf,
-                                              const lv_area_t * draw_area,
-                                              lv_color_t color, lv_opa_t opa,
-                                              const lv_opa_t * mask, lv_draw_mask_res_t mask_res)
-{
-
-#if LV_USE_GPU || LV_COLOR_SCREEN_TRANSP
-    lv_disp_t * disp = _lv_refr_get_disp_refreshing();
-#endif
-
-    /*Get the width of the `disp_area` it will be used to go to the next line*/
-    int32_t disp_w = lv_area_get_width(disp_area);
-
-    int32_t draw_area_w = lv_area_get_width(draw_area);
-    int32_t draw_area_h = lv_area_get_height(draw_area);
-
-    /*Create a temp. disp_buf which always point to the first pixel of the destination area*/
-    lv_color_t * disp_buf_first = disp_buf + disp_w * draw_area->y1 + draw_area->x1;
-
-    int32_t x;
-    int32_t y;
-
-    /*Simple fill (maybe with opacity), no masking*/
-    if(mask_res == LV_DRAW_MASK_RES_FULL_COVER) {
-        if(opa > LV_OPA_MAX) {
-#if LV_USE_GPU_NXP_PXP
-            if(lv_area_get_size(draw_area) >= LV_GPU_NXP_PXP_FILL_SIZE_LIMIT) {
-                lv_gpu_nxp_pxp_fill(disp_buf, disp_w, draw_area, color, opa);
-                return;
-            }
-#elif LV_USE_GPU_NXP_VG_LITE
-            if(lv_area_get_size(draw_area) >= LV_GPU_NXP_VG_LITE_FILL_SIZE_LIMIT) {
-                if(lv_gpu_nxp_vglite_fill(disp_buf, disp_w, lv_area_get_height(disp_area), draw_area, color, opa) == LV_RES_OK) {
-                    return;
-                }
-                /* Fall down to SW render in case of error */
-            }
-#elif LV_USE_GPU_STM32_DMA2D
-            if(lv_area_get_size(draw_area) >= 240) {
-                lv_gpu_stm32_dma2d_fill(disp_buf_first, disp_w, color, draw_area_w, draw_area_h);
-                return;
-            }
-#elif LV_USE_GPU
-            if(disp->driver.gpu_fill_cb && lv_area_get_size(draw_area) > GPU_SIZE_LIMIT) {
-                disp->driver.gpu_fill_cb(&disp->driver, disp_buf, disp_w, draw_area, color);
-                return;
-            }
-#endif
-            /*Software rendering*/
-            for(y = 0; y < draw_area_h; y++) {
-                lv_color_fill(disp_buf_first, color, draw_area_w);
-                disp_buf_first += disp_w;
-            }
-        }
-        /*No mask with opacity*/
-        else {
-
-#if LV_USE_GPU_NXP_PXP
-            if(lv_area_get_size(draw_area) >= LV_GPU_NXP_PXP_FILL_OPA_SIZE_LIMIT) {
-                lv_gpu_nxp_pxp_fill(disp_buf, disp_w, draw_area, color, opa);
-                return;
-            }
-#elif LV_USE_GPU_NXP_VG_LITE
-            if(lv_area_get_size(draw_area) >= LV_GPU_NXP_VG_LITE_FILL_OPA_SIZE_LIMIT) {
-                if(lv_gpu_nxp_vglite_fill(disp_buf, disp_w, lv_area_get_height(disp_area), draw_area, color, opa) == LV_RES_OK) {
-                    return;
-                }
-                /* Fall down to SW render in case of error */
-            }
-#elif LV_USE_GPU
-            if(disp->driver.gpu_blend_cb && lv_area_get_size(draw_area) > GPU_SIZE_LIMIT) {
-                for(x = 0; x < draw_area_w ; x++) blend_buf[x].full = color.full;
-
-                for(y = draw_area->y1; y <= draw_area->y2; y++) {
-                    disp->driver.gpu_blend_cb(&disp->driver, disp_buf_first, blend_buf, draw_area_w, opa);
-                    disp_buf_first += disp_w;
-                }
-                return;
-            }
-#endif
-
-#if LV_USE_GPU_STM32_DMA2D
-            if(lv_area_get_size(draw_area) >= 240) {
-                if(blend_buf[0].full != color.full) lv_color_fill(blend_buf, color, LV_HOR_RES_MAX);
-
-                lv_coord_t line_h = LV_HOR_RES_MAX / draw_area_w;
-                for(y = 0; y <= draw_area_h - line_h; y += line_h) {
-                    lv_gpu_stm32_dma2d_blend(disp_buf_first, disp_w, blend_buf, opa, draw_area_w, draw_area_w, line_h);
-                    lv_gpu_stm32_dma2d_wait_cb(NULL);
-                    disp_buf_first += disp_w * line_h;
-                }
-
-                if(y != draw_area_h) {
-                    lv_gpu_stm32_dma2d_blend(disp_buf_first, disp_w, blend_buf, opa, draw_area_w, draw_area_w, draw_area_h - y);
-                }
-
-                return;
-            }
-#endif
-            lv_color_t last_dest_color = LV_COLOR_BLACK;
-            lv_color_t last_res_color = lv_color_mix(color, last_dest_color, opa);
-
-            uint16_t color_premult[3];
-            lv_color_premult(color, opa, color_premult);
-            lv_opa_t opa_inv = 255 - opa;
-
-            for(y = 0; y < draw_area_h; y++) {
-                for(x = 0; x < draw_area_w; x++) {
-                    if(last_dest_color.full != disp_buf_first[x].full) {
-                        last_dest_color = disp_buf_first[x];
-
-#if LV_COLOR_SCREEN_TRANSP
-                        if(disp->driver.screen_transp) {
-                            lv_color_mix_with_alpha(disp_buf_first[x], disp_buf_first[x].ch.alpha, color, opa, &last_res_color,
-                                                    &last_res_color.ch.alpha);
-                        }
-                        else
-#endif
-                        {
-                            last_res_color = lv_color_mix_premult(color_premult, disp_buf_first[x], opa_inv);
-                        }
-                    }
-                    disp_buf_first[x] = last_res_color;
-                }
-                disp_buf_first += disp_w;
-            }
-        }
-    }
-    /*Masked*/
-    else {
-        /*DMA2D could be used here but it's much slower than software rendering*/
-#if LV_USE_GPU_STM32_DMA2D && 0
-        if(lv_area_get_size(draw_area) > 240) {
-            lv_gpu_stm32_dma2d_fill_mask(disp_buf_first, disp_w, color, mask, opa, draw_area_w, draw_area_h);
-            return;
-        }
-#endif
-
-        /*Buffer the result color to avoid recalculating the same color*/
-        lv_color_t last_dest_color;
-        lv_color_t last_res_color;
-        lv_opa_t last_mask = LV_OPA_TRANSP;
-        last_dest_color.full = disp_buf_first[0].full;
-        last_res_color.full = disp_buf_first[0].full;
-
-        int32_t x_end4 = draw_area_w - 4;
-
-        /*Only the mask matters*/
-        if(opa > LV_OPA_MAX) {
-            for(y = 0; y < draw_area_h; y++) {
-                const lv_opa_t * mask_tmp_x = mask;
-#if 0
-                for(x = 0; x < draw_area_w; x++) {
-#if LV_COLOR_SCREEN_TRANSP
-                    FILL_NORMAL_MASK_PX_SCR_TRANSP(x, color)
-#else
-                    FILL_NORMAL_MASK_PX(x, color)
-#endif
-                }
-#else
-                for(x = 0; x < draw_area_w && ((lv_uintptr_t)mask_tmp_x & 0x3); x++) {
-#if LV_COLOR_SCREEN_TRANSP
-                    FILL_NORMAL_MASK_PX_SCR_TRANSP(x, color)
-#else
-                    FILL_NORMAL_MASK_PX(x, color)
-#endif
-                }
-
-                uint32_t * mask32 = (uint32_t *) mask_tmp_x;
-                for(; x <= x_end4; x += 4) {
-                    if(*mask32) {
-                        if((*mask32) == 0xFFFFFFFF) {
-                            disp_buf_first[x] = color;
-                            disp_buf_first[x + 1] = color;
-                            disp_buf_first[x + 2] = color;
-                            disp_buf_first[x + 3] = color;
-                        }
-                        else {
-                            mask_tmp_x = (const lv_opa_t *)mask32;
-#if LV_COLOR_SCREEN_TRANSP
-                            FILL_NORMAL_MASK_PX_SCR_TRANSP(x, color)
-                            FILL_NORMAL_MASK_PX_SCR_TRANSP(x + 1, color)
-                            FILL_NORMAL_MASK_PX_SCR_TRANSP(x + 2, color)
-                            FILL_NORMAL_MASK_PX_SCR_TRANSP(x + 3, color)
-#else
-                            FILL_NORMAL_MASK_PX(x, color)
-                            FILL_NORMAL_MASK_PX(x + 1, color)
-                            FILL_NORMAL_MASK_PX(x + 2, color)
-                            FILL_NORMAL_MASK_PX(x + 3, color)
-#endif
-                        }
-                    }
-                    mask32++;
-                }
-
-                mask_tmp_x = (const lv_opa_t *)mask32;
-                for(; x < draw_area_w ; x++) {
-#if LV_COLOR_SCREEN_TRANSP
-                    FILL_NORMAL_MASK_PX_SCR_TRANSP(x, color)
-#else
-                    FILL_NORMAL_MASK_PX(x, color)
-#endif
-                }
-#endif
-                disp_buf_first += disp_w;
-                mask += draw_area_w;
-            }
-        }
-        /*Handle opa and mask values too*/
-        else {
-            lv_opa_t opa_tmp = LV_OPA_TRANSP;
-            for(y = draw_area->y1; y <= draw_area->y2; y++) {
-                const lv_opa_t * mask_tmp_x = mask;
-                for(x = 0; x < draw_area_w; x++) {
-                    if(*mask_tmp_x) {
-                        if(*mask_tmp_x != last_mask) opa_tmp = *mask_tmp_x == LV_OPA_COVER ? opa :
-                                                                   (uint32_t)((uint32_t)(*mask_tmp_x) * opa) >> 8;
-                        if(*mask_tmp_x != last_mask || last_dest_color.full != disp_buf_first[x].full) {
-#if LV_COLOR_SCREEN_TRANSP
-                            if(disp->driver.screen_transp) {
-                                lv_color_mix_with_alpha(disp_buf_first[x], disp_buf_first[x].ch.alpha, color, opa_tmp, &last_res_color,
-                                                        &last_res_color.ch.alpha);
-                            }
-                            else
-#endif
-                            {
-                                if(opa_tmp == LV_OPA_COVER) last_res_color = color;
-                                else last_res_color = lv_color_mix(color, disp_buf_first[x], opa_tmp);
-                            }
-                            last_mask = *mask_tmp_x;
-                            last_dest_color.full = disp_buf_first[x].full;
-                        }
-                        disp_buf_first[x] = last_res_color;
-                    }
-                    mask_tmp_x++;
-                }
-                disp_buf_first += disp_w;
-                mask += draw_area_w;
-            }
-        }
-    }
-}
-
-#if LV_USE_BLEND_MODES
-/**
- * Fill an area with a color but apply blending algorithms
- * @param disp_area the current display area (destination area)
- * @param disp_buf destination buffer
- * @param draw_area fill this area (relative to `disp_area`)
- * @param color fill color
- * @param opa overall opacity in 0x00..0xff range
- * @param mask a mask to apply on every pixel (uint8_t array with 0x00..0xff values).
- *                It fits into draw_area.
- * @param mask_res LV_MASK_RES_COVER: the mask has only 0xff values (no mask),
- *                 LV_MASK_RES_TRANSP: the mask has only 0x00 values (full transparent),
- *                 LV_MASK_RES_CHANGED: the mask has mixed values
- * @param mode blend mode from `lv_blend_mode_t`
- */
-static void fill_blended(const lv_area_t * disp_area, lv_color_t * disp_buf,  const lv_area_t * draw_area,
-                         lv_color_t color, lv_opa_t opa,
-                         const lv_opa_t * mask, lv_draw_mask_res_t mask_res, lv_blend_mode_t mode)
-{
-    /*Get the width of the `disp_area` it will be used to go to the next line*/
-    int32_t disp_w = lv_area_get_width(disp_area);
-
-    /*Create a temp. disp_buf which always point to current line to draw*/
-    lv_color_t * disp_buf_tmp = disp_buf + disp_w * draw_area->y1;
-
-    lv_color_t (*blend_fp)(lv_color_t, lv_color_t, lv_opa_t);
-    switch(mode) {
-        case LV_BLEND_MODE_ADDITIVE:
-            blend_fp = color_blend_true_color_additive;
-            break;
-        case LV_BLEND_MODE_SUBTRACTIVE:
-            blend_fp = color_blend_true_color_subtractive;
-            break;
-        default:
-            LV_LOG_WARN("fill_blended: unsupported blend mode");
-            return;
-    }
-
-    int32_t x;
-    int32_t y;
-
-    /*Simple fill (maybe with opacity), no masking*/
-    if(mask_res == LV_DRAW_MASK_RES_FULL_COVER) {
-        lv_color_t last_dest_color = LV_COLOR_BLACK;
-        lv_color_t last_res_color = lv_color_mix(color, last_dest_color, opa);
-        for(y = draw_area->y1; y <= draw_area->y2; y++) {
-            for(x = draw_area->x1; x <= draw_area->x2; x++) {
-                if(last_dest_color.full != disp_buf_tmp[x].full) {
-                    last_dest_color = disp_buf_tmp[x];
-                    last_res_color = blend_fp(color, disp_buf_tmp[x], opa);
-                }
-                disp_buf_tmp[x] = last_res_color;
-            }
-            disp_buf_tmp += disp_w;
-        }
-    }
-    /*Masked*/
-    else {
-        /*Get the width of the `draw_area` it will be used to go to the next line of the mask*/
-        int32_t draw_area_w = lv_area_get_width(draw_area);
-
-        /* The mask is relative to the clipped area.
-         * In the cycles below mask will be indexed from `draw_area.x1`
-         * but it corresponds to zero index. So prepare `mask_tmp` accordingly. */
-        const lv_opa_t * mask_tmp = mask - draw_area->x1;
-
-        /*Buffer the result color to avoid recalculating the same color*/
-        lv_color_t last_dest_color;
-        lv_color_t last_res_color;
-        lv_opa_t last_mask = LV_OPA_TRANSP;
-        last_dest_color.full = disp_buf_tmp[0].full;
-        last_res_color.full = disp_buf_tmp[0].full;
-
-        for(y = draw_area->y1; y <= draw_area->y2; y++) {
-            for(x = draw_area->x1; x <= draw_area->x2; x++) {
-                if(mask_tmp[x] == 0) continue;
-                if(mask_tmp[x] != last_mask || last_dest_color.full != disp_buf_tmp[x].full) {
-                    lv_opa_t opa_tmp = mask_tmp[x] >= LV_OPA_MAX ? opa : (uint32_t)((uint32_t)mask_tmp[x] * opa) >> 8;
-
-                    last_res_color = blend_fp(color, disp_buf_tmp[x], opa_tmp);
-                    last_mask = mask_tmp[x];
-                    last_dest_color.full = disp_buf_tmp[x].full;
-                }
-                disp_buf_tmp[x] = last_res_color;
-            }
-            disp_buf_tmp += disp_w;
-            mask_tmp += draw_area_w;
-        }
-    }
-}
-#endif
-
-static void map_set_px(const lv_area_t * disp_area, lv_color_t * disp_buf,  const lv_area_t * draw_area,
-                       const lv_area_t * map_area, const lv_color_t * map_buf, lv_opa_t opa,
-                       const lv_opa_t * mask, lv_draw_mask_res_t mask_res)
-
-{
-    lv_disp_t * disp = _lv_refr_get_disp_refreshing();
-
-    /*Get the width of the `disp_area` it will be used to go to the next line*/
-    int32_t disp_w = lv_area_get_width(disp_area);
-
-    /*Get the width of the `draw_area` it will be used to go to the next line of the mask*/
-    int32_t draw_area_w = lv_area_get_width(draw_area);
-
-    /*Get the width of the `mask_area` it will be used to go to the next line*/
-    int32_t map_w = lv_area_get_width(map_area);
-
-    /*Create a temp. map_buf which always point to current line to draw*/
-    const lv_color_t * map_buf_tmp = map_buf + map_w * (draw_area->y1 - (map_area->y1 - disp_area->y1));
-
-    map_buf_tmp += (draw_area->x1 - (map_area->x1 - disp_area->x1));
-    map_buf_tmp -= draw_area->x1;
-    int32_t x;
-    int32_t y;
-
-    if(mask_res == LV_DRAW_MASK_RES_FULL_COVER) {
-        for(y = draw_area->y1; y <= draw_area->y2; y++) {
-            for(x = draw_area->x1; x <= draw_area->x2; x++) {
-                disp->driver.set_px_cb(&disp->driver, (void *)disp_buf, disp_w, x, y, map_buf_tmp[x], opa);
-            }
-            map_buf_tmp += map_w;
-        }
-    }
-    else {
-        /* The mask is relative to the clipped area.
-         * In the cycles below mask will be indexed from `draw_area.x1`
-         * but it corresponds to zero index. So prepare `mask_tmp` accordingly. */
-        const lv_opa_t * mask_tmp = mask - draw_area->x1;
-
-        for(y = draw_area->y1; y <= draw_area->y2; y++) {
-            for(x = draw_area->x1; x <= draw_area->x2; x++) {
-                if(mask_tmp[x]) {
-                    disp->driver.set_px_cb(&disp->driver, (void *)disp_buf, disp_w, x, y, map_buf_tmp[x],
-                                           (uint32_t)((uint32_t)opa * mask_tmp[x]) >> 8);
-                }
-            }
-            mask_tmp += draw_area_w;
-            map_buf_tmp += map_w;
-        }
-    }
-}
-
-/**
- * Copy an image to an area
- * @param disp_area the current display area (destination area)
- * @param disp_buf destination buffer
- * @param map_area coordinates of the map (image) to copy. (absolute coordinates)
- * @param map_buf the pixel of the image
- * @param opa overall opacity in 0x00..0xff range
- * @param mask a mask to apply on every pixel (uint8_t array with 0x00..0xff values).
- *                It fits into draw_area.
- * @param mask_res LV_MASK_RES_COVER: the mask has only 0xff values (no mask),
- *                 LV_MASK_RES_TRANSP: the mask has only 0x00 values (full transparent),
- *                 LV_MASK_RES_CHANGED: the mask has mixed values
- */
-LV_ATTRIBUTE_FAST_MEM static void map_normal(const lv_area_t * disp_area, lv_color_t * disp_buf,
-                                             const lv_area_t * draw_area,
-                                             const lv_area_t * map_area, const lv_color_t * map_buf, lv_opa_t opa,
-                                             const lv_opa_t * mask, lv_draw_mask_res_t mask_res)
-{
-
-    /*Get the width of the `disp_area` it will be used to go to the next line*/
-    int32_t disp_w = lv_area_get_width(disp_area);
-
-    int32_t draw_area_w = lv_area_get_width(draw_area);
-    int32_t draw_area_h = lv_area_get_height(draw_area);
-
-    /*Get the width of the `mask_area` it will be used to go to the next line*/
-    int32_t map_w = lv_area_get_width(map_area);
-
-    /*Create a temp. disp_buf which always point to first pixel to draw*/
-    lv_color_t * disp_buf_first = disp_buf + disp_w * draw_area->y1 + draw_area->x1;
-
-    /*Create a temp. map_buf which always point to first pixel to draw from the map*/
-    const lv_color_t * map_buf_first = map_buf + map_w * (draw_area->y1 - (map_area->y1 - disp_area->y1));
-    map_buf_first += (draw_area->x1 - (map_area->x1 - disp_area->x1));
-
-#if LV_COLOR_SCREEN_TRANSP || LV_USE_GPU
-    lv_disp_t * disp = _lv_refr_get_disp_refreshing();
-#endif
-
-    int32_t x;
-    int32_t y;
-
-    /*Simple fill (maybe with opacity), no masking*/
-    if(mask_res == LV_DRAW_MASK_RES_FULL_COVER) {
-#if LV_USE_GPU
-        if(disp->driver.gpu_blend_cb && (lv_area_get_size(draw_area) > GPU_SIZE_LIMIT)) {
-            for(y = draw_area->y1; y <= draw_area->y2; y++) {
-                disp->driver.gpu_blend_cb(&disp->driver, disp_buf_first, map_buf_first, draw_area_w, opa);
-                disp_buf_first += disp_w;
-                map_buf_first += map_w;
-            }
-            return;
-        }
-#endif
-
-        if(opa > LV_OPA_MAX) {
-#if LV_USE_GPU_NXP_PXP
-            if(lv_area_get_size(draw_area) >= LV_GPU_NXP_PXP_BLIT_SIZE_LIMIT) {
-                lv_gpu_nxp_pxp_blit(disp_buf_first, disp_w, map_buf_first, map_w, draw_area_w, draw_area_h, opa);
-                return;
-            }
-#elif (LV_USE_GPU_NXP_VG_LITE)
-            if(lv_area_get_size(draw_area) >= LV_GPU_NXP_VG_LITE_BLIT_SIZE_LIMIT) {
-
-                lv_gpu_nxp_vglite_blit_info_t blit;
-
-                blit.src = map_buf;
-                blit.src_width = draw_area_w;
-                blit.src_height = draw_area_h;
-                blit.src_stride = lv_area_get_width(map_area) * sizeof(lv_color_t);
-                blit.src_area.x1 = (draw_area->x1 - (map_area->x1 - disp_area->x1));
-                blit.src_area.y1 = (draw_area->y1 - (map_area->y1 - disp_area->y1));
-                blit.src_area.x2 = blit.src_area.x1 + draw_area_w;
-                blit.src_area.y2 = blit.src_area.y1 + draw_area_h;
-
-                blit.dst = disp_buf;
-                blit.dst_width = lv_area_get_width(disp_area);
-                blit.dst_height = lv_area_get_height(disp_area);
-                blit.dst_stride = lv_area_get_width(disp_area) * sizeof(lv_color_t);
-                blit.dst_area.x1 = draw_area->x1;
-                blit.dst_area.y1 = draw_area->y1;
-                blit.dst_area.x2 = blit.dst_area.x1 + draw_area_w;
-                blit.dst_area.y2 = blit.dst_area.y1 + draw_area_h;
-
-                blit.opa = opa;
-
-                if(lv_gpu_nxp_vglite_blit(&blit) == LV_RES_OK) {
-                    return;
-                }
-                /* Fall down to SW render in case of error */
-            }
-#elif LV_USE_GPU_STM32_DMA2D
-            if(lv_area_get_size(draw_area) >= 240) {
-                lv_gpu_stm32_dma2d_copy(disp_buf_first, disp_w, map_buf_first, map_w, draw_area_w, draw_area_h);
-                return;
-            }
-#endif
-
-            /*Software rendering*/
-            for(y = 0; y < draw_area_h; y++) {
-                _lv_memcpy(disp_buf_first, map_buf_first, draw_area_w * sizeof(lv_color_t));
-                disp_buf_first += disp_w;
-                map_buf_first += map_w;
-            }
-        }
-        else {
-#if LV_USE_GPU_NXP_PXP
-            if(lv_area_get_size(draw_area) >= LV_GPU_NXP_PXP_BLIT_OPA_SIZE_LIMIT) {
-                lv_gpu_nxp_pxp_blit(disp_buf_first, disp_w, map_buf_first, map_w, draw_area_w, draw_area_h, opa);
-                return;
-            }
-#elif (LV_USE_GPU_NXP_VG_LITE)
-            if(lv_area_get_size(draw_area) >= LV_GPU_NXP_VG_LITE_BLIT_OPA_SIZE_LIMIT) {
-
-                lv_gpu_nxp_vglite_blit_info_t blit;
-
-                blit.src = map_buf;
-                blit.src_width = lv_area_get_width(map_area);
-                blit.src_height = lv_area_get_height(map_area);
-                blit.src_stride = lv_area_get_width(map_area) * sizeof(lv_color_t);
-                blit.src_area.x1 = (draw_area->x1 - (map_area->x1 - disp_area->x1));
-                blit.src_area.y1 = (draw_area->y1 - (map_area->y1 - disp_area->y1));
-                blit.src_area.x2 = blit.src_area.x1 + draw_area_w;
-                blit.src_area.y2 = blit.src_area.y1 + draw_area_h;
-
-                blit.dst = disp_buf;
-                blit.dst_width = lv_area_get_width(disp_area);
-                blit.dst_height = lv_area_get_height(disp_area);
-                blit.dst_stride = lv_area_get_width(disp_area) * sizeof(lv_color_t);
-                blit.dst_area.x1 = draw_area->x1;
-                blit.dst_area.y1 = draw_area->y1;
-                blit.dst_area.x2 = blit.dst_area.x1 + draw_area_w;
-                blit.dst_area.y2 = blit.dst_area.y1 + draw_area_h;
-
-                blit.opa = opa;
-
-                if(lv_gpu_nxp_vglite_blit(&blit) == LV_RES_OK) {
-                    return;
-                }
-                /* Fall down to SW render in case of error */
-            }
-#elif LV_USE_GPU_STM32_DMA2D
-            if(lv_area_get_size(draw_area) >= 240) {
-                lv_gpu_stm32_dma2d_blend(disp_buf_first, disp_w, map_buf_first, opa, map_w, draw_area_w, draw_area_h);
-                return;
-            }
-#endif
-
-            /*Software rendering*/
-
-            for(y = 0; y < draw_area_h; y++) {
-                for(x = 0; x < draw_area_w; x++) {
-#if LV_COLOR_SCREEN_TRANSP
-                    if(disp->driver.screen_transp) {
-                        lv_color_mix_with_alpha(disp_buf_first[x], disp_buf_first[x].ch.alpha, map_buf_first[x], opa, &disp_buf_first[x],
-                                                &disp_buf_first[x].ch.alpha);
-                    }
-                    else
-#endif
-                    {
-                        disp_buf_first[x] = lv_color_mix(map_buf_first[x], disp_buf_first[x], opa);
-                    }
-                }
-                disp_buf_first += disp_w;
-                map_buf_first += map_w;
-            }
-        }
-    }
-    /*Masked*/
-    else {
-        /*Only the mask matters*/
-        if(opa > LV_OPA_MAX) {
-            /*Go to the first pixel of the row */
-
-            int32_t x_end4 = draw_area_w - 4;
-
-            for(y = 0; y < draw_area_h; y++) {
-                const lv_opa_t * mask_tmp_x = mask;
-#if 0
-                for(x = 0; x < draw_area_w; x++) {
-                    MAP_NORMAL_MASK_PX(x);
-                }
-#else
-                for(x = 0; x < draw_area_w && ((lv_uintptr_t)mask_tmp_x & 0x3); x++) {
-#if LV_COLOR_SCREEN_TRANSP
-                    MAP_NORMAL_MASK_PX_SCR_TRANSP(x)
-#else
-                    MAP_NORMAL_MASK_PX(x)
-#endif
-                }
-
-                uint32_t * mask32 = (uint32_t *) mask_tmp_x;
-                for(; x < x_end4; x += 4) {
-                    if(*mask32) {
-                        if((*mask32) == 0xFFFFFFFF) {
-                            disp_buf_first[x] = map_buf_first[x];
-                            disp_buf_first[x + 1] = map_buf_first[x + 1];
-                            disp_buf_first[x + 2] = map_buf_first[x + 2];
-                            disp_buf_first[x + 3] = map_buf_first[x + 3];
-                        }
-                        else {
-                            mask_tmp_x = (const lv_opa_t *)mask32;
-#if LV_COLOR_SCREEN_TRANSP
-                            MAP_NORMAL_MASK_PX_SCR_TRANSP(x)
-                            MAP_NORMAL_MASK_PX_SCR_TRANSP(x + 1)
-                            MAP_NORMAL_MASK_PX_SCR_TRANSP(x + 2)
-                            MAP_NORMAL_MASK_PX_SCR_TRANSP(x + 3)
-#else
-                            MAP_NORMAL_MASK_PX(x)
-                            MAP_NORMAL_MASK_PX(x + 1)
-                            MAP_NORMAL_MASK_PX(x + 2)
-                            MAP_NORMAL_MASK_PX(x + 3)
-#endif
-                        }
-                    }
-                    mask32++;
-                }
-
-                mask_tmp_x = (const lv_opa_t *)mask32;
-                for(; x < draw_area_w ; x++) {
-#if LV_COLOR_SCREEN_TRANSP
-                    MAP_NORMAL_MASK_PX_SCR_TRANSP(x)
-#else
-                    MAP_NORMAL_MASK_PX(x)
-#endif
-                }
-#endif
-                disp_buf_first += disp_w;
-                mask += draw_area_w;
-                map_buf_first += map_w;
-            }
-        }
-        /*Handle opa and mask values too*/
-        else {
-            for(y = 0; y < draw_area_h; y++) {
-                for(x = 0; x < draw_area_w; x++) {
-                    if(mask[x]) {
-                        lv_opa_t opa_tmp = mask[x] >= LV_OPA_MAX ? opa : ((opa * mask[x]) >> 8);
-#if LV_COLOR_SCREEN_TRANSP
-                        if(disp->driver.screen_transp) {
-                            lv_color_mix_with_alpha(disp_buf_first[x], disp_buf_first[x].ch.alpha, map_buf_first[x], opa_tmp, &disp_buf_first[x],
-                                                    &disp_buf_first[x].ch.alpha);
-                        }
-                        else
-#endif
-                        {
-                            disp_buf_first[x] = lv_color_mix(map_buf_first[x], disp_buf_first[x], opa_tmp);
-                        }
-                    }
-                }
-                disp_buf_first += disp_w;
-                mask += draw_area_w;
-                map_buf_first += map_w;
-            }
-        }
-    }
-}
-#if LV_USE_BLEND_MODES
-static void map_blended(const lv_area_t * disp_area, lv_color_t * disp_buf,  const lv_area_t * draw_area,
-                        const lv_area_t * map_area, const lv_color_t * map_buf, lv_opa_t opa,
-                        const lv_opa_t * mask, lv_draw_mask_res_t mask_res, lv_blend_mode_t mode)
-{
-
-    /*Get the width of the `disp_area` it will be used to go to the next line*/
-    int32_t disp_w = lv_area_get_width(disp_area);
-
-    /*Get the width of the `draw_area` it will be used to go to the next line of the mask*/
-    int32_t draw_area_w = lv_area_get_width(draw_area);
-
-    /*Get the width of the `mask_area` it will be used to go to the next line*/
-    int32_t map_w = lv_area_get_width(map_area);
-
-    /*Create a temp. disp_buf which always point to current line to draw*/
-    lv_color_t * disp_buf_tmp = disp_buf + disp_w * draw_area->y1;
-
-    /*Create a temp. map_buf which always point to current line to draw*/
-    const lv_color_t * map_buf_tmp = map_buf + map_w * (draw_area->y1 - (map_area->y1 - disp_area->y1));
-
-    lv_color_t (*blend_fp)(lv_color_t, lv_color_t, lv_opa_t);
-    switch(mode) {
-        case LV_BLEND_MODE_ADDITIVE:
-            blend_fp = color_blend_true_color_additive;
-            break;
-        case LV_BLEND_MODE_SUBTRACTIVE:
-            blend_fp = color_blend_true_color_subtractive;
-            break;
-        default:
-            LV_LOG_WARN("fill_blended: unsupported blend mode");
-            return;
-    }
-
-    int32_t x;
-    int32_t y;
-
-    /*Simple fill (maybe with opacity), no masking*/
-    if(mask_res == LV_DRAW_MASK_RES_FULL_COVER) {
-        /*Go to the first px of the row*/
-        map_buf_tmp += (draw_area->x1 - (map_area->x1 - disp_area->x1));
-
-        /*The map will be indexed from `draw_area->x1` so compensate it.*/
-        map_buf_tmp -= draw_area->x1;
-
-        for(y = draw_area->y1; y <= draw_area->y2; y++) {
-            for(x = draw_area->x1; x <= draw_area->x2; x++) {
-                disp_buf_tmp[x] = blend_fp(map_buf_tmp[x], disp_buf_tmp[x], opa);
-            }
-            disp_buf_tmp += disp_w;
-            map_buf_tmp += map_w;
-        }
-    }
-    /*Masked*/
-    else {
-        /* The mask is relative to the clipped area.
-         * In the cycles below mask will be indexed from `draw_area.x1`
-         * but it corresponds to zero index. So prepare `mask_tmp` accordingly. */
-        const lv_opa_t * mask_tmp = mask - draw_area->x1;
-
-        map_buf_tmp -= draw_area->x1;
-        for(y = draw_area->y1; y <= draw_area->y2; y++) {
-            for(x = draw_area->x1; x <= draw_area->x2; x++) {
-                if(mask_tmp[x] == 0) continue;
-                lv_opa_t opa_tmp = mask_tmp[x] >= LV_OPA_MAX ? opa : ((opa * mask_tmp[x]) >> 8);
-                disp_buf_tmp[x] = blend_fp(map_buf_tmp[x], disp_buf_tmp[x], opa_tmp);
-            }
-            disp_buf_tmp += disp_w;
-            mask_tmp += draw_area_w;
-            map_buf_tmp += map_w;
-        }
-    }
-}
-
-static inline lv_color_t color_blend_true_color_additive(lv_color_t fg, lv_color_t bg, lv_opa_t opa)
-{
-
-    if(opa <= LV_OPA_MIN) return bg;
-
-    uint32_t tmp;
-#if LV_COLOR_DEPTH == 1
-    tmp = bg.full + fg.full;
-    fg.full = LV_MATH_MIN(tmp, 1);
-#else
-    tmp = bg.ch.red + fg.ch.red;
-#if LV_COLOR_DEPTH == 8
-    fg.ch.red = LV_MATH_MIN(tmp, 7);
-#elif LV_COLOR_DEPTH == 16
-    fg.ch.red = LV_MATH_MIN(tmp, 31);
-#elif LV_COLOR_DEPTH == 32
-    fg.ch.red = LV_MATH_MIN(tmp, 255);
-#endif
-
-#if LV_COLOR_DEPTH == 8
-    fg.ch.green = LV_MATH_MIN(tmp, 7);
-#elif LV_COLOR_DEPTH == 16
-#if LV_COLOR_16_SWAP == 0
-    tmp = bg.ch.green + fg.ch.green;
-    fg.ch.green = LV_MATH_MIN(tmp, 63);
-#else
-    tmp = (bg.ch.green_h << 3) + bg.ch.green_l + (fg.ch.green_h << 3) + fg.ch.green_l;
-    tmp = LV_MATH_MIN(tmp, 63);
-    fg.ch.green_h = tmp >> 3;
-    fg.ch.green_l = tmp & 0x7;
-#endif
-
-#elif LV_COLOR_DEPTH == 32
-    fg.ch.green = LV_MATH_MIN(tmp, 255);
-#endif
-
-    tmp = bg.ch.blue + fg.ch.blue;
-#if LV_COLOR_DEPTH == 8
-    fg.ch.blue = LV_MATH_MIN(tmp, 4);
-#elif LV_COLOR_DEPTH == 16
-    fg.ch.blue = LV_MATH_MIN(tmp, 31);
-#elif LV_COLOR_DEPTH == 32
-    fg.ch.blue = LV_MATH_MIN(tmp, 255);
-#endif
-#endif
-
-    if(opa == LV_OPA_COVER) return fg;
-
-    return lv_color_mix(fg, bg, opa);
-}
-
-static inline lv_color_t color_blend_true_color_subtractive(lv_color_t fg, lv_color_t bg, lv_opa_t opa)
-{
-
-    if(opa <= LV_OPA_MIN) return bg;
-
-    int32_t tmp;
-    tmp = bg.ch.red - fg.ch.red;
-    fg.ch.red = LV_MATH_MAX(tmp, 0);
-
-#if LV_COLOR_16_SWAP == 0
-    tmp = bg.ch.green - fg.ch.green;
-    fg.ch.green = LV_MATH_MAX(tmp, 0);
-#else
-    tmp = (bg.ch.green_h << 3) + bg.ch.green_l + (fg.ch.green_h << 3) + fg.ch.green_l;
-    tmp = LV_MATH_MAX(tmp, 0);
-    fg.ch.green_h = tmp >> 3;
-    fg.ch.green_l = tmp & 0x7;
-#endif
-
-    tmp = bg.ch.blue - fg.ch.blue;
-    fg.ch.blue = LV_MATH_MAX(tmp, 0);
-
-    if(opa == LV_OPA_COVER) return fg;
-
-    return lv_color_mix(fg, bg, opa);
-}
-#endif
->>>>>>> 9003f4a9
+/**
+ * @file lv_draw_blend.c
+ *
+ */
+
+/*********************
+ *      INCLUDES
+ *********************/
+#include "lv_draw_blend.h"
+#include "lv_img_decoder.h"
+#include "../lv_misc/lv_math.h"
+#include "../lv_hal/lv_hal_disp.h"
+#include "../lv_core/lv_refr.h"
+
+#if LV_USE_GPU_NXP_PXP
+    #include "../lv_gpu/lv_gpu_nxp_pxp.h"
+#elif LV_USE_GPU_NXP_VG_LITE
+    #include "../lv_gpu/lv_gpu_nxp_vglite.h"
+#elif LV_USE_GPU_STM32_DMA2D
+    #include "../lv_gpu/lv_gpu_stm32_dma2d.h"
+#endif
+
+/*********************
+ *      DEFINES
+ *********************/
+#define GPU_SIZE_LIMIT      240
+
+/**********************
+ *      TYPEDEFS
+ **********************/
+
+/**********************
+ *  STATIC PROTOTYPES
+ **********************/
+
+static void fill_set_px(const lv_area_t * disp_area, lv_color_t * disp_buf,  const lv_area_t * draw_area,
+                        lv_color_t color, lv_opa_t opa,
+                        const lv_opa_t * mask, lv_draw_mask_res_t mask_res);
+
+LV_ATTRIBUTE_FAST_MEM static void fill_normal(const lv_area_t * disp_area, lv_color_t * disp_buf,
+                                              const lv_area_t * draw_area,
+                                              lv_color_t color, lv_opa_t opa,
+                                              const lv_opa_t * mask, lv_draw_mask_res_t mask_res);
+
+#if LV_USE_BLEND_MODES
+static void fill_blended(const lv_area_t * disp_area, lv_color_t * disp_buf,  const lv_area_t * draw_area,
+                         lv_color_t color, lv_opa_t opa,
+                         const lv_opa_t * mask, lv_draw_mask_res_t mask_res, lv_blend_mode_t mode);
+#endif
+
+static void map_set_px(const lv_area_t * disp_area, lv_color_t * disp_buf,  const lv_area_t * draw_area,
+                       const lv_area_t * map_area, const lv_color_t * map_buf, lv_opa_t opa,
+                       const lv_opa_t * mask, lv_draw_mask_res_t mask_res);
+
+LV_ATTRIBUTE_FAST_MEM static void map_normal(const lv_area_t * disp_area, lv_color_t * disp_buf,
+                                             const lv_area_t * draw_area,
+                                             const lv_area_t * map_area, const lv_color_t * map_buf, lv_opa_t opa,
+                                             const lv_opa_t * mask, lv_draw_mask_res_t mask_res);
+
+#if LV_USE_BLEND_MODES
+static void map_blended(const lv_area_t * disp_area, lv_color_t * disp_buf,  const lv_area_t * draw_area,
+                        const lv_area_t * map_area, const lv_color_t * map_buf, lv_opa_t opa,
+                        const lv_opa_t * mask, lv_draw_mask_res_t mask_res, lv_blend_mode_t mode);
+
+static inline lv_color_t color_blend_true_color_additive(lv_color_t fg, lv_color_t bg, lv_opa_t opa);
+static inline lv_color_t color_blend_true_color_subtractive(lv_color_t fg, lv_color_t bg, lv_opa_t opa);
+#endif
+
+/**********************
+ *  STATIC VARIABLES
+ **********************/
+
+#if (LV_USE_GPU || LV_USE_GPU_STM32_DMA2D) && (LV_USE_GPU_NXP_PXP == 0) && (LV_USE_GPU_NXP_VG_LITE == 0)
+    LV_ATTRIBUTE_DMA static lv_color_t blend_buf[LV_HOR_RES_MAX];
+#endif
+
+/**********************
+ *      MACROS
+ **********************/
+
+#define FILL_NORMAL_MASK_PX(out_x,  color)                                                          \
+    if(*mask_tmp_x) {          \
+        if(*mask_tmp_x == LV_OPA_COVER) disp_buf_first[out_x] = color;                                 \
+        else disp_buf_first[out_x] = lv_color_mix(color, disp_buf_first[out_x], *mask_tmp_x);            \
+    }                                                                                               \
+    mask_tmp_x++;
+
+#define FILL_NORMAL_MASK_PX_SCR_TRANSP(out_x,  color)                                               \
+    if(*mask_tmp_x) {          \
+        if(*mask_tmp_x == LV_OPA_COVER) disp_buf_first[out_x] = color;                                 \
+        else if(disp->driver.screen_transp) lv_color_mix_with_alpha(disp_buf_first[out_x], disp_buf_first[out_x].ch.alpha,              \
+                                                                        color, *mask_tmp_x, &disp_buf_first[out_x], &disp_buf_first[out_x].ch.alpha);           \
+        else disp_buf_first[out_x] = lv_color_mix(color, disp_buf_first[out_x], *mask_tmp_x);            \
+    }                                                                                                      \
+    mask_tmp_x++;
+
+#define MAP_NORMAL_MASK_PX(x)                                                          \
+    if(*mask_tmp_x) {          \
+        if(*mask_tmp_x == LV_OPA_COVER) disp_buf_first[x] = map_buf_first[x];                                 \
+        else disp_buf_first[x] = lv_color_mix(map_buf_first[x], disp_buf_first[x], *mask_tmp_x);            \
+    }                                                                                               \
+    mask_tmp_x++;
+
+#define MAP_NORMAL_MASK_PX_SCR_TRANSP(x)                        \
+    if(*mask_tmp_x) {          \
+        if(*mask_tmp_x == LV_OPA_COVER) disp_buf_first[x] = map_buf_first[x];                                 \
+        else if(disp->driver.screen_transp) lv_color_mix_with_alpha(disp_buf_first[x], disp_buf_first[x].ch.alpha,              \
+                                                                        map_buf_first[x], *mask_tmp_x, &disp_buf_first[x], &disp_buf_first[x].ch.alpha);                  \
+        else disp_buf_first[x] = lv_color_mix(map_buf_first[x], disp_buf_first[x], *mask_tmp_x);            \
+    }                                                                                               \
+    mask_tmp_x++;
+
+/**********************
+ *   GLOBAL FUNCTIONS
+ **********************/
+
+/**
+ * Fill and area in the display buffer.
+ * @param clip_area clip the fill to this area  (absolute coordinates)
+ * @param fill_area fill this area  (absolute coordinates) (should be clipped)
+ * @param color fill color
+ * @param mask a mask to apply on the fill (uint8_t array with 0x00..0xff values).
+ *             Relative to fill area but its width is truncated to clip area.
+ * @param mask_res LV_MASK_RES_COVER: the mask has only 0xff values (no mask),
+ *                 LV_MASK_RES_TRANSP: the mask has only 0x00 values (full transparent),
+ *                 LV_MASK_RES_CHANGED: the mask has mixed values
+ * @param opa overall opacity in 0x00..0xff range
+ * @param mode blend mode from `lv_blend_mode_t`
+ */
+LV_ATTRIBUTE_FAST_MEM void _lv_blend_fill(const lv_area_t * clip_area, const lv_area_t * fill_area,
+                                          lv_color_t color, lv_opa_t * mask, lv_draw_mask_res_t mask_res, lv_opa_t opa,
+                                          lv_blend_mode_t mode)
+{
+    /*Do not draw transparent things*/
+    if(opa < LV_OPA_MIN) return;
+    if(mask_res == LV_DRAW_MASK_RES_TRANSP) return;
+
+    lv_disp_t * disp = _lv_refr_get_disp_refreshing();
+    lv_disp_buf_t * vdb = lv_disp_get_buf(disp);
+    const lv_area_t * disp_area = &vdb->area;
+    lv_color_t * disp_buf = vdb->buf_act;
+
+    if(disp->driver.gpu_wait_cb) disp->driver.gpu_wait_cb(&disp->driver);
+
+    /* Get clipped fill area which is the real draw area.
+     * It is always the same or inside `fill_area` */
+    lv_area_t draw_area;
+    bool is_common;
+    is_common = _lv_area_intersect(&draw_area, clip_area, fill_area);
+    if(!is_common) return;
+
+    /* Now `draw_area` has absolute coordinates.
+     * Make it relative to `disp_area` to simplify draw to `disp_buf`*/
+    draw_area.x1 -= disp_area->x1;
+    draw_area.y1 -= disp_area->y1;
+    draw_area.x2 -= disp_area->x1;
+    draw_area.y2 -= disp_area->y1;
+
+    /*Round the values in the mask if anti-aliasing is disabled*/
+#if LV_ANTIALIAS
+    if(mask && disp->driver.antialiasing == 0)
+#else
+    if(mask)
+#endif
+    {
+        int32_t mask_w = lv_area_get_width(&draw_area);
+        int32_t i;
+        for(i = 0; i < mask_w; i++)  mask[i] = mask[i] > 128 ? LV_OPA_COVER : LV_OPA_TRANSP;
+    }
+
+    if(disp->driver.set_px_cb) {
+        fill_set_px(disp_area, disp_buf, &draw_area, color, opa, mask, mask_res);
+    }
+    else if(mode == LV_BLEND_MODE_NORMAL) {
+        fill_normal(disp_area, disp_buf, &draw_area, color, opa, mask, mask_res);
+    }
+#if LV_USE_BLEND_MODES
+    else {
+        fill_blended(disp_area, disp_buf, &draw_area, color, opa, mask, mask_res, mode);
+    }
+#endif
+}
+
+/**
+ * Copy a map (image) to a display buffer.
+ * @param clip_area clip the map to this area (absolute coordinates)
+ * @param map_area area of the image  (absolute coordinates)
+ * @param map_buf a pixels of the map (image)
+ * @param mask a mask to apply on every pixel (uint8_t array with 0x00..0xff values).
+ *                Relative to map area but its width is truncated to clip area.
+ * @param mask_res LV_MASK_RES_COVER: the mask has only 0xff values (no mask),
+ *                 LV_MASK_RES_TRANSP: the mask has only 0x00 values (full transparent),
+ *                 LV_MASK_RES_CHANGED: the mask has mixed values
+ * @param opa overall opacity in 0x00..0xff range
+ * @param mode blend mode from `lv_blend_mode_t`
+ */
+LV_ATTRIBUTE_FAST_MEM void _lv_blend_map(const lv_area_t * clip_area, const lv_area_t * map_area,
+                                         const lv_color_t * map_buf,
+                                         lv_opa_t * mask, lv_draw_mask_res_t mask_res,
+                                         lv_opa_t opa, lv_blend_mode_t mode)
+{
+    /*Do not draw transparent things*/
+    if(opa < LV_OPA_MIN) return;
+    if(mask_res == LV_DRAW_MASK_RES_TRANSP) return;
+
+    /* Get clipped fill area which is the real draw area.
+     * It is always the same or inside `fill_area` */
+    lv_area_t draw_area;
+    bool is_common;
+    is_common = _lv_area_intersect(&draw_area, clip_area, map_area);
+    if(!is_common) return;
+
+    lv_disp_t * disp = _lv_refr_get_disp_refreshing();
+    lv_disp_buf_t * vdb = lv_disp_get_buf(disp);
+    const lv_area_t * disp_area = &vdb->area;
+    lv_color_t * disp_buf = vdb->buf_act;
+
+    if(disp->driver.gpu_wait_cb) disp->driver.gpu_wait_cb(&disp->driver);
+
+    /* Now `draw_area` has absolute coordinates.
+     * Make it relative to `disp_area` to simplify draw to `disp_buf`*/
+    draw_area.x1 -= disp_area->x1;
+    draw_area.y1 -= disp_area->y1;
+    draw_area.x2 -= disp_area->x1;
+    draw_area.y2 -= disp_area->y1;
+
+    /*Round the values in the mask if anti-aliasing is disabled*/
+#if LV_ANTIALIAS
+    if(mask && disp->driver.antialiasing == 0)
+#else
+    if(mask)
+#endif
+    {
+        int32_t mask_w = lv_area_get_width(&draw_area);
+        int32_t i;
+        for(i = 0; i < mask_w; i++)  mask[i] = mask[i] > 128 ? LV_OPA_COVER : LV_OPA_TRANSP;
+    }
+    if(disp->driver.set_px_cb) {
+        map_set_px(disp_area, disp_buf, &draw_area, map_area, map_buf, opa, mask, mask_res);
+    }
+    else if(mode == LV_BLEND_MODE_NORMAL) {
+        map_normal(disp_area, disp_buf, &draw_area, map_area, map_buf, opa, mask, mask_res);
+    }
+#if LV_USE_BLEND_MODES
+    else {
+        map_blended(disp_area, disp_buf, &draw_area, map_area, map_buf, opa, mask, mask_res, mode);
+    }
+#endif
+}
+
+/**********************
+ *   STATIC FUNCTIONS
+ **********************/
+
+static void fill_set_px(const lv_area_t * disp_area, lv_color_t * disp_buf,  const lv_area_t * draw_area,
+                        lv_color_t color, lv_opa_t opa,
+                        const lv_opa_t * mask, lv_draw_mask_res_t mask_res)
+{
+
+    lv_disp_t * disp = _lv_refr_get_disp_refreshing();
+
+    /*Get the width of the `disp_area` it will be used to go to the next line*/
+    int32_t disp_w = lv_area_get_width(disp_area);
+
+    int32_t x;
+    int32_t y;
+
+    if(mask_res == LV_DRAW_MASK_RES_FULL_COVER) {
+        for(y = draw_area->y1; y <= draw_area->y2; y++) {
+            for(x = draw_area->x1; x <= draw_area->x2; x++) {
+                disp->driver.set_px_cb(&disp->driver, (void *)disp_buf, disp_w, x, y, color, opa);
+            }
+        }
+    }
+    else {
+        /* The mask is relative to the clipped area.
+         * In the cycles below mask will be indexed from `draw_area.x1`
+         * but it corresponds to zero index. So prepare `mask_tmp` accordingly. */
+        const lv_opa_t * mask_tmp = mask - draw_area->x1;
+
+        /*Get the width of the `draw_area` it will be used to go to the next line of the mask*/
+        int32_t draw_area_w = lv_area_get_width(draw_area);
+
+        for(y = draw_area->y1; y <= draw_area->y2; y++) {
+            for(x = draw_area->x1; x <= draw_area->x2; x++) {
+                if(mask_tmp[x]) {
+                    disp->driver.set_px_cb(&disp->driver, (void *)disp_buf, disp_w, x, y, color,
+                                           (uint32_t)((uint32_t)opa * mask_tmp[x]) >> 8);
+                }
+            }
+            mask_tmp += draw_area_w;
+        }
+    }
+}
+
+/**
+ * Fill an area with a color
+ * @param disp_area the current display area (destination area)
+ * @param disp_buf destination buffer
+ * @param draw_area fill this area (relative to `disp_area`)
+ * @param color fill color
+ * @param opa overall opacity in 0x00..0xff range
+ * @param mask a mask to apply on every pixel (uint8_t array with 0x00..0xff values).
+ *                It fits into draw_area.
+ * @param mask_res LV_MASK_RES_COVER: the mask has only 0xff values (no mask),
+ *                 LV_MASK_RES_TRANSP: the mask has only 0x00 values (full transparent),
+ *                 LV_MASK_RES_CHANGED: the mask has mixed values
+ */
+LV_ATTRIBUTE_FAST_MEM static void fill_normal(const lv_area_t * disp_area, lv_color_t * disp_buf,
+                                              const lv_area_t * draw_area,
+                                              lv_color_t color, lv_opa_t opa,
+                                              const lv_opa_t * mask, lv_draw_mask_res_t mask_res)
+{
+
+#if LV_USE_GPU || LV_COLOR_SCREEN_TRANSP
+    lv_disp_t * disp = _lv_refr_get_disp_refreshing();
+#endif
+
+    /*Get the width of the `disp_area` it will be used to go to the next line*/
+    int32_t disp_w = lv_area_get_width(disp_area);
+
+    int32_t draw_area_w = lv_area_get_width(draw_area);
+    int32_t draw_area_h = lv_area_get_height(draw_area);
+
+    /*Create a temp. disp_buf which always point to the first pixel of the destination area*/
+    lv_color_t * disp_buf_first = disp_buf + disp_w * draw_area->y1 + draw_area->x1;
+
+    int32_t x;
+    int32_t y;
+
+    /*Simple fill (maybe with opacity), no masking*/
+    if(mask_res == LV_DRAW_MASK_RES_FULL_COVER) {
+        if(opa > LV_OPA_MAX) {
+#if LV_USE_GPU_NXP_PXP
+            if(lv_area_get_size(draw_area) >= LV_GPU_NXP_PXP_FILL_SIZE_LIMIT) {
+                lv_gpu_nxp_pxp_fill(disp_buf, disp_w, draw_area, color, opa);
+                return;
+            }
+#elif LV_USE_GPU_NXP_VG_LITE
+            if(lv_area_get_size(draw_area) >= LV_GPU_NXP_VG_LITE_FILL_SIZE_LIMIT) {
+                if(lv_gpu_nxp_vglite_fill(disp_buf, disp_w, lv_area_get_height(disp_area), draw_area, color, opa) == LV_RES_OK) {
+                    return;
+                }
+                /* Fall down to SW render in case of error */
+            }
+#elif LV_USE_GPU_STM32_DMA2D
+            if(lv_area_get_size(draw_area) >= 240) {
+                lv_gpu_stm32_dma2d_fill(disp_buf_first, disp_w, color, draw_area_w, draw_area_h);
+                return;
+            }
+#elif LV_USE_GPU
+            if(disp->driver.gpu_fill_cb && lv_area_get_size(draw_area) > GPU_SIZE_LIMIT) {
+                disp->driver.gpu_fill_cb(&disp->driver, disp_buf, disp_w, draw_area, color);
+                return;
+            }
+#endif
+            /*Software rendering*/
+            for(y = 0; y < draw_area_h; y++) {
+                lv_color_fill(disp_buf_first, color, draw_area_w);
+                disp_buf_first += disp_w;
+            }
+        }
+        /*No mask with opacity*/
+        else {
+
+#if LV_USE_GPU_NXP_PXP
+            if(lv_area_get_size(draw_area) >= LV_GPU_NXP_PXP_FILL_OPA_SIZE_LIMIT) {
+                lv_gpu_nxp_pxp_fill(disp_buf, disp_w, draw_area, color, opa);
+                return;
+            }
+#elif LV_USE_GPU_NXP_VG_LITE
+            if(lv_area_get_size(draw_area) >= LV_GPU_NXP_VG_LITE_FILL_OPA_SIZE_LIMIT) {
+                if(lv_gpu_nxp_vglite_fill(disp_buf, disp_w, lv_area_get_height(disp_area), draw_area, color, opa) == LV_RES_OK) {
+                    return;
+                }
+                /* Fall down to SW render in case of error */
+            }
+#elif LV_USE_GPU
+            if(disp->driver.gpu_blend_cb && lv_area_get_size(draw_area) > GPU_SIZE_LIMIT) {
+                for(x = 0; x < draw_area_w ; x++) blend_buf[x].full = color.full;
+
+                for(y = draw_area->y1; y <= draw_area->y2; y++) {
+                    disp->driver.gpu_blend_cb(&disp->driver, disp_buf_first, blend_buf, draw_area_w, opa);
+                    disp_buf_first += disp_w;
+                }
+                return;
+            }
+#endif
+
+#if LV_USE_GPU_STM32_DMA2D
+            if(lv_area_get_size(draw_area) >= 240) {
+                if(blend_buf[0].full != color.full) lv_color_fill(blend_buf, color, LV_HOR_RES_MAX);
+
+                lv_coord_t line_h = LV_HOR_RES_MAX / draw_area_w;
+                for(y = 0; y <= draw_area_h - line_h; y += line_h) {
+                    lv_gpu_stm32_dma2d_blend(disp_buf_first, disp_w, blend_buf, opa, draw_area_w, draw_area_w, line_h);
+                    lv_gpu_stm32_dma2d_wait_cb(NULL);
+                    disp_buf_first += disp_w * line_h;
+                }
+
+                if(y != draw_area_h) {
+                    lv_gpu_stm32_dma2d_blend(disp_buf_first, disp_w, blend_buf, opa, draw_area_w, draw_area_w, draw_area_h - y);
+                }
+
+                return;
+            }
+#endif
+            lv_color_t last_dest_color = LV_COLOR_BLACK;
+            lv_color_t last_res_color = lv_color_mix(color, last_dest_color, opa);
+
+            uint16_t color_premult[3];
+            lv_color_premult(color, opa, color_premult);
+            lv_opa_t opa_inv = 255 - opa;
+
+            for(y = 0; y < draw_area_h; y++) {
+                for(x = 0; x < draw_area_w; x++) {
+                    if(last_dest_color.full != disp_buf_first[x].full) {
+                        last_dest_color = disp_buf_first[x];
+
+#if LV_COLOR_SCREEN_TRANSP
+                        if(disp->driver.screen_transp) {
+                            lv_color_mix_with_alpha(disp_buf_first[x], disp_buf_first[x].ch.alpha, color, opa, &last_res_color,
+                                                    &last_res_color.ch.alpha);
+                        }
+                        else
+#endif
+                        {
+                            last_res_color = lv_color_mix_premult(color_premult, disp_buf_first[x], opa_inv);
+                        }
+                    }
+                    disp_buf_first[x] = last_res_color;
+                }
+                disp_buf_first += disp_w;
+            }
+        }
+    }
+    /*Masked*/
+    else {
+        /*DMA2D could be used here but it's much slower than software rendering*/
+#if LV_USE_GPU_STM32_DMA2D && 0
+        if(lv_area_get_size(draw_area) > 240) {
+            lv_gpu_stm32_dma2d_fill_mask(disp_buf_first, disp_w, color, mask, opa, draw_area_w, draw_area_h);
+            return;
+        }
+#endif
+
+        /*Buffer the result color to avoid recalculating the same color*/
+        lv_color_t last_dest_color;
+        lv_color_t last_res_color;
+        lv_opa_t last_mask = LV_OPA_TRANSP;
+        last_dest_color.full = disp_buf_first[0].full;
+        last_res_color.full = disp_buf_first[0].full;
+
+        int32_t x_end4 = draw_area_w - 4;
+
+        /*Only the mask matters*/
+        if(opa > LV_OPA_MAX) {
+            for(y = 0; y < draw_area_h; y++) {
+                const lv_opa_t * mask_tmp_x = mask;
+#if 0
+                for(x = 0; x < draw_area_w; x++) {
+#if LV_COLOR_SCREEN_TRANSP
+                    FILL_NORMAL_MASK_PX_SCR_TRANSP(x, color)
+#else
+                    FILL_NORMAL_MASK_PX(x, color)
+#endif
+                }
+#else
+                for(x = 0; x < draw_area_w && ((lv_uintptr_t)mask_tmp_x & 0x3); x++) {
+#if LV_COLOR_SCREEN_TRANSP
+                    FILL_NORMAL_MASK_PX_SCR_TRANSP(x, color)
+#else
+                    FILL_NORMAL_MASK_PX(x, color)
+#endif
+                }
+
+                uint32_t * mask32 = (uint32_t *) mask_tmp_x;
+                for(; x <= x_end4; x += 4) {
+                    if(*mask32) {
+                        if((*mask32) == 0xFFFFFFFF) {
+                            disp_buf_first[x] = color;
+                            disp_buf_first[x + 1] = color;
+                            disp_buf_first[x + 2] = color;
+                            disp_buf_first[x + 3] = color;
+                        }
+                        else {
+                            mask_tmp_x = (const lv_opa_t *)mask32;
+#if LV_COLOR_SCREEN_TRANSP
+                            FILL_NORMAL_MASK_PX_SCR_TRANSP(x, color)
+                            FILL_NORMAL_MASK_PX_SCR_TRANSP(x + 1, color)
+                            FILL_NORMAL_MASK_PX_SCR_TRANSP(x + 2, color)
+                            FILL_NORMAL_MASK_PX_SCR_TRANSP(x + 3, color)
+#else
+                            FILL_NORMAL_MASK_PX(x, color)
+                            FILL_NORMAL_MASK_PX(x + 1, color)
+                            FILL_NORMAL_MASK_PX(x + 2, color)
+                            FILL_NORMAL_MASK_PX(x + 3, color)
+#endif
+                        }
+                    }
+                    mask32++;
+                }
+
+                mask_tmp_x = (const lv_opa_t *)mask32;
+                for(; x < draw_area_w ; x++) {
+#if LV_COLOR_SCREEN_TRANSP
+                    FILL_NORMAL_MASK_PX_SCR_TRANSP(x, color)
+#else
+                    FILL_NORMAL_MASK_PX(x, color)
+#endif
+                }
+#endif
+                disp_buf_first += disp_w;
+                mask += draw_area_w;
+            }
+        }
+        /*Handle opa and mask values too*/
+        else {
+            lv_opa_t opa_tmp = LV_OPA_TRANSP;
+            for(y = draw_area->y1; y <= draw_area->y2; y++) {
+                const lv_opa_t * mask_tmp_x = mask;
+                for(x = 0; x < draw_area_w; x++) {
+                    if(*mask_tmp_x) {
+                        if(*mask_tmp_x != last_mask) opa_tmp = *mask_tmp_x == LV_OPA_COVER ? opa :
+                                                                   (uint32_t)((uint32_t)(*mask_tmp_x) * opa) >> 8;
+                        if(*mask_tmp_x != last_mask || last_dest_color.full != disp_buf_first[x].full) {
+#if LV_COLOR_SCREEN_TRANSP
+                            if(disp->driver.screen_transp) {
+                                lv_color_mix_with_alpha(disp_buf_first[x], disp_buf_first[x].ch.alpha, color, opa_tmp, &last_res_color,
+                                                        &last_res_color.ch.alpha);
+                            }
+                            else
+#endif
+                            {
+                                if(opa_tmp == LV_OPA_COVER) last_res_color = color;
+                                else last_res_color = lv_color_mix(color, disp_buf_first[x], opa_tmp);
+                            }
+                            last_mask = *mask_tmp_x;
+                            last_dest_color.full = disp_buf_first[x].full;
+                        }
+                        disp_buf_first[x] = last_res_color;
+                    }
+                    mask_tmp_x++;
+                }
+                disp_buf_first += disp_w;
+                mask += draw_area_w;
+            }
+        }
+    }
+}
+
+#if LV_USE_BLEND_MODES
+/**
+ * Fill an area with a color but apply blending algorithms
+ * @param disp_area the current display area (destination area)
+ * @param disp_buf destination buffer
+ * @param draw_area fill this area (relative to `disp_area`)
+ * @param color fill color
+ * @param opa overall opacity in 0x00..0xff range
+ * @param mask a mask to apply on every pixel (uint8_t array with 0x00..0xff values).
+ *                It fits into draw_area.
+ * @param mask_res LV_MASK_RES_COVER: the mask has only 0xff values (no mask),
+ *                 LV_MASK_RES_TRANSP: the mask has only 0x00 values (full transparent),
+ *                 LV_MASK_RES_CHANGED: the mask has mixed values
+ * @param mode blend mode from `lv_blend_mode_t`
+ */
+static void fill_blended(const lv_area_t * disp_area, lv_color_t * disp_buf,  const lv_area_t * draw_area,
+                         lv_color_t color, lv_opa_t opa,
+                         const lv_opa_t * mask, lv_draw_mask_res_t mask_res, lv_blend_mode_t mode)
+{
+    /*Get the width of the `disp_area` it will be used to go to the next line*/
+    int32_t disp_w = lv_area_get_width(disp_area);
+
+    /*Create a temp. disp_buf which always point to current line to draw*/
+    lv_color_t * disp_buf_tmp = disp_buf + disp_w * draw_area->y1;
+
+    lv_color_t (*blend_fp)(lv_color_t, lv_color_t, lv_opa_t);
+    switch(mode) {
+        case LV_BLEND_MODE_ADDITIVE:
+            blend_fp = color_blend_true_color_additive;
+            break;
+        case LV_BLEND_MODE_SUBTRACTIVE:
+            blend_fp = color_blend_true_color_subtractive;
+            break;
+        default:
+            LV_LOG_WARN("fill_blended: unsupported blend mode");
+            return;
+    }
+
+    int32_t x;
+    int32_t y;
+
+    /*Simple fill (maybe with opacity), no masking*/
+    if(mask_res == LV_DRAW_MASK_RES_FULL_COVER) {
+        lv_color_t last_dest_color = LV_COLOR_BLACK;
+        lv_color_t last_res_color = lv_color_mix(color, last_dest_color, opa);
+        for(y = draw_area->y1; y <= draw_area->y2; y++) {
+            for(x = draw_area->x1; x <= draw_area->x2; x++) {
+                if(last_dest_color.full != disp_buf_tmp[x].full) {
+                    last_dest_color = disp_buf_tmp[x];
+                    last_res_color = blend_fp(color, disp_buf_tmp[x], opa);
+                }
+                disp_buf_tmp[x] = last_res_color;
+            }
+            disp_buf_tmp += disp_w;
+        }
+    }
+    /*Masked*/
+    else {
+        /*Get the width of the `draw_area` it will be used to go to the next line of the mask*/
+        int32_t draw_area_w = lv_area_get_width(draw_area);
+
+        /* The mask is relative to the clipped area.
+         * In the cycles below mask will be indexed from `draw_area.x1`
+         * but it corresponds to zero index. So prepare `mask_tmp` accordingly. */
+        const lv_opa_t * mask_tmp = mask - draw_area->x1;
+
+        /*Buffer the result color to avoid recalculating the same color*/
+        lv_color_t last_dest_color;
+        lv_color_t last_res_color;
+        lv_opa_t last_mask = LV_OPA_TRANSP;
+        last_dest_color.full = disp_buf_tmp[0].full;
+        last_res_color.full = disp_buf_tmp[0].full;
+
+        for(y = draw_area->y1; y <= draw_area->y2; y++) {
+            for(x = draw_area->x1; x <= draw_area->x2; x++) {
+                if(mask_tmp[x] == 0) continue;
+                if(mask_tmp[x] != last_mask || last_dest_color.full != disp_buf_tmp[x].full) {
+                    lv_opa_t opa_tmp = mask_tmp[x] >= LV_OPA_MAX ? opa : (uint32_t)((uint32_t)mask_tmp[x] * opa) >> 8;
+
+                    last_res_color = blend_fp(color, disp_buf_tmp[x], opa_tmp);
+                    last_mask = mask_tmp[x];
+                    last_dest_color.full = disp_buf_tmp[x].full;
+                }
+                disp_buf_tmp[x] = last_res_color;
+            }
+            disp_buf_tmp += disp_w;
+            mask_tmp += draw_area_w;
+        }
+    }
+}
+#endif
+
+static void map_set_px(const lv_area_t * disp_area, lv_color_t * disp_buf,  const lv_area_t * draw_area,
+                       const lv_area_t * map_area, const lv_color_t * map_buf, lv_opa_t opa,
+                       const lv_opa_t * mask, lv_draw_mask_res_t mask_res)
+
+{
+    lv_disp_t * disp = _lv_refr_get_disp_refreshing();
+
+    /*Get the width of the `disp_area` it will be used to go to the next line*/
+    int32_t disp_w = lv_area_get_width(disp_area);
+
+    /*Get the width of the `draw_area` it will be used to go to the next line of the mask*/
+    int32_t draw_area_w = lv_area_get_width(draw_area);
+
+    /*Get the width of the `mask_area` it will be used to go to the next line*/
+    int32_t map_w = lv_area_get_width(map_area);
+
+    /*Create a temp. map_buf which always point to current line to draw*/
+    const lv_color_t * map_buf_tmp = map_buf + map_w * (draw_area->y1 - (map_area->y1 - disp_area->y1));
+
+    map_buf_tmp += (draw_area->x1 - (map_area->x1 - disp_area->x1));
+    map_buf_tmp -= draw_area->x1;
+    int32_t x;
+    int32_t y;
+
+    if(mask_res == LV_DRAW_MASK_RES_FULL_COVER) {
+        for(y = draw_area->y1; y <= draw_area->y2; y++) {
+            for(x = draw_area->x1; x <= draw_area->x2; x++) {
+                disp->driver.set_px_cb(&disp->driver, (void *)disp_buf, disp_w, x, y, map_buf_tmp[x], opa);
+            }
+            map_buf_tmp += map_w;
+        }
+    }
+    else {
+        /* The mask is relative to the clipped area.
+         * In the cycles below mask will be indexed from `draw_area.x1`
+         * but it corresponds to zero index. So prepare `mask_tmp` accordingly. */
+        const lv_opa_t * mask_tmp = mask - draw_area->x1;
+
+        for(y = draw_area->y1; y <= draw_area->y2; y++) {
+            for(x = draw_area->x1; x <= draw_area->x2; x++) {
+                if(mask_tmp[x]) {
+                    disp->driver.set_px_cb(&disp->driver, (void *)disp_buf, disp_w, x, y, map_buf_tmp[x],
+                                           (uint32_t)((uint32_t)opa * mask_tmp[x]) >> 8);
+                }
+            }
+            mask_tmp += draw_area_w;
+            map_buf_tmp += map_w;
+        }
+    }
+}
+
+/**
+ * Copy an image to an area
+ * @param disp_area the current display area (destination area)
+ * @param disp_buf destination buffer
+ * @param map_area coordinates of the map (image) to copy. (absolute coordinates)
+ * @param map_buf the pixel of the image
+ * @param opa overall opacity in 0x00..0xff range
+ * @param mask a mask to apply on every pixel (uint8_t array with 0x00..0xff values).
+ *                It fits into draw_area.
+ * @param mask_res LV_MASK_RES_COVER: the mask has only 0xff values (no mask),
+ *                 LV_MASK_RES_TRANSP: the mask has only 0x00 values (full transparent),
+ *                 LV_MASK_RES_CHANGED: the mask has mixed values
+ */
+LV_ATTRIBUTE_FAST_MEM static void map_normal(const lv_area_t * disp_area, lv_color_t * disp_buf,
+                                             const lv_area_t * draw_area,
+                                             const lv_area_t * map_area, const lv_color_t * map_buf, lv_opa_t opa,
+                                             const lv_opa_t * mask, lv_draw_mask_res_t mask_res)
+{
+
+    /*Get the width of the `disp_area` it will be used to go to the next line*/
+    int32_t disp_w = lv_area_get_width(disp_area);
+
+    int32_t draw_area_w = lv_area_get_width(draw_area);
+    int32_t draw_area_h = lv_area_get_height(draw_area);
+
+    /*Get the width of the `mask_area` it will be used to go to the next line*/
+    int32_t map_w = lv_area_get_width(map_area);
+
+    /*Create a temp. disp_buf which always point to first pixel to draw*/
+    lv_color_t * disp_buf_first = disp_buf + disp_w * draw_area->y1 + draw_area->x1;
+
+    /*Create a temp. map_buf which always point to first pixel to draw from the map*/
+    const lv_color_t * map_buf_first = map_buf + map_w * (draw_area->y1 - (map_area->y1 - disp_area->y1));
+    map_buf_first += (draw_area->x1 - (map_area->x1 - disp_area->x1));
+
+#if LV_COLOR_SCREEN_TRANSP || LV_USE_GPU
+    lv_disp_t * disp = _lv_refr_get_disp_refreshing();
+#endif
+
+    int32_t x;
+    int32_t y;
+
+    /*Simple fill (maybe with opacity), no masking*/
+    if(mask_res == LV_DRAW_MASK_RES_FULL_COVER) {
+#if LV_USE_GPU
+        if(disp->driver.gpu_blend_cb && (lv_area_get_size(draw_area) > GPU_SIZE_LIMIT)) {
+            for(y = draw_area->y1; y <= draw_area->y2; y++) {
+                disp->driver.gpu_blend_cb(&disp->driver, disp_buf_first, map_buf_first, draw_area_w, opa);
+                disp_buf_first += disp_w;
+                map_buf_first += map_w;
+            }
+            return;
+        }
+#endif
+
+        if(opa > LV_OPA_MAX) {
+#if LV_USE_GPU_NXP_PXP
+            if(lv_area_get_size(draw_area) >= LV_GPU_NXP_PXP_BLIT_SIZE_LIMIT) {
+                lv_gpu_nxp_pxp_blit(disp_buf_first, disp_w, map_buf_first, map_w, draw_area_w, draw_area_h, opa);
+                return;
+            }
+#elif (LV_USE_GPU_NXP_VG_LITE)
+            if(lv_area_get_size(draw_area) >= LV_GPU_NXP_VG_LITE_BLIT_SIZE_LIMIT) {
+
+                lv_gpu_nxp_vglite_blit_info_t blit;
+
+                blit.src = map_buf;
+                blit.src_width = draw_area_w;
+                blit.src_height = draw_area_h;
+                blit.src_stride = lv_area_get_width(map_area) * sizeof(lv_color_t);
+                blit.src_area.x1 = (draw_area->x1 - (map_area->x1 - disp_area->x1));
+                blit.src_area.y1 = (draw_area->y1 - (map_area->y1 - disp_area->y1));
+                blit.src_area.x2 = blit.src_area.x1 + draw_area_w;
+                blit.src_area.y2 = blit.src_area.y1 + draw_area_h;
+
+                blit.dst = disp_buf;
+                blit.dst_width = lv_area_get_width(disp_area);
+                blit.dst_height = lv_area_get_height(disp_area);
+                blit.dst_stride = lv_area_get_width(disp_area) * sizeof(lv_color_t);
+                blit.dst_area.x1 = draw_area->x1;
+                blit.dst_area.y1 = draw_area->y1;
+                blit.dst_area.x2 = blit.dst_area.x1 + draw_area_w;
+                blit.dst_area.y2 = blit.dst_area.y1 + draw_area_h;
+
+                blit.opa = opa;
+
+                if(lv_gpu_nxp_vglite_blit(&blit) == LV_RES_OK) {
+                    return;
+                }
+                /* Fall down to SW render in case of error */
+            }
+#elif LV_USE_GPU_STM32_DMA2D
+            if(lv_area_get_size(draw_area) >= 240) {
+                lv_gpu_stm32_dma2d_copy(disp_buf_first, disp_w, map_buf_first, map_w, draw_area_w, draw_area_h);
+                return;
+            }
+#endif
+
+            /*Software rendering*/
+            for(y = 0; y < draw_area_h; y++) {
+                _lv_memcpy(disp_buf_first, map_buf_first, draw_area_w * sizeof(lv_color_t));
+                disp_buf_first += disp_w;
+                map_buf_first += map_w;
+            }
+        }
+        else {
+#if LV_USE_GPU_NXP_PXP
+            if(lv_area_get_size(draw_area) >= LV_GPU_NXP_PXP_BLIT_OPA_SIZE_LIMIT) {
+                lv_gpu_nxp_pxp_blit(disp_buf_first, disp_w, map_buf_first, map_w, draw_area_w, draw_area_h, opa);
+                return;
+            }
+#elif (LV_USE_GPU_NXP_VG_LITE)
+            if(lv_area_get_size(draw_area) >= LV_GPU_NXP_VG_LITE_BLIT_OPA_SIZE_LIMIT) {
+
+                lv_gpu_nxp_vglite_blit_info_t blit;
+
+                blit.src = map_buf;
+                blit.src_width = lv_area_get_width(map_area);
+                blit.src_height = lv_area_get_height(map_area);
+                blit.src_stride = lv_area_get_width(map_area) * sizeof(lv_color_t);
+                blit.src_area.x1 = (draw_area->x1 - (map_area->x1 - disp_area->x1));
+                blit.src_area.y1 = (draw_area->y1 - (map_area->y1 - disp_area->y1));
+                blit.src_area.x2 = blit.src_area.x1 + draw_area_w;
+                blit.src_area.y2 = blit.src_area.y1 + draw_area_h;
+
+                blit.dst = disp_buf;
+                blit.dst_width = lv_area_get_width(disp_area);
+                blit.dst_height = lv_area_get_height(disp_area);
+                blit.dst_stride = lv_area_get_width(disp_area) * sizeof(lv_color_t);
+                blit.dst_area.x1 = draw_area->x1;
+                blit.dst_area.y1 = draw_area->y1;
+                blit.dst_area.x2 = blit.dst_area.x1 + draw_area_w;
+                blit.dst_area.y2 = blit.dst_area.y1 + draw_area_h;
+
+                blit.opa = opa;
+
+                if(lv_gpu_nxp_vglite_blit(&blit) == LV_RES_OK) {
+                    return;
+                }
+                /* Fall down to SW render in case of error */
+            }
+#elif LV_USE_GPU_STM32_DMA2D
+            if(lv_area_get_size(draw_area) >= 240) {
+                lv_gpu_stm32_dma2d_blend(disp_buf_first, disp_w, map_buf_first, opa, map_w, draw_area_w, draw_area_h);
+                return;
+            }
+#endif
+
+            /*Software rendering*/
+
+            for(y = 0; y < draw_area_h; y++) {
+                for(x = 0; x < draw_area_w; x++) {
+#if LV_COLOR_SCREEN_TRANSP
+                    if(disp->driver.screen_transp) {
+                        lv_color_mix_with_alpha(disp_buf_first[x], disp_buf_first[x].ch.alpha, map_buf_first[x], opa, &disp_buf_first[x],
+                                                &disp_buf_first[x].ch.alpha);
+                    }
+                    else
+#endif
+                    {
+                        disp_buf_first[x] = lv_color_mix(map_buf_first[x], disp_buf_first[x], opa);
+                    }
+                }
+                disp_buf_first += disp_w;
+                map_buf_first += map_w;
+            }
+        }
+    }
+    /*Masked*/
+    else {
+        /*Only the mask matters*/
+        if(opa > LV_OPA_MAX) {
+            /*Go to the first pixel of the row */
+
+            int32_t x_end4 = draw_area_w - 4;
+
+            for(y = 0; y < draw_area_h; y++) {
+                const lv_opa_t * mask_tmp_x = mask;
+#if 0
+                for(x = 0; x < draw_area_w; x++) {
+                    MAP_NORMAL_MASK_PX(x);
+                }
+#else
+                for(x = 0; x < draw_area_w && ((lv_uintptr_t)mask_tmp_x & 0x3); x++) {
+#if LV_COLOR_SCREEN_TRANSP
+                    MAP_NORMAL_MASK_PX_SCR_TRANSP(x)
+#else
+                    MAP_NORMAL_MASK_PX(x)
+#endif
+                }
+
+                uint32_t * mask32 = (uint32_t *) mask_tmp_x;
+                for(; x < x_end4; x += 4) {
+                    if(*mask32) {
+                        if((*mask32) == 0xFFFFFFFF) {
+                            disp_buf_first[x] = map_buf_first[x];
+                            disp_buf_first[x + 1] = map_buf_first[x + 1];
+                            disp_buf_first[x + 2] = map_buf_first[x + 2];
+                            disp_buf_first[x + 3] = map_buf_first[x + 3];
+                        }
+                        else {
+                            mask_tmp_x = (const lv_opa_t *)mask32;
+#if LV_COLOR_SCREEN_TRANSP
+                            MAP_NORMAL_MASK_PX_SCR_TRANSP(x)
+                            MAP_NORMAL_MASK_PX_SCR_TRANSP(x + 1)
+                            MAP_NORMAL_MASK_PX_SCR_TRANSP(x + 2)
+                            MAP_NORMAL_MASK_PX_SCR_TRANSP(x + 3)
+#else
+                            MAP_NORMAL_MASK_PX(x)
+                            MAP_NORMAL_MASK_PX(x + 1)
+                            MAP_NORMAL_MASK_PX(x + 2)
+                            MAP_NORMAL_MASK_PX(x + 3)
+#endif
+                        }
+                    }
+                    mask32++;
+                }
+
+                mask_tmp_x = (const lv_opa_t *)mask32;
+                for(; x < draw_area_w ; x++) {
+#if LV_COLOR_SCREEN_TRANSP
+                    MAP_NORMAL_MASK_PX_SCR_TRANSP(x)
+#else
+                    MAP_NORMAL_MASK_PX(x)
+#endif
+                }
+#endif
+                disp_buf_first += disp_w;
+                mask += draw_area_w;
+                map_buf_first += map_w;
+            }
+        }
+        /*Handle opa and mask values too*/
+        else {
+            for(y = 0; y < draw_area_h; y++) {
+                for(x = 0; x < draw_area_w; x++) {
+                    if(mask[x]) {
+                        lv_opa_t opa_tmp = mask[x] >= LV_OPA_MAX ? opa : ((opa * mask[x]) >> 8);
+#if LV_COLOR_SCREEN_TRANSP
+                        if(disp->driver.screen_transp) {
+                            lv_color_mix_with_alpha(disp_buf_first[x], disp_buf_first[x].ch.alpha, map_buf_first[x], opa_tmp, &disp_buf_first[x],
+                                                    &disp_buf_first[x].ch.alpha);
+                        }
+                        else
+#endif
+                        {
+                            disp_buf_first[x] = lv_color_mix(map_buf_first[x], disp_buf_first[x], opa_tmp);
+                        }
+                    }
+                }
+                disp_buf_first += disp_w;
+                mask += draw_area_w;
+                map_buf_first += map_w;
+            }
+        }
+    }
+}
+#if LV_USE_BLEND_MODES
+static void map_blended(const lv_area_t * disp_area, lv_color_t * disp_buf,  const lv_area_t * draw_area,
+                        const lv_area_t * map_area, const lv_color_t * map_buf, lv_opa_t opa,
+                        const lv_opa_t * mask, lv_draw_mask_res_t mask_res, lv_blend_mode_t mode)
+{
+
+    /*Get the width of the `disp_area` it will be used to go to the next line*/
+    int32_t disp_w = lv_area_get_width(disp_area);
+
+    /*Get the width of the `draw_area` it will be used to go to the next line of the mask*/
+    int32_t draw_area_w = lv_area_get_width(draw_area);
+
+    /*Get the width of the `mask_area` it will be used to go to the next line*/
+    int32_t map_w = lv_area_get_width(map_area);
+
+    /*Create a temp. disp_buf which always point to current line to draw*/
+    lv_color_t * disp_buf_tmp = disp_buf + disp_w * draw_area->y1;
+
+    /*Create a temp. map_buf which always point to current line to draw*/
+    const lv_color_t * map_buf_tmp = map_buf + map_w * (draw_area->y1 - (map_area->y1 - disp_area->y1));
+
+    lv_color_t (*blend_fp)(lv_color_t, lv_color_t, lv_opa_t);
+    switch(mode) {
+        case LV_BLEND_MODE_ADDITIVE:
+            blend_fp = color_blend_true_color_additive;
+            break;
+        case LV_BLEND_MODE_SUBTRACTIVE:
+            blend_fp = color_blend_true_color_subtractive;
+            break;
+        default:
+            LV_LOG_WARN("fill_blended: unsupported blend mode");
+            return;
+    }
+
+    int32_t x;
+    int32_t y;
+
+    /*Simple fill (maybe with opacity), no masking*/
+    if(mask_res == LV_DRAW_MASK_RES_FULL_COVER) {
+        /*Go to the first px of the row*/
+        map_buf_tmp += (draw_area->x1 - (map_area->x1 - disp_area->x1));
+
+        /*The map will be indexed from `draw_area->x1` so compensate it.*/
+        map_buf_tmp -= draw_area->x1;
+
+        for(y = draw_area->y1; y <= draw_area->y2; y++) {
+            for(x = draw_area->x1; x <= draw_area->x2; x++) {
+                disp_buf_tmp[x] = blend_fp(map_buf_tmp[x], disp_buf_tmp[x], opa);
+            }
+            disp_buf_tmp += disp_w;
+            map_buf_tmp += map_w;
+        }
+    }
+    /*Masked*/
+    else {
+        /* The mask is relative to the clipped area.
+         * In the cycles below mask will be indexed from `draw_area.x1`
+         * but it corresponds to zero index. So prepare `mask_tmp` accordingly. */
+        const lv_opa_t * mask_tmp = mask - draw_area->x1;
+
+        map_buf_tmp -= draw_area->x1;
+        for(y = draw_area->y1; y <= draw_area->y2; y++) {
+            for(x = draw_area->x1; x <= draw_area->x2; x++) {
+                if(mask_tmp[x] == 0) continue;
+                lv_opa_t opa_tmp = mask_tmp[x] >= LV_OPA_MAX ? opa : ((opa * mask_tmp[x]) >> 8);
+                disp_buf_tmp[x] = blend_fp(map_buf_tmp[x], disp_buf_tmp[x], opa_tmp);
+            }
+            disp_buf_tmp += disp_w;
+            mask_tmp += draw_area_w;
+            map_buf_tmp += map_w;
+        }
+    }
+}
+
+static inline lv_color_t color_blend_true_color_additive(lv_color_t fg, lv_color_t bg, lv_opa_t opa)
+{
+
+    if(opa <= LV_OPA_MIN) return bg;
+
+    uint32_t tmp;
+#if LV_COLOR_DEPTH == 1
+    tmp = bg.full + fg.full;
+    fg.full = LV_MATH_MIN(tmp, 1);
+#else
+    tmp = bg.ch.red + fg.ch.red;
+#if LV_COLOR_DEPTH == 8
+    fg.ch.red = LV_MATH_MIN(tmp, 7);
+#elif LV_COLOR_DEPTH == 16
+    fg.ch.red = LV_MATH_MIN(tmp, 31);
+#elif LV_COLOR_DEPTH == 32
+    fg.ch.red = LV_MATH_MIN(tmp, 255);
+#endif
+
+#if LV_COLOR_DEPTH == 8
+    fg.ch.green = LV_MATH_MIN(tmp, 7);
+#elif LV_COLOR_DEPTH == 16
+#if LV_COLOR_16_SWAP == 0
+    tmp = bg.ch.green + fg.ch.green;
+    fg.ch.green = LV_MATH_MIN(tmp, 63);
+#else
+    tmp = (bg.ch.green_h << 3) + bg.ch.green_l + (fg.ch.green_h << 3) + fg.ch.green_l;
+    tmp = LV_MATH_MIN(tmp, 63);
+    fg.ch.green_h = tmp >> 3;
+    fg.ch.green_l = tmp & 0x7;
+#endif
+
+#elif LV_COLOR_DEPTH == 32
+    fg.ch.green = LV_MATH_MIN(tmp, 255);
+#endif
+
+    tmp = bg.ch.blue + fg.ch.blue;
+#if LV_COLOR_DEPTH == 8
+    fg.ch.blue = LV_MATH_MIN(tmp, 4);
+#elif LV_COLOR_DEPTH == 16
+    fg.ch.blue = LV_MATH_MIN(tmp, 31);
+#elif LV_COLOR_DEPTH == 32
+    fg.ch.blue = LV_MATH_MIN(tmp, 255);
+#endif
+#endif
+
+    if(opa == LV_OPA_COVER) return fg;
+
+    return lv_color_mix(fg, bg, opa);
+}
+
+static inline lv_color_t color_blend_true_color_subtractive(lv_color_t fg, lv_color_t bg, lv_opa_t opa)
+{
+
+    if(opa <= LV_OPA_MIN) return bg;
+
+    int32_t tmp;
+    tmp = bg.ch.red - fg.ch.red;
+    fg.ch.red = LV_MATH_MAX(tmp, 0);
+
+#if LV_COLOR_16_SWAP == 0
+    tmp = bg.ch.green - fg.ch.green;
+    fg.ch.green = LV_MATH_MAX(tmp, 0);
+#else
+    tmp = (bg.ch.green_h << 3) + bg.ch.green_l + (fg.ch.green_h << 3) + fg.ch.green_l;
+    tmp = LV_MATH_MAX(tmp, 0);
+    fg.ch.green_h = tmp >> 3;
+    fg.ch.green_l = tmp & 0x7;
+#endif
+
+    tmp = bg.ch.blue - fg.ch.blue;
+    fg.ch.blue = LV_MATH_MAX(tmp, 0);
+
+    if(opa == LV_OPA_COVER) return fg;
+
+    return lv_color_mix(fg, bg, opa);
+}
+#endif
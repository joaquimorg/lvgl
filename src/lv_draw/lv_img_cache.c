<<<<<<< HEAD
/**
 * @file lv_img_cache.c
 *
 */

/*********************
 *      INCLUDES
 *********************/
#include "../lv_misc/lv_debug.h"
#include "lv_img_cache.h"
#include "lv_img_decoder.h"
#include "lv_draw_img.h"
#include "../lv_hal/lv_hal_tick.h"
#include "../lv_misc/lv_gc.h"

#if defined(LV_GC_INCLUDE)
    #include LV_GC_INCLUDE
#endif /* LV_ENABLE_GC */
/*********************
 *      DEFINES
 *********************/
/*Decrement life with this value on every open*/
#define LV_IMG_CACHE_AGING 1

/*Boost life by this factor (multiply time_to_open with this value)*/
#define LV_IMG_CACHE_LIFE_GAIN 1

/*Don't let life to be greater than this limit because it would require a lot of time to
 * "die" from very high values */
#define LV_IMG_CACHE_LIFE_LIMIT 1000

/**********************
 *      TYPEDEFS
 **********************/

/**********************
 *  STATIC PROTOTYPES
 **********************/
#if LV_IMG_CACHE_DEF_SIZE == 0
static lv_img_cache_entry_t cache_temp;
#endif

/**********************
 *  STATIC VARIABLES
 **********************/
#if LV_IMG_CACHE_DEF_SIZE
static uint16_t entry_cnt;
#endif

/**********************
 *      MACROS
 **********************/

/**********************
 *   GLOBAL FUNCTIONS
 **********************/

/**
 * Open an image using the image decoder interface and cache it.
 * The image will be left open meaning if the image decoder open callback allocated memory then it will remain.
 * The image is closed if a new image is opened and the new image takes its place in the cache.
 * @param src source of the image. Path to file or pointer to an `lv_img_dsc_t` variable
 * @param color color The color of the image with `LV_IMG_CF_ALPHA_...`
 * @return pointer to the cache entry or NULL if can open the image
 */
lv_img_cache_entry_t * _lv_img_cache_open(const void * src, lv_color_t color)
{
    /*Is the image cached?*/
    lv_img_cache_entry_t * cached_src = NULL;

#if LV_IMG_CACHE_DEF_SIZE
    if(entry_cnt == 0) {
        LV_LOG_WARN("lv_img_cache_open: the cache size is 0");
        return NULL;
    }

    lv_img_cache_entry_t * cache = LV_GC_ROOT(_lv_img_cache_array);

    /*Decrement all lifes. Make the entries older*/
    uint16_t i;
    for(i = 0; i < entry_cnt; i++) {
        if(cache[i].life > INT32_MIN + LV_IMG_CACHE_AGING) {
            cache[i].life -= LV_IMG_CACHE_AGING;
        }
    }

    for(i = 0; i < entry_cnt; i++) {
        bool match = false;
        lv_img_src_t src_type = lv_img_src_get_type(cache[i].dec_dsc.src);
        if(src_type == LV_IMG_SRC_VARIABLE) {
            if(cache[i].dec_dsc.src == src && cache[i].dec_dsc.color.full == color.full) match = true;
        }
        else if(src_type == LV_IMG_SRC_FILE) {
            if(strcmp(cache[i].dec_dsc.src, src) == 0) match = true;
        }

        if(match) {
            /* If opened increment its life.
             * Image difficult to open should live longer to keep avoid frequent their recaching.
             * Therefore increase `life` with `time_to_open`*/
            cached_src = &cache[i];
            cached_src->life += cached_src->dec_dsc.time_to_open * LV_IMG_CACHE_LIFE_GAIN;
            if(cached_src->life > LV_IMG_CACHE_LIFE_LIMIT) cached_src->life = LV_IMG_CACHE_LIFE_LIMIT;
            LV_LOG_TRACE("image draw: image found in the cache");
            break;
        }
    }

    /*The image is not cached then cache it now*/
    if(cached_src) return cached_src;

    /*Find an entry to reuse. Select the entry with the least life*/
    cached_src = &cache[0];
    for(i = 1; i < entry_cnt; i++) {
        if(cache[i].life < cached_src->life) {
            cached_src = &cache[i];
        }
    }

    /*Close the decoder to reuse if it was opened (has a valid source)*/
    if(cached_src->dec_dsc.src) {
        lv_img_decoder_close(&cached_src->dec_dsc);
        LV_LOG_INFO("image draw: cache miss, close and reuse an entry");
    }
    else {
        LV_LOG_INFO("image draw: cache miss, cached to an empty entry");
    }

#else
    cached_src = &cache_temp;
#endif
    /*Open the image and measure the time to open*/
    uint32_t t_start;
    t_start                          = lv_tick_get();
    cached_src->dec_dsc.time_to_open = 0;
    lv_res_t open_res                = lv_img_decoder_open(&cached_src->dec_dsc, src, color);
    if(open_res == LV_RES_INV) {
        LV_LOG_WARN("Image draw cannot open the image resource");
        lv_img_decoder_close(&cached_src->dec_dsc);
        _lv_memset_00(&cached_src->dec_dsc, sizeof(lv_img_decoder_dsc_t));
        _lv_memset_00(cached_src, sizeof(lv_img_cache_entry_t));
        cached_src->life = INT32_MIN; /*Make the empty entry very "weak" to force its use  */
        return NULL;
    }

    cached_src->life = 0;

    /*If `time_to_open` was not set in the open function set it here*/
    if(cached_src->dec_dsc.time_to_open == 0) {
        cached_src->dec_dsc.time_to_open = lv_tick_elaps(t_start);
    }

    if(cached_src->dec_dsc.time_to_open == 0) cached_src->dec_dsc.time_to_open = 1;

    return cached_src;
}

/**
 * Set the number of images to be cached.
 * More cached images mean more opened image at same time which might mean more memory usage.
 * E.g. if 20 PNG or JPG images are open in the RAM they consume memory while opened in the cache.
 * @param new_entry_cnt number of image to cache
 */
void lv_img_cache_set_size(uint16_t new_entry_cnt)
{
#if LV_IMG_CACHE_DEF_SIZE == 0
    LV_UNUSED(new_entry_cnt);
    LV_LOG_WARN("Can't change cache size because it's disabled by LV_IMG_CACHE_DEF_SIZE = 0");
#else
    if(LV_GC_ROOT(_lv_img_cache_array) != NULL) {
        /*Clean the cache before free it*/
        lv_img_cache_invalidate_src(NULL);
        lv_mem_free(LV_GC_ROOT(_lv_img_cache_array));
    }

    /*Reallocate the cache*/
    LV_GC_ROOT(_lv_img_cache_array) = lv_mem_alloc(sizeof(lv_img_cache_entry_t) * new_entry_cnt);
    LV_ASSERT_MEM(LV_GC_ROOT(_lv_img_cache_array));
    if(LV_GC_ROOT(_lv_img_cache_array) == NULL) {
        entry_cnt = 0;
        return;
    }
    entry_cnt = new_entry_cnt;

    /*Clean the cache*/
    uint16_t i;
    for(i = 0; i < entry_cnt; i++) {
        _lv_memset_00(&LV_GC_ROOT(_lv_img_cache_array)[i].dec_dsc, sizeof(lv_img_decoder_dsc_t));
        _lv_memset_00(&LV_GC_ROOT(_lv_img_cache_array)[i], sizeof(lv_img_cache_entry_t));
    }
#endif
}

/**
 * Invalidate an image source in the cache.
 * Useful if the image source is updated therefore it needs to be cached again.
 * @param src an image source path to a file or pointer to an `lv_img_dsc_t` variable.
 */
void lv_img_cache_invalidate_src(const void * src)
{
#if LV_IMG_CACHE_DEF_SIZE
    lv_img_cache_entry_t * cache = LV_GC_ROOT(_lv_img_cache_array);

    uint16_t i;
    for(i = 0; i < entry_cnt; i++) {
        if(cache[i].dec_dsc.src == src || src == NULL) {
            if(cache[i].dec_dsc.src != NULL) {
                lv_img_decoder_close(&cache[i].dec_dsc);
            }

            _lv_memset_00(&cache[i].dec_dsc, sizeof(lv_img_decoder_dsc_t));
            _lv_memset_00(&cache[i], sizeof(lv_img_cache_entry_t));
        }
    }
#endif
}

/**********************
 *   STATIC FUNCTIONS
 **********************/
=======
/**
 * @file lv_img_cache.c
 *
 */

/*********************
 *      INCLUDES
 *********************/
#include "../lv_misc/lv_debug.h"
#include "lv_img_cache.h"
#include "lv_img_decoder.h"
#include "lv_draw_img.h"
#include "../lv_hal/lv_hal_tick.h"
#include "../lv_misc/lv_gc.h"

/*********************
 *      DEFINES
 *********************/
/*Decrement life with this value on every open*/
#define LV_IMG_CACHE_AGING 1

/*Boost life by this factor (multiply time_to_open with this value)*/
#define LV_IMG_CACHE_LIFE_GAIN 1

/*Don't let life to be greater than this limit because it would require a lot of time to
 * "die" from very high values */
#define LV_IMG_CACHE_LIFE_LIMIT 1000

/**********************
 *      TYPEDEFS
 **********************/

/**********************
 *  STATIC PROTOTYPES
 **********************/
#if LV_IMG_CACHE_DEF_SIZE == 0
    static lv_img_cache_entry_t cache_temp;
#endif

/**********************
 *  STATIC VARIABLES
 **********************/
#if LV_IMG_CACHE_DEF_SIZE
    static uint16_t entry_cnt;
#endif

/**********************
 *      MACROS
 **********************/

/**********************
 *   GLOBAL FUNCTIONS
 **********************/

/**
 * Open an image using the image decoder interface and cache it.
 * The image will be left open meaning if the image decoder open callback allocated memory then it will remain.
 * The image is closed if a new image is opened and the new image takes its place in the cache.
 * @param src source of the image. Path to file or pointer to an `lv_img_dsc_t` variable
 * @param color color The color of the image with `LV_IMG_CF_ALPHA_...`
 * @return pointer to the cache entry or NULL if can open the image
 */
lv_img_cache_entry_t * _lv_img_cache_open(const void * src, lv_color_t color)
{
    /*Is the image cached?*/
    lv_img_cache_entry_t * cached_src = NULL;

#if LV_IMG_CACHE_DEF_SIZE
    if(entry_cnt == 0) {
        LV_LOG_WARN("lv_img_cache_open: the cache size is 0");
        return NULL;
    }

    lv_img_cache_entry_t * cache = LV_GC_ROOT(_lv_img_cache_array);

    /*Decrement all lifes. Make the entries older*/
    uint16_t i;
    for(i = 0; i < entry_cnt; i++) {
        if(cache[i].life > INT32_MIN + LV_IMG_CACHE_AGING) {
            cache[i].life -= LV_IMG_CACHE_AGING;
        }
    }

    for(i = 0; i < entry_cnt; i++) {
        bool match = false;
        lv_img_src_t src_type = lv_img_src_get_type(cache[i].dec_dsc.src);
        if(src_type == LV_IMG_SRC_VARIABLE) {
            if(cache[i].dec_dsc.src == src && cache[i].dec_dsc.color.full == color.full) match = true;
        }
        else if(src_type == LV_IMG_SRC_FILE) {
            if(strcmp(cache[i].dec_dsc.src, src) == 0) match = true;
        }

        if(match) {
            /* If opened increment its life.
             * Image difficult to open should live longer to keep avoid frequent their recaching.
             * Therefore increase `life` with `time_to_open`*/
            cached_src = &cache[i];
            cached_src->life += cached_src->dec_dsc.time_to_open * LV_IMG_CACHE_LIFE_GAIN;
            if(cached_src->life > LV_IMG_CACHE_LIFE_LIMIT) cached_src->life = LV_IMG_CACHE_LIFE_LIMIT;
            LV_LOG_TRACE("image draw: image found in the cache");
            break;
        }
    }

    /*The image is not cached then cache it now*/
    if(cached_src) return cached_src;

    /*Find an entry to reuse. Select the entry with the least life*/
    cached_src = &cache[0];
    for(i = 1; i < entry_cnt; i++) {
        if(cache[i].life < cached_src->life) {
            cached_src = &cache[i];
        }
    }

    /*Close the decoder to reuse if it was opened (has a valid source)*/
    if(cached_src->dec_dsc.src) {
        lv_img_decoder_close(&cached_src->dec_dsc);
        LV_LOG_INFO("image draw: cache miss, close and reuse an entry");
    }
    else {
        LV_LOG_INFO("image draw: cache miss, cached to an empty entry");
    }

#else
    cached_src = &cache_temp;
#endif
    /*Open the image and measure the time to open*/
    uint32_t t_start;
    t_start                          = lv_tick_get();
    cached_src->dec_dsc.time_to_open = 0;
    lv_res_t open_res                = lv_img_decoder_open(&cached_src->dec_dsc, src, color);
    if(open_res == LV_RES_INV) {
        LV_LOG_WARN("Image draw cannot open the image resource");
        lv_img_decoder_close(&cached_src->dec_dsc);
        _lv_memset_00(&cached_src->dec_dsc, sizeof(lv_img_decoder_dsc_t));
        _lv_memset_00(cached_src, sizeof(lv_img_cache_entry_t));
        cached_src->life = INT32_MIN; /*Make the empty entry very "weak" to force its use  */
        return NULL;
    }

    cached_src->life = 0;

    /*If `time_to_open` was not set in the open function set it here*/
    if(cached_src->dec_dsc.time_to_open == 0) {
        cached_src->dec_dsc.time_to_open = lv_tick_elaps(t_start);
    }

    if(cached_src->dec_dsc.time_to_open == 0) cached_src->dec_dsc.time_to_open = 1;

    return cached_src;
}

/**
 * Set the number of images to be cached.
 * More cached images mean more opened image at same time which might mean more memory usage.
 * E.g. if 20 PNG or JPG images are open in the RAM they consume memory while opened in the cache.
 * @param new_entry_cnt number of image to cache
 */
void lv_img_cache_set_size(uint16_t new_entry_cnt)
{
#if LV_IMG_CACHE_DEF_SIZE == 0
    LV_UNUSED(new_entry_cnt);
    LV_LOG_WARN("Can't change cache size because it's disabled by LV_IMG_CACHE_DEF_SIZE = 0");
#else
    if(LV_GC_ROOT(_lv_img_cache_array) != NULL) {
        /*Clean the cache before free it*/
        lv_img_cache_invalidate_src(NULL);
        lv_mem_free(LV_GC_ROOT(_lv_img_cache_array));
    }

    /*Reallocate the cache*/
    LV_GC_ROOT(_lv_img_cache_array) = lv_mem_alloc(sizeof(lv_img_cache_entry_t) * new_entry_cnt);
    LV_ASSERT_MEM(LV_GC_ROOT(_lv_img_cache_array));
    if(LV_GC_ROOT(_lv_img_cache_array) == NULL) {
        entry_cnt = 0;
        return;
    }
    entry_cnt = new_entry_cnt;

    /*Clean the cache*/
    uint16_t i;
    for(i = 0; i < entry_cnt; i++) {
        _lv_memset_00(&LV_GC_ROOT(_lv_img_cache_array)[i].dec_dsc, sizeof(lv_img_decoder_dsc_t));
        _lv_memset_00(&LV_GC_ROOT(_lv_img_cache_array)[i], sizeof(lv_img_cache_entry_t));
    }
#endif
}

/**
 * Invalidate an image source in the cache.
 * Useful if the image source is updated therefore it needs to be cached again.
 * @param src an image source path to a file or pointer to an `lv_img_dsc_t` variable.
 */
void lv_img_cache_invalidate_src(const void * src)
{
#if LV_IMG_CACHE_DEF_SIZE
    lv_img_cache_entry_t * cache = LV_GC_ROOT(_lv_img_cache_array);

    uint16_t i;
    for(i = 0; i < entry_cnt; i++) {
        if(cache[i].dec_dsc.src == src || src == NULL) {
            if(cache[i].dec_dsc.src != NULL) {
                lv_img_decoder_close(&cache[i].dec_dsc);
            }

            _lv_memset_00(&cache[i].dec_dsc, sizeof(lv_img_decoder_dsc_t));
            _lv_memset_00(&cache[i], sizeof(lv_img_cache_entry_t));
        }
    }
#endif
}

/**********************
 *   STATIC FUNCTIONS
 **********************/
>>>>>>> 9003f4a9
<|MERGE_RESOLUTION|>--- conflicted
+++ resolved
@@ -1,4 +1,3 @@
-<<<<<<< HEAD
 /**
  * @file lv_img_cache.c
  *
@@ -14,9 +13,6 @@
 #include "../lv_hal/lv_hal_tick.h"
 #include "../lv_misc/lv_gc.h"
 
-#if defined(LV_GC_INCLUDE)
-    #include LV_GC_INCLUDE
-#endif /* LV_ENABLE_GC */
 /*********************
  *      DEFINES
  *********************/
@@ -38,14 +34,14 @@
  *  STATIC PROTOTYPES
  **********************/
 #if LV_IMG_CACHE_DEF_SIZE == 0
-static lv_img_cache_entry_t cache_temp;
+    static lv_img_cache_entry_t cache_temp;
 #endif
 
 /**********************
  *  STATIC VARIABLES
  **********************/
 #if LV_IMG_CACHE_DEF_SIZE
-static uint16_t entry_cnt;
+    static uint16_t entry_cnt;
 #endif
 
 /**********************
@@ -218,223 +214,4 @@
 
 /**********************
  *   STATIC FUNCTIONS
- **********************/
-=======
-/**
- * @file lv_img_cache.c
- *
- */
-
-/*********************
- *      INCLUDES
- *********************/
-#include "../lv_misc/lv_debug.h"
-#include "lv_img_cache.h"
-#include "lv_img_decoder.h"
-#include "lv_draw_img.h"
-#include "../lv_hal/lv_hal_tick.h"
-#include "../lv_misc/lv_gc.h"
-
-/*********************
- *      DEFINES
- *********************/
-/*Decrement life with this value on every open*/
-#define LV_IMG_CACHE_AGING 1
-
-/*Boost life by this factor (multiply time_to_open with this value)*/
-#define LV_IMG_CACHE_LIFE_GAIN 1
-
-/*Don't let life to be greater than this limit because it would require a lot of time to
- * "die" from very high values */
-#define LV_IMG_CACHE_LIFE_LIMIT 1000
-
-/**********************
- *      TYPEDEFS
- **********************/
-
-/**********************
- *  STATIC PROTOTYPES
- **********************/
-#if LV_IMG_CACHE_DEF_SIZE == 0
-    static lv_img_cache_entry_t cache_temp;
-#endif
-
-/**********************
- *  STATIC VARIABLES
- **********************/
-#if LV_IMG_CACHE_DEF_SIZE
-    static uint16_t entry_cnt;
-#endif
-
-/**********************
- *      MACROS
- **********************/
-
-/**********************
- *   GLOBAL FUNCTIONS
- **********************/
-
-/**
- * Open an image using the image decoder interface and cache it.
- * The image will be left open meaning if the image decoder open callback allocated memory then it will remain.
- * The image is closed if a new image is opened and the new image takes its place in the cache.
- * @param src source of the image. Path to file or pointer to an `lv_img_dsc_t` variable
- * @param color color The color of the image with `LV_IMG_CF_ALPHA_...`
- * @return pointer to the cache entry or NULL if can open the image
- */
-lv_img_cache_entry_t * _lv_img_cache_open(const void * src, lv_color_t color)
-{
-    /*Is the image cached?*/
-    lv_img_cache_entry_t * cached_src = NULL;
-
-#if LV_IMG_CACHE_DEF_SIZE
-    if(entry_cnt == 0) {
-        LV_LOG_WARN("lv_img_cache_open: the cache size is 0");
-        return NULL;
-    }
-
-    lv_img_cache_entry_t * cache = LV_GC_ROOT(_lv_img_cache_array);
-
-    /*Decrement all lifes. Make the entries older*/
-    uint16_t i;
-    for(i = 0; i < entry_cnt; i++) {
-        if(cache[i].life > INT32_MIN + LV_IMG_CACHE_AGING) {
-            cache[i].life -= LV_IMG_CACHE_AGING;
-        }
-    }
-
-    for(i = 0; i < entry_cnt; i++) {
-        bool match = false;
-        lv_img_src_t src_type = lv_img_src_get_type(cache[i].dec_dsc.src);
-        if(src_type == LV_IMG_SRC_VARIABLE) {
-            if(cache[i].dec_dsc.src == src && cache[i].dec_dsc.color.full == color.full) match = true;
-        }
-        else if(src_type == LV_IMG_SRC_FILE) {
-            if(strcmp(cache[i].dec_dsc.src, src) == 0) match = true;
-        }
-
-        if(match) {
-            /* If opened increment its life.
-             * Image difficult to open should live longer to keep avoid frequent their recaching.
-             * Therefore increase `life` with `time_to_open`*/
-            cached_src = &cache[i];
-            cached_src->life += cached_src->dec_dsc.time_to_open * LV_IMG_CACHE_LIFE_GAIN;
-            if(cached_src->life > LV_IMG_CACHE_LIFE_LIMIT) cached_src->life = LV_IMG_CACHE_LIFE_LIMIT;
-            LV_LOG_TRACE("image draw: image found in the cache");
-            break;
-        }
-    }
-
-    /*The image is not cached then cache it now*/
-    if(cached_src) return cached_src;
-
-    /*Find an entry to reuse. Select the entry with the least life*/
-    cached_src = &cache[0];
-    for(i = 1; i < entry_cnt; i++) {
-        if(cache[i].life < cached_src->life) {
-            cached_src = &cache[i];
-        }
-    }
-
-    /*Close the decoder to reuse if it was opened (has a valid source)*/
-    if(cached_src->dec_dsc.src) {
-        lv_img_decoder_close(&cached_src->dec_dsc);
-        LV_LOG_INFO("image draw: cache miss, close and reuse an entry");
-    }
-    else {
-        LV_LOG_INFO("image draw: cache miss, cached to an empty entry");
-    }
-
-#else
-    cached_src = &cache_temp;
-#endif
-    /*Open the image and measure the time to open*/
-    uint32_t t_start;
-    t_start                          = lv_tick_get();
-    cached_src->dec_dsc.time_to_open = 0;
-    lv_res_t open_res                = lv_img_decoder_open(&cached_src->dec_dsc, src, color);
-    if(open_res == LV_RES_INV) {
-        LV_LOG_WARN("Image draw cannot open the image resource");
-        lv_img_decoder_close(&cached_src->dec_dsc);
-        _lv_memset_00(&cached_src->dec_dsc, sizeof(lv_img_decoder_dsc_t));
-        _lv_memset_00(cached_src, sizeof(lv_img_cache_entry_t));
-        cached_src->life = INT32_MIN; /*Make the empty entry very "weak" to force its use  */
-        return NULL;
-    }
-
-    cached_src->life = 0;
-
-    /*If `time_to_open` was not set in the open function set it here*/
-    if(cached_src->dec_dsc.time_to_open == 0) {
-        cached_src->dec_dsc.time_to_open = lv_tick_elaps(t_start);
-    }
-
-    if(cached_src->dec_dsc.time_to_open == 0) cached_src->dec_dsc.time_to_open = 1;
-
-    return cached_src;
-}
-
-/**
- * Set the number of images to be cached.
- * More cached images mean more opened image at same time which might mean more memory usage.
- * E.g. if 20 PNG or JPG images are open in the RAM they consume memory while opened in the cache.
- * @param new_entry_cnt number of image to cache
- */
-void lv_img_cache_set_size(uint16_t new_entry_cnt)
-{
-#if LV_IMG_CACHE_DEF_SIZE == 0
-    LV_UNUSED(new_entry_cnt);
-    LV_LOG_WARN("Can't change cache size because it's disabled by LV_IMG_CACHE_DEF_SIZE = 0");
-#else
-    if(LV_GC_ROOT(_lv_img_cache_array) != NULL) {
-        /*Clean the cache before free it*/
-        lv_img_cache_invalidate_src(NULL);
-        lv_mem_free(LV_GC_ROOT(_lv_img_cache_array));
-    }
-
-    /*Reallocate the cache*/
-    LV_GC_ROOT(_lv_img_cache_array) = lv_mem_alloc(sizeof(lv_img_cache_entry_t) * new_entry_cnt);
-    LV_ASSERT_MEM(LV_GC_ROOT(_lv_img_cache_array));
-    if(LV_GC_ROOT(_lv_img_cache_array) == NULL) {
-        entry_cnt = 0;
-        return;
-    }
-    entry_cnt = new_entry_cnt;
-
-    /*Clean the cache*/
-    uint16_t i;
-    for(i = 0; i < entry_cnt; i++) {
-        _lv_memset_00(&LV_GC_ROOT(_lv_img_cache_array)[i].dec_dsc, sizeof(lv_img_decoder_dsc_t));
-        _lv_memset_00(&LV_GC_ROOT(_lv_img_cache_array)[i], sizeof(lv_img_cache_entry_t));
-    }
-#endif
-}
-
-/**
- * Invalidate an image source in the cache.
- * Useful if the image source is updated therefore it needs to be cached again.
- * @param src an image source path to a file or pointer to an `lv_img_dsc_t` variable.
- */
-void lv_img_cache_invalidate_src(const void * src)
-{
-#if LV_IMG_CACHE_DEF_SIZE
-    lv_img_cache_entry_t * cache = LV_GC_ROOT(_lv_img_cache_array);
-
-    uint16_t i;
-    for(i = 0; i < entry_cnt; i++) {
-        if(cache[i].dec_dsc.src == src || src == NULL) {
-            if(cache[i].dec_dsc.src != NULL) {
-                lv_img_decoder_close(&cache[i].dec_dsc);
-            }
-
-            _lv_memset_00(&cache[i].dec_dsc, sizeof(lv_img_decoder_dsc_t));
-            _lv_memset_00(&cache[i], sizeof(lv_img_cache_entry_t));
-        }
-    }
-#endif
-}
-
-/**********************
- *   STATIC FUNCTIONS
- **********************/
->>>>>>> 9003f4a9
+ **********************/
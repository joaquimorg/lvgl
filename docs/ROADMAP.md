--- conflicted
+++ resolved
@@ -1,71 +1,3 @@
-<<<<<<< HEAD
-# Roadmap
-
-This is a summary for thenew fatures of the major releases and a collection of ideas. 
-
-This list indicates only the current intention and can be changed.
-
-## v8
-Planned to November/December 2020
-- Create an `lv_components` repository for compley widgets
-   - It makes the core LVGL leaner
-   - In `lv_components` we can have a lot and specific widgets
-   - Good place for contribution
-- New scrolling:
-  - See [feat/new-scroll](https://github.com/lvgl/lvgl/tree/feat/new-scroll) branch and  [#1614](https://github.com/lvgl/lvgl/issues/1614)) issue.
-  - Remove `lv_page` and support scrolling on `lv_obj`
-  - Support "elastic" scrolling when scrolled in
-  - Support scroll chaining among any objects types (not only `lv_pages`s)
-  - Remove `lv_drag`. Similar effect can be achieved by setting the position in `LV_EVENT_PRESSING`
-  - Add snapping
-  - Add snap stop to scroll max 1 snap point
-  - Already working
-- New layouts:
-  - See [#1615](https://github.com/lvgl/lvgl/issues/1615) issue
-  - [CSS Grid](https://css-tricks.com/snippets/css/a-guide-to-grid/)-like layout support
-  - [CSS Flexbox](https://css-tricks.com/snippets/css/a-guide-to-flexbox/)-like layout support
-  - Remove `lv_cont` and support layouts on `lv_obj`
-- Simplified File system interface ([feat/new_fs_api](https://github.com/lvgl/lvgl/tree/feat/new-fs-api) branch) to make porting easier
-  - Work in progress
-- Remove the align parameter from `lv_canvas_draw_text`
-- Remove the copy paramter from create functions
-- Style selectors and style-based states See [#1832](https://github.com/lvgl/lvgl/issues/1832)
-- Add Object Orianted system [#1919](https://github.com/lvgl/lvgl/issues/1919)
-
-## v8.1
-- Add radio button widget
-
-## v8.x
-- Unit testing (gtest?). See [#1658](https://github.com/lvgl/lvgl/issues/1658)
-- Benchmarking (gem5?). See [#1660](https://github.com/lvgl/lvgl/issues/1660)
-
-## v9
-- Simplify `group`s. Discussion is [here](https://forum.lvgl.io/t/lv-group-tabindex/2927/3).
-- Consider direct binary font format support
-- Optimize line and cirle drawing and masking
-- Reconsider color format management for run time color format setting, and custom color format usage. (Also [RGB888](https://github.com/lvgl/lvgl/issues/1722))
-- 9-patch support for `lv_imgbtn`.
-- Handle stride. See [#1858](https://github.com/lvgl/lvgl/issues/1858)
-- Make gradients more versatile
-- Make image transformations more versatile
-- Allow snapshoting object to tranfrom them as images
-
-## v10
-- Remove property level states
-
-
-## Ideas
-- lv_mem_alloc_aligned(size, align)
-- Text node. See [#1701](https://github.com/lvgl/lvgl/issues/1701#issuecomment-699479408)
-- CPP binding. See [Forum](https://forum.lvgl.io/t/is-it-possible-to-officially-support-optional-cpp-api/2736)
-- Optmize font decompression
-- Switch to RGBA colors in styles
-- Need coverage report for tests
-- Need static analize (via coverity.io or somehing else)
-- Support dot_begin and dot_middle long modes for labels
-- Add new label alignment modes. [#1656](https://github.com/lvgl/lvgl/issues/1656)
-- Support larger images: [#1892](https://github.com/lvgl/lvgl/issues/1892)
-=======
 # Roadmap
 
 This is a summary for thenew fatures of the major releases and a collection of ideas.
@@ -128,5 +60,4 @@
 - Need static analyze (via coverity.io or somehing else)
 - Support dot_begin and dot_middle long modes for labels
 - Add new label alignment modes. [#1656](https://github.com/lvgl/lvgl/issues/1656)
-- Support larger images: [#1892](https://github.com/lvgl/lvgl/issues/1892)
->>>>>>> 9003f4a9
+- Support larger images: [#1892](https://github.com/lvgl/lvgl/issues/1892)
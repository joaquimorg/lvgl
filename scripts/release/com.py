--- conflicted
+++ resolved
@@ -1,116 +1,3 @@
-<<<<<<< HEAD
-#!/usr/bin/env python
-
-import sys
-import os.path
-from os import path
-import os, fnmatch
-import re
-import subprocess
-import com
-
-def cmd(c, ask_on_err = True):
-  print("\n" + c)
-  r = os.system(c)       
-  if r:
-    print("### Error: " + str(r))
-    if ask_on_err: 
-        input("Press Enter to continue exectution...")
-    
-def define_set(fn, name, value):    
-    print("In " + fn + " set " + name + " to " + value)
-    
-    new_content = ""      
-    s = r'^ *# *define +' + str(name).rstrip() + ' +'
-    
-    f = open(fn, "r")
-    for i in f.read().splitlines():
-        r = re.search(s, i)
-        if r: 
-            d = i.split("define")
-            i = d[0] + "define " + name + " " + value 
-        new_content += i + '\n'
-     
-    f.close()
-    
-    f = open(fn, "w")
-    f.write(new_content)
-    f.close()
-    
-def ver_format(ver):
-    s = "v" + str(ver[0]) + "."  + str(ver[1]) + "."  + str(ver[2])
-    if(ver[3] != ""): s = s + "-" + ver[3]
-    return s
-
-def get_lvgl_version(br):
-    print("Get LVGL's version")
-    
-    ver = [0, 0, 0, ""] 
-    
-    os.chdir("./lvgl")
-    
-    com.cmd("git checkout " + br)
-    
-    f = open("./lvgl.h", "r")
-      
-    lastNum = re.compile(r'(?:[^\d]*(\d+)[^\d]*)+')
-    for i in f.read().splitlines():
-        r = re.search(r'^#define LVGL_VERSION_MAJOR ', i)
-        if r: 
-            m = lastNum.search(i)
-            if m: ver[0] = m.group(1)
-
-        r = re.search(r'^#define LVGL_VERSION_MINOR ', i)
-        if r: 
-            m = lastNum.search(i)
-            if m: ver[1] = m.group(1)
-      
-        r = re.search(r'^#define LVGL_VERSION_PATCH ', i)
-        if r: 
-            m = lastNum.search(i)
-            if m: ver[2] = m.group(1)
-     
-    f.close()
-    
-    com.cmd("git checkout master")
-    
-    os.chdir("../")
-    return ver
-        
-def push(c):
-    cmd("git push " + c)
-        
-def update_version(ver):
-    ver_str = ver_format(ver)
-    ver_num = ver[0] + "." + ver[1] + "." + ver[2]
-    
-    templ = fnmatch.filter(os.listdir('.'), '*_templ*.h')
-    
-    if len(templ) > 0 and templ[0]:
-        print("Updating version in " + templ[0])
-        cmd("sed -i -r 's/v[0-9]+\.[0-9]+\.[0-9]+.*/"+ "v" + ver_num + "/' " + templ[0])
-
-    if os.path.exists("library.json"):  
-        print("Updating version in library.json")
-        cmd("sed -i -r 's/[0-9]+\.[0-9]+\.[0-9]+/"+ ver_num +"/' library.json")
-        
-    if path.exists("library.properties"):  
-        print("Updating version in library.properties")
-        cmd("sed -i -r 's/version=[0-9]+\.[0-9]+\.[0-9]+/"+ "version=" + ver_num + "/' library.properties")
-    
-    if path.exists("conf.py"):  
-        cmd("sed -i -r \"s/'v[0-9]+\.[0-9]+\.[0-9]+.*'/\'" + ver_str + "'/\" conf.py")   
-        
-    if path.exists("Kconfig"):
-        cmd("sed -i -r \"s/'v[0-9]+\.[0-9]+\.[0-9]+.*'/\'" + ver_str + "'/\" Kconfig")
-
-    if path.exists("lvgl.h"):  
-        define_set("./lvgl.h", "LVGL_VERSION_MAJOR", str(ver[0]))
-        define_set("./lvgl.h", "LVGL_VERSION_MINOR", str(ver[1]))
-        define_set("./lvgl.h", "LVGL_VERSION_PATCH", str(ver[2]))
-        define_set("./lvgl.h", "LVGL_VERSION_INFO", "\"" + ver[3] + "\"")
-    
-=======
 #!/usr/bin/env python
 
 import sys
@@ -220,5 +107,4 @@
         define_set("./lvgl.h", "LVGL_VERSION_MAJOR", str(ver[0]))
         define_set("./lvgl.h", "LVGL_VERSION_MINOR", str(ver[1]))
         define_set("./lvgl.h", "LVGL_VERSION_PATCH", str(ver[2]))
-        define_set("./lvgl.h", "LVGL_VERSION_INFO", "\"" + ver[3] + "\"")
->>>>>>> 9003f4a9
+        define_set("./lvgl.h", "LVGL_VERSION_INFO", "\"" + ver[3] + "\"")
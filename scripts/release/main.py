--- conflicted
+++ resolved
@@ -1,70 +1,3 @@
-<<<<<<< HEAD
-#!/usr/bin/env python
-
-import os.path
-from os import path
-from datetime import date
-import sys
-import com
-import release
-import dev
-import proj
-
-upstream_org_url = "https://github.com/lvgl/"
-workdir = "./release_tmp"
-proj_list = [ "lv_sim_eclipse_sdl", "lv_sim_emscripten"]
-
-def upstream(repo):
-    return upstream_org_url + repo + ".git"
-    
-def clone(repo):
-    com.cmd("git clone  --recurse-submodules " + upstream(repo))
-    os.chdir("./" + repo)
-    com.cmd("git checkout master")
-    com.cmd("git remote update origin --prune")
-    com.cmd("git pull origin --tags")
-    os.chdir("..")
-    
-def clone_repos():
-    com.cmd("rm -fr " + workdir)
-    com.cmd("mkdir " + workdir)
-    os.chdir(workdir)
-    clone("lvgl")
-    clone("lv_examples")
-    clone("lv_drivers")
-    clone("docs")
-    clone("blog")
-
-    for p in proj_list:
-        clone(p)
-    
-def cleanup():
-    os.chdir("../")
-    com.cmd("rm -fr " + workdir)
-
-if __name__ == '__main__':
-    prepare_type = ['major', 'minor', 'bugfix']
-    dev_prepare = 'minor'    
-
-#    if(len(sys.argv) != 2):
-#        print("Missing argument. Usage ./release.py bugfix | minor | major")
-#        print("Use minor by deafult")
-#    else:      
-#        dev_prepare = sys.argv[1]
-    
-    if not (dev_prepare in prepare_type): 
-        print("Invalid argument. Usage ./release.py bugfix | minor | major") 
-        exit(1)
-     
-    #os.chdir(workdir)
-    clone_repos()
-    release.make()
-    for p in proj_list:
-        proj.make(p, True)
-       
-    dev.make(dev_prepare)  
-    #cleanup()
-=======
 #!/usr/bin/env python
 
 import os.path
@@ -129,5 +62,4 @@
         proj.make(p, True)
 
     dev.make(dev_prepare)
-    #cleanup()
->>>>>>> 9003f4a9
+    #cleanup()
/**
 * @file lv_ta.c
 * 
 */


/*********************
 *      INCLUDES
 *********************/
#include "lv_conf.h"
#if USE_LV_TA != 0

#include "lv_ta.h"
#include "../lv_obj/lv_group.h"
#include "../lv_draw/lv_draw.h"
#include "misc/gfx/anim.h"
<<<<<<< HEAD
#include "misc/gfx/text.h"
=======
#include "misc/math/math_base.h"
>>>>>>> 974540cc

/*********************
 *      DEFINES
 *********************/
/*Test configuration*/
#ifndef LV_TA_MAX_LENGTH
#define LV_TA_MAX_LENGTH    256
#endif

#ifndef LV_TA_CUR_BLINK_TIME
#define LV_TA_CUR_BLINK_TIME 400    /*ms*/
#endif

#ifndef LV_TA_PWD_SHOW_TIME
#define LV_TA_PWD_SHOW_TIME 1500    /*ms*/
#endif

#define LV_TA_DEF_WIDTH     (2 * LV_DPI)
#define LV_TA_DEF_HEIGHT    (1 * LV_DPI)

/**********************
 *      TYPEDEFS
 **********************/

/**********************
 *  STATIC PROTOTYPES
 **********************/
static bool lv_ta_design(lv_obj_t * ta, const area_t * mask, lv_design_mode_t mode);
static bool lv_ta_scrling_design(lv_obj_t * scrl, const area_t * mask, lv_design_mode_t mode);
static void cursor_blink_anim(lv_obj_t * ta, uint8_t show);
static void pwd_char_hider_anim(lv_obj_t * ta, int32_t x);
static void pwd_char_hider(lv_obj_t * ta);
static void lv_ta_save_valid_cursor_x(lv_obj_t * ta);

/**********************
 *  STATIC VARIABLES
 **********************/
lv_design_f_t ancestor_design_f;
lv_design_f_t scrl_design_f;

/**********************
 *      MACROS
 **********************/

/**********************
 *   GLOBAL FUNCTIONS
 **********************/

/*----------------- 
 * Create function
 *-----------------*/

/**
 * Create a text area objects
 * @param par pointer to an object, it will be the parent of the new text area
 * @param copy pointer to a text area object, if not NULL then the new object will be copied from it
 * @return pointer to the created text area
 */
lv_obj_t * lv_ta_create(lv_obj_t * par, lv_obj_t * copy)
{
    /*Create the ancestor object*/
    lv_obj_t * new_ta = lv_page_create(par, copy);
    dm_assert(new_ta);
    
    /*Allocate the object type specific extended data*/
    lv_ta_ext_t * ext = lv_obj_alloc_ext(new_ta, sizeof(lv_ta_ext_t));
    dm_assert(ext);
    ext->cursor_show = 1;
    ext->cursor_state = 0;
    ext->pwd_mode = 0;
    ext->pwd_tmp = NULL;
    ext->cursor_style = NULL;
    ext->cursor_pos = 0;
    ext->cursor_type = LV_TA_CURSOR_LINE;
    ext->cursor_valid_x = 0;
    ext->label = NULL;

    if(ancestor_design_f == NULL) ancestor_design_f = lv_obj_get_design_f(new_ta);
    if(scrl_design_f == NULL) scrl_design_f = lv_obj_get_design_f(ext->page.scrl);

    lv_obj_set_signal_f(new_ta, lv_ta_signal);
    lv_obj_set_signal_f(lv_page_get_scrl(new_ta), lv_ta_scrl_signal);
    lv_obj_set_design_f(new_ta, lv_ta_design);

    /*Init the new text area object*/
    if(copy == NULL) {
    	ext->label = lv_label_create(new_ta, NULL);

    	lv_obj_set_design_f(ext->page.scrl, lv_ta_scrling_design);
    	lv_label_set_long_mode(ext->label, LV_LABEL_LONG_BREAK);
    	lv_label_set_text(ext->label, "Text.area");
    	lv_page_glue_obj(ext->label, true);
    	lv_obj_set_click(ext->label, false);
    	lv_obj_set_style(new_ta, lv_style_get(LV_STYLE_PRETTY, NULL));
        lv_page_set_sb_mode(new_ta, LV_PAGE_SB_MODE_AUTO);
        lv_obj_set_style(lv_page_get_scrl(new_ta), lv_style_get(LV_STYLE_TRANSP_TIGHT, NULL));
    	lv_obj_set_size(new_ta, LV_TA_DEF_WIDTH, LV_TA_DEF_HEIGHT);
    }
    /*Copy an existing object*/
    else {
    	lv_obj_set_design_f(ext->page.scrl, lv_ta_scrling_design);
    	lv_ta_ext_t * copy_ext = lv_obj_get_ext(copy);
    	ext->label = lv_label_create(new_ta, copy_ext->label);
        ext->cursor_show = copy_ext->cursor_show;
        ext->pwd_mode = copy_ext->pwd_mode;
    	lv_page_glue_obj(ext->label, true);
    	if(copy_ext->one_line) lv_ta_set_one_line(new_ta, true);

        /*Refresh the style with new signal function*/
        lv_obj_refr_style(new_ta);
    }
    
    /*Create a cursor blinker animation*/
    anim_t a;
    a.var = new_ta;
    a.fp = (anim_fp_t)cursor_blink_anim;
    a.time = LV_TA_CUR_BLINK_TIME;
    a.act_time = 0;
    a.end_cb = NULL;
    a.start = 1;
    a.end = 0;
    a.repeat = 1;
    a.repeat_pause = 0;
    a.playback = 1;
    a.playback_pause = 0;
    a.path = anim_get_path(ANIM_PATH_STEP);
    anim_create(&a);

    return new_ta;
}

/**
 * Signal function of the text area
 * @param ta pointer to a text area object
 * @param sign a signal type from lv_signal_t enum
 * @param param pointer to a signal specific variable
 * @return true: the object is still valid (not deleted), false: the object become invalid
 */
bool lv_ta_signal(lv_obj_t * ta, lv_signal_t sign, void * param)
{
    bool valid;

    /* Include the ancient signal function */
    valid = lv_page_signal(ta, sign, param);

    /* The object can be deleted so check its validity and then
     * make the object specific signal handling */
    if(valid != false) {
    	lv_ta_ext_t * ext = lv_obj_get_ext(ta);
    	if(sign == LV_SIGNAL_CLEANUP) {
    	    if(ext->pwd_tmp != NULL) dm_free(ext->pwd_tmp);

            /* (The created label will be deleted automatically) */
    	} else if(sign == LV_SIGNAL_STYLE_CHG) {
            if(ext->label) {
            	lv_obj_t * scrl = lv_page_get_scrl(ta);
            	lv_style_t * style_scrl = lv_obj_get_style(scrl);
                lv_obj_set_width(ext->label, lv_obj_get_width(scrl) - 2 * style_scrl->hpad);
                lv_obj_set_pos(ext->label, style_scrl->hpad, style_scrl->vpad);
                lv_label_set_text(ext->label, NULL);

                lv_obj_refr_ext_size(lv_page_get_scrl(ta));
            }
    	} else if(sign == LV_SIGNAL_CORD_CHG) {
    		/*Set the label width according to the text area width*/
            if(ext->label) {
                if(lv_obj_get_width(ta) != area_get_width(param) ||
                  lv_obj_get_height(ta) != area_get_height(param)) {
                	lv_obj_t * scrl = lv_page_get_scrl(ta);
                	lv_style_t * style_scrl = lv_obj_get_style(scrl);
                    lv_obj_set_width(ext->label, lv_obj_get_width(scrl) - 2 * style_scrl->hpad);
                    lv_obj_set_pos(ext->label, style_scrl->hpad, style_scrl->vpad);
                    lv_label_set_text(ext->label, NULL);    /*Refresh the label*/
                }
            }
    	}
        else if (sign == LV_SIGNAL_CONTROLL) {
            char c = *((char*)param);
            if(c == LV_GROUP_KEY_RIGHT) {
                lv_ta_cursor_right(ta);
            } else if(c == LV_GROUP_KEY_LEFT) {
                lv_ta_cursor_left(ta);
            } else if(c == LV_GROUP_KEY_UP) {
                lv_ta_cursor_up(ta);
            } else if(c == LV_GROUP_KEY_DOWN) {
                lv_ta_cursor_down(ta);
            }
        }
    }
    return valid;
}

/**
 * Signal function of the scrollable part of the text area
 * @param scrl pointer to scrollable part of a text area object
 * @param sign a signal type from lv_signal_t enum
 * @param param pointer to a signal specific variable
 * @return true: the object is still valid (not deleted), false: the object become invalid
 */
bool lv_ta_scrl_signal(lv_obj_t * scrl, lv_signal_t sign, void * param)
{
    bool valid;

    /* Include the ancient signal function */
    valid = lv_page_scrl_signal(scrl, sign, param);

    /* The object can be deleted so check its validity and then
     * make the object specific signal handling */
    if(valid != false) {
        if(sign == LV_SIGNAL_REFR_EXT_SIZE) {
            /*Set ext. size because the cursor might be out of this object*/
            lv_obj_t * ta = lv_obj_get_parent(scrl);
            lv_ta_ext_t * ext = lv_obj_get_ext(ta);
            lv_style_t * style_label = lv_obj_get_style(ext->label);

            scrl->ext_size = MATH_MAX(scrl->ext_size, style_label->line_space + font_get_height(style_label->font));
        }
    }
    return valid;
}
/*=====================
 * Setter functions
 *====================*/

/**
 * Insert a character to the current cursor position
 * @param ta pointer to a text area object
 * @param c a character (could but UTF-8 code as well: 'Á' or txt_unicode_to_utf8(0x047C)
 */
void lv_ta_add_char(lv_obj_t * ta, uint32_t c)
{
	lv_ta_ext_t * ext = lv_obj_get_ext(ta);

    if(ext->pwd_mode != 0) pwd_char_hider(ta);  /*Make sure all the current text contains only '*'*/
#if TXT_UTF8 == 0
    char letter_buf[2];
    letter_buf[0] = c;
    letter_buf[1] = '\0';
#else
    /*Swap because of UTF-8 is "big-endian-like" */
    if(((c >> 8) & 0b11100000) == 0b11000000) {
        c = (c & 0xFF) << 8 | ((c >> 8) & 0xFF);
    }
    if(((c >> 16) & 0b11110000) == 0b11100000) {
        c = (c & 0xFF) << 16 | ((c >> 16) & 0xFF);
    }
    if(((c >> 24) & 0b11111000) == 0b11110000) {
        c = ((c & 0xFF) << 24) | (((c >> 8) & 0xFF) >> 16) | (((c >> 16) & 0xFF) >> 8) | ((c >> 24) & 0xFF);
    }

    char letter_buf[8] = {0};
    memcpy(letter_buf, &c, txt_utf8_size(c));
#endif
    lv_label_ins_text(ext->label, ext->cursor_pos, letter_buf);    /*Insert the character*/

    if(ext->pwd_mode != 0) {

        ext->pwd_tmp = dm_realloc(ext->pwd_tmp, strlen(ext->pwd_tmp) + 2);  /*+2: the new char + \0 */
        dm_assert(ext->pwd_tmp);
        txt_ins(ext->pwd_tmp, ext->cursor_pos, letter_buf);

        anim_t a;
        a.var = ta;
        a.fp = (anim_fp_t)pwd_char_hider_anim;
        a.time = LV_TA_PWD_SHOW_TIME;
        a.act_time = 0;
        a.end_cb = (anim_cb_t)pwd_char_hider;
        a.start = 0;
        a.end = 1;
        a.repeat = 0;
        a.repeat_pause = 0;
        a.playback = 0;
        a.playback_pause = 0;
        a.path = anim_get_path(ANIM_PATH_STEP);
        anim_create(&a);
    }

    /*Move the cursor after the new character*/
    lv_ta_set_cursor_pos(ta, lv_ta_get_cursor_pos(ta) + 1);

    /*It is a valid x step so save it*/
    lv_ta_save_valid_cursor_x(ta);

}

/**
 * Insert a text to the current cursor position
 * @param ta pointer to a text area object
 * @param txt a '\0' terminated string to insert
 */
void lv_ta_add_text(lv_obj_t * ta, const char * txt)
{
	lv_ta_ext_t * ext = lv_obj_get_ext(ta);

	const char * label_txt = lv_label_get_text(ext->label);
    uint16_t txt_len = strlen(txt);

    if(ext->pwd_mode != 0) pwd_char_hider(ta);  /*Make sure all the current text contains only '*'*/
    /*Insert the text*/

    lv_label_ins_text(ext->label, ext->cursor_pos, txt);


    if(ext->pwd_mode != 0) {
        ext->pwd_tmp = dm_realloc(ext->pwd_tmp, strlen(ext->pwd_tmp) + txt_len + 1);
        dm_assert(ext->pwd_tmp);

        txt_ins(ext->pwd_tmp, ext->cursor_pos, txt);

        anim_t a;
        a.var = ta;
        a.fp = (anim_fp_t)pwd_char_hider_anim;
        a.time = LV_TA_PWD_SHOW_TIME;
        a.act_time = 0;
        a.end_cb = (anim_cb_t)pwd_char_hider;
        a.start = 0;
        a.end = 1;
        a.repeat = 0;
        a.repeat_pause = 0;
        a.playback = 0;
        a.playback_pause = 0;
        a.path = anim_get_path(ANIM_PATH_STEP);
        anim_create(&a);
    }

    /*Move the cursor after the new text*/
    lv_ta_set_cursor_pos(ta, lv_ta_get_cursor_pos(ta) + txt_len);

    /*It is a valid x step so save it*/
    lv_ta_save_valid_cursor_x(ta);
}

/**
 * Set the text of a text area
 * @param ta pointer to a text area
 * @param txt pointer to the text
 */
void lv_ta_set_text(lv_obj_t * ta, const char * txt)
{
	lv_ta_ext_t * ext = lv_obj_get_ext(ta);
	lv_label_set_text(ext->label, txt);
	lv_ta_set_cursor_pos(ta, LV_TA_CUR_LAST);

	/*Don't let 'width == 0' because cursor will not be visible*/
	if(lv_obj_get_width(ext->label) == 0) {
	    lv_style_t * style = lv_obj_get_style(ext->label);
	    lv_obj_set_width(ext->label, font_get_width(style->font, ' '));
	}

	/*It is a valid x step so save it*/
	lv_ta_save_valid_cursor_x(ta);

    if(ext->pwd_mode != 0) {
        ext->pwd_tmp = dm_realloc(ext->pwd_tmp, strlen(txt) + 1);
        strcpy(ext->pwd_tmp, txt);

        anim_t a;
        a.var = ta;
        a.fp = (anim_fp_t)pwd_char_hider_anim;
        a.time = LV_TA_PWD_SHOW_TIME;
        a.act_time = 0;
        a.end_cb = (anim_cb_t)pwd_char_hider;
        a.start = 0;
        a.end = 1;
        a.repeat = 0;
        a.repeat_pause = 0;
        a.playback = 0;
        a.playback_pause = 0;
        a.path = anim_get_path(ANIM_PATH_STEP);
        anim_create(&a);
    }
}

/**
 * Delete a the left character from the current cursor position
 * @param ta pointer to a text area object
 */
void lv_ta_del(lv_obj_t * ta)
{
	lv_ta_ext_t * ext = lv_obj_get_ext(ta);
	uint16_t cur_pos = ext->cursor_pos;

	if(cur_pos == 0) return;

    char * label_txt = lv_label_get_text(ext->label);
	/*Delete a character*/
#if TXT_UTF8 == 0
    txt_cut(label_txt, ext->cursor_pos - 1, 1);
#else
    uint32_t byte_pos = txt_utf8_get_id(label_txt, ext->cursor_pos - 1);
    txt_cut(label_txt, ext->cursor_pos - 1, txt_utf8_size(label_txt[byte_pos]));
#endif
	/*Refresh the label*/
	lv_label_set_text(ext->label, label_txt);

	/*Don't let 'width == 0' because cursor will not be visible*/
    if(lv_obj_get_width(ext->label) == 0) {
        lv_style_t * style = lv_obj_get_style(ext->label);
        lv_obj_set_width(ext->label, style->line_width);
    }

    if(ext->pwd_mode != 0) {
#if TXT_UTF8 == 0
        txt_cut(ext->pwd_tmp, ext->cursor_pos - 1, 1);
#else
        uint32_t byte_pos = txt_utf8_get_id(ext->pwd_tmp, ext->cursor_pos - 1);
        txt_cut(ext->pwd_tmp, ext->cursor_pos - 1, txt_utf8_size(label_txt[byte_pos]));
#endif
        ext->pwd_tmp = dm_realloc(ext->pwd_tmp, strlen(ext->pwd_tmp) + 1);
        dm_assert(ext->pwd_tmp);
    }

	/*Move the cursor to the place of the deleted character*/
	lv_ta_set_cursor_pos(ta, ext->cursor_pos - 1);

	/*It is a valid x step so save it*/
	lv_ta_save_valid_cursor_x(ta);
}


/**
 * Set the cursor position
 * @param obj pointer to a text area object
 * @param pos the new cursor position in character index
 *             < 0 : index from the end of the text
 *             LV_TA_CUR_LAST: go after the last character
 */
void lv_ta_set_cursor_pos(lv_obj_t * ta, int16_t pos)
{
	lv_ta_ext_t * ext = lv_obj_get_ext(ta);
    lv_obj_t * scrl = lv_page_get_scrl(ta);
    lv_style_t * style_scrl = lv_obj_get_style(scrl);
	uint16_t len = txt_len(lv_label_get_text(ext->label));

	if(pos < 0) pos = len + pos;

	if(pos > len || pos == LV_TA_CUR_LAST) pos = len;

	ext->cursor_pos = pos;

	/*Position the label to make the cursor visible*/
	lv_obj_t * label_par = lv_obj_get_parent(ext->label);
	point_t cur_pos;
	lv_style_t * style = lv_obj_get_style(ta);
	const font_t * font_p = style->font;
	area_t label_cords;
    area_t ta_cords;
	lv_label_get_letter_pos(ext->label, pos, &cur_pos);
	lv_obj_get_cords(ta, &ta_cords);
    lv_obj_get_cords(ext->label, &label_cords);

	/*Check the top*/
	if(lv_obj_get_y(label_par) + cur_pos.y < 0) {
		lv_obj_set_y(label_par, - cur_pos.y);
	}

	/*Check the bottom*/
	cord_t font_h = font_get_height(font_p) >> FONT_ANTIALIAS;
	if(label_cords.y1 + cur_pos.y + font_h + style_scrl->vpad > ta_cords.y2) {
		lv_obj_set_y(label_par, -(cur_pos.y - lv_obj_get_height(ta) +
				                     font_h + 2 * style_scrl->vpad));
	}
	/*Check the left (use the font_h as general unit)*/
    if(lv_obj_get_x(label_par) + cur_pos.x < font_h) {
        lv_obj_set_x(label_par, - cur_pos.x + font_h);
    }

    /*Check the right (use the font_h as general unit)*/
    if(label_cords.x1 + cur_pos.x + font_h + style_scrl->hpad > ta_cords.x2) {
        lv_obj_set_x(label_par, -(cur_pos.x - lv_obj_get_width(ta) +
                                     font_h + 2 * style_scrl->hpad));
    }

    /*Reset cursor blink animation*/
    anim_t a;
    a.var = ta;
    a.fp = (anim_fp_t)cursor_blink_anim;
    a.time = LV_TA_CUR_BLINK_TIME;
    a.act_time = 0;
    a.end_cb = NULL;
    a.start = 1;
    a.end= 0;
    a.repeat = 1;
    a.repeat_pause = 0;
    a.playback = 1;
    a.playback_pause = 0;
    a.path = anim_get_path(ANIM_PATH_STEP);
    anim_create(&a);

	lv_obj_inv(ta);
}


/**
 * Move the cursor one character right
 * @param ta pointer to a text area object
 */
void lv_ta_cursor_right(lv_obj_t * ta)
{
	uint16_t cp = lv_ta_get_cursor_pos(ta);
	cp++;
	lv_ta_set_cursor_pos(ta, cp);

	/*It is a valid x step so save it*/
	lv_ta_save_valid_cursor_x(ta);
}

/**
 * Move the cursor one character left
 * @param ta pointer to a text area object
 */
void lv_ta_cursor_left(lv_obj_t * ta)
{
	uint16_t cp = lv_ta_get_cursor_pos(ta);
	if(cp > 0)  {
		cp--;
		lv_ta_set_cursor_pos(ta, cp);

		/*It is a valid x step so save it*/
		lv_ta_save_valid_cursor_x(ta);
	}
}

/**
 * Move the cursor one line down
 * @param ta pointer to a text area object
 */
void lv_ta_cursor_down(lv_obj_t * ta)
{
	lv_ta_ext_t * ext = lv_obj_get_ext(ta);
	point_t pos;

	/*Get the position of the current letter*/
	lv_label_get_letter_pos(ext->label, lv_ta_get_cursor_pos(ta), &pos);

	/*Increment the y with one line and keep the valid x*/
	lv_style_t * label_style = lv_obj_get_style(ext->label);
	const font_t * font_p = label_style->font;
    cord_t font_h = font_get_height(font_p) >> FONT_ANTIALIAS;
	pos.y += font_h + label_style->line_space + 1;
	pos.x = ext->cursor_valid_x;

	/*Do not go below he last line*/
	if(pos.y < lv_obj_get_height(ext->label)) {
		/*Get the letter index on the new cursor position and set it*/
		uint16_t new_cur_pos = lv_label_get_letter_on(ext->label, &pos);
		lv_ta_set_cursor_pos(ta, new_cur_pos);
	}
}

/**
 * Move the cursor one line up
 * @param ta pointer to a text area object
 */
void lv_ta_cursor_up(lv_obj_t * ta)
{
	lv_ta_ext_t * ext = lv_obj_get_ext(ta);
	point_t pos;

	/*Get the position of the current letter*/
	lv_label_get_letter_pos(ext->label, lv_ta_get_cursor_pos(ta), &pos);

	/*Decrement the y with one line and keep the valid x*/
	lv_style_t * label_style = lv_obj_get_style(ext->label);
	const font_t * font = label_style->font;
    cord_t font_h = font_get_height(font) >> FONT_ANTIALIAS;
	pos.y -= font_h + label_style->line_space - 1;
	pos.x = ext->cursor_valid_x;

	/*Get the letter index on the new cursor position and set it*/
	uint16_t new_cur_pos = lv_label_get_letter_on(ext->label, &pos);
	lv_ta_set_cursor_pos(ta, new_cur_pos);
}

/**
 * Set the cursor visibility.
 * @param ta pointer to a text area object
 * @return show true: show the cursor and blink it, false: hide cursor
 */
void lv_ta_set_cursor_show(lv_obj_t * ta, bool show)
{
    lv_ta_ext_t * ext = lv_obj_get_ext(ta);
    ext->cursor_show = show == false ? 0 : 1;
    ext->cursor_state = 0;
    lv_obj_inv(ta);
}

/**
 * Set the cursor type.
 * @param ta pointer to a text area object
 * @param cur_type: element of 'lv_ta_cursor_type_t'
 */
void lv_ta_set_cursor_type(lv_obj_t * ta, lv_ta_cursor_type_t cur_type)
{
    lv_ta_ext_t * ext = lv_obj_get_ext(ta);
    ext->cursor_type = cur_type;
    lv_obj_inv(ta);
}

/**
 * Set the style of the cursor (NULL to use label's style)
 * @param ta pointer to a text area object
 * @param style pointer to the new cursor style
 */
void lv_ta_set_cursor_style(lv_obj_t * ta, lv_style_t * style)
{
    lv_ta_ext_t * ext = lv_obj_get_ext(ta);
    ext->cursor_style = style;
    lv_obj_inv(ta);
}


/**
 * Enable/Disable password mode
 * @param ta ointer to a text area object
 * @param en true: enable, false: disable
 */
void lv_ta_set_pwd_mode(lv_obj_t * ta, bool en)
{
    lv_ta_ext_t * ext = lv_obj_get_ext(ta);

    /*Pwd mode is now enabled*/
    if(ext->pwd_mode == 0 && en != false) {
        char * txt = lv_label_get_text(ext->label);
        uint16_t len = strlen(txt);
        ext->pwd_tmp = dm_alloc(len + 1);
        strcpy(ext->pwd_tmp, txt);

        uint16_t i;
        for(i = 0; i < len; i++) {
            txt[i] = '*';       /*All char to '*'*/
        }
        txt[i] = '\0';

        lv_label_set_text(ext->label, NULL);
    }
    /*Pwd mode is now disabled*/
    else if(ext->pwd_mode == 1 && en == false) {
        lv_label_set_text(ext->label, ext->pwd_tmp);
        dm_free(ext->pwd_tmp);
        ext->pwd_tmp = NULL;
    }

    ext->pwd_mode = en == false ? 0 : 1;
}

/**
 * Configure the text area to one line or back to normal
 * @param ta pointer to a Text area object
 * @param en true: one line, false: normal
 */
void lv_ta_set_one_line(lv_obj_t * ta, bool en)
{
    if(en != false) {
        lv_ta_ext_t * ext = lv_obj_get_ext(ta);
        lv_style_t * style_ta = lv_obj_get_style(ta);
        lv_style_t * style_label = lv_obj_get_style(ext->label);
        cord_t font_h =  font_get_height(style_label->font) >> FONT_ANTIALIAS;

        ext->one_line = 1;
        lv_cont_set_fit(lv_page_get_scrl(ta), true, true);
        lv_obj_set_height(ta, font_h + style_ta->vpad * 2);
        lv_label_set_long_mode(ext->label, LV_LABEL_LONG_EXPAND);
        lv_label_set_no_break(ext->label, true);
        lv_obj_set_pos(lv_page_get_scrl(ta), style_ta->hpad, style_ta->vpad);
    } else {
        lv_ta_ext_t * ext = lv_obj_get_ext(ta);
        lv_style_t * style_ta = lv_obj_get_style(ta);

        ext->one_line = 0;
        lv_cont_set_fit(lv_page_get_scrl(ta), false, true);
        lv_label_set_long_mode(ext->label, LV_LABEL_LONG_BREAK);
        lv_label_set_no_break(ext->label, false);
        lv_obj_set_height(ta, LV_TA_DEF_HEIGHT);
        lv_obj_set_pos(lv_page_get_scrl(ta), style_ta->hpad, style_ta->vpad);
    }
}

/*=====================
 * Getter functions
 *====================*/

/**
 * Get the text of a text area
 * @param ta pointer to a text area object
 * @return pointer to the text
 */
const char * lv_ta_get_txt(lv_obj_t * ta)
{
	lv_ta_ext_t * ext = lv_obj_get_ext(ta);

	const char * txt;
	if(ext->pwd_mode == 0) {
	    txt = lv_label_get_text(ext->label);
	} else {
	    txt = ext->pwd_tmp;
	}

	return txt;
}


/**
 * Get the label of a text area
 * @param ta pointer to a text area object
 * @return pointer to the label object
 */
lv_obj_t * lv_ta_get_label(lv_obj_t * ta)
{
    lv_ta_ext_t * ext = lv_obj_get_ext(ta);
    return ext->label;
}


/**
 * Get the current cursor position in character index
 * @param ta pointer to a text area object
 * @return the cursor position
 */
uint16_t lv_ta_get_cursor_pos(lv_obj_t * ta)
{
	lv_ta_ext_t * ext = lv_obj_get_ext(ta);
	return ext->cursor_pos;
}

/**
 * Get the current cursor visibility.
 * @param ta pointer to a text area object
 * @return true: the cursor is drawn, false: the cursor is hidden
 */
bool lv_ta_get_cursor_show(lv_obj_t * ta)
{
    lv_ta_ext_t * ext = lv_obj_get_ext(ta);
    return ext->cursor_show;
}

/**
 * Get the current cursor type.
 * @param ta pointer to a text area object
 * @return element of 'lv_ta_cursor_type_t'
 */
lv_ta_cursor_type_t lv_ta_get_cursor_type(lv_obj_t * ta)
{
    lv_ta_ext_t * ext = lv_obj_get_ext(ta);
    return ext->cursor_type;
}

/**
 * Get the style of the cursor
 * @param ta pointer to a text area object
 * @return style pointer to the new cursor style
 */
lv_style_t *  lv_ta_get_cursor_style(lv_obj_t * ta)
{
    lv_ta_ext_t * ext = lv_obj_get_ext(ta);
    return ext->cursor_style;
}

/**
 * Get the password mode
 * @param ta pointer to a text area object
 * @return true: password mode is enabled, false: disabled
 */
bool lv_ta_get_pwd_mode(lv_obj_t * ta)
{
    lv_ta_ext_t * ext = lv_obj_get_ext(ta);
    return ext->pwd_mode;
}

/**********************
 *   STATIC FUNCTIONS
 **********************/

/**
 * Handle the drawing related tasks of the text areas
 * @param ta pointer to an object
 * @param mask the object will be drawn only in this area
 * @param mode LV_DESIGN_COVER_CHK: only check if the object fully covers the 'mask_p' area
 *                                  (return 'true' if yes)
 *             LV_DESIGN_DRAW_MAIN: draw the object (always return 'true')
 *             LV_DESIGN_DRAW_POST: drawing after every children are drawn
 * @param return true/false, depends on 'mode'
 */
static bool lv_ta_design(lv_obj_t * ta, const area_t * masp, lv_design_mode_t mode)
{
    if(mode == LV_DESIGN_COVER_CHK) {
    	/*Return false if the object is not covers the mask_p area*/
    	return ancestor_design_f(ta, masp, mode);
    } else if(mode == LV_DESIGN_DRAW_MAIN) {
		/*Draw the object*/
		ancestor_design_f(ta, masp, mode);

    } else if(mode == LV_DESIGN_DRAW_POST) {
		ancestor_design_f(ta, masp, mode);
    }
    return true;
}

/**
 * An extended scrollable design of the page. Calls the normal design function and draws a cursor.
 * @param scrl pointer to the scrollabla part of the Text area
 * @param mask  the object will be drawn only in this area
 * @param mode LV_DESIGN_COVER_CHK: only check if the object fully covers the 'mask_p' area
 *                                  (return 'true' if yes)
 *             LV_DESIGN_DRAW_MAIN: draw the object (always return 'true')
 *             LV_DESIGN_DRAW_POST: drawing after every children are drawn
 * @return return true/false, depends on 'mode'
 */
static bool lv_ta_scrling_design(lv_obj_t * scrl, const area_t * mask, lv_design_mode_t mode)
{
	if(mode == LV_DESIGN_COVER_CHK) {
		/*Return false if the object is not covers the mask_p area*/
		return scrl_design_f(scrl, mask, mode);
	} else if(mode == LV_DESIGN_DRAW_MAIN) {
		/*Draw the object*/
		scrl_design_f(scrl, mask, mode);
	} else if(mode == LV_DESIGN_DRAW_POST) {
		scrl_design_f(scrl, mask, mode);

		/*Draw the cursor too*/
		lv_obj_t * ta = lv_obj_get_parent(scrl);
		lv_ta_ext_t * ta_ext = lv_obj_get_ext(ta);
		if(ta_ext->cursor_show == 0 || ta_ext->cursor_state == 0) return true; 	/*The cursor is not visible now*/

        lv_style_t * label_style = lv_obj_get_style(ta_ext->label);

        lv_style_t cur_style;
        if(ta_ext->cursor_style != NULL) {
            lv_style_cpy(&cur_style, ta_ext->cursor_style);
        }
        else {
            /*If cursor style is not specified then use the modified label style */
        	lv_style_cpy(&cur_style, label_style);
        	color_t ccolor_tmp = cur_style.ccolor;		/*Make letter color to cursor color*/
        	cur_style.ccolor = cur_style.mcolor;		/*In block mode the letter color will be current background color*/
        	cur_style.mcolor = ccolor_tmp;
        	cur_style.gcolor = ccolor_tmp;
        	cur_style.bcolor = ccolor_tmp;
        	cur_style.bopa = OPA_COVER;
        	cur_style.bwidth = 1 * LV_DOWNSCALE;
        	cur_style.line_width = 1 * LV_DOWNSCALE;
        	cur_style.swidth = 0;
        	cur_style.radius = 0;
        	cur_style.empty = 0;
        	cur_style.opa = OPA_COVER;
        }

		uint16_t cur_pos = lv_ta_get_cursor_pos(ta);
		const char * txt = lv_label_get_text(ta_ext->label);
<<<<<<< HEAD

        uint32_t byte_pos;
#if TXT_UTF8 != 0
        byte_pos = txt_utf8_get_id(txt, cur_pos);
#else
        byte_pos = cur_pos;
#endif

		uint32_t letter = txt_utf8_next(&txt[byte_pos], NULL);
		cord_t letter_w = font_get_width(label_style->font, letter != '\0' ? letter : ' ');
		cord_t letter_h = font_get_height(label_style->font) >> FONT_ANTIALIAS;
=======
        cord_t letter_h = font_get_height(label_style->font) >> FONT_ANTIALIAS;

        /*Set letter_w (set not 0 on non printable but valid chars)*/
        cord_t letter_w;
		if(txt[cur_pos] == '\0' || txt[cur_pos] == '\n' || txt[cur_pos] == '\r') {
		    letter_w = font_get_width(label_style->font, ' ');
		} else {
            letter_w = font_get_width(label_style->font, txt[cur_pos]);
		}

>>>>>>> 974540cc
		point_t letter_pos;
		lv_label_get_letter_pos(ta_ext->label, cur_pos, &letter_pos);

		/*If the cursor is out of the text (most right)  draw it to the next line*/
		if(letter_pos.x + ta_ext->label->cords.x1 + letter_w> ta_ext->label->cords.x2 && ta_ext->one_line == 0) {
		    letter_pos.x = 0;
		    letter_pos.y += letter_h + label_style->line_space;

		    if(txt[cur_pos] != '\0') cur_pos++;

		    if(txt[cur_pos] == '\0' || txt[cur_pos] == '\n' || txt[cur_pos] == '\r') {
                letter_w = font_get_width(label_style->font, ' ');
            } else {
                letter_w = font_get_width(label_style->font, txt[cur_pos]);
            }
		}

		/*Draw he cursor according to the type*/
		area_t cur_area;
		if(ta_ext->cursor_type == LV_TA_CURSOR_LINE) {
			cur_area.x1 = letter_pos.x + ta_ext->label->cords.x1;
			cur_area.y1 = letter_pos.y + ta_ext->label->cords.y1;
			cur_area.x2 = letter_pos.x + ta_ext->label->cords.x1 + cur_style.line_width;
			cur_area.y2 = letter_pos.y + ta_ext->label->cords.y1 + letter_h;
			lv_draw_rect(&cur_area, mask, &cur_style);
		} else if(ta_ext->cursor_type == LV_TA_CURSOR_BLOCK) {
			cur_area.x1 = letter_pos.x + ta_ext->label->cords.x1;
			cur_area.y1 = letter_pos.y + ta_ext->label->cords.y1;
			cur_area.x2 = letter_pos.x + ta_ext->label->cords.x1 + letter_w;
			cur_area.y2 = letter_pos.y + ta_ext->label->cords.y1 + letter_h;

			lv_draw_rect(&cur_area, mask, &cur_style);

			/*Get the current letter*/
#if TXT_UTF8 == 0
			char letter_buf[2];
			letter_buf[0] = txt[byte_pos];
            letter_buf[1] = '\0';
#else
            char letter_buf[8] = {0};
            memcpy(letter_buf, &txt[byte_pos], txt_utf8_size(txt[byte_pos]));
#endif
			lv_draw_label(&cur_area, mask, &cur_style, letter_buf, TXT_FLAG_NONE, 0);

		} else if(ta_ext->cursor_type == LV_TA_CURSOR_OUTLINE) {
			cur_area.x1 = letter_pos.x + ta_ext->label->cords.x1;
			cur_area.y1 = letter_pos.y + ta_ext->label->cords.y1;
			cur_area.x2 = letter_pos.x + ta_ext->label->cords.x1 + letter_w;
			cur_area.y2 = letter_pos.y + ta_ext->label->cords.y1 + letter_h;

			cur_style.empty = 1;
			if(cur_style.bwidth == 0) cur_style.bwidth = 1 * LV_DOWNSCALE; /*Be sure the border will be drawn*/
			lv_draw_rect(&cur_area, mask, &cur_style);
		} else if(ta_ext->cursor_type == LV_TA_CURSOR_UNDERLINE) {
			cur_area.x1 = letter_pos.x + ta_ext->label->cords.x1;
			cur_area.y1 = letter_pos.y + ta_ext->label->cords.y1 + letter_h - cur_style.line_width;
			cur_area.x2 = letter_pos.x + ta_ext->label->cords.x1 + letter_w;
			cur_area.y2 = letter_pos.y + ta_ext->label->cords.y1 + letter_h;

			lv_draw_rect(&cur_area, mask, &cur_style);
		}

	}

	return true;
}


/**
 * Called to blink the cursor
 * @param ta pointer to a text area
 * @param hide 1: hide the cursor, 0: show it
 */
static void cursor_blink_anim(lv_obj_t * ta, uint8_t show)
{
	lv_ta_ext_t * ext = lv_obj_get_ext(ta);
	if(show != ext->cursor_state) {
        ext->cursor_state = show == 0 ? 0 : 1;
        if(ext->cursor_show != 0) lv_obj_inv(ta);
	}
}


/**
 * Dummy function to animate char hiding in pwd mode.
 * Does nothing, but a function is required in car hiding anim.
 * (pwd_char_hider callback do the real job)
 * @param ta unused
 * @param x unused
 */
static void pwd_char_hider_anim(lv_obj_t * ta, int32_t x)
{

}

/**
 * Hide all characters (convert them to '*')
 * @param ta: pointer to text area object
 */
static void pwd_char_hider(lv_obj_t * ta)
{
    lv_ta_ext_t * ext = lv_obj_get_ext(ta);
    if(ext->pwd_mode != 0) {
        char * txt = lv_label_get_text(ext->label);
        int16_t len = txt_len(txt);
        bool refr = false;
        uint16_t i;
        for(i = 0; i < len; i++) txt[i] = '*';

        txt[i] = '\0';

        if(refr != false) lv_label_set_text(ext->label, txt);
    }
}

/**
 * Save the cursor x position as valid. It is important when jumping up/down to a shorter line
 * @param ta pointer to a text area object
 */
static void lv_ta_save_valid_cursor_x(lv_obj_t * ta)
{
	lv_ta_ext_t * ext = lv_obj_get_ext(ta);
	point_t cur_pos;
	lv_label_get_letter_pos(ext->label, ext->cursor_pos, &cur_pos);
	ext->cursor_valid_x = cur_pos.x;
}

#endif<|MERGE_RESOLUTION|>--- conflicted
+++ resolved
@@ -14,11 +14,8 @@
 #include "../lv_obj/lv_group.h"
 #include "../lv_draw/lv_draw.h"
 #include "misc/gfx/anim.h"
-<<<<<<< HEAD
 #include "misc/gfx/text.h"
-=======
 #include "misc/math/math_base.h"
->>>>>>> 974540cc
 
 /*********************
  *      DEFINES
@@ -868,7 +865,6 @@
 
 		uint16_t cur_pos = lv_ta_get_cursor_pos(ta);
 		const char * txt = lv_label_get_text(ta_ext->label);
-<<<<<<< HEAD
 
         uint32_t byte_pos;
 #if TXT_UTF8 != 0
@@ -878,34 +874,34 @@
 #endif
 
 		uint32_t letter = txt_utf8_next(&txt[byte_pos], NULL);
-		cord_t letter_w = font_get_width(label_style->font, letter != '\0' ? letter : ' ');
 		cord_t letter_h = font_get_height(label_style->font) >> FONT_ANTIALIAS;
-=======
-        cord_t letter_h = font_get_height(label_style->font) >> FONT_ANTIALIAS;
-
+		printf("letter1:%c, bp:%d\n", letter, byte_pos);
         /*Set letter_w (set not 0 on non printable but valid chars)*/
         cord_t letter_w;
-		if(txt[cur_pos] == '\0' || txt[cur_pos] == '\n' || txt[cur_pos] == '\r') {
+		if(letter == '\0' || letter == '\n' || letter == '\r') {
 		    letter_w = font_get_width(label_style->font, ' ');
 		} else {
-            letter_w = font_get_width(label_style->font, txt[cur_pos]);
+            letter_w = font_get_width(label_style->font, letter);
 		}
 
->>>>>>> 974540cc
 		point_t letter_pos;
 		lv_label_get_letter_pos(ta_ext->label, cur_pos, &letter_pos);
 
-		/*If the cursor is out of the text (most right)  draw it to the next line*/
-		if(letter_pos.x + ta_ext->label->cords.x1 + letter_w> ta_ext->label->cords.x2 && ta_ext->one_line == 0) {
+		/*If the cursor is out of the text (most right) draw it to the next line*/
+		if(letter_pos.x + ta_ext->label->cords.x1 + letter_w > ta_ext->label->cords.x2 && ta_ext->one_line == 0) {
 		    letter_pos.x = 0;
 		    letter_pos.y += letter_h + label_style->line_space;
 
-		    if(txt[cur_pos] != '\0') cur_pos++;
-
-		    if(txt[cur_pos] == '\0' || txt[cur_pos] == '\n' || txt[cur_pos] == '\r') {
+		    if(letter != '\0'){
+		        byte_pos += txt_utf8_size(txt[byte_pos]);
+		        letter = txt_utf8_next(&txt[byte_pos], NULL);
+		    }
+
+	        printf("letter2:%c, bp:%d\n", letter, byte_pos);
+		    if(letter == '\0' || letter == '\n' || letter == '\r') {
                 letter_w = font_get_width(label_style->font, ' ');
             } else {
-                letter_w = font_get_width(label_style->font, txt[cur_pos]);
+                letter_w = font_get_width(label_style->font, letter);
             }
 		}
 

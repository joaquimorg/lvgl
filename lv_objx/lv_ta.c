--- conflicted
+++ resolved
@@ -1195,8 +1195,6 @@
 static lv_res_t lv_ta_scrollable_signal(lv_obj_t * scrl, lv_signal_t sign, void * param)
 {
     lv_res_t res;
-    lv_obj_t * ta = lv_obj_get_parent(scrl);
-    lv_ta_ext_t * ext = lv_obj_get_ext_attr(ta);
 
     /* Include the ancient signal function */
     res = scrl_signal(scrl, sign, param);
@@ -1204,25 +1202,21 @@
 
     lv_obj_t * ta = lv_obj_get_parent(scrl);
     lv_ta_ext_t * ext = lv_obj_get_ext_attr(ta);
+
     if(sign == LV_SIGNAL_REFR_EXT_SIZE) {
         /*Set ext. size because the cursor might be out of this object*/
         lv_style_t * style_label = lv_obj_get_style(ext->label);
         lv_coord_t font_h = lv_font_get_height(style_label->text.font);
         scrl->ext_size = LV_MATH_MAX(scrl->ext_size, style_label->text.line_space + font_h);
     }
-<<<<<<< HEAD
-=======
-#if 0
->>>>>>> 66e70afb
     else if(sign == LV_SIGNAL_CORD_CHG) {
         /*Set the label width according to the text area width*/
         if(ext->label) {
             if(lv_obj_get_width(ta) != lv_area_get_width(param) ||
                     lv_obj_get_height(ta) != lv_area_get_height(param)) {
-<<<<<<< HEAD
-=======
+
                 lv_obj_t * scrl = lv_page_get_scrl(ta);
->>>>>>> 66e70afb
+
                 lv_style_t * style_scrl = lv_obj_get_style(scrl);
                 lv_obj_set_width(ext->label, lv_obj_get_width(scrl) - 2 * style_scrl->body.padding.hor);
                 lv_obj_set_pos(ext->label, style_scrl->body.padding.hor, style_scrl->body.padding.ver);
@@ -1232,14 +1226,9 @@
             }
         }
     }
-<<<<<<< HEAD
     else if(sign == LV_SIGNAL_PRESSED) {
         update_cursor_position_on_click(ta, (lv_indev_t *)param);
     }
-
-=======
-#endif
->>>>>>> 66e70afb
 
     return res;
 }

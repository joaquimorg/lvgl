<<<<<<< HEAD
/**
 * @file lv_conf.h
 * Configuration file for v7.8.1-dev
 */

/*
 * COPY THIS FILE AS `lv_conf.h` NEXT TO the `lvgl` FOLDER
 */

#if 0 /*Set it to "1" to enable content*/

#ifndef LV_CONF_H
#define LV_CONF_H
/* clang-format off */

#include <stdint.h>

/*====================
   Graphical settings
 *====================*/

/* Maximal horizontal and vertical resolution to support by the library.*/
#define LV_HOR_RES_MAX          (480)
#define LV_VER_RES_MAX          (320)

/* Color depth:
 * - 1:  1 byte per pixel
 * - 8:  RGB332
 * - 16: RGB565
 * - 32: ARGB8888
 */
#define LV_COLOR_DEPTH     16

/* Swap the 2 bytes of RGB565 color.
 * Useful if the display has a 8 bit interface (e.g. SPI)*/
#define LV_COLOR_16_SWAP   0

/* 1: Enable screen transparency.
 * Useful for OSD or other overlapping GUIs.
 * Requires `LV_COLOR_DEPTH = 32` colors and the screen's style should be modified: `style.body.opa = ...`*/
#define LV_COLOR_SCREEN_TRANSP    0

/*Images pixels with this color will not be drawn (with chroma keying)*/
#define LV_COLOR_TRANSP    LV_COLOR_LIME         /*LV_COLOR_LIME: pure green*/

/* Enable anti-aliasing (lines, and radiuses will be smoothed) */
#define LV_ANTIALIAS        1

/* Default display refresh period.
 * Can be changed in the display driver (`lv_disp_drv_t`).*/
#define LV_DISP_DEF_REFR_PERIOD      30      /*[ms]*/

/* Dot Per Inch: used to initialize default sizes.
 * E.g. a button with width = LV_DPI / 2 -> half inch wide
 * (Not so important, you can adjust it to modify default sizes and spaces)*/
#define LV_DPI              130     /*[px]*/

/* The the real width of the display changes some default values:
 * default object sizes, layout of examples, etc.
 * According to the width of the display (hor. res. / dpi)
 * the displays fall in 4 categories.
 * The 4th is extra large which has no upper limit so not listed here
 * The upper limit of the categories are set below in 0.1 inch unit.
 */
#define LV_DISP_SMALL_LIMIT  30
#define LV_DISP_MEDIUM_LIMIT 50
#define LV_DISP_LARGE_LIMIT  70

/* Type of coordinates. Should be `int16_t` (or `int32_t` for extreme cases) */
typedef int16_t lv_coord_t;

/*=========================
   Memory manager settings
 *=========================*/

/* LittelvGL's internal memory manager's settings.
 * The graphical objects and other related data are stored here. */

/* 1: use custom malloc/free, 0: use the built-in `lv_mem_alloc` and `lv_mem_free` */
#define LV_MEM_CUSTOM      0
#if LV_MEM_CUSTOM == 0
/* Size of the memory used by `lv_mem_alloc` in bytes (>= 2kB)*/
#  define LV_MEM_SIZE    (32U * 1024U)

/* Compiler prefix for a big array declaration */
#  define LV_MEM_ATTR

/* Set an address for the memory pool instead of allocating it as an array.
 * Can be in external SRAM too. */
#  define LV_MEM_ADR          0

/* Automatically defrag. on free. Defrag. means joining the adjacent free cells. */
#  define LV_MEM_AUTO_DEFRAG  1
#else       /*LV_MEM_CUSTOM*/
#  define LV_MEM_CUSTOM_INCLUDE <stdlib.h>   /*Header for the dynamic memory function*/
#  define LV_MEM_CUSTOM_ALLOC   malloc       /*Wrapper to malloc*/
#  define LV_MEM_CUSTOM_FREE    free         /*Wrapper to free*/
#endif     /*LV_MEM_CUSTOM*/

/* Use the standard memcpy and memset instead of LVGL's own functions.
 * The standard functions might or might not be faster depending on their implementation. */
#define LV_MEMCPY_MEMSET_STD    0

/* Garbage Collector settings
 * Used if lvgl is binded to higher level language and the memory is managed by that language */
#define LV_ENABLE_GC 0
#if LV_ENABLE_GC != 0
#  define LV_GC_INCLUDE "gc.h"                           /*Include Garbage Collector related things*/
#  define LV_MEM_CUSTOM_REALLOC   your_realloc           /*Wrapper to realloc*/
#  define LV_MEM_CUSTOM_GET_SIZE  your_mem_get_size      /*Wrapper to lv_mem_get_size*/
#endif /* LV_ENABLE_GC */

/*=======================
   Input device settings
 *=======================*/

/* Input device default settings.
 * Can be changed in the Input device driver (`lv_indev_drv_t`)*/

/* Input device read period in milliseconds */
#define LV_INDEV_DEF_READ_PERIOD          30

/* Drag threshold in pixels */
#define LV_INDEV_DEF_DRAG_LIMIT           10

/* Drag throw slow-down in [%]. Greater value -> faster slow-down */
#define LV_INDEV_DEF_DRAG_THROW           10

/* Long press time in milliseconds.
 * Time to send `LV_EVENT_LONG_PRESSED`) */
#define LV_INDEV_DEF_LONG_PRESS_TIME      400

/* Repeated trigger period in long press [ms]
 * Time between `LV_EVENT_LONG_PRESSED_REPEAT */
#define LV_INDEV_DEF_LONG_PRESS_REP_TIME  100


/* Gesture threshold in pixels */
#define LV_INDEV_DEF_GESTURE_LIMIT        50

/* Gesture min velocity at release before swipe (pixels)*/
#define LV_INDEV_DEF_GESTURE_MIN_VELOCITY 3

/*==================
 * Feature usage
 *==================*/

/*1: Enable the Animations */
#define LV_USE_ANIMATION        1
#if LV_USE_ANIMATION

/*Declare the type of the user data of animations (can be e.g. `void *`, `int`, `struct`)*/
typedef void * lv_anim_user_data_t;

#endif

/* 1: Enable shadow drawing on rectangles*/
#define LV_USE_SHADOW           1
#if LV_USE_SHADOW
/* Allow buffering some shadow calculation
 * LV_SHADOW_CACHE_SIZE is the max. shadow size to buffer,
 * where shadow size is `shadow_width + radius`
 * Caching has LV_SHADOW_CACHE_SIZE^2 RAM cost*/
#define LV_SHADOW_CACHE_SIZE    0
#endif

/*1: enable outline drawing on rectangles*/
#define LV_USE_OUTLINE  1

/*1: enable pattern drawing on rectangles*/
#define LV_USE_PATTERN  1

/*1: enable value string drawing on rectangles*/
#define LV_USE_VALUE_STR    1

/* 1: Use other blend modes than normal (`LV_BLEND_MODE_...`)*/
#define LV_USE_BLEND_MODES      1

/* 1: Use the `opa_scale` style property to set the opacity of an object and its children at once*/
#define LV_USE_OPA_SCALE        1

/* 1: Use image zoom and rotation*/
#define LV_USE_IMG_TRANSFORM    1

/* 1: Enable object groups (for keyboard/encoder navigation) */
#define LV_USE_GROUP            1
#if LV_USE_GROUP
typedef void * lv_group_user_data_t;
#endif  /*LV_USE_GROUP*/

/* 1: Enable GPU interface*/
#define LV_USE_GPU              1   /*Only enables `gpu_fill_cb` and `gpu_blend_cb` in the disp. drv- */
#define LV_USE_GPU_STM32_DMA2D  0
/*If enabling LV_USE_GPU_STM32_DMA2D, LV_GPU_DMA2D_CMSIS_INCLUDE must be defined to include path of CMSIS header of target processor
e.g. "stm32f769xx.h" or "stm32f429xx.h" */
#define LV_GPU_DMA2D_CMSIS_INCLUDE

/*1: Use PXP for CPU off-load on NXP RTxxx platforms */
#define LV_USE_GPU_NXP_PXP      0

/*1: Add default bare metal and FreeRTOS interrupt handling routines for PXP (lv_gpu_nxp_pxp_osa.c)
 *   and call lv_gpu_nxp_pxp_init() automatically during lv_init(). Note that symbol FSL_RTOS_FREE_RTOS
 *   has to be defined in order to use FreeRTOS OSA, otherwise bare-metal implementation is selected.
 *0: lv_gpu_nxp_pxp_init() has to be called manually before lv_init()
 * */
#define LV_USE_GPU_NXP_PXP_AUTO_INIT 0

/*1: Use VG-Lite for CPU offload on NXP RTxxx platforms */
#define LV_USE_GPU_NXP_VG_LITE   0

/* 1: Enable file system (might be required for images */
#define LV_USE_FILESYSTEM       1
#if LV_USE_FILESYSTEM
/*Declare the type of the user data of file system drivers (can be e.g. `void *`, `int`, `struct`)*/
typedef void * lv_fs_drv_user_data_t;
#endif

/*1: Add a `user_data` to drivers and objects*/
#define LV_USE_USER_DATA        0

/*1: Show CPU usage and FPS count in the right bottom corner*/
#define LV_USE_PERF_MONITOR     0

/*1: Use the functions and types from the older API if possible */
#define LV_USE_API_EXTENSION_V6  1
#define LV_USE_API_EXTENSION_V7  1

/*========================
 * Image decoder and cache
 *========================*/

/* 1: Enable indexed (palette) images */
#define LV_IMG_CF_INDEXED       1

/* 1: Enable alpha indexed images */
#define LV_IMG_CF_ALPHA         1

/* Default image cache size. Image caching keeps the images opened.
 * If only the built-in image formats are used there is no real advantage of caching.
 * (I.e. no new image decoder is added)
 * With complex image decoders (e.g. PNG or JPG) caching can save the continuous open/decode of images.
 * However the opened images might consume additional RAM.
 * Set it to 0 to disable caching */
#define LV_IMG_CACHE_DEF_SIZE       1

/*Declare the type of the user data of image decoder (can be e.g. `void *`, `int`, `struct`)*/
typedef void * lv_img_decoder_user_data_t;

/*=====================
 *  Compiler settings
 *====================*/

/* For big endian systems set to 1 */
#define LV_BIG_ENDIAN_SYSTEM    0

/* Define a custom attribute to `lv_tick_inc` function */
#define LV_ATTRIBUTE_TICK_INC

/* Define a custom attribute to `lv_task_handler` function */
#define LV_ATTRIBUTE_TASK_HANDLER

/* Define a custom attribute to `lv_disp_flush_ready` function */
#define LV_ATTRIBUTE_FLUSH_READY

/* Required alignment size for buffers */
#define LV_ATTRIBUTE_MEM_ALIGN_SIZE

/* With size optimization (-Os) the compiler might not align data to
 * 4 or 8 byte boundary. Some HW may need even 32 or 64 bytes.
 * This alignment will be explicitly applied where needed.
 * LV_ATTRIBUTE_MEM_ALIGN_SIZE should be used to specify required align size.
 * E.g. __attribute__((aligned(LV_ATTRIBUTE_MEM_ALIGN_SIZE))) */
#define LV_ATTRIBUTE_MEM_ALIGN

/* Attribute to mark large constant arrays for example
 * font's bitmaps */
#define LV_ATTRIBUTE_LARGE_CONST

/* Prefix performance critical functions to place them into a faster memory (e.g RAM)
 * Uses 15-20 kB extra memory */
#define LV_ATTRIBUTE_FAST_MEM

/* Export integer constant to binding.
 * This macro is used with constants in the form of LV_<CONST> that
 * should also appear on lvgl binding API such as Micropython
 *
 * The default value just prevents a GCC warning.
 */
#define LV_EXPORT_CONST_INT(int_value) struct _silence_gcc_warning

/* Prefix variables that are used in GPU accelerated operations, often these need to be
 * placed in RAM sections that are DMA accessible */
#define LV_ATTRIBUTE_DMA

/*===================
 *  HAL settings
 *==================*/

/* 1: use a custom tick source.
 * It removes the need to manually update the tick with `lv_tick_inc`) */
#define LV_TICK_CUSTOM     0
#if LV_TICK_CUSTOM == 1
#define LV_TICK_CUSTOM_INCLUDE  "Arduino.h"         /*Header for the system time function*/
#define LV_TICK_CUSTOM_SYS_TIME_EXPR (millis())     /*Expression evaluating to current system time in ms*/
#endif   /*LV_TICK_CUSTOM*/

typedef void * lv_disp_drv_user_data_t;             /*Type of user data in the display driver*/
typedef void * lv_indev_drv_user_data_t;            /*Type of user data in the input device driver*/

/*================
 * Log settings
 *===============*/

/*1: Enable the log module*/
#define LV_USE_LOG      0
#if LV_USE_LOG
/* How important log should be added:
 * LV_LOG_LEVEL_TRACE       A lot of logs to give detailed information
 * LV_LOG_LEVEL_INFO        Log important events
 * LV_LOG_LEVEL_WARN        Log if something unwanted happened but didn't cause a problem
 * LV_LOG_LEVEL_ERROR       Only critical issue, when the system may fail
 * LV_LOG_LEVEL_NONE        Do not log anything
 */
#  define LV_LOG_LEVEL    LV_LOG_LEVEL_WARN

/* 1: Print the log with 'printf';
 * 0: user need to register a callback with `lv_log_register_print_cb`*/
#  define LV_LOG_PRINTF   0
#endif  /*LV_USE_LOG*/

/*=================
 * Debug settings
 *================*/

/* If Debug is enabled LittelvGL validates the parameters of the functions.
 * If an invalid parameter is found an error log message is printed and
 * the MCU halts at the error. (`LV_USE_LOG` should be enabled)
 * If you are debugging the MCU you can pause
 * the debugger to see exactly where  the issue is.
 *
 * The behavior of asserts can be overwritten by redefining them here.
 * E.g. #define LV_ASSERT_MEM(p)  <my_assert_code>
 */
#define LV_USE_DEBUG        1
#if LV_USE_DEBUG

/*Check if the parameter is NULL. (Quite fast) */
#define LV_USE_ASSERT_NULL      1

/*Checks is the memory is successfully allocated or no. (Quite fast)*/
#define LV_USE_ASSERT_MEM       1

/*Check the integrity of `lv_mem` after critical operations. (Slow)*/
#define LV_USE_ASSERT_MEM_INTEGRITY       0

/* Check the strings.
 * Search for NULL, very long strings, invalid characters, and unnatural repetitions. (Slow)
 * If disabled `LV_USE_ASSERT_NULL` will be performed instead (if it's enabled) */
#define LV_USE_ASSERT_STR       0

/* Check NULL, the object's type and existence (e.g. not deleted). (Quite slow)
 * If disabled `LV_USE_ASSERT_NULL` will be performed instead (if it's enabled) */
#define LV_USE_ASSERT_OBJ       0

/*Check if the styles are properly initialized. (Fast)*/
#define LV_USE_ASSERT_STYLE     0

#endif /*LV_USE_DEBUG*/

/*==================
 *    FONT USAGE
 *===================*/

/* The built-in fonts contains the ASCII range and some Symbols with  4 bit-per-pixel.
 * The symbols are available via `LV_SYMBOL_...` defines
 * More info about fonts: https://docs.lvgl.io/v7/en/html/overview/font.html
 * To create a new font go to: https://lvgl.com/ttf-font-to-c-array
 */

/* Montserrat fonts with bpp = 4
 * https://fonts.google.com/specimen/Montserrat  */
#define LV_FONT_MONTSERRAT_8     0
#define LV_FONT_MONTSERRAT_10    0
#define LV_FONT_MONTSERRAT_12    0
#define LV_FONT_MONTSERRAT_14    1
#define LV_FONT_MONTSERRAT_16    0
#define LV_FONT_MONTSERRAT_18    0
#define LV_FONT_MONTSERRAT_20    0
#define LV_FONT_MONTSERRAT_22    0
#define LV_FONT_MONTSERRAT_24    0
#define LV_FONT_MONTSERRAT_26    0
#define LV_FONT_MONTSERRAT_28    0
#define LV_FONT_MONTSERRAT_30    0
#define LV_FONT_MONTSERRAT_32    0
#define LV_FONT_MONTSERRAT_34    0
#define LV_FONT_MONTSERRAT_36    0
#define LV_FONT_MONTSERRAT_38    0
#define LV_FONT_MONTSERRAT_40    0
#define LV_FONT_MONTSERRAT_42    0
#define LV_FONT_MONTSERRAT_44    0
#define LV_FONT_MONTSERRAT_46    0
#define LV_FONT_MONTSERRAT_48    0

/* Demonstrate special features */
#define LV_FONT_MONTSERRAT_12_SUBPX      0
#define LV_FONT_MONTSERRAT_28_COMPRESSED 0  /*bpp = 3*/
#define LV_FONT_DEJAVU_16_PERSIAN_HEBREW 0  /*Hebrew, Arabic, PErisan letters and all their forms*/
#define LV_FONT_SIMSUN_16_CJK            0  /*1000 most common CJK radicals*/

/*Pixel perfect monospace font
 * http://pelulamu.net/unscii/ */
#define LV_FONT_UNSCII_8     0
#define LV_FONT_UNSCII_16     0

/* Optionally declare your custom fonts here.
 * You can use these fonts as default font too
 * and they will be available globally. E.g.
 * #define LV_FONT_CUSTOM_DECLARE LV_FONT_DECLARE(my_font_1) \
 *                                LV_FONT_DECLARE(my_font_2)
 */
#define LV_FONT_CUSTOM_DECLARE

/* Enable it if you have fonts with a lot of characters.
 * The limit depends on the font size, font face and bpp
 * but with > 10,000 characters if you see issues probably you need to enable it.*/
#define LV_FONT_FMT_TXT_LARGE   0

/* Enables/disables support for compressed fonts. If it's disabled, compressed
 * glyphs cannot be processed by the library and won't be rendered.
 */
#define LV_USE_FONT_COMPRESSED 1

/* Enable subpixel rendering */
#define LV_USE_FONT_SUBPX 1
#if LV_USE_FONT_SUBPX
/* Set the pixel order of the display.
 * Important only if "subpx fonts" are used.
 * With "normal" font it doesn't matter.
 */
#define LV_FONT_SUBPX_BGR    0
#endif

/*Declare the type of the user data of fonts (can be e.g. `void *`, `int`, `struct`)*/
typedef void * lv_font_user_data_t;

/*================
 *  THEME USAGE
 *================*/

/*Always enable at least on theme*/

/* No theme, you can apply your styles as you need
 * No flags. Set LV_THEME_DEFAULT_FLAG 0 */
#define LV_USE_THEME_EMPTY       1

/*Simple to the create your theme based on it
 * No flags. Set LV_THEME_DEFAULT_FLAG 0 */
#define LV_USE_THEME_TEMPLATE    1

/* A fast and impressive theme.
 * Flags:
 * LV_THEME_MATERIAL_FLAG_LIGHT: light theme
 * LV_THEME_MATERIAL_FLAG_DARK: dark theme
 * LV_THEME_MATERIAL_FLAG_NO_TRANSITION: disable transitions (state change animations)
 * LV_THEME_MATERIAL_FLAG_NO_FOCUS: disable indication of focused state)
 * */
#define LV_USE_THEME_MATERIAL    1

/* Mono-color theme for monochrome displays.
 * If LV_THEME_DEFAULT_COLOR_PRIMARY is LV_COLOR_BLACK the
 * texts and borders will be black and the background will be
 * white. Else the colors are inverted.
 * No flags. Set LV_THEME_DEFAULT_FLAG 0 */
#define LV_USE_THEME_MONO        1

#define LV_THEME_DEFAULT_INCLUDE            <stdint.h>      /*Include a header for the init. function*/
#define LV_THEME_DEFAULT_INIT               lv_theme_material_init
#define LV_THEME_DEFAULT_COLOR_PRIMARY      lv_color_hex(0x01a2b1)
#define LV_THEME_DEFAULT_COLOR_SECONDARY    lv_color_hex(0x44d1b6)
#define LV_THEME_DEFAULT_FLAG               LV_THEME_MATERIAL_FLAG_LIGHT
#define LV_THEME_DEFAULT_FONT_SMALL         &lv_font_montserrat_14
#define LV_THEME_DEFAULT_FONT_NORMAL        &lv_font_montserrat_14
#define LV_THEME_DEFAULT_FONT_SUBTITLE      &lv_font_montserrat_14
#define LV_THEME_DEFAULT_FONT_TITLE         &lv_font_montserrat_14

/*=================
 *  Text settings
 *=================*/

/* Select a character encoding for strings.
 * Your IDE or editor should have the same character encoding
 * - LV_TXT_ENC_UTF8
 * - LV_TXT_ENC_ASCII
 * */
#define LV_TXT_ENC LV_TXT_ENC_UTF8

 /*Can break (wrap) texts on these chars*/
#define LV_TXT_BREAK_CHARS                  " ,.;:-_"

/* If a word is at least this long, will break wherever "prettiest"
 * To disable, set to a value <= 0 */
#define LV_TXT_LINE_BREAK_LONG_LEN          0

/* Minimum number of characters in a long word to put on a line before a break.
 * Depends on LV_TXT_LINE_BREAK_LONG_LEN. */
#define LV_TXT_LINE_BREAK_LONG_PRE_MIN_LEN  3

/* Minimum number of characters in a long word to put on a line after a break.
 * Depends on LV_TXT_LINE_BREAK_LONG_LEN. */
#define LV_TXT_LINE_BREAK_LONG_POST_MIN_LEN 3

/* The control character to use for signalling text recoloring. */
#define LV_TXT_COLOR_CMD "#"

/* Support bidirectional texts.
 * Allows mixing Left-to-Right and Right-to-Left texts.
 * The direction will be processed according to the Unicode Bidirectional Algorithm:
 * https://www.w3.org/International/articles/inline-bidi-markup/uba-basics*/
#define LV_USE_BIDI     0
#if LV_USE_BIDI
/* Set the default direction. Supported values:
 * `LV_BIDI_DIR_LTR` Left-to-Right
 * `LV_BIDI_DIR_RTL` Right-to-Left
 * `LV_BIDI_DIR_AUTO` detect texts base direction */
#define LV_BIDI_BASE_DIR_DEF  LV_BIDI_DIR_AUTO
#endif

/* Enable Arabic/Persian processing
 * In these languages characters should be replaced with
 * an other form based on their position in the text */
#define LV_USE_ARABIC_PERSIAN_CHARS 0

/*Change the built in (v)snprintf functions*/
#define LV_SPRINTF_CUSTOM   0
#if LV_SPRINTF_CUSTOM
#  define LV_SPRINTF_INCLUDE <stdio.h>
#  define lv_snprintf     snprintf
#  define lv_vsnprintf    vsnprintf
#else   /*!LV_SPRINTF_CUSTOM*/
#  define LV_SPRINTF_DISABLE_FLOAT 1
#endif  /*LV_SPRINTF_CUSTOM*/

/*===================
 *  LV_OBJ SETTINGS
 *==================*/

#if LV_USE_USER_DATA
/*Declare the type of the user data of object (can be e.g. `void *`, `int`, `struct`)*/
typedef void * lv_obj_user_data_t;
/*Provide a function to free user data*/
#define LV_USE_USER_DATA_FREE 0
#if LV_USE_USER_DATA_FREE
#  define LV_USER_DATA_FREE_INCLUDE  "something.h"  /*Header for user data free function*/
/* Function prototype : void user_data_free(lv_obj_t * obj); */
#  define LV_USER_DATA_FREE  (user_data_free)       /*Invoking for user data free function*/
#endif
#endif

/*1: enable `lv_obj_realign()` based on `lv_obj_align()` parameters*/
#define LV_USE_OBJ_REALIGN          1

/* Enable to make the object clickable on a larger area.
 * LV_EXT_CLICK_AREA_OFF or 0: Disable this feature
 * LV_EXT_CLICK_AREA_TINY: The extra area can be adjusted horizontally and vertically (0..255 px)
 * LV_EXT_CLICK_AREA_FULL: The extra area can be adjusted in all 4 directions (-32k..+32k px)
 */
#define LV_USE_EXT_CLICK_AREA  LV_EXT_CLICK_AREA_TINY

/*==================
 *  LV OBJ X USAGE
 *================*/
/*
 * Documentation of the object types: https://docs.lvgl.com/#Object-types
 */

/*Arc (dependencies: -)*/
#define LV_USE_ARC      1

/*Bar (dependencies: -)*/
#define LV_USE_BAR      1

/*Button (dependencies: lv_cont*/
#define LV_USE_BTN      1

/*Button matrix (dependencies: -)*/
#define LV_USE_BTNMATRIX     1

/*Calendar (dependencies: -)*/
#define LV_USE_CALENDAR 1
#if LV_USE_CALENDAR
#  define LV_CALENDAR_WEEK_STARTS_MONDAY    0
#endif

/*Canvas (dependencies: lv_img)*/
#define LV_USE_CANVAS   1

/*Check box (dependencies: lv_btn, lv_label)*/
#define LV_USE_CHECKBOX       1

/*Chart (dependencies: -)*/
#define LV_USE_CHART    1
#if LV_USE_CHART
#  define LV_CHART_AXIS_TICK_LABEL_MAX_LEN    256
#endif

/*Container (dependencies: -*/
#define LV_USE_CONT     1

/*Color picker (dependencies: -*/
#define LV_USE_CPICKER   1

/*Drop down list (dependencies: lv_page, lv_label, lv_symbol_def.h)*/
#define LV_USE_DROPDOWN    1
#if LV_USE_DROPDOWN != 0
/*Open and close default animation time [ms] (0: no animation)*/
#  define LV_DROPDOWN_DEF_ANIM_TIME     200
#endif

/*Gauge (dependencies:lv_bar, lv_linemeter)*/
#define LV_USE_GAUGE    1

/*Image (dependencies: lv_label*/
#define LV_USE_IMG      1

/*Image Button (dependencies: lv_btn*/
#define LV_USE_IMGBTN   1
#if LV_USE_IMGBTN
/*1: The imgbtn requires left, mid and right parts and the width can be set freely*/
#  define LV_IMGBTN_TILED 0
#endif

/*Keyboard (dependencies: lv_btnm)*/
#define LV_USE_KEYBOARD       1

/*Label (dependencies: -*/
#define LV_USE_LABEL    1
#if LV_USE_LABEL != 0
/*Hor, or ver. scroll speed [px/sec] in 'LV_LABEL_LONG_ROLL/ROLL_CIRC' mode*/
#  define LV_LABEL_DEF_SCROLL_SPEED       25

/* Waiting period at beginning/end of animation cycle */
#  define LV_LABEL_WAIT_CHAR_COUNT        3

/*Enable selecting text of the label */
#  define LV_LABEL_TEXT_SEL               0

/*Store extra some info in labels (12 bytes) to speed up drawing of very long texts*/
#  define LV_LABEL_LONG_TXT_HINT          0
#endif

/*LED (dependencies: -)*/
#define LV_USE_LED      1
#if LV_USE_LED
#  define LV_LED_BRIGHT_MIN  120      /*Minimal brightness*/
#  define LV_LED_BRIGHT_MAX  255     /*Maximal brightness*/
#endif

/*Line (dependencies: -*/
#define LV_USE_LINE     1

/*List (dependencies: lv_page, lv_btn, lv_label, (lv_img optionally for icons ))*/
#define LV_USE_LIST     1
#if LV_USE_LIST != 0
/*Default animation time of focusing to a list element [ms] (0: no animation)  */
#  define LV_LIST_DEF_ANIM_TIME  100
#endif

/*Line meter (dependencies: *;)*/
#define LV_USE_LINEMETER   1
#if LV_USE_LINEMETER
/* Draw line more precisely at cost of performance.
 * Useful if there are lot of lines any minor are visible
 * 0: No extra precision
 * 1: Some extra precision
 * 2: Best precision
 */
#  define LV_LINEMETER_PRECISE    1
#endif

/*Mask (dependencies: -)*/
#define LV_USE_OBJMASK  1

/*Message box (dependencies: lv_rect, lv_btnm, lv_label)*/
#define LV_USE_MSGBOX     1

/*Page (dependencies: lv_cont)*/
#define LV_USE_PAGE     1
#if LV_USE_PAGE != 0
/*Focus default animation time [ms] (0: no animation)*/
#  define LV_PAGE_DEF_ANIM_TIME     400
#endif

/*Preload (dependencies: lv_arc, lv_anim)*/
#define LV_USE_SPINNER      1
#if LV_USE_SPINNER != 0
#  define LV_SPINNER_DEF_ARC_LENGTH   60      /*[deg]*/
#  define LV_SPINNER_DEF_SPIN_TIME    1000    /*[ms]*/
#  define LV_SPINNER_DEF_ANIM         LV_SPINNER_TYPE_SPINNING_ARC
#endif

/*Roller (dependencies: lv_ddlist)*/
#define LV_USE_ROLLER    1
#if LV_USE_ROLLER != 0
/*Focus animation time [ms] (0: no animation)*/
#  define LV_ROLLER_DEF_ANIM_TIME     200

/*Number of extra "pages" when the roller is infinite*/
#  define LV_ROLLER_INF_PAGES         7
#endif

/*Slider (dependencies: lv_bar)*/
#define LV_USE_SLIDER    1

/*Spinbox (dependencies: lv_ta)*/
#define LV_USE_SPINBOX       1

/*Switch (dependencies: lv_slider)*/
#define LV_USE_SWITCH       1

/*Text area (dependencies: lv_label, lv_page)*/
#define LV_USE_TEXTAREA       1
#if LV_USE_TEXTAREA != 0
#  define LV_TEXTAREA_DEF_CURSOR_BLINK_TIME 400     /*ms*/
#  define LV_TEXTAREA_DEF_PWD_SHOW_TIME     1500    /*ms*/
#endif

/*Table (dependencies: lv_label)*/
#define LV_USE_TABLE    1
#if LV_USE_TABLE
#  define LV_TABLE_COL_MAX    12
#  define LV_TABLE_CELL_STYLE_CNT 4
#endif


/*Tab (dependencies: lv_page, lv_btnm)*/
#define LV_USE_TABVIEW      1
#  if LV_USE_TABVIEW != 0
/*Time of slide animation [ms] (0: no animation)*/
#  define LV_TABVIEW_DEF_ANIM_TIME    300
#endif

/*Tileview (dependencies: lv_page) */
#define LV_USE_TILEVIEW     1
#if LV_USE_TILEVIEW
/*Time of slide animation [ms] (0: no animation)*/
#  define LV_TILEVIEW_DEF_ANIM_TIME   300
#endif

/*Window (dependencies: lv_cont, lv_btn, lv_label, lv_img, lv_page)*/
#define LV_USE_WIN      1

/*==================
 * Non-user section
 *==================*/

#if defined(_MSC_VER) && !defined(_CRT_SECURE_NO_WARNINGS)    /* Disable warnings for Visual Studio*/
#  define _CRT_SECURE_NO_WARNINGS
#endif

/*--END OF LV_CONF_H--*/

#endif /*LV_CONF_H*/

#endif /*End of "Content enable"*/
=======
/**
 * @file lv_conf.h
 * Configuration file for v7.10.0-dev
 */

/*
 * COPY THIS FILE AS `lv_conf.h` NEXT TO the `lvgl` FOLDER
 */

#if 0 /*Set it to "1" to enable content*/

#ifndef LV_CONF_H
#define LV_CONF_H
/* clang-format off */

#include <stdint.h>

/*====================
   Graphical settings
 *====================*/

/* Maximal horizontal and vertical resolution to support by the library.*/
#define LV_HOR_RES_MAX          (480)
#define LV_VER_RES_MAX          (320)

/* Color depth:
 * - 1:  1 byte per pixel
 * - 8:  RGB332
 * - 16: RGB565
 * - 32: ARGB8888
 */
#define LV_COLOR_DEPTH     16

/* Swap the 2 bytes of RGB565 color.
 * Useful if the display has a 8 bit interface (e.g. SPI)*/
#define LV_COLOR_16_SWAP   0

/* 1: Enable screen transparency.
 * Useful for OSD or other overlapping GUIs.
 * Requires `LV_COLOR_DEPTH = 32` colors and the screen's style should be modified: `style.body.opa = ...`*/
#define LV_COLOR_SCREEN_TRANSP    0

/*Images pixels with this color will not be drawn (with chroma keying)*/
#define LV_COLOR_TRANSP    LV_COLOR_LIME         /*LV_COLOR_LIME: pure green*/

/* Enable anti-aliasing (lines, and radiuses will be smoothed) */
#define LV_ANTIALIAS        1

/* Default display refresh period.
 * Can be changed in the display driver (`lv_disp_drv_t`).*/
#define LV_DISP_DEF_REFR_PERIOD      30      /*[ms]*/

/* Dot Per Inch: used to initialize default sizes.
 * E.g. a button with width = LV_DPI / 2 -> half inch wide
 * (Not so important, you can adjust it to modify default sizes and spaces)*/
#define LV_DPI              130     /*[px]*/

/* The the real width of the display changes some default values:
 * default object sizes, layout of examples, etc.
 * According to the width of the display (hor. res. / dpi)
 * the displays fall in 4 categories.
 * The 4th is extra large which has no upper limit so not listed here
 * The upper limit of the categories are set below in 0.1 inch unit.
 */
#define LV_DISP_SMALL_LIMIT  30
#define LV_DISP_MEDIUM_LIMIT 50
#define LV_DISP_LARGE_LIMIT  70

/* Type of coordinates. Should be `int16_t` (or `int32_t` for extreme cases) */
typedef int16_t lv_coord_t;

/*=========================
   Memory manager settings
 *=========================*/

/* LittelvGL's internal memory manager's settings.
 * The graphical objects and other related data are stored here. */

/* 1: use custom malloc/free, 0: use the built-in `lv_mem_alloc` and `lv_mem_free` */
#define LV_MEM_CUSTOM      0
#if LV_MEM_CUSTOM == 0
/* Size of the memory used by `lv_mem_alloc` in bytes (>= 2kB)*/
#  define LV_MEM_SIZE    (32U * 1024U)

/* Compiler prefix for a big array declaration */
#  define LV_MEM_ATTR

/* Set an address for the memory pool instead of allocating it as an array.
 * Can be in external SRAM too. */
#  define LV_MEM_ADR          0

/* Automatically defrag. on free. Defrag. means joining the adjacent free cells. */
#  define LV_MEM_AUTO_DEFRAG  1
#else       /*LV_MEM_CUSTOM*/
#  define LV_MEM_CUSTOM_INCLUDE <stdlib.h>   /*Header for the dynamic memory function*/
#  define LV_MEM_CUSTOM_ALLOC   malloc       /*Wrapper to malloc*/
#  define LV_MEM_CUSTOM_FREE    free         /*Wrapper to free*/
#endif     /*LV_MEM_CUSTOM*/

/* Use the standard memcpy and memset instead of LVGL's own functions.
 * The standard functions might or might not be faster depending on their implementation. */
#define LV_MEMCPY_MEMSET_STD    0

/* Garbage Collector settings
 * Used if lvgl is binded to higher level language and the memory is managed by that language */
#define LV_ENABLE_GC 0
#if LV_ENABLE_GC != 0
#  define LV_GC_INCLUDE "gc.h"                           /*Include Garbage Collector related things*/
#  define LV_MEM_CUSTOM_REALLOC   your_realloc           /*Wrapper to realloc*/
#  define LV_MEM_CUSTOM_GET_SIZE  your_mem_get_size      /*Wrapper to lv_mem_get_size*/
#endif /* LV_ENABLE_GC */

/*=======================
   Input device settings
 *=======================*/

/* Input device default settings.
 * Can be changed in the Input device driver (`lv_indev_drv_t`)*/

/* Input device read period in milliseconds */
#define LV_INDEV_DEF_READ_PERIOD          30

/* Drag threshold in pixels */
#define LV_INDEV_DEF_DRAG_LIMIT           10

/* Drag throw slow-down in [%]. Greater value -> faster slow-down */
#define LV_INDEV_DEF_DRAG_THROW           10

/* Long press time in milliseconds.
 * Time to send `LV_EVENT_LONG_PRESSED`) */
#define LV_INDEV_DEF_LONG_PRESS_TIME      400

/* Repeated trigger period in long press [ms]
 * Time between `LV_EVENT_LONG_PRESSED_REPEAT */
#define LV_INDEV_DEF_LONG_PRESS_REP_TIME  100

/* Gesture threshold in pixels */
#define LV_INDEV_DEF_GESTURE_LIMIT        50

/* Gesture min velocity at release before swipe (pixels)*/
#define LV_INDEV_DEF_GESTURE_MIN_VELOCITY 3

/*==================
 * Feature usage
 *==================*/

/*1: Enable the Animations */
#define LV_USE_ANIMATION        1
#if LV_USE_ANIMATION

/*Declare the type of the user data of animations (can be e.g. `void *`, `int`, `struct`)*/
typedef void * lv_anim_user_data_t;

#endif

/* 1: Enable shadow drawing on rectangles*/
#define LV_USE_SHADOW           1
#if LV_USE_SHADOW
/* Allow buffering some shadow calculation
 * LV_SHADOW_CACHE_SIZE is the max. shadow size to buffer,
 * where shadow size is `shadow_width + radius`
 * Caching has LV_SHADOW_CACHE_SIZE^2 RAM cost*/
#define LV_SHADOW_CACHE_SIZE    0
#endif

/*1: enable outline drawing on rectangles*/
#define LV_USE_OUTLINE  1

/*1: enable pattern drawing on rectangles*/
#define LV_USE_PATTERN  1

/*1: enable value string drawing on rectangles*/
#define LV_USE_VALUE_STR    1

/* 1: Use other blend modes than normal (`LV_BLEND_MODE_...`)*/
#define LV_USE_BLEND_MODES      1

/* 1: Use the `opa_scale` style property to set the opacity of an object and its children at once*/
#define LV_USE_OPA_SCALE        1

/* 1: Use image zoom and rotation*/
#define LV_USE_IMG_TRANSFORM    1

/* 1: Enable object groups (for keyboard/encoder navigation) */
#define LV_USE_GROUP            1
#if LV_USE_GROUP
typedef void * lv_group_user_data_t;
#endif  /*LV_USE_GROUP*/

/* 1: Enable GPU interface*/
#define LV_USE_GPU              1   /*Only enables `gpu_fill_cb` and `gpu_blend_cb` in the disp. drv- */
#define LV_USE_GPU_STM32_DMA2D  0
/*If enabling LV_USE_GPU_STM32_DMA2D, LV_GPU_DMA2D_CMSIS_INCLUDE must be defined to include path of CMSIS header of target processor
e.g. "stm32f769xx.h" or "stm32f429xx.h" */
#define LV_GPU_DMA2D_CMSIS_INCLUDE

/*1: Use PXP for CPU off-load on NXP RTxxx platforms */
#define LV_USE_GPU_NXP_PXP      0

/*1: Add default bare metal and FreeRTOS interrupt handling routines for PXP (lv_gpu_nxp_pxp_osa.c)
 *   and call lv_gpu_nxp_pxp_init() automatically during lv_init(). Note that symbol FSL_RTOS_FREE_RTOS
 *   has to be defined in order to use FreeRTOS OSA, otherwise bare-metal implementation is selected.
 *0: lv_gpu_nxp_pxp_init() has to be called manually before lv_init()
 * */
#define LV_USE_GPU_NXP_PXP_AUTO_INIT 0

/*1: Use VG-Lite for CPU offload on NXP RTxxx platforms */
#define LV_USE_GPU_NXP_VG_LITE   0

/* 1: Enable file system (might be required for images */
#define LV_USE_FILESYSTEM       1
#if LV_USE_FILESYSTEM
/*Declare the type of the user data of file system drivers (can be e.g. `void *`, `int`, `struct`)*/
typedef void * lv_fs_drv_user_data_t;
#endif

/*1: Add a `user_data` to drivers and objects*/
#define LV_USE_USER_DATA        0

/*1: Show CPU usage and FPS count in the right bottom corner*/
#define LV_USE_PERF_MONITOR     0

/*1: Use the functions and types from the older API if possible */
#define LV_USE_API_EXTENSION_V6  1
#define LV_USE_API_EXTENSION_V7  1

/*========================
 * Image decoder and cache
 *========================*/

/* 1: Enable indexed (palette) images */
#define LV_IMG_CF_INDEXED       1

/* 1: Enable alpha indexed images */
#define LV_IMG_CF_ALPHA         1

/* Default image cache size. Image caching keeps the images opened.
 * If only the built-in image formats are used there is no real advantage of caching.
 * (I.e. no new image decoder is added)
 * With complex image decoders (e.g. PNG or JPG) caching can save the continuous open/decode of images.
 * However the opened images might consume additional RAM.
 * Set it to 0 to disable caching */
#define LV_IMG_CACHE_DEF_SIZE       1

/*Declare the type of the user data of image decoder (can be e.g. `void *`, `int`, `struct`)*/
typedef void * lv_img_decoder_user_data_t;

/*=====================
 *  Compiler settings
 *====================*/

/* For big endian systems set to 1 */
#define LV_BIG_ENDIAN_SYSTEM    0

/* Define a custom attribute to `lv_tick_inc` function */
#define LV_ATTRIBUTE_TICK_INC

/* Define a custom attribute to `lv_task_handler` function */
#define LV_ATTRIBUTE_TASK_HANDLER

/* Define a custom attribute to `lv_disp_flush_ready` function */
#define LV_ATTRIBUTE_FLUSH_READY

/* Required alignment size for buffers */
#define LV_ATTRIBUTE_MEM_ALIGN_SIZE

/* With size optimization (-Os) the compiler might not align data to
 * 4 or 8 byte boundary. Some HW may need even 32 or 64 bytes.
 * This alignment will be explicitly applied where needed.
 * LV_ATTRIBUTE_MEM_ALIGN_SIZE should be used to specify required align size.
 * E.g. __attribute__((aligned(LV_ATTRIBUTE_MEM_ALIGN_SIZE))) */
#define LV_ATTRIBUTE_MEM_ALIGN

/* Attribute to mark large constant arrays for example
 * font's bitmaps */
#define LV_ATTRIBUTE_LARGE_CONST

/* Prefix performance critical functions to place them into a faster memory (e.g RAM)
 * Uses 15-20 kB extra memory */
#define LV_ATTRIBUTE_FAST_MEM

/* Export integer constant to binding.
 * This macro is used with constants in the form of LV_<CONST> that
 * should also appear on lvgl binding API such as Micropython
 *
 * The default value just prevents a GCC warning.
 */
#define LV_EXPORT_CONST_INT(int_value) struct _silence_gcc_warning

/* Prefix variables that are used in GPU accelerated operations, often these need to be
 * placed in RAM sections that are DMA accessible */
#define LV_ATTRIBUTE_DMA

/*===================
 *  HAL settings
 *==================*/

/* 1: use a custom tick source.
 * It removes the need to manually update the tick with `lv_tick_inc`) */
#define LV_TICK_CUSTOM     0
#if LV_TICK_CUSTOM == 1
#define LV_TICK_CUSTOM_INCLUDE  "Arduino.h"         /*Header for the system time function*/
#define LV_TICK_CUSTOM_SYS_TIME_EXPR (millis())     /*Expression evaluating to current system time in ms*/
#endif   /*LV_TICK_CUSTOM*/

typedef void * lv_disp_drv_user_data_t;             /*Type of user data in the display driver*/
typedef void * lv_indev_drv_user_data_t;            /*Type of user data in the input device driver*/

/*================
 * Log settings
 *===============*/

/*1: Enable the log module*/
#define LV_USE_LOG      0
#if LV_USE_LOG
/* How important log should be added:
 * LV_LOG_LEVEL_TRACE       A lot of logs to give detailed information
 * LV_LOG_LEVEL_INFO        Log important events
 * LV_LOG_LEVEL_WARN        Log if something unwanted happened but didn't cause a problem
 * LV_LOG_LEVEL_ERROR       Only critical issue, when the system may fail
 * LV_LOG_LEVEL_NONE        Do not log anything
 */
#  define LV_LOG_LEVEL    LV_LOG_LEVEL_WARN

/* 1: Print the log with 'printf';
 * 0: user need to register a callback with `lv_log_register_print_cb`*/
#  define LV_LOG_PRINTF   0
#endif  /*LV_USE_LOG*/

/*=================
 * Debug settings
 *================*/

/* If Debug is enabled LittelvGL validates the parameters of the functions.
 * If an invalid parameter is found an error log message is printed and
 * the MCU halts at the error. (`LV_USE_LOG` should be enabled)
 * If you are debugging the MCU you can pause
 * the debugger to see exactly where the issue is.
 *
 * The behavior of asserts can be overwritten by redefining them here.
 * E.g. #define LV_ASSERT_MEM(p)  <my_assert_code>
 */
#define LV_USE_DEBUG        1
#if LV_USE_DEBUG

/*Check if the parameter is NULL. (Quite fast) */
#define LV_USE_ASSERT_NULL      1

/*Checks is the memory is successfully allocated or no. (Quite fast)*/
#define LV_USE_ASSERT_MEM       1

/*Check the integrity of `lv_mem` after critical operations. (Slow)*/
#define LV_USE_ASSERT_MEM_INTEGRITY       0

/* Check the strings.
 * Search for NULL, very long strings, invalid characters, and unnatural repetitions. (Slow)
 * If disabled `LV_USE_ASSERT_NULL` will be performed instead (if it's enabled) */
#define LV_USE_ASSERT_STR       0

/* Check NULL, the object's type and existence (e.g. not deleted). (Quite slow)
 * If disabled `LV_USE_ASSERT_NULL` will be performed instead (if it's enabled) */
#define LV_USE_ASSERT_OBJ       0

/*Check if the styles are properly initialized. (Fast)*/
#define LV_USE_ASSERT_STYLE     0

#endif /*LV_USE_DEBUG*/

/*==================
 *    FONT USAGE
 *===================*/

/* The built-in fonts contains the ASCII range and some Symbols with 4 bit-per-pixel.
 * The symbols are available via `LV_SYMBOL_...` defines
 * More info about fonts: https://docs.lvgl.io/v7/en/html/overview/font.html
 * To create a new font go to: https://lvgl.com/ttf-font-to-c-array
 */

/* Montserrat fonts with bpp = 4
 * https://fonts.google.com/specimen/Montserrat  */
#define LV_FONT_MONTSERRAT_8     0
#define LV_FONT_MONTSERRAT_10    0
#define LV_FONT_MONTSERRAT_12    0
#define LV_FONT_MONTSERRAT_14    1
#define LV_FONT_MONTSERRAT_16    0
#define LV_FONT_MONTSERRAT_18    0
#define LV_FONT_MONTSERRAT_20    0
#define LV_FONT_MONTSERRAT_22    0
#define LV_FONT_MONTSERRAT_24    0
#define LV_FONT_MONTSERRAT_26    0
#define LV_FONT_MONTSERRAT_28    0
#define LV_FONT_MONTSERRAT_30    0
#define LV_FONT_MONTSERRAT_32    0
#define LV_FONT_MONTSERRAT_34    0
#define LV_FONT_MONTSERRAT_36    0
#define LV_FONT_MONTSERRAT_38    0
#define LV_FONT_MONTSERRAT_40    0
#define LV_FONT_MONTSERRAT_42    0
#define LV_FONT_MONTSERRAT_44    0
#define LV_FONT_MONTSERRAT_46    0
#define LV_FONT_MONTSERRAT_48    0

/* Demonstrate special features */
#define LV_FONT_MONTSERRAT_12_SUBPX      0
#define LV_FONT_MONTSERRAT_28_COMPRESSED 0  /*bpp = 3*/
#define LV_FONT_DEJAVU_16_PERSIAN_HEBREW 0  /*Hebrew, Arabic, PErisan letters and all their forms*/
#define LV_FONT_SIMSUN_16_CJK            0  /*1000 most common CJK radicals*/

/*Pixel perfect monospace font
 * http://pelulamu.net/unscii/ */
#define LV_FONT_UNSCII_8     0
#define LV_FONT_UNSCII_16     0

/* Optionally declare your custom fonts here.
 * You can use these fonts as default font too
 * and they will be available globally. E.g.
 * #define LV_FONT_CUSTOM_DECLARE LV_FONT_DECLARE(my_font_1) \
 *                                LV_FONT_DECLARE(my_font_2)
 */
#define LV_FONT_CUSTOM_DECLARE

/* Enable it if you have fonts with a lot of characters.
 * The limit depends on the font size, font face and bpp
 * but with > 10,000 characters if you see issues probably you need to enable it.*/
#define LV_FONT_FMT_TXT_LARGE   0

/* Enables/disables support for compressed fonts. If it's disabled, compressed
 * glyphs cannot be processed by the library and won't be rendered.
 */
#define LV_USE_FONT_COMPRESSED 1

/* Enable subpixel rendering */
#define LV_USE_FONT_SUBPX 1
#if LV_USE_FONT_SUBPX
/* Set the pixel order of the display.
 * Important only if "subpx fonts" are used.
 * With "normal" font it doesn't matter.
 */
#define LV_FONT_SUBPX_BGR    0
#endif

/*Declare the type of the user data of fonts (can be e.g. `void *`, `int`, `struct`)*/
typedef void * lv_font_user_data_t;

/*================
 *  THEME USAGE
 *================*/

/*Always enable at least on theme*/

/* No theme, you can apply your styles as you need
 * No flags. Set LV_THEME_DEFAULT_FLAG 0 */
#define LV_USE_THEME_EMPTY       1

/*Simple to the create your theme based on it
 * No flags. Set LV_THEME_DEFAULT_FLAG 0 */
#define LV_USE_THEME_TEMPLATE    1

/* A fast and impressive theme.
 * Flags:
 * LV_THEME_MATERIAL_FLAG_LIGHT: light theme
 * LV_THEME_MATERIAL_FLAG_DARK: dark theme
 * LV_THEME_MATERIAL_FLAG_NO_TRANSITION: disable transitions (state change animations)
 * LV_THEME_MATERIAL_FLAG_NO_FOCUS: disable indication of focused state)
 * */
#define LV_USE_THEME_MATERIAL    1

/* Mono-color theme for monochrome displays.
 * If LV_THEME_DEFAULT_COLOR_PRIMARY is LV_COLOR_BLACK the
 * texts and borders will be black and the background will be
 * white. Else the colors are inverted.
 * No flags. Set LV_THEME_DEFAULT_FLAG 0 */
#define LV_USE_THEME_MONO        1

#define LV_THEME_DEFAULT_INCLUDE            <stdint.h>      /*Include a header for the init. function*/
#define LV_THEME_DEFAULT_INIT               lv_theme_material_init
#define LV_THEME_DEFAULT_COLOR_PRIMARY      lv_color_hex(0x01a2b1)
#define LV_THEME_DEFAULT_COLOR_SECONDARY    lv_color_hex(0x44d1b6)
#define LV_THEME_DEFAULT_FLAG               LV_THEME_MATERIAL_FLAG_LIGHT
#define LV_THEME_DEFAULT_FONT_SMALL         &lv_font_montserrat_14
#define LV_THEME_DEFAULT_FONT_NORMAL        &lv_font_montserrat_14
#define LV_THEME_DEFAULT_FONT_SUBTITLE      &lv_font_montserrat_14
#define LV_THEME_DEFAULT_FONT_TITLE         &lv_font_montserrat_14

/*=================
 *  Text settings
 *=================*/

/* Select a character encoding for strings.
 * Your IDE or editor should have the same character encoding
 * - LV_TXT_ENC_UTF8
 * - LV_TXT_ENC_ASCII
 * */
#define LV_TXT_ENC LV_TXT_ENC_UTF8

 /*Can break (wrap) texts on these chars*/
#define LV_TXT_BREAK_CHARS                  " ,.;:-_"

/* If a word is at least this long, will break wherever "prettiest"
 * To disable, set to a value <= 0 */
#define LV_TXT_LINE_BREAK_LONG_LEN          0

/* Minimum number of characters in a long word to put on a line before a break.
 * Depends on LV_TXT_LINE_BREAK_LONG_LEN. */
#define LV_TXT_LINE_BREAK_LONG_PRE_MIN_LEN  3

/* Minimum number of characters in a long word to put on a line after a break.
 * Depends on LV_TXT_LINE_BREAK_LONG_LEN. */
#define LV_TXT_LINE_BREAK_LONG_POST_MIN_LEN 3

/* The control character to use for signalling text recoloring. */
#define LV_TXT_COLOR_CMD "#"

/* Support bidirectional texts.
 * Allows mixing Left-to-Right and Right-to-Left texts.
 * The direction will be processed according to the Unicode Bidirectional Algorithm:
 * https://www.w3.org/International/articles/inline-bidi-markup/uba-basics*/
#define LV_USE_BIDI     0
#if LV_USE_BIDI
/* Set the default direction. Supported values:
 * `LV_BIDI_DIR_LTR` Left-to-Right
 * `LV_BIDI_DIR_RTL` Right-to-Left
 * `LV_BIDI_DIR_AUTO` detect texts base direction */
#define LV_BIDI_BASE_DIR_DEF  LV_BIDI_DIR_AUTO
#endif

/* Enable Arabic/Persian processing
 * In these languages characters should be replaced with
 * an other form based on their position in the text */
#define LV_USE_ARABIC_PERSIAN_CHARS 0

/*Change the built in (v)snprintf functions*/
#define LV_SPRINTF_CUSTOM   0
#if LV_SPRINTF_CUSTOM
#  define LV_SPRINTF_INCLUDE <stdio.h>
#  define lv_snprintf     snprintf
#  define lv_vsnprintf    vsnprintf
#else   /*!LV_SPRINTF_CUSTOM*/
#  define LV_SPRINTF_DISABLE_FLOAT 1
#endif  /*LV_SPRINTF_CUSTOM*/

/*===================
 *  LV_OBJ SETTINGS
 *==================*/

#if LV_USE_USER_DATA
/*Declare the type of the user data of object (can be e.g. `void *`, `int`, `struct`)*/
typedef void * lv_obj_user_data_t;
/*Provide a function to free user data*/
#define LV_USE_USER_DATA_FREE 0
#if LV_USE_USER_DATA_FREE
#  define LV_USER_DATA_FREE_INCLUDE  "something.h"  /*Header for user data free function*/
/* Function prototype : void user_data_free(lv_obj_t * obj); */
#  define LV_USER_DATA_FREE  (user_data_free)       /*Invoking for user data free function*/
#endif
#endif

/*1: enable `lv_obj_realign()` based on `lv_obj_align()` parameters*/
#define LV_USE_OBJ_REALIGN          1

/* Enable to make the object clickable on a larger area.
 * LV_EXT_CLICK_AREA_OFF or 0: Disable this feature
 * LV_EXT_CLICK_AREA_TINY: The extra area can be adjusted horizontally and vertically (0..255 px)
 * LV_EXT_CLICK_AREA_FULL: The extra area can be adjusted in all 4 directions (-32k..+32k px)
 */
#define LV_USE_EXT_CLICK_AREA  LV_EXT_CLICK_AREA_TINY

/*==================
 *  LV OBJ X USAGE
 *================*/
/*
 * Documentation of the object types: https://docs.lvgl.com/#Object-types
 */

/*Arc (dependencies: -)*/
#define LV_USE_ARC      1

/*Bar (dependencies: -)*/
#define LV_USE_BAR      1

/*Button (dependencies: lv_cont*/
#define LV_USE_BTN      1

/*Button matrix (dependencies: -)*/
#define LV_USE_BTNMATRIX     1

/*Calendar (dependencies: -)*/
#define LV_USE_CALENDAR 1
#if LV_USE_CALENDAR
#  define LV_CALENDAR_WEEK_STARTS_MONDAY    0
#endif

/*Canvas (dependencies: lv_img)*/
#define LV_USE_CANVAS   1

/*Check box (dependencies: lv_btn, lv_label)*/
#define LV_USE_CHECKBOX       1

/*Chart (dependencies: -)*/
#define LV_USE_CHART    1
#if LV_USE_CHART
#  define LV_CHART_AXIS_TICK_LABEL_MAX_LEN    256
#endif

/*Container (dependencies: -*/
#define LV_USE_CONT     1

/*Color picker (dependencies: -*/
#define LV_USE_CPICKER   1

/*Drop down list (dependencies: lv_page, lv_label, lv_symbol_def.h)*/
#define LV_USE_DROPDOWN    1
#if LV_USE_DROPDOWN != 0
/*Open and close default animation time [ms] (0: no animation)*/
#  define LV_DROPDOWN_DEF_ANIM_TIME     200
#endif

/*Gauge (dependencies:lv_bar, lv_linemeter)*/
#define LV_USE_GAUGE    1

/*Image (dependencies: lv_label*/
#define LV_USE_IMG      1

/*Image Button (dependencies: lv_btn*/
#define LV_USE_IMGBTN   1
#if LV_USE_IMGBTN
/*1: The imgbtn requires left, mid and right parts and the width can be set freely*/
#  define LV_IMGBTN_TILED 0
#endif

/*Keyboard (dependencies: lv_btnm)*/
#define LV_USE_KEYBOARD       1

/*Label (dependencies: -*/
#define LV_USE_LABEL    1
#if LV_USE_LABEL != 0
/*Hor, or ver. scroll speed [px/sec] in 'LV_LABEL_LONG_ROLL/ROLL_CIRC' mode*/
#  define LV_LABEL_DEF_SCROLL_SPEED       25

/* Waiting period at beginning/end of animation cycle */
#  define LV_LABEL_WAIT_CHAR_COUNT        3

/*Enable selecting text of the label */
#  define LV_LABEL_TEXT_SEL               0

/*Store extra some info in labels (12 bytes) to speed up drawing of very long texts*/
#  define LV_LABEL_LONG_TXT_HINT          0
#endif

/*LED (dependencies: -)*/
#define LV_USE_LED      1
#if LV_USE_LED
#  define LV_LED_BRIGHT_MIN  120      /*Minimal brightness*/
#  define LV_LED_BRIGHT_MAX  255     /*Maximal brightness*/
#endif

/*Line (dependencies: -*/
#define LV_USE_LINE     1

/*List (dependencies: lv_page, lv_btn, lv_label, (lv_img optionally for icons ))*/
#define LV_USE_LIST     1
#if LV_USE_LIST != 0
/*Default animation time of focusing to a list element [ms] (0: no animation)  */
#  define LV_LIST_DEF_ANIM_TIME  100
#endif

/*Line meter (dependencies: *;)*/
#define LV_USE_LINEMETER   1
#if LV_USE_LINEMETER
/* Draw line more precisely at cost of performance.
 * Useful if there are lot of lines any minor are visible
 * 0: No extra precision
 * 1: Some extra precision
 * 2: Best precision
 */
#  define LV_LINEMETER_PRECISE    1
#endif

/*Mask (dependencies: -)*/
#define LV_USE_OBJMASK  1

/*Message box (dependencies: lv_rect, lv_btnm, lv_label)*/
#define LV_USE_MSGBOX     1

/*Page (dependencies: lv_cont)*/
#define LV_USE_PAGE     1
#if LV_USE_PAGE != 0
/*Focus default animation time [ms] (0: no animation)*/
#  define LV_PAGE_DEF_ANIM_TIME     400
#endif

/*Preload (dependencies: lv_arc, lv_anim)*/
#define LV_USE_SPINNER      1
#if LV_USE_SPINNER != 0
#  define LV_SPINNER_DEF_ARC_LENGTH   60      /*[deg]*/
#  define LV_SPINNER_DEF_SPIN_TIME    1000    /*[ms]*/
#  define LV_SPINNER_DEF_ANIM         LV_SPINNER_TYPE_SPINNING_ARC
#endif

/*Roller (dependencies: lv_ddlist)*/
#define LV_USE_ROLLER    1
#if LV_USE_ROLLER != 0
/*Focus animation time [ms] (0: no animation)*/
#  define LV_ROLLER_DEF_ANIM_TIME     200

/*Number of extra "pages" when the roller is infinite*/
#  define LV_ROLLER_INF_PAGES         7
#endif

/*Slider (dependencies: lv_bar)*/
#define LV_USE_SLIDER    1

/*Spinbox (dependencies: lv_ta)*/
#define LV_USE_SPINBOX       1

/*Switch (dependencies: lv_slider)*/
#define LV_USE_SWITCH       1

/*Text area (dependencies: lv_label, lv_page)*/
#define LV_USE_TEXTAREA       1
#if LV_USE_TEXTAREA != 0
#  define LV_TEXTAREA_DEF_CURSOR_BLINK_TIME 400     /*ms*/
#  define LV_TEXTAREA_DEF_PWD_SHOW_TIME     1500    /*ms*/
#endif

/*Table (dependencies: lv_label)*/
#define LV_USE_TABLE    1
#if LV_USE_TABLE
#  define LV_TABLE_COL_MAX    12
#  define LV_TABLE_CELL_STYLE_CNT 4
#endif

/*Tab (dependencies: lv_page, lv_btnm)*/
#define LV_USE_TABVIEW      1
#  if LV_USE_TABVIEW != 0
/*Time of slide animation [ms] (0: no animation)*/
#  define LV_TABVIEW_DEF_ANIM_TIME    300
#endif

/*Tileview (dependencies: lv_page) */
#define LV_USE_TILEVIEW     1
#if LV_USE_TILEVIEW
/*Time of slide animation [ms] (0: no animation)*/
#  define LV_TILEVIEW_DEF_ANIM_TIME   300
#endif

/*Window (dependencies: lv_cont, lv_btn, lv_label, lv_img, lv_page)*/
#define LV_USE_WIN      1

/*==================
 * Non-user section
 *==================*/

#if defined(_MSC_VER) && !defined(_CRT_SECURE_NO_WARNINGS)    /* Disable warnings for Visual Studio*/
#  define _CRT_SECURE_NO_WARNINGS
#endif

/*--END OF LV_CONF_H--*/

#endif /*LV_CONF_H*/

#endif /*End of "Content enable"*/
>>>>>>> 9003f4a9
<|MERGE_RESOLUTION|>--- conflicted
+++ resolved
@@ -1,7 +1,6 @@
-<<<<<<< HEAD
 /**
  * @file lv_conf.h
- * Configuration file for v7.8.1-dev
+ * Configuration file for v7.10.0-dev
  */
 
 /*
@@ -134,7 +133,6 @@
 /* Repeated trigger period in long press [ms]
  * Time between `LV_EVENT_LONG_PRESSED_REPEAT */
 #define LV_INDEV_DEF_LONG_PRESS_REP_TIME  100
-
 
 /* Gesture threshold in pixels */
 #define LV_INDEV_DEF_GESTURE_LIMIT        50
@@ -337,7 +335,7 @@
  * If an invalid parameter is found an error log message is printed and
  * the MCU halts at the error. (`LV_USE_LOG` should be enabled)
  * If you are debugging the MCU you can pause
- * the debugger to see exactly where  the issue is.
+ * the debugger to see exactly where the issue is.
  *
  * The behavior of asserts can be overwritten by redefining them here.
  * E.g. #define LV_ASSERT_MEM(p)  <my_assert_code>
@@ -372,7 +370,7 @@
  *    FONT USAGE
  *===================*/
 
-/* The built-in fonts contains the ASCII range and some Symbols with  4 bit-per-pixel.
+/* The built-in fonts contains the ASCII range and some Symbols with 4 bit-per-pixel.
  * The symbols are available via `LV_SYMBOL_...` defines
  * More info about fonts: https://docs.lvgl.io/v7/en/html/overview/font.html
  * To create a new font go to: https://lvgl.com/ttf-font-to-c-array
@@ -732,7 +730,6 @@
 #  define LV_TABLE_CELL_STYLE_CNT 4
 #endif
 
-
 /*Tab (dependencies: lv_page, lv_btnm)*/
 #define LV_USE_TABVIEW      1
 #  if LV_USE_TABVIEW != 0
@@ -762,768 +759,4 @@
 
 #endif /*LV_CONF_H*/
 
-#endif /*End of "Content enable"*/
-=======
-/**
- * @file lv_conf.h
- * Configuration file for v7.10.0-dev
- */
-
-/*
- * COPY THIS FILE AS `lv_conf.h` NEXT TO the `lvgl` FOLDER
- */
-
-#if 0 /*Set it to "1" to enable content*/
-
-#ifndef LV_CONF_H
-#define LV_CONF_H
-/* clang-format off */
-
-#include <stdint.h>
-
-/*====================
-   Graphical settings
- *====================*/
-
-/* Maximal horizontal and vertical resolution to support by the library.*/
-#define LV_HOR_RES_MAX          (480)
-#define LV_VER_RES_MAX          (320)
-
-/* Color depth:
- * - 1:  1 byte per pixel
- * - 8:  RGB332
- * - 16: RGB565
- * - 32: ARGB8888
- */
-#define LV_COLOR_DEPTH     16
-
-/* Swap the 2 bytes of RGB565 color.
- * Useful if the display has a 8 bit interface (e.g. SPI)*/
-#define LV_COLOR_16_SWAP   0
-
-/* 1: Enable screen transparency.
- * Useful for OSD or other overlapping GUIs.
- * Requires `LV_COLOR_DEPTH = 32` colors and the screen's style should be modified: `style.body.opa = ...`*/
-#define LV_COLOR_SCREEN_TRANSP    0
-
-/*Images pixels with this color will not be drawn (with chroma keying)*/
-#define LV_COLOR_TRANSP    LV_COLOR_LIME         /*LV_COLOR_LIME: pure green*/
-
-/* Enable anti-aliasing (lines, and radiuses will be smoothed) */
-#define LV_ANTIALIAS        1
-
-/* Default display refresh period.
- * Can be changed in the display driver (`lv_disp_drv_t`).*/
-#define LV_DISP_DEF_REFR_PERIOD      30      /*[ms]*/
-
-/* Dot Per Inch: used to initialize default sizes.
- * E.g. a button with width = LV_DPI / 2 -> half inch wide
- * (Not so important, you can adjust it to modify default sizes and spaces)*/
-#define LV_DPI              130     /*[px]*/
-
-/* The the real width of the display changes some default values:
- * default object sizes, layout of examples, etc.
- * According to the width of the display (hor. res. / dpi)
- * the displays fall in 4 categories.
- * The 4th is extra large which has no upper limit so not listed here
- * The upper limit of the categories are set below in 0.1 inch unit.
- */
-#define LV_DISP_SMALL_LIMIT  30
-#define LV_DISP_MEDIUM_LIMIT 50
-#define LV_DISP_LARGE_LIMIT  70
-
-/* Type of coordinates. Should be `int16_t` (or `int32_t` for extreme cases) */
-typedef int16_t lv_coord_t;
-
-/*=========================
-   Memory manager settings
- *=========================*/
-
-/* LittelvGL's internal memory manager's settings.
- * The graphical objects and other related data are stored here. */
-
-/* 1: use custom malloc/free, 0: use the built-in `lv_mem_alloc` and `lv_mem_free` */
-#define LV_MEM_CUSTOM      0
-#if LV_MEM_CUSTOM == 0
-/* Size of the memory used by `lv_mem_alloc` in bytes (>= 2kB)*/
-#  define LV_MEM_SIZE    (32U * 1024U)
-
-/* Compiler prefix for a big array declaration */
-#  define LV_MEM_ATTR
-
-/* Set an address for the memory pool instead of allocating it as an array.
- * Can be in external SRAM too. */
-#  define LV_MEM_ADR          0
-
-/* Automatically defrag. on free. Defrag. means joining the adjacent free cells. */
-#  define LV_MEM_AUTO_DEFRAG  1
-#else       /*LV_MEM_CUSTOM*/
-#  define LV_MEM_CUSTOM_INCLUDE <stdlib.h>   /*Header for the dynamic memory function*/
-#  define LV_MEM_CUSTOM_ALLOC   malloc       /*Wrapper to malloc*/
-#  define LV_MEM_CUSTOM_FREE    free         /*Wrapper to free*/
-#endif     /*LV_MEM_CUSTOM*/
-
-/* Use the standard memcpy and memset instead of LVGL's own functions.
- * The standard functions might or might not be faster depending on their implementation. */
-#define LV_MEMCPY_MEMSET_STD    0
-
-/* Garbage Collector settings
- * Used if lvgl is binded to higher level language and the memory is managed by that language */
-#define LV_ENABLE_GC 0
-#if LV_ENABLE_GC != 0
-#  define LV_GC_INCLUDE "gc.h"                           /*Include Garbage Collector related things*/
-#  define LV_MEM_CUSTOM_REALLOC   your_realloc           /*Wrapper to realloc*/
-#  define LV_MEM_CUSTOM_GET_SIZE  your_mem_get_size      /*Wrapper to lv_mem_get_size*/
-#endif /* LV_ENABLE_GC */
-
-/*=======================
-   Input device settings
- *=======================*/
-
-/* Input device default settings.
- * Can be changed in the Input device driver (`lv_indev_drv_t`)*/
-
-/* Input device read period in milliseconds */
-#define LV_INDEV_DEF_READ_PERIOD          30
-
-/* Drag threshold in pixels */
-#define LV_INDEV_DEF_DRAG_LIMIT           10
-
-/* Drag throw slow-down in [%]. Greater value -> faster slow-down */
-#define LV_INDEV_DEF_DRAG_THROW           10
-
-/* Long press time in milliseconds.
- * Time to send `LV_EVENT_LONG_PRESSED`) */
-#define LV_INDEV_DEF_LONG_PRESS_TIME      400
-
-/* Repeated trigger period in long press [ms]
- * Time between `LV_EVENT_LONG_PRESSED_REPEAT */
-#define LV_INDEV_DEF_LONG_PRESS_REP_TIME  100
-
-/* Gesture threshold in pixels */
-#define LV_INDEV_DEF_GESTURE_LIMIT        50
-
-/* Gesture min velocity at release before swipe (pixels)*/
-#define LV_INDEV_DEF_GESTURE_MIN_VELOCITY 3
-
-/*==================
- * Feature usage
- *==================*/
-
-/*1: Enable the Animations */
-#define LV_USE_ANIMATION        1
-#if LV_USE_ANIMATION
-
-/*Declare the type of the user data of animations (can be e.g. `void *`, `int`, `struct`)*/
-typedef void * lv_anim_user_data_t;
-
-#endif
-
-/* 1: Enable shadow drawing on rectangles*/
-#define LV_USE_SHADOW           1
-#if LV_USE_SHADOW
-/* Allow buffering some shadow calculation
- * LV_SHADOW_CACHE_SIZE is the max. shadow size to buffer,
- * where shadow size is `shadow_width + radius`
- * Caching has LV_SHADOW_CACHE_SIZE^2 RAM cost*/
-#define LV_SHADOW_CACHE_SIZE    0
-#endif
-
-/*1: enable outline drawing on rectangles*/
-#define LV_USE_OUTLINE  1
-
-/*1: enable pattern drawing on rectangles*/
-#define LV_USE_PATTERN  1
-
-/*1: enable value string drawing on rectangles*/
-#define LV_USE_VALUE_STR    1
-
-/* 1: Use other blend modes than normal (`LV_BLEND_MODE_...`)*/
-#define LV_USE_BLEND_MODES      1
-
-/* 1: Use the `opa_scale` style property to set the opacity of an object and its children at once*/
-#define LV_USE_OPA_SCALE        1
-
-/* 1: Use image zoom and rotation*/
-#define LV_USE_IMG_TRANSFORM    1
-
-/* 1: Enable object groups (for keyboard/encoder navigation) */
-#define LV_USE_GROUP            1
-#if LV_USE_GROUP
-typedef void * lv_group_user_data_t;
-#endif  /*LV_USE_GROUP*/
-
-/* 1: Enable GPU interface*/
-#define LV_USE_GPU              1   /*Only enables `gpu_fill_cb` and `gpu_blend_cb` in the disp. drv- */
-#define LV_USE_GPU_STM32_DMA2D  0
-/*If enabling LV_USE_GPU_STM32_DMA2D, LV_GPU_DMA2D_CMSIS_INCLUDE must be defined to include path of CMSIS header of target processor
-e.g. "stm32f769xx.h" or "stm32f429xx.h" */
-#define LV_GPU_DMA2D_CMSIS_INCLUDE
-
-/*1: Use PXP for CPU off-load on NXP RTxxx platforms */
-#define LV_USE_GPU_NXP_PXP      0
-
-/*1: Add default bare metal and FreeRTOS interrupt handling routines for PXP (lv_gpu_nxp_pxp_osa.c)
- *   and call lv_gpu_nxp_pxp_init() automatically during lv_init(). Note that symbol FSL_RTOS_FREE_RTOS
- *   has to be defined in order to use FreeRTOS OSA, otherwise bare-metal implementation is selected.
- *0: lv_gpu_nxp_pxp_init() has to be called manually before lv_init()
- * */
-#define LV_USE_GPU_NXP_PXP_AUTO_INIT 0
-
-/*1: Use VG-Lite for CPU offload on NXP RTxxx platforms */
-#define LV_USE_GPU_NXP_VG_LITE   0
-
-/* 1: Enable file system (might be required for images */
-#define LV_USE_FILESYSTEM       1
-#if LV_USE_FILESYSTEM
-/*Declare the type of the user data of file system drivers (can be e.g. `void *`, `int`, `struct`)*/
-typedef void * lv_fs_drv_user_data_t;
-#endif
-
-/*1: Add a `user_data` to drivers and objects*/
-#define LV_USE_USER_DATA        0
-
-/*1: Show CPU usage and FPS count in the right bottom corner*/
-#define LV_USE_PERF_MONITOR     0
-
-/*1: Use the functions and types from the older API if possible */
-#define LV_USE_API_EXTENSION_V6  1
-#define LV_USE_API_EXTENSION_V7  1
-
-/*========================
- * Image decoder and cache
- *========================*/
-
-/* 1: Enable indexed (palette) images */
-#define LV_IMG_CF_INDEXED       1
-
-/* 1: Enable alpha indexed images */
-#define LV_IMG_CF_ALPHA         1
-
-/* Default image cache size. Image caching keeps the images opened.
- * If only the built-in image formats are used there is no real advantage of caching.
- * (I.e. no new image decoder is added)
- * With complex image decoders (e.g. PNG or JPG) caching can save the continuous open/decode of images.
- * However the opened images might consume additional RAM.
- * Set it to 0 to disable caching */
-#define LV_IMG_CACHE_DEF_SIZE       1
-
-/*Declare the type of the user data of image decoder (can be e.g. `void *`, `int`, `struct`)*/
-typedef void * lv_img_decoder_user_data_t;
-
-/*=====================
- *  Compiler settings
- *====================*/
-
-/* For big endian systems set to 1 */
-#define LV_BIG_ENDIAN_SYSTEM    0
-
-/* Define a custom attribute to `lv_tick_inc` function */
-#define LV_ATTRIBUTE_TICK_INC
-
-/* Define a custom attribute to `lv_task_handler` function */
-#define LV_ATTRIBUTE_TASK_HANDLER
-
-/* Define a custom attribute to `lv_disp_flush_ready` function */
-#define LV_ATTRIBUTE_FLUSH_READY
-
-/* Required alignment size for buffers */
-#define LV_ATTRIBUTE_MEM_ALIGN_SIZE
-
-/* With size optimization (-Os) the compiler might not align data to
- * 4 or 8 byte boundary. Some HW may need even 32 or 64 bytes.
- * This alignment will be explicitly applied where needed.
- * LV_ATTRIBUTE_MEM_ALIGN_SIZE should be used to specify required align size.
- * E.g. __attribute__((aligned(LV_ATTRIBUTE_MEM_ALIGN_SIZE))) */
-#define LV_ATTRIBUTE_MEM_ALIGN
-
-/* Attribute to mark large constant arrays for example
- * font's bitmaps */
-#define LV_ATTRIBUTE_LARGE_CONST
-
-/* Prefix performance critical functions to place them into a faster memory (e.g RAM)
- * Uses 15-20 kB extra memory */
-#define LV_ATTRIBUTE_FAST_MEM
-
-/* Export integer constant to binding.
- * This macro is used with constants in the form of LV_<CONST> that
- * should also appear on lvgl binding API such as Micropython
- *
- * The default value just prevents a GCC warning.
- */
-#define LV_EXPORT_CONST_INT(int_value) struct _silence_gcc_warning
-
-/* Prefix variables that are used in GPU accelerated operations, often these need to be
- * placed in RAM sections that are DMA accessible */
-#define LV_ATTRIBUTE_DMA
-
-/*===================
- *  HAL settings
- *==================*/
-
-/* 1: use a custom tick source.
- * It removes the need to manually update the tick with `lv_tick_inc`) */
-#define LV_TICK_CUSTOM     0
-#if LV_TICK_CUSTOM == 1
-#define LV_TICK_CUSTOM_INCLUDE  "Arduino.h"         /*Header for the system time function*/
-#define LV_TICK_CUSTOM_SYS_TIME_EXPR (millis())     /*Expression evaluating to current system time in ms*/
-#endif   /*LV_TICK_CUSTOM*/
-
-typedef void * lv_disp_drv_user_data_t;             /*Type of user data in the display driver*/
-typedef void * lv_indev_drv_user_data_t;            /*Type of user data in the input device driver*/
-
-/*================
- * Log settings
- *===============*/
-
-/*1: Enable the log module*/
-#define LV_USE_LOG      0
-#if LV_USE_LOG
-/* How important log should be added:
- * LV_LOG_LEVEL_TRACE       A lot of logs to give detailed information
- * LV_LOG_LEVEL_INFO        Log important events
- * LV_LOG_LEVEL_WARN        Log if something unwanted happened but didn't cause a problem
- * LV_LOG_LEVEL_ERROR       Only critical issue, when the system may fail
- * LV_LOG_LEVEL_NONE        Do not log anything
- */
-#  define LV_LOG_LEVEL    LV_LOG_LEVEL_WARN
-
-/* 1: Print the log with 'printf';
- * 0: user need to register a callback with `lv_log_register_print_cb`*/
-#  define LV_LOG_PRINTF   0
-#endif  /*LV_USE_LOG*/
-
-/*=================
- * Debug settings
- *================*/
-
-/* If Debug is enabled LittelvGL validates the parameters of the functions.
- * If an invalid parameter is found an error log message is printed and
- * the MCU halts at the error. (`LV_USE_LOG` should be enabled)
- * If you are debugging the MCU you can pause
- * the debugger to see exactly where the issue is.
- *
- * The behavior of asserts can be overwritten by redefining them here.
- * E.g. #define LV_ASSERT_MEM(p)  <my_assert_code>
- */
-#define LV_USE_DEBUG        1
-#if LV_USE_DEBUG
-
-/*Check if the parameter is NULL. (Quite fast) */
-#define LV_USE_ASSERT_NULL      1
-
-/*Checks is the memory is successfully allocated or no. (Quite fast)*/
-#define LV_USE_ASSERT_MEM       1
-
-/*Check the integrity of `lv_mem` after critical operations. (Slow)*/
-#define LV_USE_ASSERT_MEM_INTEGRITY       0
-
-/* Check the strings.
- * Search for NULL, very long strings, invalid characters, and unnatural repetitions. (Slow)
- * If disabled `LV_USE_ASSERT_NULL` will be performed instead (if it's enabled) */
-#define LV_USE_ASSERT_STR       0
-
-/* Check NULL, the object's type and existence (e.g. not deleted). (Quite slow)
- * If disabled `LV_USE_ASSERT_NULL` will be performed instead (if it's enabled) */
-#define LV_USE_ASSERT_OBJ       0
-
-/*Check if the styles are properly initialized. (Fast)*/
-#define LV_USE_ASSERT_STYLE     0
-
-#endif /*LV_USE_DEBUG*/
-
-/*==================
- *    FONT USAGE
- *===================*/
-
-/* The built-in fonts contains the ASCII range and some Symbols with 4 bit-per-pixel.
- * The symbols are available via `LV_SYMBOL_...` defines
- * More info about fonts: https://docs.lvgl.io/v7/en/html/overview/font.html
- * To create a new font go to: https://lvgl.com/ttf-font-to-c-array
- */
-
-/* Montserrat fonts with bpp = 4
- * https://fonts.google.com/specimen/Montserrat  */
-#define LV_FONT_MONTSERRAT_8     0
-#define LV_FONT_MONTSERRAT_10    0
-#define LV_FONT_MONTSERRAT_12    0
-#define LV_FONT_MONTSERRAT_14    1
-#define LV_FONT_MONTSERRAT_16    0
-#define LV_FONT_MONTSERRAT_18    0
-#define LV_FONT_MONTSERRAT_20    0
-#define LV_FONT_MONTSERRAT_22    0
-#define LV_FONT_MONTSERRAT_24    0
-#define LV_FONT_MONTSERRAT_26    0
-#define LV_FONT_MONTSERRAT_28    0
-#define LV_FONT_MONTSERRAT_30    0
-#define LV_FONT_MONTSERRAT_32    0
-#define LV_FONT_MONTSERRAT_34    0
-#define LV_FONT_MONTSERRAT_36    0
-#define LV_FONT_MONTSERRAT_38    0
-#define LV_FONT_MONTSERRAT_40    0
-#define LV_FONT_MONTSERRAT_42    0
-#define LV_FONT_MONTSERRAT_44    0
-#define LV_FONT_MONTSERRAT_46    0
-#define LV_FONT_MONTSERRAT_48    0
-
-/* Demonstrate special features */
-#define LV_FONT_MONTSERRAT_12_SUBPX      0
-#define LV_FONT_MONTSERRAT_28_COMPRESSED 0  /*bpp = 3*/
-#define LV_FONT_DEJAVU_16_PERSIAN_HEBREW 0  /*Hebrew, Arabic, PErisan letters and all their forms*/
-#define LV_FONT_SIMSUN_16_CJK            0  /*1000 most common CJK radicals*/
-
-/*Pixel perfect monospace font
- * http://pelulamu.net/unscii/ */
-#define LV_FONT_UNSCII_8     0
-#define LV_FONT_UNSCII_16     0
-
-/* Optionally declare your custom fonts here.
- * You can use these fonts as default font too
- * and they will be available globally. E.g.
- * #define LV_FONT_CUSTOM_DECLARE LV_FONT_DECLARE(my_font_1) \
- *                                LV_FONT_DECLARE(my_font_2)
- */
-#define LV_FONT_CUSTOM_DECLARE
-
-/* Enable it if you have fonts with a lot of characters.
- * The limit depends on the font size, font face and bpp
- * but with > 10,000 characters if you see issues probably you need to enable it.*/
-#define LV_FONT_FMT_TXT_LARGE   0
-
-/* Enables/disables support for compressed fonts. If it's disabled, compressed
- * glyphs cannot be processed by the library and won't be rendered.
- */
-#define LV_USE_FONT_COMPRESSED 1
-
-/* Enable subpixel rendering */
-#define LV_USE_FONT_SUBPX 1
-#if LV_USE_FONT_SUBPX
-/* Set the pixel order of the display.
- * Important only if "subpx fonts" are used.
- * With "normal" font it doesn't matter.
- */
-#define LV_FONT_SUBPX_BGR    0
-#endif
-
-/*Declare the type of the user data of fonts (can be e.g. `void *`, `int`, `struct`)*/
-typedef void * lv_font_user_data_t;
-
-/*================
- *  THEME USAGE
- *================*/
-
-/*Always enable at least on theme*/
-
-/* No theme, you can apply your styles as you need
- * No flags. Set LV_THEME_DEFAULT_FLAG 0 */
-#define LV_USE_THEME_EMPTY       1
-
-/*Simple to the create your theme based on it
- * No flags. Set LV_THEME_DEFAULT_FLAG 0 */
-#define LV_USE_THEME_TEMPLATE    1
-
-/* A fast and impressive theme.
- * Flags:
- * LV_THEME_MATERIAL_FLAG_LIGHT: light theme
- * LV_THEME_MATERIAL_FLAG_DARK: dark theme
- * LV_THEME_MATERIAL_FLAG_NO_TRANSITION: disable transitions (state change animations)
- * LV_THEME_MATERIAL_FLAG_NO_FOCUS: disable indication of focused state)
- * */
-#define LV_USE_THEME_MATERIAL    1
-
-/* Mono-color theme for monochrome displays.
- * If LV_THEME_DEFAULT_COLOR_PRIMARY is LV_COLOR_BLACK the
- * texts and borders will be black and the background will be
- * white. Else the colors are inverted.
- * No flags. Set LV_THEME_DEFAULT_FLAG 0 */
-#define LV_USE_THEME_MONO        1
-
-#define LV_THEME_DEFAULT_INCLUDE            <stdint.h>      /*Include a header for the init. function*/
-#define LV_THEME_DEFAULT_INIT               lv_theme_material_init
-#define LV_THEME_DEFAULT_COLOR_PRIMARY      lv_color_hex(0x01a2b1)
-#define LV_THEME_DEFAULT_COLOR_SECONDARY    lv_color_hex(0x44d1b6)
-#define LV_THEME_DEFAULT_FLAG               LV_THEME_MATERIAL_FLAG_LIGHT
-#define LV_THEME_DEFAULT_FONT_SMALL         &lv_font_montserrat_14
-#define LV_THEME_DEFAULT_FONT_NORMAL        &lv_font_montserrat_14
-#define LV_THEME_DEFAULT_FONT_SUBTITLE      &lv_font_montserrat_14
-#define LV_THEME_DEFAULT_FONT_TITLE         &lv_font_montserrat_14
-
-/*=================
- *  Text settings
- *=================*/
-
-/* Select a character encoding for strings.
- * Your IDE or editor should have the same character encoding
- * - LV_TXT_ENC_UTF8
- * - LV_TXT_ENC_ASCII
- * */
-#define LV_TXT_ENC LV_TXT_ENC_UTF8
-
- /*Can break (wrap) texts on these chars*/
-#define LV_TXT_BREAK_CHARS                  " ,.;:-_"
-
-/* If a word is at least this long, will break wherever "prettiest"
- * To disable, set to a value <= 0 */
-#define LV_TXT_LINE_BREAK_LONG_LEN          0
-
-/* Minimum number of characters in a long word to put on a line before a break.
- * Depends on LV_TXT_LINE_BREAK_LONG_LEN. */
-#define LV_TXT_LINE_BREAK_LONG_PRE_MIN_LEN  3
-
-/* Minimum number of characters in a long word to put on a line after a break.
- * Depends on LV_TXT_LINE_BREAK_LONG_LEN. */
-#define LV_TXT_LINE_BREAK_LONG_POST_MIN_LEN 3
-
-/* The control character to use for signalling text recoloring. */
-#define LV_TXT_COLOR_CMD "#"
-
-/* Support bidirectional texts.
- * Allows mixing Left-to-Right and Right-to-Left texts.
- * The direction will be processed according to the Unicode Bidirectional Algorithm:
- * https://www.w3.org/International/articles/inline-bidi-markup/uba-basics*/
-#define LV_USE_BIDI     0
-#if LV_USE_BIDI
-/* Set the default direction. Supported values:
- * `LV_BIDI_DIR_LTR` Left-to-Right
- * `LV_BIDI_DIR_RTL` Right-to-Left
- * `LV_BIDI_DIR_AUTO` detect texts base direction */
-#define LV_BIDI_BASE_DIR_DEF  LV_BIDI_DIR_AUTO
-#endif
-
-/* Enable Arabic/Persian processing
- * In these languages characters should be replaced with
- * an other form based on their position in the text */
-#define LV_USE_ARABIC_PERSIAN_CHARS 0
-
-/*Change the built in (v)snprintf functions*/
-#define LV_SPRINTF_CUSTOM   0
-#if LV_SPRINTF_CUSTOM
-#  define LV_SPRINTF_INCLUDE <stdio.h>
-#  define lv_snprintf     snprintf
-#  define lv_vsnprintf    vsnprintf
-#else   /*!LV_SPRINTF_CUSTOM*/
-#  define LV_SPRINTF_DISABLE_FLOAT 1
-#endif  /*LV_SPRINTF_CUSTOM*/
-
-/*===================
- *  LV_OBJ SETTINGS
- *==================*/
-
-#if LV_USE_USER_DATA
-/*Declare the type of the user data of object (can be e.g. `void *`, `int`, `struct`)*/
-typedef void * lv_obj_user_data_t;
-/*Provide a function to free user data*/
-#define LV_USE_USER_DATA_FREE 0
-#if LV_USE_USER_DATA_FREE
-#  define LV_USER_DATA_FREE_INCLUDE  "something.h"  /*Header for user data free function*/
-/* Function prototype : void user_data_free(lv_obj_t * obj); */
-#  define LV_USER_DATA_FREE  (user_data_free)       /*Invoking for user data free function*/
-#endif
-#endif
-
-/*1: enable `lv_obj_realign()` based on `lv_obj_align()` parameters*/
-#define LV_USE_OBJ_REALIGN          1
-
-/* Enable to make the object clickable on a larger area.
- * LV_EXT_CLICK_AREA_OFF or 0: Disable this feature
- * LV_EXT_CLICK_AREA_TINY: The extra area can be adjusted horizontally and vertically (0..255 px)
- * LV_EXT_CLICK_AREA_FULL: The extra area can be adjusted in all 4 directions (-32k..+32k px)
- */
-#define LV_USE_EXT_CLICK_AREA  LV_EXT_CLICK_AREA_TINY
-
-/*==================
- *  LV OBJ X USAGE
- *================*/
-/*
- * Documentation of the object types: https://docs.lvgl.com/#Object-types
- */
-
-/*Arc (dependencies: -)*/
-#define LV_USE_ARC      1
-
-/*Bar (dependencies: -)*/
-#define LV_USE_BAR      1
-
-/*Button (dependencies: lv_cont*/
-#define LV_USE_BTN      1
-
-/*Button matrix (dependencies: -)*/
-#define LV_USE_BTNMATRIX     1
-
-/*Calendar (dependencies: -)*/
-#define LV_USE_CALENDAR 1
-#if LV_USE_CALENDAR
-#  define LV_CALENDAR_WEEK_STARTS_MONDAY    0
-#endif
-
-/*Canvas (dependencies: lv_img)*/
-#define LV_USE_CANVAS   1
-
-/*Check box (dependencies: lv_btn, lv_label)*/
-#define LV_USE_CHECKBOX       1
-
-/*Chart (dependencies: -)*/
-#define LV_USE_CHART    1
-#if LV_USE_CHART
-#  define LV_CHART_AXIS_TICK_LABEL_MAX_LEN    256
-#endif
-
-/*Container (dependencies: -*/
-#define LV_USE_CONT     1
-
-/*Color picker (dependencies: -*/
-#define LV_USE_CPICKER   1
-
-/*Drop down list (dependencies: lv_page, lv_label, lv_symbol_def.h)*/
-#define LV_USE_DROPDOWN    1
-#if LV_USE_DROPDOWN != 0
-/*Open and close default animation time [ms] (0: no animation)*/
-#  define LV_DROPDOWN_DEF_ANIM_TIME     200
-#endif
-
-/*Gauge (dependencies:lv_bar, lv_linemeter)*/
-#define LV_USE_GAUGE    1
-
-/*Image (dependencies: lv_label*/
-#define LV_USE_IMG      1
-
-/*Image Button (dependencies: lv_btn*/
-#define LV_USE_IMGBTN   1
-#if LV_USE_IMGBTN
-/*1: The imgbtn requires left, mid and right parts and the width can be set freely*/
-#  define LV_IMGBTN_TILED 0
-#endif
-
-/*Keyboard (dependencies: lv_btnm)*/
-#define LV_USE_KEYBOARD       1
-
-/*Label (dependencies: -*/
-#define LV_USE_LABEL    1
-#if LV_USE_LABEL != 0
-/*Hor, or ver. scroll speed [px/sec] in 'LV_LABEL_LONG_ROLL/ROLL_CIRC' mode*/
-#  define LV_LABEL_DEF_SCROLL_SPEED       25
-
-/* Waiting period at beginning/end of animation cycle */
-#  define LV_LABEL_WAIT_CHAR_COUNT        3
-
-/*Enable selecting text of the label */
-#  define LV_LABEL_TEXT_SEL               0
-
-/*Store extra some info in labels (12 bytes) to speed up drawing of very long texts*/
-#  define LV_LABEL_LONG_TXT_HINT          0
-#endif
-
-/*LED (dependencies: -)*/
-#define LV_USE_LED      1
-#if LV_USE_LED
-#  define LV_LED_BRIGHT_MIN  120      /*Minimal brightness*/
-#  define LV_LED_BRIGHT_MAX  255     /*Maximal brightness*/
-#endif
-
-/*Line (dependencies: -*/
-#define LV_USE_LINE     1
-
-/*List (dependencies: lv_page, lv_btn, lv_label, (lv_img optionally for icons ))*/
-#define LV_USE_LIST     1
-#if LV_USE_LIST != 0
-/*Default animation time of focusing to a list element [ms] (0: no animation)  */
-#  define LV_LIST_DEF_ANIM_TIME  100
-#endif
-
-/*Line meter (dependencies: *;)*/
-#define LV_USE_LINEMETER   1
-#if LV_USE_LINEMETER
-/* Draw line more precisely at cost of performance.
- * Useful if there are lot of lines any minor are visible
- * 0: No extra precision
- * 1: Some extra precision
- * 2: Best precision
- */
-#  define LV_LINEMETER_PRECISE    1
-#endif
-
-/*Mask (dependencies: -)*/
-#define LV_USE_OBJMASK  1
-
-/*Message box (dependencies: lv_rect, lv_btnm, lv_label)*/
-#define LV_USE_MSGBOX     1
-
-/*Page (dependencies: lv_cont)*/
-#define LV_USE_PAGE     1
-#if LV_USE_PAGE != 0
-/*Focus default animation time [ms] (0: no animation)*/
-#  define LV_PAGE_DEF_ANIM_TIME     400
-#endif
-
-/*Preload (dependencies: lv_arc, lv_anim)*/
-#define LV_USE_SPINNER      1
-#if LV_USE_SPINNER != 0
-#  define LV_SPINNER_DEF_ARC_LENGTH   60      /*[deg]*/
-#  define LV_SPINNER_DEF_SPIN_TIME    1000    /*[ms]*/
-#  define LV_SPINNER_DEF_ANIM         LV_SPINNER_TYPE_SPINNING_ARC
-#endif
-
-/*Roller (dependencies: lv_ddlist)*/
-#define LV_USE_ROLLER    1
-#if LV_USE_ROLLER != 0
-/*Focus animation time [ms] (0: no animation)*/
-#  define LV_ROLLER_DEF_ANIM_TIME     200
-
-/*Number of extra "pages" when the roller is infinite*/
-#  define LV_ROLLER_INF_PAGES         7
-#endif
-
-/*Slider (dependencies: lv_bar)*/
-#define LV_USE_SLIDER    1
-
-/*Spinbox (dependencies: lv_ta)*/
-#define LV_USE_SPINBOX       1
-
-/*Switch (dependencies: lv_slider)*/
-#define LV_USE_SWITCH       1
-
-/*Text area (dependencies: lv_label, lv_page)*/
-#define LV_USE_TEXTAREA       1
-#if LV_USE_TEXTAREA != 0
-#  define LV_TEXTAREA_DEF_CURSOR_BLINK_TIME 400     /*ms*/
-#  define LV_TEXTAREA_DEF_PWD_SHOW_TIME     1500    /*ms*/
-#endif
-
-/*Table (dependencies: lv_label)*/
-#define LV_USE_TABLE    1
-#if LV_USE_TABLE
-#  define LV_TABLE_COL_MAX    12
-#  define LV_TABLE_CELL_STYLE_CNT 4
-#endif
-
-/*Tab (dependencies: lv_page, lv_btnm)*/
-#define LV_USE_TABVIEW      1
-#  if LV_USE_TABVIEW != 0
-/*Time of slide animation [ms] (0: no animation)*/
-#  define LV_TABVIEW_DEF_ANIM_TIME    300
-#endif
-
-/*Tileview (dependencies: lv_page) */
-#define LV_USE_TILEVIEW     1
-#if LV_USE_TILEVIEW
-/*Time of slide animation [ms] (0: no animation)*/
-#  define LV_TILEVIEW_DEF_ANIM_TIME   300
-#endif
-
-/*Window (dependencies: lv_cont, lv_btn, lv_label, lv_img, lv_page)*/
-#define LV_USE_WIN      1
-
-/*==================
- * Non-user section
- *==================*/
-
-#if defined(_MSC_VER) && !defined(_CRT_SECURE_NO_WARNINGS)    /* Disable warnings for Visual Studio*/
-#  define _CRT_SECURE_NO_WARNINGS
-#endif
-
-/*--END OF LV_CONF_H--*/
-
-#endif /*LV_CONF_H*/
-
-#endif /*End of "Content enable"*/
->>>>>>> 9003f4a9
+#endif /*End of "Content enable"*/
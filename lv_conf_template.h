/**
 * @file lv_conf.h
<<<<<<< HEAD
 * Configuration file for v7.12.0
=======
 * Configuration file for v8.0.0-dev
>>>>>>> 5341cb73
 */

/*
 * COPY THIS FILE AS `lv_conf.h` NEXT TO the `lvgl` FOLDER
 */

#if 0 /*Set it to "1" to enable content*/

#ifndef LV_CONF_H
#define LV_CONF_H
/* clang-format off */

#include <stdint.h>


/*====================
   COLOR SETTINGS
 *====================*/

/* Color depth: 1 (1 byte per pixel), 8 (RGB332), 16 (RGB565), 32 (ARGB8888) */
#define LV_COLOR_DEPTH     32

/* Swap the 2 bytes of RGB565 color. Useful if the display has a 8 bit interface (e.g. SPI)*/
#define LV_COLOR_16_SWAP   0

/* Enable more complex drawing routines to manage screens transparency.
 * Can be used if the UI is above an other layer, e.g. an OSD menu or video player.
 * Requires `LV_COLOR_DEPTH = 32` colors and the screen's `bg_opa` should be set to non LV_OPA_COVER value */
#define LV_COLOR_SCREEN_TRANSP    0

/*Images pixels with this color will not be drawn if they are  chroma keyed)*/
#define LV_COLOR_CHROMA_KEY    LV_COLOR_LIME         /*pure green*/

/* Maximum buffer size to allocate for rotation. Only used if software rotation is enabled. */
#define LV_DISP_ROT_MAX_BUF  (10U * 1024U)

/*=========================
   MEMORY SETTINGS
 *=========================*/

/* 1: use custom malloc/free, 0: use the built-in `lv_mem_alloc()` and `lv_mem_free()` */
#define LV_MEM_CUSTOM      0
#if LV_MEM_CUSTOM == 0
/* Size of the memory available for `lv_mem_alloc()` in bytes (>= 2kB)*/
#  define LV_MEM_SIZE    (32U * 1024U)          /* [bytes] */

/* Set an address for the memory pool instead of allocating it as a normal array. Can be in external SRAM too. */
#  define LV_MEM_ADR          0     /*0: unused*/
#else       /*LV_MEM_CUSTOM*/
#  define LV_MEM_CUSTOM_INCLUDE <stdlib.h>   /*Header for the dynamic memory function*/
#  define LV_MEM_CUSTOM_ALLOC   malloc       /*Wrapper to malloc*/
#  define LV_MEM_CUSTOM_FREE    free         /*Wrapper to free*/
#endif     /*LV_MEM_CUSTOM*/

/* Use the standard `memcpy` and `memset` instead of LVGL's own functions. (Might or might not be faster). */
#define LV_MEMCPY_MEMSET_STD    0

/*====================
   HAL SETTINGS
 *====================*/

/* Default display refresh period. LVG will redraw changed ares with this period time */
#define LV_DISP_DEF_REFR_PERIOD     30      /*[ms]*/

/* Input device read period in milliseconds */
#define LV_INDEV_DEF_READ_PERIOD    30      /*[ms]*/

/* Use a custom tick source that tells the elapsed time in milliseconds.
 * It removes the need to manually update the tick with `lv_tick_inc()`) */
#define LV_TICK_CUSTOM     0
#if LV_TICK_CUSTOM
#define LV_TICK_CUSTOM_INCLUDE  "Arduino.h"         /*Header for the system time function*/
#define LV_TICK_CUSTOM_SYS_TIME_EXPR (millis())     /*Expression evaluating to current system time in ms*/
#endif   /*LV_TICK_CUSTOM*/

/* Default Dot Per Inch. Used to initialize default sizes such as widgets sized, style paddings.
 * (Not so important, you can adjust it to modify default sizes and spaces)*/
#define LV_DPI_DEF                  130     /*[px/inch]*/

/*=======================
 * FEATURE CONFIGURATION
 *=======================*/

/*-------------
 * Drawing
 *-----------*/

/* Enable complex draw engine.
 * Required to draw shadow, gradient, rounded corners, circles, arc, skew lines, image transformations or any masks  */
#define LV_DRAW_COMPLEX 1
#if LV_DRAW_COMPLEX != 0

/* Allow buffering some shadow calculation.
 * LV_SHADOW_CACHE_SIZE is the max. shadow size to buffer, where shadow size is `shadow_width + radius`
 * Caching has LV_SHADOW_CACHE_SIZE^2 RAM cost*/
#define LV_SHADOW_CACHE_SIZE    0
#endif /*LV_DRAW_COMPLEX*/

/* Default image cache size. Image caching keeps the images opened.
 * If only the built-in image formats are used there is no real advantage of caching. (I.e. if no new image decoder is added)
 * With complex image decoders (e.g. PNG or JPG) caching can save the continuous open/decode of images.
 * However the opened images might consume additional RAM.
 * 0: to disable caching */
#define LV_IMG_CACHE_DEF_SIZE       0

/*-------------
 * GPU
 *-----------*/

/*Use STM32's DMA2D (aka Chrom Art) GPU*/
#define LV_USE_GPU_STM32_DMA2D  0
#if LV_USE_GPU_STM32_DMA2D
/*Must be defined to include path of CMSIS header of target processor
e.g. "stm32f769xx.h" or "stm32f429xx.h" */
#define LV_GPU_DMA2D_CMSIS_INCLUDE
#endif

/* Use NXP's PXP GPU iMX RTxxx platforms */
#define LV_USE_GPU_NXP_PXP      0
#if LV_USE_GPU_NXP_PXP
/*1: Add default bare metal and FreeRTOS interrupt handling routines for PXP (lv_gpu_nxp_pxp_osa.c)
 *   and call lv_gpu_nxp_pxp_init() automatically during lv_init(). Note that symbol FSL_RTOS_FREE_RTOS
 *   has to be defined in order to use FreeRTOS OSA, otherwise bare-metal implementation is selected.
 *0: lv_gpu_nxp_pxp_init() has to be called manually before lv_init()
 * */
#define LV_USE_GPU_NXP_PXP_AUTO_INIT 0
#endif

/* Use NXP's VG-Lite GPU iMX RTxxx platforms */
#define LV_USE_GPU_NXP_VG_LITE   0

/*-------------
 * Logging
 *-----------*/

/*Enable the log module*/
#define LV_USE_LOG      1
#if LV_USE_LOG

/* How important log should be added:
 * LV_LOG_LEVEL_TRACE       A lot of logs to give detailed information
 * LV_LOG_LEVEL_INFO        Log important events
 * LV_LOG_LEVEL_WARN        Log if something unwanted happened but didn't cause a problem
 * LV_LOG_LEVEL_ERROR       Only critical issue, when the system may fail
 * LV_LOG_LEVEL_NONE        Do not log anything */
#  define LV_LOG_LEVEL    LV_LOG_LEVEL_WARN

/* 1: Print the log with 'printf';
 * 0: User need to register a callback with `lv_log_register_print_cb()`*/
#  define LV_LOG_PRINTF   1
#endif  /*LV_USE_LOG*/

/*-------------
 * Asserts
 *-----------*/

/* Enable asserts if an operation is failed or an invalid data is found.
 * If LV_USE_LOG is enabled an error message will be printed on failure*/
#define LV_USE_ASSERT_NULL          1   /*Check if the parameter is NULL. (Very fast, recommended) */
#define LV_USE_ASSERT_MALLOC        1   /*Checks is the memory is successfully allocated or no. (Very fast, recommended)*/
#define LV_USE_ASSERT_STYLE         1   /*Check if the styles are properly initialized. (Very fast, recommended)*/
#define LV_USE_ASSERT_MEM_INTEGRITY 1   /*Check the integrity of `lv_mem` after critical operations. (Slow)*/
#define LV_USE_ASSERT_OBJ           1   /*Check the object's type and existence (e.g. not deleted). (Slow) */

/*Add a custom handler when assert happens e.g. to restart the MCU*/
#define LV_ASSERT_HANDLER_INCLUDE   <stdint.h>
#define LV_ASSERT_HANDLER   while(1);   /*Halt by default*/

/*-------------
 * Others
 *-----------*/

/*1: Show CPU usage and FPS count in the right bottom corner*/
#define LV_USE_PERF_MONITOR     0

/*Change the built in (v)snprintf functions*/
#define LV_SPRINTF_CUSTOM   0
#if LV_SPRINTF_CUSTOM
#  define LV_SPRINTF_INCLUDE <stdio.h>
#  define lv_snprintf     snprintf
#  define lv_vsnprintf    vsnprintf
#else   /*LV_SPRINTF_CUSTOM*/
#  define LV_SPRINTF_USE_FLOAT 0
#endif  /*LV_SPRINTF_CUSTOM*/

#define LV_USE_USER_DATA      1
#if LV_USE_USER_DATA
typedef void * lv_user_data_t;
#endif

/* Garbage Collector settings
 * Used if lvgl is binded to higher level language and the memory is managed by that language */
#define LV_ENABLE_GC 0
#if LV_ENABLE_GC != 0
#  define LV_GC_INCLUDE "gc.h"                           /*Include Garbage Collector related things*/
#  define LV_MEM_CUSTOM_REALLOC   your_realloc           /*Wrapper to realloc*/
#  define LV_MEM_CUSTOM_GET_SIZE  your_mem_get_size      /*Wrapper to lv_mem_get_size*/
#endif /* LV_ENABLE_GC */

/*=====================
 *  COMPILER SETTINGS
 *====================*/

/* For big endian systems set to 1 */
#define LV_BIG_ENDIAN_SYSTEM    0

/* Define a custom attribute to `lv_tick_inc` function */
#define LV_ATTRIBUTE_TICK_INC

/* Define a custom attribute to `lv_task_handler` function */
#define LV_ATTRIBUTE_TASK_HANDLER

/* Define a custom attribute to `lv_disp_flush_ready` function */
#define LV_ATTRIBUTE_FLUSH_READY

/* Required alignment size for buffers */
#define LV_ATTRIBUTE_MEM_ALIGN_SIZE

/*Will be added where memories needs to be aligned (with -Os data might not be aligned to boundary by default).
 * E.g. __attribute__((aligned(4)))*/
#define LV_ATTRIBUTE_MEM_ALIGN

/* Attribute to mark large constant arrays for example font's bitmaps */
#define LV_ATTRIBUTE_LARGE_CONST

/* Complier prefix for a big array declaration in RAM*/
#define LV_ATTRIBUTE_LARGE_RAM_ARRAY

/* Place performance critical functions into a faster memory (e.g RAM) */
#define LV_ATTRIBUTE_FAST_MEM

/* Prefix variables that are used in GPU accelerated operations, often these need to be placed in RAM sections that are DMA accessible */
#define LV_ATTRIBUTE_DMA

/* Export integer constant to binding. This macro is used with constants in the form of LV_<CONST> that
 * should also appear on LVGL binding API such as Micropython.*/
#define LV_EXPORT_CONST_INT(int_value) struct _silence_gcc_warning /*The default value just prevents GCC warning*/

/*Extend the default -32k..32k coordinate range to -4M..4M by using int32_t for coordinates instead of int16_t*/
#define LV_USE_LARGE_COORD  0

/*==================
 *   FONT USAGE
 *===================*/

/* Montserrat fonts with ASCII range and some symbols using bpp = 4
 * https://fonts.google.com/specimen/Montserrat  */
#define LV_FONT_MONTSERRAT_8     0
#define LV_FONT_MONTSERRAT_10    0
#define LV_FONT_MONTSERRAT_12    0
#define LV_FONT_MONTSERRAT_14    1
#define LV_FONT_MONTSERRAT_16    0
#define LV_FONT_MONTSERRAT_18    0
#define LV_FONT_MONTSERRAT_20    0
#define LV_FONT_MONTSERRAT_22    0
#define LV_FONT_MONTSERRAT_24    0
#define LV_FONT_MONTSERRAT_26    0
#define LV_FONT_MONTSERRAT_28    0
#define LV_FONT_MONTSERRAT_30    0
#define LV_FONT_MONTSERRAT_32    0
#define LV_FONT_MONTSERRAT_34    0
#define LV_FONT_MONTSERRAT_36    0
#define LV_FONT_MONTSERRAT_38    0
#define LV_FONT_MONTSERRAT_40    0
#define LV_FONT_MONTSERRAT_42    0
#define LV_FONT_MONTSERRAT_44    0
#define LV_FONT_MONTSERRAT_46    0
#define LV_FONT_MONTSERRAT_48    0

/* Demonstrate special features */
#define LV_FONT_MONTSERRAT_12_SUBPX      0
#define LV_FONT_MONTSERRAT_28_COMPRESSED 0  /*bpp = 3*/
#define LV_FONT_DEJAVU_16_PERSIAN_HEBREW 0  /*Hebrew, Arabic, Perisan letters and all their forms*/
#define LV_FONT_SIMSUN_16_CJK            0  /*1000 most common CJK radicals*/

/*Pixel perfect monospace fonts
 * http://pelulamu.net/unscii/ */
#define LV_FONT_UNSCII_8        0
#define LV_FONT_UNSCII_16       0

/* Optionally declare custom fonts here.
 * You can use these fonts as default font too and they will be available globally.
 * E.g. #define LV_FONT_CUSTOM_DECLARE   LV_FONT_DECLARE(my_font_1) LV_FONT_DECLARE(my_font_2) */
#define LV_FONT_CUSTOM_DECLARE

/* Enable handling large font and/or fonts with a lot of characters.
 * The limit depends on the font size, font face and bpp.
 * Compiler error will be triggered if a font needs it.*/
#define LV_FONT_FMT_TXT_LARGE   0

/* Enables/disables support for compressed fonts. */
#define LV_USE_FONT_COMPRESSED  0

/* Enable subpixel rendering */
#define LV_USE_FONT_SUBPX       0
#if LV_USE_FONT_SUBPX
/* Set the pixel order of the display. Physical order of RGB channels. Doesn't matter with "normal" fonts.*/
#define LV_FONT_SUBPX_BGR       0  /*0: RGB; 1:BGR order*/
#endif

/*=================
 *  TEXT SETTINGS
 *=================*/

/* Select a character encoding for strings.
 * Your IDE or editor should have the same character encoding
 * - LV_TXT_ENC_UTF8
 * - LV_TXT_ENC_ASCII
 * */
#define LV_TXT_ENC LV_TXT_ENC_UTF8

 /*Can break (wrap) texts on these chars*/
#define LV_TXT_BREAK_CHARS                  " ,.;:-_"

/* If a word is at least this long, will break wherever "prettiest"
 * To disable, set to a value <= 0 */
#define LV_TXT_LINE_BREAK_LONG_LEN          0

/* Minimum number of characters in a long word to put on a line before a break.
 * Depends on LV_TXT_LINE_BREAK_LONG_LEN. */
#define LV_TXT_LINE_BREAK_LONG_PRE_MIN_LEN  3

/* Minimum number of characters in a long word to put on a line after a break.
 * Depends on LV_TXT_LINE_BREAK_LONG_LEN. */
#define LV_TXT_LINE_BREAK_LONG_POST_MIN_LEN 3

/* The control character to use for signalling text recoloring. */
#define LV_TXT_COLOR_CMD "#"

/* Support bidirectional texts. Allows mixing Left-to-Right and Right-to-Left texts.
 * The direction will be processed according to the Unicode Bidirectioanl Algorithm:
 * https://www.w3.org/International/articles/inline-bidi-markup/uba-basics*/
#define LV_USE_BIDI         0
#if LV_USE_BIDI
/* Set the default direction. Supported values:
 * `LV_BIDI_DIR_LTR` Left-to-Right
 * `LV_BIDI_DIR_RTL` Right-to-Left
 * `LV_BIDI_DIR_AUTO` detect texts base direction */
#define LV_BIDI_BASE_DIR_DEF  LV_BIDI_DIR_AUTO
#endif

/* Enable Arabic/Persian processing
 * In these languages characters should be replaced with an other form based on their position in the text */
#define LV_USE_ARABIC_PERSIAN_CHARS 0


/*==================
 *  THEME USAGE
 *================*/
/*Set the very basic the attributes*/
#define LV_THEME_COLOR_PRIMARY      lv_color_hex(0x01a2b1)
#define LV_THEME_COLOR_SECONDARY    lv_color_hex(0x44d1b6)
#define LV_THEME_FONT_SMALL         &lv_font_montserrat_14
#define LV_THEME_FONT_NORMAL        &lv_font_montserrat_14
#define LV_THEME_FONT_LARGE         &lv_font_montserrat_14
#define LV_THEME_FONT_EXTRA_LARGE   &lv_font_montserrat_14

/* An external include file required to see the theme init function.
 * Relative to "lv_core/lv_obj" */
#define LV_THEME_INIT_INCLUDE "../extra/themes/lv_themes.h"

/* Set a theme initialization function */
#define LV_THEME_INIT lv_theme_default_init

/*==================
 *  WIDGET USAGE
 *================*/

/* Documentation of the widgets: https://docs.lvgl.io/latest/en/html/widgets/index.html */

#define LV_USE_ARC          1

#define LV_USE_BAR          1

#define LV_USE_BTN          1

#define LV_USE_BTNMATRIX    1

#define LV_USE_CANVAS       1

#define LV_USE_CHECKBOX     1

#define LV_USE_CHART        1

#define LV_USE_DROPDOWN     1   /*Requires: lv_label*/

#define LV_USE_IMG          1   /*Requires: lv_label*/

#define LV_USE_LABEL        1
#if LV_USE_LABEL
#  define LV_LABEL_TEXT_SEL         1   /*Enable selecting text of the label */
#  define LV_LABEL_LONG_TXT_HINT    1   /*Store some extra info in labels to speed up drawing of very long texts*/
#endif

#define LV_USE_LINE         1

#define LV_USE_METER        1

#define LV_USE_ROLLER       1   /*Requires: lv_label*/
#if LV_USE_ROLLER
#  define LV_ROLLER_INF_PAGES       7   /*Number of extra "pages" when the roller is infinite*/
#endif

#define LV_USE_SLIDER       1   /*Requires: lv_bar*/

#define LV_USE_SWITCH    1

#define LV_USE_TEXTAREA   1     /*Requires: lv_label*/
#if LV_USE_TEXTAREA != 0
#  define LV_TEXTAREA_DEF_PWD_SHOW_TIME     1500    /*ms*/
#endif

#define LV_USE_TABLE  1

/*==================
 * EXTRA COMPONENTS
 *==================*/

/*-----------
 * Widgets
 *----------*/
#define LV_USE_CALENDAR     1
#if LV_USE_CALENDAR
# define LV_CALENDAR_WEEK_STARTS_MONDAY 0
# if LV_CALENDAR_WEEK_STARTS_MONDAY
#  define LV_CALENDAR_DEFAULT_DAY_NAMES {"Mo", "Tu", "We", "Th", "Fr", "Sa", "Su"}
# else
#  define LV_CALENDAR_DEFAULT_DAY_NAMES {"Su", "Mo", "Tu", "We", "Th", "Fr", "Sa"}
# endif

# define LV_CALENDAR_DEFAULT_MONTH_NAMES {"January", "February", "March",  "April", "May",  "June", "July", "August", "September", "October", "November", "December"}
# define LV_USE_CALENDAR_HEADER_ARROW 1
#endif  /*LV_USE_CALENDAR*/

#define LV_USE_COLORWHEEL   1

#define LV_USE_IMGBTN       1

#define LV_USE_KEYBOARD     1

#define LV_USE_LED          1

#define LV_USE_LIST         1

#define LV_USE_MSGBOX       1

#define LV_USE_SPINBOX      1

#define LV_USE_SPINNER      1

#define LV_USE_TABVIEW      1

#define LV_USE_TILEVIEW     1

#define LV_USE_WIN          1

/*-----------
 * Themes
 *----------*/
/* A simple, impressive and very complete theme */
#define LV_USE_THEME_DEFAULT    1
#if LV_USE_THEME_DEFAULT

/* 1: Light mode; 0: Dark mode*/
# define LV_THEME_DEFAULT_PALETTE_LIGHT     1

/* 1: Enable grow on press*/
# define LV_THEME_DEFAULT_GROW        		0

/*Default transition time in [ms]*/
# define LV_THEME_DEFAULT_TRANSITON_TIME    80
#endif /*LV_USE_THEME_DEFAULT*/

/*-----------
 * Layouts
 *----------*/
#define LV_USE_FLEX     1
#define LV_USE_GRID     1

/*==================
* EXAMPLES
*==================*/

/*Enable the examples to be built with the library*/
#define LV_BUILD_EXAMPLES   1

/*--END OF LV_CONF_H--*/

#endif /*LV_CONF_H*/

#endif /*End of "Content enable"*/<|MERGE_RESOLUTION|>--- conflicted
+++ resolved
@@ -1,10 +1,6 @@
 /**
  * @file lv_conf.h
-<<<<<<< HEAD
- * Configuration file for v7.12.0
-=======
  * Configuration file for v8.0.0-dev
->>>>>>> 5341cb73
  */
 
 /*
@@ -37,9 +33,6 @@
 
 /*Images pixels with this color will not be drawn if they are  chroma keyed)*/
 #define LV_COLOR_CHROMA_KEY    LV_COLOR_LIME         /*pure green*/
-
-/* Maximum buffer size to allocate for rotation. Only used if software rotation is enabled. */
-#define LV_DISP_ROT_MAX_BUF  (10U * 1024U)
 
 /*=========================
    MEMORY SETTINGS

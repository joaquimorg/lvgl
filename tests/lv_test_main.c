<<<<<<< HEAD
#include "../lvgl.h"
#include <stdio.h>
#include <stdlib.h>
#include "lv_test_core/lv_test_core.h"
#include "lv_test_widgets/lv_test_label.h"

#if LV_BUILD_TEST
#include <sys/time.h>

static void hal_init(void);
static void dummy_flush_cb(lv_disp_drv_t * disp_drv, const lv_area_t * area, lv_color_t * color_p);

lv_color_t test_fb[LV_HOR_RES_MAX * LV_VER_RES_MAX];

int main(void)
{
    printf("Call lv_init...\n");
    lv_init();

    hal_init();

    lv_test_core();
    lv_test_label();

    printf("Exit with success!\n");
    return 0;
}


#if LV_USE_FILESYSTEM
static lv_fs_res_t open_cb(struct _lv_fs_drv_t * drv, void * file_p, const char * path, lv_fs_mode_t mode)
{
    (void) drv;
    (void) mode;

    FILE * fp = fopen(path, "rb"); // only reading is supported

    *((FILE **)file_p) = fp;
    return NULL == fp ? LV_FS_RES_UNKNOWN : LV_FS_RES_OK;
}

static lv_fs_res_t close_cb(struct _lv_fs_drv_t * drv, void * file_p)
{
    (void) drv;

    FILE * fp = *((FILE **) file_p);
    fclose(fp);
    return LV_FS_RES_OK;
}

static lv_fs_res_t read_cb(struct _lv_fs_drv_t * drv, void * file_p, void * buf, uint32_t btr, uint32_t * br)
{
    (void) drv;

    FILE * fp = *((FILE **) file_p);
    *br = fread(buf, 1, btr, fp);
    return (*br <= 0) ? LV_FS_RES_UNKNOWN : LV_FS_RES_OK;
}

static lv_fs_res_t seek_cb(struct _lv_fs_drv_t * drv, void * file_p, uint32_t pos)
{
    (void) drv;

    FILE * fp = *((FILE **) file_p);
    fseek (fp, pos, SEEK_SET);

    return LV_FS_RES_OK;
}

static lv_fs_res_t tell_cb(struct _lv_fs_drv_t * drv, void * file_p, uint32_t * pos_p)
{
    (void) drv;

    FILE * fp = *((FILE **) file_p);
    *pos_p = ftell(fp);

    return LV_FS_RES_OK;
}

static bool ready_cb(struct _lv_fs_drv_t * drv)
{
    (void) drv;
    return true;
}
#endif

static void hal_init(void)
{
    static lv_disp_buf_t disp_buf;
    lv_color_t * disp_buf1 = (lv_color_t *)malloc(LV_HOR_RES * LV_VER_RES * sizeof(lv_color_t));

    lv_disp_buf_init(&disp_buf, disp_buf1, NULL, LV_HOR_RES * LV_VER_RES);

    lv_disp_drv_t disp_drv;
    lv_disp_drv_init(&disp_drv);
    disp_drv.buffer = &disp_buf;
    disp_drv.flush_cb = dummy_flush_cb;
    lv_disp_drv_register(&disp_drv);

#if LV_USE_FILESYSTEM
    lv_fs_drv_t drv;
    lv_fs_drv_init(&drv);                     /*Basic initialization*/

    drv.letter = 'f';                         /*An uppercase letter to identify the drive */
    drv.file_size = sizeof(FILE *);   /*Size required to store a file object*/
    drv.ready_cb = ready_cb;               /*Callback to tell if the drive is ready to use */
    drv.open_cb = open_cb;                 /*Callback to open a file */
    drv.close_cb = close_cb;               /*Callback to close a file */
    drv.read_cb = read_cb;                 /*Callback to read a file */
    drv.seek_cb = seek_cb;                 /*Callback to seek in a file (Move cursor) */
    drv.tell_cb = tell_cb;                 /*Callback to tell the cursor position  */

    lv_fs_drv_register(&drv);                 /*Finally register the drive*/
#endif
}
#include <stdio.h>

static void dummy_flush_cb(lv_disp_drv_t * disp_drv, const lv_area_t * area, lv_color_t * color_p)
{
    LV_UNUSED(area);
    LV_UNUSED(color_p);

    memcpy(test_fb, color_p, lv_area_get_size(area) * sizeof(lv_color_t));

    lv_disp_flush_ready(disp_drv);
}

uint32_t custom_tick_get(void)
{
    static uint64_t start_ms = 0;
    if(start_ms == 0) {
        struct timeval tv_start;
        gettimeofday(&tv_start, NULL);
        start_ms = (tv_start.tv_sec * 1000000 + tv_start.tv_usec) / 1000;
    }

    struct timeval tv_now;
    gettimeofday(&tv_now, NULL);
    uint64_t now_ms;
    now_ms = (tv_now.tv_sec * 1000000 + tv_now.tv_usec) / 1000;

    uint32_t time_ms = now_ms - start_ms;
    return time_ms;
}

#endif

=======
#include "../lvgl.h"
#include <stdio.h>
#include <stdlib.h>
#include "lv_test_core/lv_test_core.h"
#include "lv_test_widgets/lv_test_label.h"

#if LV_BUILD_TEST
#include <sys/time.h>

static void hal_init(void);
static void dummy_flush_cb(lv_disp_drv_t * disp_drv, const lv_area_t * area, lv_color_t * color_p);

lv_color_t test_fb[LV_HOR_RES_MAX * LV_VER_RES_MAX];

int main(void)
{
    printf("Call lv_init...\n");
    lv_init();

    hal_init();

    lv_test_core();
    lv_test_label();

    printf("Exit with success!\n");
    return 0;
}

#if LV_USE_FILESYSTEM
static lv_fs_res_t open_cb(struct _lv_fs_drv_t * drv, void * file_p, const char * path, lv_fs_mode_t mode)
{
    (void) drv;
    (void) mode;

    FILE * fp = fopen(path, "rb"); // only reading is supported

    *((FILE **)file_p) = fp;
    return NULL == fp ? LV_FS_RES_UNKNOWN : LV_FS_RES_OK;
}

static lv_fs_res_t close_cb(struct _lv_fs_drv_t * drv, void * file_p)
{
    (void) drv;

    FILE * fp = *((FILE **) file_p);
    fclose(fp);
    return LV_FS_RES_OK;
}

static lv_fs_res_t read_cb(struct _lv_fs_drv_t * drv, void * file_p, void * buf, uint32_t btr, uint32_t * br)
{
    (void) drv;

    FILE * fp = *((FILE **) file_p);
    *br = fread(buf, 1, btr, fp);
    return (*br <= 0) ? LV_FS_RES_UNKNOWN : LV_FS_RES_OK;
}

static lv_fs_res_t seek_cb(struct _lv_fs_drv_t * drv, void * file_p, uint32_t pos)
{
    (void) drv;

    FILE * fp = *((FILE **) file_p);
    fseek (fp, pos, SEEK_SET);

    return LV_FS_RES_OK;
}

static lv_fs_res_t tell_cb(struct _lv_fs_drv_t * drv, void * file_p, uint32_t * pos_p)
{
    (void) drv;

    FILE * fp = *((FILE **) file_p);
    *pos_p = ftell(fp);

    return LV_FS_RES_OK;
}

static bool ready_cb(struct _lv_fs_drv_t * drv)
{
    (void) drv;
    return true;
}
#endif

static void hal_init(void)
{
    static lv_disp_buf_t disp_buf;
    lv_color_t * disp_buf1 = (lv_color_t *)malloc(LV_HOR_RES * LV_VER_RES * sizeof(lv_color_t));

    lv_disp_buf_init(&disp_buf, disp_buf1, NULL, LV_HOR_RES * LV_VER_RES);

    lv_disp_drv_t disp_drv;
    lv_disp_drv_init(&disp_drv);
    disp_drv.buffer = &disp_buf;
    disp_drv.flush_cb = dummy_flush_cb;
    lv_disp_drv_register(&disp_drv);

#if LV_USE_FILESYSTEM
    lv_fs_drv_t drv;
    lv_fs_drv_init(&drv);                     /*Basic initialization*/

    drv.letter = 'f';                         /*An uppercase letter to identify the drive */
    drv.file_size = sizeof(FILE *);   /*Size required to store a file object*/
    drv.ready_cb = ready_cb;               /*Callback to tell if the drive is ready to use */
    drv.open_cb = open_cb;                 /*Callback to open a file */
    drv.close_cb = close_cb;               /*Callback to close a file */
    drv.read_cb = read_cb;                 /*Callback to read a file */
    drv.seek_cb = seek_cb;                 /*Callback to seek in a file (Move cursor) */
    drv.tell_cb = tell_cb;                 /*Callback to tell the cursor position  */

    lv_fs_drv_register(&drv);                 /*Finally register the drive*/
#endif
}
#include <stdio.h>

static void dummy_flush_cb(lv_disp_drv_t * disp_drv, const lv_area_t * area, lv_color_t * color_p)
{
    LV_UNUSED(area);
    LV_UNUSED(color_p);

    memcpy(test_fb, color_p, lv_area_get_size(area) * sizeof(lv_color_t));

    lv_disp_flush_ready(disp_drv);
}

uint32_t custom_tick_get(void)
{
    static uint64_t start_ms = 0;
    if(start_ms == 0) {
        struct timeval tv_start;
        gettimeofday(&tv_start, NULL);
        start_ms = (tv_start.tv_sec * 1000000 + tv_start.tv_usec) / 1000;
    }

    struct timeval tv_now;
    gettimeofday(&tv_now, NULL);
    uint64_t now_ms;
    now_ms = (tv_now.tv_sec * 1000000 + tv_now.tv_usec) / 1000;

    uint32_t time_ms = now_ms - start_ms;
    return time_ms;
}

#endif
>>>>>>> 9003f4a9
<|MERGE_RESOLUTION|>--- conflicted
+++ resolved
@@ -1,152 +1,3 @@
-<<<<<<< HEAD
-#include "../lvgl.h"
-#include <stdio.h>
-#include <stdlib.h>
-#include "lv_test_core/lv_test_core.h"
-#include "lv_test_widgets/lv_test_label.h"
-
-#if LV_BUILD_TEST
-#include <sys/time.h>
-
-static void hal_init(void);
-static void dummy_flush_cb(lv_disp_drv_t * disp_drv, const lv_area_t * area, lv_color_t * color_p);
-
-lv_color_t test_fb[LV_HOR_RES_MAX * LV_VER_RES_MAX];
-
-int main(void)
-{
-    printf("Call lv_init...\n");
-    lv_init();
-
-    hal_init();
-
-    lv_test_core();
-    lv_test_label();
-
-    printf("Exit with success!\n");
-    return 0;
-}
-
-
-#if LV_USE_FILESYSTEM
-static lv_fs_res_t open_cb(struct _lv_fs_drv_t * drv, void * file_p, const char * path, lv_fs_mode_t mode)
-{
-    (void) drv;
-    (void) mode;
-
-    FILE * fp = fopen(path, "rb"); // only reading is supported
-
-    *((FILE **)file_p) = fp;
-    return NULL == fp ? LV_FS_RES_UNKNOWN : LV_FS_RES_OK;
-}
-
-static lv_fs_res_t close_cb(struct _lv_fs_drv_t * drv, void * file_p)
-{
-    (void) drv;
-
-    FILE * fp = *((FILE **) file_p);
-    fclose(fp);
-    return LV_FS_RES_OK;
-}
-
-static lv_fs_res_t read_cb(struct _lv_fs_drv_t * drv, void * file_p, void * buf, uint32_t btr, uint32_t * br)
-{
-    (void) drv;
-
-    FILE * fp = *((FILE **) file_p);
-    *br = fread(buf, 1, btr, fp);
-    return (*br <= 0) ? LV_FS_RES_UNKNOWN : LV_FS_RES_OK;
-}
-
-static lv_fs_res_t seek_cb(struct _lv_fs_drv_t * drv, void * file_p, uint32_t pos)
-{
-    (void) drv;
-
-    FILE * fp = *((FILE **) file_p);
-    fseek (fp, pos, SEEK_SET);
-
-    return LV_FS_RES_OK;
-}
-
-static lv_fs_res_t tell_cb(struct _lv_fs_drv_t * drv, void * file_p, uint32_t * pos_p)
-{
-    (void) drv;
-
-    FILE * fp = *((FILE **) file_p);
-    *pos_p = ftell(fp);
-
-    return LV_FS_RES_OK;
-}
-
-static bool ready_cb(struct _lv_fs_drv_t * drv)
-{
-    (void) drv;
-    return true;
-}
-#endif
-
-static void hal_init(void)
-{
-    static lv_disp_buf_t disp_buf;
-    lv_color_t * disp_buf1 = (lv_color_t *)malloc(LV_HOR_RES * LV_VER_RES * sizeof(lv_color_t));
-
-    lv_disp_buf_init(&disp_buf, disp_buf1, NULL, LV_HOR_RES * LV_VER_RES);
-
-    lv_disp_drv_t disp_drv;
-    lv_disp_drv_init(&disp_drv);
-    disp_drv.buffer = &disp_buf;
-    disp_drv.flush_cb = dummy_flush_cb;
-    lv_disp_drv_register(&disp_drv);
-
-#if LV_USE_FILESYSTEM
-    lv_fs_drv_t drv;
-    lv_fs_drv_init(&drv);                     /*Basic initialization*/
-
-    drv.letter = 'f';                         /*An uppercase letter to identify the drive */
-    drv.file_size = sizeof(FILE *);   /*Size required to store a file object*/
-    drv.ready_cb = ready_cb;               /*Callback to tell if the drive is ready to use */
-    drv.open_cb = open_cb;                 /*Callback to open a file */
-    drv.close_cb = close_cb;               /*Callback to close a file */
-    drv.read_cb = read_cb;                 /*Callback to read a file */
-    drv.seek_cb = seek_cb;                 /*Callback to seek in a file (Move cursor) */
-    drv.tell_cb = tell_cb;                 /*Callback to tell the cursor position  */
-
-    lv_fs_drv_register(&drv);                 /*Finally register the drive*/
-#endif
-}
-#include <stdio.h>
-
-static void dummy_flush_cb(lv_disp_drv_t * disp_drv, const lv_area_t * area, lv_color_t * color_p)
-{
-    LV_UNUSED(area);
-    LV_UNUSED(color_p);
-
-    memcpy(test_fb, color_p, lv_area_get_size(area) * sizeof(lv_color_t));
-
-    lv_disp_flush_ready(disp_drv);
-}
-
-uint32_t custom_tick_get(void)
-{
-    static uint64_t start_ms = 0;
-    if(start_ms == 0) {
-        struct timeval tv_start;
-        gettimeofday(&tv_start, NULL);
-        start_ms = (tv_start.tv_sec * 1000000 + tv_start.tv_usec) / 1000;
-    }
-
-    struct timeval tv_now;
-    gettimeofday(&tv_now, NULL);
-    uint64_t now_ms;
-    now_ms = (tv_now.tv_sec * 1000000 + tv_now.tv_usec) / 1000;
-
-    uint32_t time_ms = now_ms - start_ms;
-    return time_ms;
-}
-
-#endif
-
-=======
 #include "../lvgl.h"
 #include <stdio.h>
 #include <stdlib.h>
@@ -291,5 +142,4 @@
     return time_ms;
 }
 
-#endif
->>>>>>> 9003f4a9
+#endif